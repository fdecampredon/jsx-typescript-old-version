{
    "isDeclaration": false,
    "languageVersion": "EcmaScript5",
    "parseOptions": {
        "allowAutomaticSemicolonInsertion": true
    },
    "sourceUnit": {
        "kind": "SourceUnit",
        "fullStart": 0,
        "fullEnd": 852,
        "start": 513,
        "end": 852,
        "fullWidth": 852,
        "width": 339,
        "isIncrementallyUnusable": true,
        "moduleElements": [
            {
                "kind": "FunctionDeclaration",
                "fullStart": 0,
                "fullEnd": 828,
                "start": 513,
                "end": 826,
                "fullWidth": 828,
                "width": 313,
                "modifiers": [],
                "functionKeyword": {
                    "kind": "FunctionKeyword",
                    "fullStart": 0,
                    "fullEnd": 522,
                    "start": 513,
                    "end": 521,
                    "fullWidth": 522,
                    "width": 8,
                    "text": "function",
                    "value": "function",
                    "valueText": "function",
                    "hasLeadingTrivia": true,
                    "hasLeadingComment": true,
                    "hasLeadingNewLine": true,
                    "hasTrailingTrivia": true,
                    "leadingTrivia": [
                        {
                            "kind": "SingleLineCommentTrivia",
                            "text": "/// Copyright (c) 2012 Ecma International.  All rights reserved. "
                        },
                        {
                            "kind": "NewLineTrivia",
                            "text": "\r\n"
                        },
                        {
                            "kind": "SingleLineCommentTrivia",
                            "text": "/// Ecma International makes this code available under the terms and conditions set"
                        },
                        {
                            "kind": "NewLineTrivia",
                            "text": "\r\n"
                        },
                        {
                            "kind": "SingleLineCommentTrivia",
                            "text": "/// forth on http://hg.ecmascript.org/tests/test262/raw-file/tip/LICENSE (the "
                        },
                        {
                            "kind": "NewLineTrivia",
                            "text": "\r\n"
                        },
                        {
                            "kind": "SingleLineCommentTrivia",
                            "text": "/// \"Use Terms\").   Any redistribution of this code must retain the above "
                        },
                        {
                            "kind": "NewLineTrivia",
                            "text": "\r\n"
                        },
                        {
                            "kind": "SingleLineCommentTrivia",
                            "text": "/// copyright and this notice and otherwise comply with the Use Terms."
                        },
                        {
                            "kind": "NewLineTrivia",
                            "text": "\r\n"
                        },
                        {
                            "kind": "MultiLineCommentTrivia",
                            "text": "/**\r\n * @path ch15/15.4/15.4.4/15.4.4.21/15.4.4.21-1-6.js\r\n * @description Array.prototype.reduce applied to Number object\r\n */"
                        },
                        {
                            "kind": "NewLineTrivia",
                            "text": "\r\n"
                        },
                        {
                            "kind": "NewLineTrivia",
                            "text": "\r\n"
                        },
                        {
                            "kind": "NewLineTrivia",
                            "text": "\r\n"
                        }
                    ],
                    "trailingTrivia": [
                        {
                            "kind": "WhitespaceTrivia",
                            "text": " "
                        }
                    ]
                },
                "identifier": {
                    "kind": "IdentifierName",
                    "fullStart": 522,
                    "fullEnd": 530,
                    "start": 522,
                    "end": 530,
                    "fullWidth": 8,
                    "width": 8,
                    "text": "testcase",
                    "value": "testcase",
                    "valueText": "testcase"
                },
                "callSignature": {
                    "kind": "CallSignature",
                    "fullStart": 530,
                    "fullEnd": 533,
                    "start": 530,
                    "end": 532,
                    "fullWidth": 3,
                    "width": 2,
                    "parameterList": {
                        "kind": "ParameterList",
                        "fullStart": 530,
                        "fullEnd": 533,
                        "start": 530,
                        "end": 532,
                        "fullWidth": 3,
                        "width": 2,
                        "openParenToken": {
                            "kind": "OpenParenToken",
                            "fullStart": 530,
                            "fullEnd": 531,
                            "start": 530,
                            "end": 531,
                            "fullWidth": 1,
                            "width": 1,
                            "text": "(",
                            "value": "(",
                            "valueText": "("
                        },
                        "parameters": [],
                        "closeParenToken": {
                            "kind": "CloseParenToken",
                            "fullStart": 531,
                            "fullEnd": 533,
                            "start": 531,
                            "end": 532,
                            "fullWidth": 2,
                            "width": 1,
                            "text": ")",
                            "value": ")",
                            "valueText": ")",
                            "hasTrailingTrivia": true,
                            "trailingTrivia": [
                                {
                                    "kind": "WhitespaceTrivia",
                                    "text": " "
                                }
                            ]
                        }
                    }
                },
                "block": {
                    "kind": "Block",
                    "fullStart": 533,
                    "fullEnd": 828,
                    "start": 533,
                    "end": 826,
                    "fullWidth": 295,
                    "width": 293,
                    "openBraceToken": {
                        "kind": "OpenBraceToken",
                        "fullStart": 533,
                        "fullEnd": 536,
                        "start": 533,
                        "end": 534,
                        "fullWidth": 3,
                        "width": 1,
                        "text": "{",
                        "value": "{",
                        "valueText": "{",
                        "hasTrailingTrivia": true,
                        "hasTrailingNewLine": true,
                        "trailingTrivia": [
                            {
                                "kind": "NewLineTrivia",
                                "text": "\r\n"
                            }
                        ]
                    },
                    "statements": [
                        {
                            "kind": "FunctionDeclaration",
                            "fullStart": 536,
                            "fullEnd": 648,
                            "start": 544,
                            "end": 646,
                            "fullWidth": 112,
                            "width": 102,
                            "modifiers": [],
                            "functionKeyword": {
                                "kind": "FunctionKeyword",
                                "fullStart": 536,
                                "fullEnd": 553,
                                "start": 544,
                                "end": 552,
                                "fullWidth": 17,
                                "width": 8,
                                "text": "function",
                                "value": "function",
                                "valueText": "function",
                                "hasLeadingTrivia": true,
                                "hasTrailingTrivia": true,
                                "leadingTrivia": [
                                    {
                                        "kind": "WhitespaceTrivia",
                                        "text": "        "
                                    }
                                ],
                                "trailingTrivia": [
                                    {
                                        "kind": "WhitespaceTrivia",
                                        "text": " "
                                    }
                                ]
                            },
                            "identifier": {
                                "kind": "IdentifierName",
                                "fullStart": 553,
                                "fullEnd": 563,
                                "start": 553,
                                "end": 563,
                                "fullWidth": 10,
                                "width": 10,
                                "text": "callbackfn",
                                "value": "callbackfn",
                                "valueText": "callbackfn"
                            },
                            "callSignature": {
                                "kind": "CallSignature",
                                "fullStart": 563,
                                "fullEnd": 591,
                                "start": 563,
                                "end": 590,
                                "fullWidth": 28,
                                "width": 27,
                                "parameterList": {
                                    "kind": "ParameterList",
                                    "fullStart": 563,
                                    "fullEnd": 591,
                                    "start": 563,
                                    "end": 590,
                                    "fullWidth": 28,
                                    "width": 27,
                                    "openParenToken": {
                                        "kind": "OpenParenToken",
                                        "fullStart": 563,
                                        "fullEnd": 564,
                                        "start": 563,
                                        "end": 564,
                                        "fullWidth": 1,
                                        "width": 1,
                                        "text": "(",
                                        "value": "(",
                                        "valueText": "("
                                    },
                                    "parameters": [
                                        {
                                            "kind": "Parameter",
                                            "fullStart": 564,
                                            "fullEnd": 571,
                                            "start": 564,
                                            "end": 571,
                                            "fullWidth": 7,
<<<<<<< HEAD
                                            "width": 7,
=======
                                            "modifiers": [],
>>>>>>> e3c38734
                                            "identifier": {
                                                "kind": "IdentifierName",
                                                "fullStart": 564,
                                                "fullEnd": 571,
                                                "start": 564,
                                                "end": 571,
                                                "fullWidth": 7,
                                                "width": 7,
                                                "text": "prevVal",
                                                "value": "prevVal",
                                                "valueText": "prevVal"
                                            }
                                        },
                                        {
                                            "kind": "CommaToken",
                                            "fullStart": 571,
                                            "fullEnd": 573,
                                            "start": 571,
                                            "end": 572,
                                            "fullWidth": 2,
                                            "width": 1,
                                            "text": ",",
                                            "value": ",",
                                            "valueText": ",",
                                            "hasTrailingTrivia": true,
                                            "trailingTrivia": [
                                                {
                                                    "kind": "WhitespaceTrivia",
                                                    "text": " "
                                                }
                                            ]
                                        },
                                        {
                                            "kind": "Parameter",
                                            "fullStart": 573,
                                            "fullEnd": 579,
                                            "start": 573,
                                            "end": 579,
                                            "fullWidth": 6,
<<<<<<< HEAD
                                            "width": 6,
=======
                                            "modifiers": [],
>>>>>>> e3c38734
                                            "identifier": {
                                                "kind": "IdentifierName",
                                                "fullStart": 573,
                                                "fullEnd": 579,
                                                "start": 573,
                                                "end": 579,
                                                "fullWidth": 6,
                                                "width": 6,
                                                "text": "curVal",
                                                "value": "curVal",
                                                "valueText": "curVal"
                                            }
                                        },
                                        {
                                            "kind": "CommaToken",
                                            "fullStart": 579,
                                            "fullEnd": 581,
                                            "start": 579,
                                            "end": 580,
                                            "fullWidth": 2,
                                            "width": 1,
                                            "text": ",",
                                            "value": ",",
                                            "valueText": ",",
                                            "hasTrailingTrivia": true,
                                            "trailingTrivia": [
                                                {
                                                    "kind": "WhitespaceTrivia",
                                                    "text": " "
                                                }
                                            ]
                                        },
                                        {
                                            "kind": "Parameter",
                                            "fullStart": 581,
                                            "fullEnd": 584,
                                            "start": 581,
                                            "end": 584,
                                            "fullWidth": 3,
<<<<<<< HEAD
                                            "width": 3,
=======
                                            "modifiers": [],
>>>>>>> e3c38734
                                            "identifier": {
                                                "kind": "IdentifierName",
                                                "fullStart": 581,
                                                "fullEnd": 584,
                                                "start": 581,
                                                "end": 584,
                                                "fullWidth": 3,
                                                "width": 3,
                                                "text": "idx",
                                                "value": "idx",
                                                "valueText": "idx"
                                            }
                                        },
                                        {
                                            "kind": "CommaToken",
                                            "fullStart": 584,
                                            "fullEnd": 586,
                                            "start": 584,
                                            "end": 585,
                                            "fullWidth": 2,
                                            "width": 1,
                                            "text": ",",
                                            "value": ",",
                                            "valueText": ",",
                                            "hasTrailingTrivia": true,
                                            "trailingTrivia": [
                                                {
                                                    "kind": "WhitespaceTrivia",
                                                    "text": " "
                                                }
                                            ]
                                        },
                                        {
                                            "kind": "Parameter",
                                            "fullStart": 586,
                                            "fullEnd": 589,
                                            "start": 586,
                                            "end": 589,
                                            "fullWidth": 3,
<<<<<<< HEAD
                                            "width": 3,
=======
                                            "modifiers": [],
>>>>>>> e3c38734
                                            "identifier": {
                                                "kind": "IdentifierName",
                                                "fullStart": 586,
                                                "fullEnd": 589,
                                                "start": 586,
                                                "end": 589,
                                                "fullWidth": 3,
                                                "width": 3,
                                                "text": "obj",
                                                "value": "obj",
                                                "valueText": "obj"
                                            }
                                        }
                                    ],
                                    "closeParenToken": {
                                        "kind": "CloseParenToken",
                                        "fullStart": 589,
                                        "fullEnd": 591,
                                        "start": 589,
                                        "end": 590,
                                        "fullWidth": 2,
                                        "width": 1,
                                        "text": ")",
                                        "value": ")",
                                        "valueText": ")",
                                        "hasTrailingTrivia": true,
                                        "trailingTrivia": [
                                            {
                                                "kind": "WhitespaceTrivia",
                                                "text": " "
                                            }
                                        ]
                                    }
                                }
                            },
                            "block": {
                                "kind": "Block",
                                "fullStart": 591,
                                "fullEnd": 648,
                                "start": 591,
                                "end": 646,
                                "fullWidth": 57,
                                "width": 55,
                                "openBraceToken": {
                                    "kind": "OpenBraceToken",
                                    "fullStart": 591,
                                    "fullEnd": 594,
                                    "start": 591,
                                    "end": 592,
                                    "fullWidth": 3,
                                    "width": 1,
                                    "text": "{",
                                    "value": "{",
                                    "valueText": "{",
                                    "hasTrailingTrivia": true,
                                    "hasTrailingNewLine": true,
                                    "trailingTrivia": [
                                        {
                                            "kind": "NewLineTrivia",
                                            "text": "\r\n"
                                        }
                                    ]
                                },
                                "statements": [
                                    {
                                        "kind": "ReturnStatement",
                                        "fullStart": 594,
                                        "fullEnd": 637,
                                        "start": 606,
                                        "end": 635,
                                        "fullWidth": 43,
                                        "width": 29,
                                        "returnKeyword": {
                                            "kind": "ReturnKeyword",
                                            "fullStart": 594,
                                            "fullEnd": 613,
                                            "start": 606,
                                            "end": 612,
                                            "fullWidth": 19,
                                            "width": 6,
                                            "text": "return",
                                            "value": "return",
                                            "valueText": "return",
                                            "hasLeadingTrivia": true,
                                            "hasTrailingTrivia": true,
                                            "leadingTrivia": [
                                                {
                                                    "kind": "WhitespaceTrivia",
                                                    "text": "            "
                                                }
                                            ],
                                            "trailingTrivia": [
                                                {
                                                    "kind": "WhitespaceTrivia",
                                                    "text": " "
                                                }
                                            ]
                                        },
                                        "expression": {
                                            "kind": "InstanceOfExpression",
                                            "fullStart": 613,
                                            "fullEnd": 634,
                                            "start": 613,
                                            "end": 634,
                                            "fullWidth": 21,
                                            "width": 21,
                                            "left": {
                                                "kind": "IdentifierName",
                                                "fullStart": 613,
                                                "fullEnd": 617,
                                                "start": 613,
                                                "end": 616,
                                                "fullWidth": 4,
                                                "width": 3,
                                                "text": "obj",
                                                "value": "obj",
                                                "valueText": "obj",
                                                "hasTrailingTrivia": true,
                                                "trailingTrivia": [
                                                    {
                                                        "kind": "WhitespaceTrivia",
                                                        "text": " "
                                                    }
                                                ]
                                            },
                                            "operatorToken": {
                                                "kind": "InstanceOfKeyword",
                                                "fullStart": 617,
                                                "fullEnd": 628,
                                                "start": 617,
                                                "end": 627,
                                                "fullWidth": 11,
                                                "width": 10,
                                                "text": "instanceof",
                                                "value": "instanceof",
                                                "valueText": "instanceof",
                                                "hasTrailingTrivia": true,
                                                "trailingTrivia": [
                                                    {
                                                        "kind": "WhitespaceTrivia",
                                                        "text": " "
                                                    }
                                                ]
                                            },
                                            "right": {
                                                "kind": "IdentifierName",
                                                "fullStart": 628,
                                                "fullEnd": 634,
                                                "start": 628,
                                                "end": 634,
                                                "fullWidth": 6,
                                                "width": 6,
                                                "text": "Number",
                                                "value": "Number",
                                                "valueText": "Number"
                                            }
                                        },
                                        "semicolonToken": {
                                            "kind": "SemicolonToken",
                                            "fullStart": 634,
                                            "fullEnd": 637,
                                            "start": 634,
                                            "end": 635,
                                            "fullWidth": 3,
                                            "width": 1,
                                            "text": ";",
                                            "value": ";",
                                            "valueText": ";",
                                            "hasTrailingTrivia": true,
                                            "hasTrailingNewLine": true,
                                            "trailingTrivia": [
                                                {
                                                    "kind": "NewLineTrivia",
                                                    "text": "\r\n"
                                                }
                                            ]
                                        }
                                    }
                                ],
                                "closeBraceToken": {
                                    "kind": "CloseBraceToken",
                                    "fullStart": 637,
                                    "fullEnd": 648,
                                    "start": 645,
                                    "end": 646,
                                    "fullWidth": 11,
                                    "width": 1,
                                    "text": "}",
                                    "value": "}",
                                    "valueText": "}",
                                    "hasLeadingTrivia": true,
                                    "hasTrailingTrivia": true,
                                    "hasTrailingNewLine": true,
                                    "leadingTrivia": [
                                        {
                                            "kind": "WhitespaceTrivia",
                                            "text": "        "
                                        }
                                    ],
                                    "trailingTrivia": [
                                        {
                                            "kind": "NewLineTrivia",
                                            "text": "\r\n"
                                        }
                                    ]
                                }
                            }
                        },
                        {
                            "kind": "VariableStatement",
                            "fullStart": 648,
                            "fullEnd": 687,
                            "start": 658,
                            "end": 685,
                            "fullWidth": 39,
                            "width": 27,
                            "modifiers": [],
                            "variableDeclaration": {
                                "kind": "VariableDeclaration",
                                "fullStart": 648,
                                "fullEnd": 684,
                                "start": 658,
                                "end": 684,
                                "fullWidth": 36,
                                "width": 26,
                                "varKeyword": {
                                    "kind": "VarKeyword",
                                    "fullStart": 648,
                                    "fullEnd": 662,
                                    "start": 658,
                                    "end": 661,
                                    "fullWidth": 14,
                                    "width": 3,
                                    "text": "var",
                                    "value": "var",
                                    "valueText": "var",
                                    "hasLeadingTrivia": true,
                                    "hasLeadingNewLine": true,
                                    "hasTrailingTrivia": true,
                                    "leadingTrivia": [
                                        {
                                            "kind": "NewLineTrivia",
                                            "text": "\r\n"
                                        },
                                        {
                                            "kind": "WhitespaceTrivia",
                                            "text": "        "
                                        }
                                    ],
                                    "trailingTrivia": [
                                        {
                                            "kind": "WhitespaceTrivia",
                                            "text": " "
                                        }
                                    ]
                                },
                                "variableDeclarators": [
                                    {
                                        "kind": "VariableDeclarator",
                                        "fullStart": 662,
                                        "fullEnd": 684,
                                        "start": 662,
                                        "end": 684,
                                        "fullWidth": 22,
                                        "width": 22,
                                        "identifier": {
                                            "kind": "IdentifierName",
                                            "fullStart": 662,
                                            "fullEnd": 666,
                                            "start": 662,
                                            "end": 665,
                                            "fullWidth": 4,
                                            "width": 3,
                                            "text": "obj",
                                            "value": "obj",
                                            "valueText": "obj",
                                            "hasTrailingTrivia": true,
                                            "trailingTrivia": [
                                                {
                                                    "kind": "WhitespaceTrivia",
                                                    "text": " "
                                                }
                                            ]
                                        },
                                        "equalsValueClause": {
                                            "kind": "EqualsValueClause",
                                            "fullStart": 666,
                                            "fullEnd": 684,
                                            "start": 666,
                                            "end": 684,
                                            "fullWidth": 18,
                                            "width": 18,
                                            "equalsToken": {
                                                "kind": "EqualsToken",
                                                "fullStart": 666,
                                                "fullEnd": 668,
                                                "start": 666,
                                                "end": 667,
                                                "fullWidth": 2,
                                                "width": 1,
                                                "text": "=",
                                                "value": "=",
                                                "valueText": "=",
                                                "hasTrailingTrivia": true,
                                                "trailingTrivia": [
                                                    {
                                                        "kind": "WhitespaceTrivia",
                                                        "text": " "
                                                    }
                                                ]
                                            },
                                            "value": {
                                                "kind": "ObjectCreationExpression",
                                                "fullStart": 668,
                                                "fullEnd": 684,
                                                "start": 668,
                                                "end": 684,
                                                "fullWidth": 16,
                                                "width": 16,
                                                "newKeyword": {
                                                    "kind": "NewKeyword",
                                                    "fullStart": 668,
                                                    "fullEnd": 672,
                                                    "start": 668,
                                                    "end": 671,
                                                    "fullWidth": 4,
                                                    "width": 3,
                                                    "text": "new",
                                                    "value": "new",
                                                    "valueText": "new",
                                                    "hasTrailingTrivia": true,
                                                    "trailingTrivia": [
                                                        {
                                                            "kind": "WhitespaceTrivia",
                                                            "text": " "
                                                        }
                                                    ]
                                                },
                                                "expression": {
                                                    "kind": "IdentifierName",
                                                    "fullStart": 672,
                                                    "fullEnd": 678,
                                                    "start": 672,
                                                    "end": 678,
                                                    "fullWidth": 6,
                                                    "width": 6,
                                                    "text": "Number",
                                                    "value": "Number",
                                                    "valueText": "Number"
                                                },
                                                "argumentList": {
                                                    "kind": "ArgumentList",
                                                    "fullStart": 678,
                                                    "fullEnd": 684,
                                                    "start": 678,
                                                    "end": 684,
                                                    "fullWidth": 6,
                                                    "width": 6,
                                                    "openParenToken": {
                                                        "kind": "OpenParenToken",
                                                        "fullStart": 678,
                                                        "fullEnd": 679,
                                                        "start": 678,
                                                        "end": 679,
                                                        "fullWidth": 1,
                                                        "width": 1,
                                                        "text": "(",
                                                        "value": "(",
                                                        "valueText": "("
                                                    },
                                                    "arguments": [
                                                        {
                                                            "kind": "NegateExpression",
                                                            "fullStart": 679,
                                                            "fullEnd": 683,
                                                            "start": 679,
                                                            "end": 683,
                                                            "fullWidth": 4,
                                                            "width": 4,
                                                            "operatorToken": {
                                                                "kind": "MinusToken",
                                                                "fullStart": 679,
                                                                "fullEnd": 680,
                                                                "start": 679,
                                                                "end": 680,
                                                                "fullWidth": 1,
                                                                "width": 1,
                                                                "text": "-",
                                                                "value": "-",
                                                                "valueText": "-"
                                                            },
                                                            "operand": {
                                                                "kind": "NumericLiteral",
                                                                "fullStart": 680,
                                                                "fullEnd": 683,
                                                                "start": 680,
                                                                "end": 683,
                                                                "fullWidth": 3,
                                                                "width": 3,
                                                                "text": "128",
                                                                "value": 128,
                                                                "valueText": "128"
                                                            }
                                                        }
                                                    ],
                                                    "closeParenToken": {
                                                        "kind": "CloseParenToken",
                                                        "fullStart": 683,
                                                        "fullEnd": 684,
                                                        "start": 683,
                                                        "end": 684,
                                                        "fullWidth": 1,
                                                        "width": 1,
                                                        "text": ")",
                                                        "value": ")",
                                                        "valueText": ")"
                                                    }
                                                }
                                            }
                                        }
                                    }
                                ]
                            },
                            "semicolonToken": {
                                "kind": "SemicolonToken",
                                "fullStart": 684,
                                "fullEnd": 687,
                                "start": 684,
                                "end": 685,
                                "fullWidth": 3,
                                "width": 1,
                                "text": ";",
                                "value": ";",
                                "valueText": ";",
                                "hasTrailingTrivia": true,
                                "hasTrailingNewLine": true,
                                "trailingTrivia": [
                                    {
                                        "kind": "NewLineTrivia",
                                        "text": "\r\n"
                                    }
                                ]
                            }
                        },
                        {
                            "kind": "ExpressionStatement",
                            "fullStart": 687,
                            "fullEnd": 712,
                            "start": 695,
                            "end": 710,
                            "fullWidth": 25,
                            "width": 15,
                            "expression": {
                                "kind": "AssignmentExpression",
                                "fullStart": 687,
                                "fullEnd": 709,
                                "start": 695,
                                "end": 709,
                                "fullWidth": 22,
                                "width": 14,
                                "left": {
                                    "kind": "MemberAccessExpression",
                                    "fullStart": 687,
                                    "fullEnd": 706,
                                    "start": 695,
                                    "end": 705,
                                    "fullWidth": 19,
                                    "width": 10,
                                    "expression": {
                                        "kind": "IdentifierName",
                                        "fullStart": 687,
                                        "fullEnd": 698,
                                        "start": 695,
                                        "end": 698,
                                        "fullWidth": 11,
                                        "width": 3,
                                        "text": "obj",
                                        "value": "obj",
                                        "valueText": "obj",
                                        "hasLeadingTrivia": true,
                                        "leadingTrivia": [
                                            {
                                                "kind": "WhitespaceTrivia",
                                                "text": "        "
                                            }
                                        ]
                                    },
                                    "dotToken": {
                                        "kind": "DotToken",
                                        "fullStart": 698,
                                        "fullEnd": 699,
                                        "start": 698,
                                        "end": 699,
                                        "fullWidth": 1,
                                        "width": 1,
                                        "text": ".",
                                        "value": ".",
                                        "valueText": "."
                                    },
                                    "name": {
                                        "kind": "IdentifierName",
                                        "fullStart": 699,
                                        "fullEnd": 706,
                                        "start": 699,
                                        "end": 705,
                                        "fullWidth": 7,
                                        "width": 6,
                                        "text": "length",
                                        "value": "length",
                                        "valueText": "length",
                                        "hasTrailingTrivia": true,
                                        "trailingTrivia": [
                                            {
                                                "kind": "WhitespaceTrivia",
                                                "text": " "
                                            }
                                        ]
                                    }
                                },
                                "operatorToken": {
                                    "kind": "EqualsToken",
                                    "fullStart": 706,
                                    "fullEnd": 708,
                                    "start": 706,
                                    "end": 707,
                                    "fullWidth": 2,
                                    "width": 1,
                                    "text": "=",
                                    "value": "=",
                                    "valueText": "=",
                                    "hasTrailingTrivia": true,
                                    "trailingTrivia": [
                                        {
                                            "kind": "WhitespaceTrivia",
                                            "text": " "
                                        }
                                    ]
                                },
                                "right": {
                                    "kind": "NumericLiteral",
                                    "fullStart": 708,
                                    "fullEnd": 709,
                                    "start": 708,
                                    "end": 709,
                                    "fullWidth": 1,
                                    "width": 1,
                                    "text": "2",
                                    "value": 2,
                                    "valueText": "2"
                                }
                            },
                            "semicolonToken": {
                                "kind": "SemicolonToken",
                                "fullStart": 709,
                                "fullEnd": 712,
                                "start": 709,
                                "end": 710,
                                "fullWidth": 3,
                                "width": 1,
                                "text": ";",
                                "value": ";",
                                "valueText": ";",
                                "hasTrailingTrivia": true,
                                "hasTrailingNewLine": true,
                                "trailingTrivia": [
                                    {
                                        "kind": "NewLineTrivia",
                                        "text": "\r\n"
                                    }
                                ]
                            }
                        },
                        {
                            "kind": "ExpressionStatement",
                            "fullStart": 712,
                            "fullEnd": 734,
                            "start": 720,
                            "end": 732,
                            "fullWidth": 22,
                            "width": 12,
                            "expression": {
                                "kind": "AssignmentExpression",
                                "fullStart": 712,
                                "fullEnd": 731,
                                "start": 720,
                                "end": 731,
                                "fullWidth": 19,
                                "width": 11,
                                "left": {
                                    "kind": "ElementAccessExpression",
                                    "fullStart": 712,
                                    "fullEnd": 727,
                                    "start": 720,
                                    "end": 726,
                                    "fullWidth": 15,
                                    "width": 6,
                                    "expression": {
                                        "kind": "IdentifierName",
                                        "fullStart": 712,
                                        "fullEnd": 723,
                                        "start": 720,
                                        "end": 723,
                                        "fullWidth": 11,
                                        "width": 3,
                                        "text": "obj",
                                        "value": "obj",
                                        "valueText": "obj",
                                        "hasLeadingTrivia": true,
                                        "leadingTrivia": [
                                            {
                                                "kind": "WhitespaceTrivia",
                                                "text": "        "
                                            }
                                        ]
                                    },
                                    "openBracketToken": {
                                        "kind": "OpenBracketToken",
                                        "fullStart": 723,
                                        "fullEnd": 724,
                                        "start": 723,
                                        "end": 724,
                                        "fullWidth": 1,
                                        "width": 1,
                                        "text": "[",
                                        "value": "[",
                                        "valueText": "["
                                    },
                                    "argumentExpression": {
                                        "kind": "NumericLiteral",
                                        "fullStart": 724,
                                        "fullEnd": 725,
                                        "start": 724,
                                        "end": 725,
                                        "fullWidth": 1,
                                        "width": 1,
                                        "text": "0",
                                        "value": 0,
                                        "valueText": "0"
                                    },
                                    "closeBracketToken": {
                                        "kind": "CloseBracketToken",
                                        "fullStart": 725,
                                        "fullEnd": 727,
                                        "start": 725,
                                        "end": 726,
                                        "fullWidth": 2,
                                        "width": 1,
                                        "text": "]",
                                        "value": "]",
                                        "valueText": "]",
                                        "hasTrailingTrivia": true,
                                        "trailingTrivia": [
                                            {
                                                "kind": "WhitespaceTrivia",
                                                "text": " "
                                            }
                                        ]
                                    }
                                },
                                "operatorToken": {
                                    "kind": "EqualsToken",
                                    "fullStart": 727,
                                    "fullEnd": 729,
                                    "start": 727,
                                    "end": 728,
                                    "fullWidth": 2,
                                    "width": 1,
                                    "text": "=",
                                    "value": "=",
                                    "valueText": "=",
                                    "hasTrailingTrivia": true,
                                    "trailingTrivia": [
                                        {
                                            "kind": "WhitespaceTrivia",
                                            "text": " "
                                        }
                                    ]
                                },
                                "right": {
                                    "kind": "NumericLiteral",
                                    "fullStart": 729,
                                    "fullEnd": 731,
                                    "start": 729,
                                    "end": 731,
                                    "fullWidth": 2,
                                    "width": 2,
                                    "text": "11",
                                    "value": 11,
                                    "valueText": "11"
                                }
                            },
                            "semicolonToken": {
                                "kind": "SemicolonToken",
                                "fullStart": 731,
                                "fullEnd": 734,
                                "start": 731,
                                "end": 732,
                                "fullWidth": 3,
                                "width": 1,
                                "text": ";",
                                "value": ";",
                                "valueText": ";",
                                "hasTrailingTrivia": true,
                                "hasTrailingNewLine": true,
                                "trailingTrivia": [
                                    {
                                        "kind": "NewLineTrivia",
                                        "text": "\r\n"
                                    }
                                ]
                            }
                        },
                        {
                            "kind": "ExpressionStatement",
                            "fullStart": 734,
                            "fullEnd": 756,
                            "start": 742,
                            "end": 754,
                            "fullWidth": 22,
                            "width": 12,
                            "expression": {
                                "kind": "AssignmentExpression",
                                "fullStart": 734,
                                "fullEnd": 753,
                                "start": 742,
                                "end": 753,
                                "fullWidth": 19,
                                "width": 11,
                                "left": {
                                    "kind": "ElementAccessExpression",
                                    "fullStart": 734,
                                    "fullEnd": 749,
                                    "start": 742,
                                    "end": 748,
                                    "fullWidth": 15,
                                    "width": 6,
                                    "expression": {
                                        "kind": "IdentifierName",
                                        "fullStart": 734,
                                        "fullEnd": 745,
                                        "start": 742,
                                        "end": 745,
                                        "fullWidth": 11,
                                        "width": 3,
                                        "text": "obj",
                                        "value": "obj",
                                        "valueText": "obj",
                                        "hasLeadingTrivia": true,
                                        "leadingTrivia": [
                                            {
                                                "kind": "WhitespaceTrivia",
                                                "text": "        "
                                            }
                                        ]
                                    },
                                    "openBracketToken": {
                                        "kind": "OpenBracketToken",
                                        "fullStart": 745,
                                        "fullEnd": 746,
                                        "start": 745,
                                        "end": 746,
                                        "fullWidth": 1,
                                        "width": 1,
                                        "text": "[",
                                        "value": "[",
                                        "valueText": "["
                                    },
                                    "argumentExpression": {
                                        "kind": "NumericLiteral",
                                        "fullStart": 746,
                                        "fullEnd": 747,
                                        "start": 746,
                                        "end": 747,
                                        "fullWidth": 1,
                                        "width": 1,
                                        "text": "1",
                                        "value": 1,
                                        "valueText": "1"
                                    },
                                    "closeBracketToken": {
                                        "kind": "CloseBracketToken",
                                        "fullStart": 747,
                                        "fullEnd": 749,
                                        "start": 747,
                                        "end": 748,
                                        "fullWidth": 2,
                                        "width": 1,
                                        "text": "]",
                                        "value": "]",
                                        "valueText": "]",
                                        "hasTrailingTrivia": true,
                                        "trailingTrivia": [
                                            {
                                                "kind": "WhitespaceTrivia",
                                                "text": " "
                                            }
                                        ]
                                    }
                                },
                                "operatorToken": {
                                    "kind": "EqualsToken",
                                    "fullStart": 749,
                                    "fullEnd": 751,
                                    "start": 749,
                                    "end": 750,
                                    "fullWidth": 2,
                                    "width": 1,
                                    "text": "=",
                                    "value": "=",
                                    "valueText": "=",
                                    "hasTrailingTrivia": true,
                                    "trailingTrivia": [
                                        {
                                            "kind": "WhitespaceTrivia",
                                            "text": " "
                                        }
                                    ]
                                },
                                "right": {
                                    "kind": "NumericLiteral",
                                    "fullStart": 751,
                                    "fullEnd": 753,
                                    "start": 751,
                                    "end": 753,
                                    "fullWidth": 2,
                                    "width": 2,
                                    "text": "12",
                                    "value": 12,
                                    "valueText": "12"
                                }
                            },
                            "semicolonToken": {
                                "kind": "SemicolonToken",
                                "fullStart": 753,
                                "fullEnd": 756,
                                "start": 753,
                                "end": 754,
                                "fullWidth": 3,
                                "width": 1,
                                "text": ";",
                                "value": ";",
                                "valueText": ";",
                                "hasTrailingTrivia": true,
                                "hasTrailingNewLine": true,
                                "trailingTrivia": [
                                    {
                                        "kind": "NewLineTrivia",
                                        "text": "\r\n"
                                    }
                                ]
                            }
                        },
                        {
                            "kind": "ReturnStatement",
                            "fullStart": 756,
                            "fullEnd": 821,
                            "start": 764,
                            "end": 819,
                            "fullWidth": 65,
                            "width": 55,
                            "returnKeyword": {
                                "kind": "ReturnKeyword",
                                "fullStart": 756,
                                "fullEnd": 771,
                                "start": 764,
                                "end": 770,
                                "fullWidth": 15,
                                "width": 6,
                                "text": "return",
                                "value": "return",
                                "valueText": "return",
                                "hasLeadingTrivia": true,
                                "hasTrailingTrivia": true,
                                "leadingTrivia": [
                                    {
                                        "kind": "WhitespaceTrivia",
                                        "text": "        "
                                    }
                                ],
                                "trailingTrivia": [
                                    {
                                        "kind": "WhitespaceTrivia",
                                        "text": " "
                                    }
                                ]
                            },
                            "expression": {
                                "kind": "InvocationExpression",
                                "fullStart": 771,
                                "fullEnd": 818,
                                "start": 771,
                                "end": 818,
                                "fullWidth": 47,
                                "width": 47,
                                "expression": {
                                    "kind": "MemberAccessExpression",
                                    "fullStart": 771,
                                    "fullEnd": 798,
                                    "start": 771,
                                    "end": 798,
                                    "fullWidth": 27,
                                    "width": 27,
                                    "expression": {
                                        "kind": "MemberAccessExpression",
                                        "fullStart": 771,
                                        "fullEnd": 793,
                                        "start": 771,
                                        "end": 793,
                                        "fullWidth": 22,
                                        "width": 22,
                                        "expression": {
                                            "kind": "MemberAccessExpression",
                                            "fullStart": 771,
                                            "fullEnd": 786,
                                            "start": 771,
                                            "end": 786,
                                            "fullWidth": 15,
                                            "width": 15,
                                            "expression": {
                                                "kind": "IdentifierName",
                                                "fullStart": 771,
                                                "fullEnd": 776,
                                                "start": 771,
                                                "end": 776,
                                                "fullWidth": 5,
                                                "width": 5,
                                                "text": "Array",
                                                "value": "Array",
                                                "valueText": "Array"
                                            },
                                            "dotToken": {
                                                "kind": "DotToken",
                                                "fullStart": 776,
                                                "fullEnd": 777,
                                                "start": 776,
                                                "end": 777,
                                                "fullWidth": 1,
                                                "width": 1,
                                                "text": ".",
                                                "value": ".",
                                                "valueText": "."
                                            },
                                            "name": {
                                                "kind": "IdentifierName",
                                                "fullStart": 777,
                                                "fullEnd": 786,
                                                "start": 777,
                                                "end": 786,
                                                "fullWidth": 9,
                                                "width": 9,
                                                "text": "prototype",
                                                "value": "prototype",
                                                "valueText": "prototype"
                                            }
                                        },
                                        "dotToken": {
                                            "kind": "DotToken",
                                            "fullStart": 786,
                                            "fullEnd": 787,
                                            "start": 786,
                                            "end": 787,
                                            "fullWidth": 1,
                                            "width": 1,
                                            "text": ".",
                                            "value": ".",
                                            "valueText": "."
                                        },
                                        "name": {
                                            "kind": "IdentifierName",
                                            "fullStart": 787,
                                            "fullEnd": 793,
                                            "start": 787,
                                            "end": 793,
                                            "fullWidth": 6,
                                            "width": 6,
                                            "text": "reduce",
                                            "value": "reduce",
                                            "valueText": "reduce"
                                        }
                                    },
                                    "dotToken": {
                                        "kind": "DotToken",
                                        "fullStart": 793,
                                        "fullEnd": 794,
                                        "start": 793,
                                        "end": 794,
                                        "fullWidth": 1,
                                        "width": 1,
                                        "text": ".",
                                        "value": ".",
                                        "valueText": "."
                                    },
                                    "name": {
                                        "kind": "IdentifierName",
                                        "fullStart": 794,
                                        "fullEnd": 798,
                                        "start": 794,
                                        "end": 798,
                                        "fullWidth": 4,
                                        "width": 4,
                                        "text": "call",
                                        "value": "call",
                                        "valueText": "call"
                                    }
                                },
                                "argumentList": {
                                    "kind": "ArgumentList",
                                    "fullStart": 798,
                                    "fullEnd": 818,
                                    "start": 798,
                                    "end": 818,
                                    "fullWidth": 20,
                                    "width": 20,
                                    "openParenToken": {
                                        "kind": "OpenParenToken",
                                        "fullStart": 798,
                                        "fullEnd": 799,
                                        "start": 798,
                                        "end": 799,
                                        "fullWidth": 1,
                                        "width": 1,
                                        "text": "(",
                                        "value": "(",
                                        "valueText": "("
                                    },
                                    "arguments": [
                                        {
                                            "kind": "IdentifierName",
                                            "fullStart": 799,
                                            "fullEnd": 802,
                                            "start": 799,
                                            "end": 802,
                                            "fullWidth": 3,
                                            "width": 3,
                                            "text": "obj",
                                            "value": "obj",
                                            "valueText": "obj"
                                        },
                                        {
                                            "kind": "CommaToken",
                                            "fullStart": 802,
                                            "fullEnd": 804,
                                            "start": 802,
                                            "end": 803,
                                            "fullWidth": 2,
                                            "width": 1,
                                            "text": ",",
                                            "value": ",",
                                            "valueText": ",",
                                            "hasTrailingTrivia": true,
                                            "trailingTrivia": [
                                                {
                                                    "kind": "WhitespaceTrivia",
                                                    "text": " "
                                                }
                                            ]
                                        },
                                        {
                                            "kind": "IdentifierName",
                                            "fullStart": 804,
                                            "fullEnd": 814,
                                            "start": 804,
                                            "end": 814,
                                            "fullWidth": 10,
                                            "width": 10,
                                            "text": "callbackfn",
                                            "value": "callbackfn",
                                            "valueText": "callbackfn"
                                        },
                                        {
                                            "kind": "CommaToken",
                                            "fullStart": 814,
                                            "fullEnd": 816,
                                            "start": 814,
                                            "end": 815,
                                            "fullWidth": 2,
                                            "width": 1,
                                            "text": ",",
                                            "value": ",",
                                            "valueText": ",",
                                            "hasTrailingTrivia": true,
                                            "trailingTrivia": [
                                                {
                                                    "kind": "WhitespaceTrivia",
                                                    "text": " "
                                                }
                                            ]
                                        },
                                        {
                                            "kind": "NumericLiteral",
                                            "fullStart": 816,
                                            "fullEnd": 817,
                                            "start": 816,
                                            "end": 817,
                                            "fullWidth": 1,
                                            "width": 1,
                                            "text": "1",
                                            "value": 1,
                                            "valueText": "1"
                                        }
                                    ],
                                    "closeParenToken": {
                                        "kind": "CloseParenToken",
                                        "fullStart": 817,
                                        "fullEnd": 818,
                                        "start": 817,
                                        "end": 818,
                                        "fullWidth": 1,
                                        "width": 1,
                                        "text": ")",
                                        "value": ")",
                                        "valueText": ")"
                                    }
                                }
                            },
                            "semicolonToken": {
                                "kind": "SemicolonToken",
                                "fullStart": 818,
                                "fullEnd": 821,
                                "start": 818,
                                "end": 819,
                                "fullWidth": 3,
                                "width": 1,
                                "text": ";",
                                "value": ";",
                                "valueText": ";",
                                "hasTrailingTrivia": true,
                                "hasTrailingNewLine": true,
                                "trailingTrivia": [
                                    {
                                        "kind": "NewLineTrivia",
                                        "text": "\r\n"
                                    }
                                ]
                            }
                        }
                    ],
                    "closeBraceToken": {
                        "kind": "CloseBraceToken",
                        "fullStart": 821,
                        "fullEnd": 828,
                        "start": 825,
                        "end": 826,
                        "fullWidth": 7,
                        "width": 1,
                        "text": "}",
                        "value": "}",
                        "valueText": "}",
                        "hasLeadingTrivia": true,
                        "hasTrailingTrivia": true,
                        "hasTrailingNewLine": true,
                        "leadingTrivia": [
                            {
                                "kind": "WhitespaceTrivia",
                                "text": "    "
                            }
                        ],
                        "trailingTrivia": [
                            {
                                "kind": "NewLineTrivia",
                                "text": "\r\n"
                            }
                        ]
                    }
                }
            },
            {
                "kind": "ExpressionStatement",
                "fullStart": 828,
                "fullEnd": 852,
                "start": 828,
                "end": 850,
                "fullWidth": 24,
                "width": 22,
                "expression": {
                    "kind": "InvocationExpression",
                    "fullStart": 828,
                    "fullEnd": 849,
                    "start": 828,
                    "end": 849,
                    "fullWidth": 21,
                    "width": 21,
                    "expression": {
                        "kind": "IdentifierName",
                        "fullStart": 828,
                        "fullEnd": 839,
                        "start": 828,
                        "end": 839,
                        "fullWidth": 11,
                        "width": 11,
                        "text": "runTestCase",
                        "value": "runTestCase",
                        "valueText": "runTestCase"
                    },
                    "argumentList": {
                        "kind": "ArgumentList",
                        "fullStart": 839,
                        "fullEnd": 849,
                        "start": 839,
                        "end": 849,
                        "fullWidth": 10,
                        "width": 10,
                        "openParenToken": {
                            "kind": "OpenParenToken",
                            "fullStart": 839,
                            "fullEnd": 840,
                            "start": 839,
                            "end": 840,
                            "fullWidth": 1,
                            "width": 1,
                            "text": "(",
                            "value": "(",
                            "valueText": "("
                        },
                        "arguments": [
                            {
                                "kind": "IdentifierName",
                                "fullStart": 840,
                                "fullEnd": 848,
                                "start": 840,
                                "end": 848,
                                "fullWidth": 8,
                                "width": 8,
                                "text": "testcase",
                                "value": "testcase",
                                "valueText": "testcase"
                            }
                        ],
                        "closeParenToken": {
                            "kind": "CloseParenToken",
                            "fullStart": 848,
                            "fullEnd": 849,
                            "start": 848,
                            "end": 849,
                            "fullWidth": 1,
                            "width": 1,
                            "text": ")",
                            "value": ")",
                            "valueText": ")"
                        }
                    }
                },
                "semicolonToken": {
                    "kind": "SemicolonToken",
                    "fullStart": 849,
                    "fullEnd": 852,
                    "start": 849,
                    "end": 850,
                    "fullWidth": 3,
                    "width": 1,
                    "text": ";",
                    "value": ";",
                    "valueText": ";",
                    "hasTrailingTrivia": true,
                    "hasTrailingNewLine": true,
                    "trailingTrivia": [
                        {
                            "kind": "NewLineTrivia",
                            "text": "\r\n"
                        }
                    ]
                }
            }
        ],
        "endOfFileToken": {
            "kind": "EndOfFileToken",
            "fullStart": 852,
            "fullEnd": 852,
            "start": 852,
            "end": 852,
            "fullWidth": 0,
            "width": 0,
            "text": ""
        }
    },
    "lineMap": {
        "lineStarts": [
            0,
            67,
            152,
            232,
            308,
            380,
            385,
            439,
            504,
            509,
            511,
            513,
            536,
            594,
            637,
            648,
            650,
            687,
            712,
            734,
            756,
            821,
            828,
            852
        ],
        "length": 852
    }
}<|MERGE_RESOLUTION|>--- conflicted
+++ resolved
@@ -277,11 +277,8 @@
                                             "start": 564,
                                             "end": 571,
                                             "fullWidth": 7,
-<<<<<<< HEAD
                                             "width": 7,
-=======
                                             "modifiers": [],
->>>>>>> e3c38734
                                             "identifier": {
                                                 "kind": "IdentifierName",
                                                 "fullStart": 564,
@@ -321,11 +318,8 @@
                                             "start": 573,
                                             "end": 579,
                                             "fullWidth": 6,
-<<<<<<< HEAD
                                             "width": 6,
-=======
                                             "modifiers": [],
->>>>>>> e3c38734
                                             "identifier": {
                                                 "kind": "IdentifierName",
                                                 "fullStart": 573,
@@ -365,11 +359,8 @@
                                             "start": 581,
                                             "end": 584,
                                             "fullWidth": 3,
-<<<<<<< HEAD
                                             "width": 3,
-=======
                                             "modifiers": [],
->>>>>>> e3c38734
                                             "identifier": {
                                                 "kind": "IdentifierName",
                                                 "fullStart": 581,
@@ -409,11 +400,8 @@
                                             "start": 586,
                                             "end": 589,
                                             "fullWidth": 3,
-<<<<<<< HEAD
                                             "width": 3,
-=======
                                             "modifiers": [],
->>>>>>> e3c38734
                                             "identifier": {
                                                 "kind": "IdentifierName",
                                                 "fullStart": 586,
