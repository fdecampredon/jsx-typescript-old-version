{
    "isDeclaration": false,
    "languageVersion": "EcmaScript5",
    "parseOptions": {
        "allowAutomaticSemicolonInsertion": true
    },
    "sourceUnit": {
        "kind": "SourceUnit",
        "fullStart": 0,
        "fullEnd": 1483,
        "start": 568,
        "end": 1483,
        "fullWidth": 1483,
        "width": 915,
        "isIncrementallyUnusable": true,
        "moduleElements": [
            {
                "kind": "FunctionDeclaration",
                "fullStart": 0,
                "fullEnd": 1459,
                "start": 568,
                "end": 1457,
                "fullWidth": 1459,
                "width": 889,
                "isIncrementallyUnusable": true,
                "modifiers": [],
                "functionKeyword": {
                    "kind": "FunctionKeyword",
                    "fullStart": 0,
                    "fullEnd": 577,
                    "start": 568,
                    "end": 576,
                    "fullWidth": 577,
                    "width": 8,
                    "text": "function",
                    "value": "function",
                    "valueText": "function",
                    "hasLeadingTrivia": true,
                    "hasLeadingComment": true,
                    "hasLeadingNewLine": true,
                    "hasTrailingTrivia": true,
                    "leadingTrivia": [
                        {
                            "kind": "SingleLineCommentTrivia",
                            "text": "/// Copyright (c) 2012 Ecma International.  All rights reserved. "
                        },
                        {
                            "kind": "NewLineTrivia",
                            "text": "\r\n"
                        },
                        {
                            "kind": "SingleLineCommentTrivia",
                            "text": "/// Ecma International makes this code available under the terms and conditions set"
                        },
                        {
                            "kind": "NewLineTrivia",
                            "text": "\r\n"
                        },
                        {
                            "kind": "SingleLineCommentTrivia",
                            "text": "/// forth on http://hg.ecmascript.org/tests/test262/raw-file/tip/LICENSE (the "
                        },
                        {
                            "kind": "NewLineTrivia",
                            "text": "\r\n"
                        },
                        {
                            "kind": "SingleLineCommentTrivia",
                            "text": "/// \"Use Terms\").   Any redistribution of this code must retain the above "
                        },
                        {
                            "kind": "NewLineTrivia",
                            "text": "\r\n"
                        },
                        {
                            "kind": "SingleLineCommentTrivia",
                            "text": "/// copyright and this notice and otherwise comply with the Use Terms."
                        },
                        {
                            "kind": "NewLineTrivia",
                            "text": "\r\n"
                        },
                        {
                            "kind": "MultiLineCommentTrivia",
                            "text": "/**\r\n * @path ch15/15.4/15.4.4/15.4.4.21/15.4.4.21-9-c-i-30.js\r\n * @description Array.prototype.reduce - element changed by getter on previous iterations is observed on an Array\r\n */"
                        },
                        {
                            "kind": "NewLineTrivia",
                            "text": "\r\n"
                        },
                        {
                            "kind": "NewLineTrivia",
                            "text": "\r\n"
                        },
                        {
                            "kind": "NewLineTrivia",
                            "text": "\r\n"
                        }
                    ],
                    "trailingTrivia": [
                        {
                            "kind": "WhitespaceTrivia",
                            "text": " "
                        }
                    ]
                },
                "identifier": {
                    "kind": "IdentifierName",
                    "fullStart": 577,
                    "fullEnd": 585,
                    "start": 577,
                    "end": 585,
                    "fullWidth": 8,
                    "width": 8,
                    "text": "testcase",
                    "value": "testcase",
                    "valueText": "testcase"
                },
                "callSignature": {
                    "kind": "CallSignature",
                    "fullStart": 585,
                    "fullEnd": 588,
                    "start": 585,
                    "end": 587,
                    "fullWidth": 3,
                    "width": 2,
                    "parameterList": {
                        "kind": "ParameterList",
                        "fullStart": 585,
                        "fullEnd": 588,
                        "start": 585,
                        "end": 587,
                        "fullWidth": 3,
                        "width": 2,
                        "openParenToken": {
                            "kind": "OpenParenToken",
                            "fullStart": 585,
                            "fullEnd": 586,
                            "start": 585,
                            "end": 586,
                            "fullWidth": 1,
                            "width": 1,
                            "text": "(",
                            "value": "(",
                            "valueText": "("
                        },
                        "parameters": [],
                        "closeParenToken": {
                            "kind": "CloseParenToken",
                            "fullStart": 586,
                            "fullEnd": 588,
                            "start": 586,
                            "end": 587,
                            "fullWidth": 2,
                            "width": 1,
                            "text": ")",
                            "value": ")",
                            "valueText": ")",
                            "hasTrailingTrivia": true,
                            "trailingTrivia": [
                                {
                                    "kind": "WhitespaceTrivia",
                                    "text": " "
                                }
                            ]
                        }
                    }
                },
                "block": {
                    "kind": "Block",
                    "fullStart": 588,
                    "fullEnd": 1459,
                    "start": 588,
                    "end": 1457,
                    "fullWidth": 871,
                    "width": 869,
                    "isIncrementallyUnusable": true,
                    "openBraceToken": {
                        "kind": "OpenBraceToken",
                        "fullStart": 588,
                        "fullEnd": 591,
                        "start": 588,
                        "end": 589,
                        "fullWidth": 3,
                        "width": 1,
                        "text": "{",
                        "value": "{",
                        "valueText": "{",
                        "hasTrailingTrivia": true,
                        "hasTrailingNewLine": true,
                        "trailingTrivia": [
                            {
                                "kind": "NewLineTrivia",
                                "text": "\r\n"
                            }
                        ]
                    },
                    "statements": [
                        {
                            "kind": "VariableStatement",
                            "fullStart": 591,
                            "fullEnd": 626,
                            "start": 601,
                            "end": 624,
                            "fullWidth": 35,
                            "width": 23,
                            "modifiers": [],
                            "variableDeclaration": {
                                "kind": "VariableDeclaration",
                                "fullStart": 591,
                                "fullEnd": 623,
                                "start": 601,
                                "end": 623,
                                "fullWidth": 32,
                                "width": 22,
                                "varKeyword": {
                                    "kind": "VarKeyword",
                                    "fullStart": 591,
                                    "fullEnd": 605,
                                    "start": 601,
                                    "end": 604,
                                    "fullWidth": 14,
                                    "width": 3,
                                    "text": "var",
                                    "value": "var",
                                    "valueText": "var",
                                    "hasLeadingTrivia": true,
                                    "hasLeadingNewLine": true,
                                    "hasTrailingTrivia": true,
                                    "leadingTrivia": [
                                        {
                                            "kind": "NewLineTrivia",
                                            "text": "\r\n"
                                        },
                                        {
                                            "kind": "WhitespaceTrivia",
                                            "text": "        "
                                        }
                                    ],
                                    "trailingTrivia": [
                                        {
                                            "kind": "WhitespaceTrivia",
                                            "text": " "
                                        }
                                    ]
                                },
                                "variableDeclarators": [
                                    {
                                        "kind": "VariableDeclarator",
                                        "fullStart": 605,
                                        "fullEnd": 623,
                                        "start": 605,
                                        "end": 623,
                                        "fullWidth": 18,
                                        "width": 18,
                                        "identifier": {
                                            "kind": "IdentifierName",
                                            "fullStart": 605,
                                            "fullEnd": 616,
                                            "start": 605,
                                            "end": 615,
                                            "fullWidth": 11,
                                            "width": 10,
                                            "text": "testResult",
                                            "value": "testResult",
                                            "valueText": "testResult",
                                            "hasTrailingTrivia": true,
                                            "trailingTrivia": [
                                                {
                                                    "kind": "WhitespaceTrivia",
                                                    "text": " "
                                                }
                                            ]
                                        },
                                        "equalsValueClause": {
                                            "kind": "EqualsValueClause",
                                            "fullStart": 616,
                                            "fullEnd": 623,
                                            "start": 616,
                                            "end": 623,
                                            "fullWidth": 7,
                                            "width": 7,
                                            "equalsToken": {
                                                "kind": "EqualsToken",
                                                "fullStart": 616,
                                                "fullEnd": 618,
                                                "start": 616,
                                                "end": 617,
                                                "fullWidth": 2,
                                                "width": 1,
                                                "text": "=",
                                                "value": "=",
                                                "valueText": "=",
                                                "hasTrailingTrivia": true,
                                                "trailingTrivia": [
                                                    {
                                                        "kind": "WhitespaceTrivia",
                                                        "text": " "
                                                    }
                                                ]
                                            },
                                            "value": {
                                                "kind": "FalseKeyword",
                                                "fullStart": 618,
                                                "fullEnd": 623,
                                                "start": 618,
                                                "end": 623,
                                                "fullWidth": 5,
                                                "width": 5,
                                                "text": "false",
                                                "value": false,
                                                "valueText": "false"
                                            }
                                        }
                                    }
                                ]
                            },
                            "semicolonToken": {
                                "kind": "SemicolonToken",
                                "fullStart": 623,
                                "fullEnd": 626,
                                "start": 623,
                                "end": 624,
                                "fullWidth": 3,
                                "width": 1,
                                "text": ";",
                                "value": ";",
                                "valueText": ";",
                                "hasTrailingTrivia": true,
                                "hasTrailingNewLine": true,
                                "trailingTrivia": [
                                    {
                                        "kind": "NewLineTrivia",
                                        "text": "\r\n"
                                    }
                                ]
                            }
                        },
                        {
                            "kind": "VariableStatement",
                            "fullStart": 626,
                            "fullEnd": 657,
                            "start": 634,
                            "end": 655,
                            "fullWidth": 31,
                            "width": 21,
                            "modifiers": [],
                            "variableDeclaration": {
                                "kind": "VariableDeclaration",
                                "fullStart": 626,
                                "fullEnd": 654,
                                "start": 634,
                                "end": 654,
                                "fullWidth": 28,
                                "width": 20,
                                "varKeyword": {
                                    "kind": "VarKeyword",
                                    "fullStart": 626,
                                    "fullEnd": 638,
                                    "start": 634,
                                    "end": 637,
                                    "fullWidth": 12,
                                    "width": 3,
                                    "text": "var",
                                    "value": "var",
                                    "valueText": "var",
                                    "hasLeadingTrivia": true,
                                    "hasTrailingTrivia": true,
                                    "leadingTrivia": [
                                        {
                                            "kind": "WhitespaceTrivia",
                                            "text": "        "
                                        }
                                    ],
                                    "trailingTrivia": [
                                        {
                                            "kind": "WhitespaceTrivia",
                                            "text": " "
                                        }
                                    ]
                                },
                                "variableDeclarators": [
                                    {
                                        "kind": "VariableDeclarator",
                                        "fullStart": 638,
                                        "fullEnd": 654,
                                        "start": 638,
                                        "end": 654,
                                        "fullWidth": 16,
                                        "width": 16,
                                        "identifier": {
                                            "kind": "IdentifierName",
                                            "fullStart": 638,
                                            "fullEnd": 651,
                                            "start": 638,
                                            "end": 650,
                                            "fullWidth": 13,
                                            "width": 12,
                                            "text": "initialValue",
                                            "value": "initialValue",
                                            "valueText": "initialValue",
                                            "hasTrailingTrivia": true,
                                            "trailingTrivia": [
                                                {
                                                    "kind": "WhitespaceTrivia",
                                                    "text": " "
                                                }
                                            ]
                                        },
                                        "equalsValueClause": {
                                            "kind": "EqualsValueClause",
                                            "fullStart": 651,
                                            "fullEnd": 654,
                                            "start": 651,
                                            "end": 654,
                                            "fullWidth": 3,
                                            "width": 3,
                                            "equalsToken": {
                                                "kind": "EqualsToken",
                                                "fullStart": 651,
                                                "fullEnd": 653,
                                                "start": 651,
                                                "end": 652,
                                                "fullWidth": 2,
                                                "width": 1,
                                                "text": "=",
                                                "value": "=",
                                                "valueText": "=",
                                                "hasTrailingTrivia": true,
                                                "trailingTrivia": [
                                                    {
                                                        "kind": "WhitespaceTrivia",
                                                        "text": " "
                                                    }
                                                ]
                                            },
                                            "value": {
                                                "kind": "NumericLiteral",
                                                "fullStart": 653,
                                                "fullEnd": 654,
                                                "start": 653,
                                                "end": 654,
                                                "fullWidth": 1,
                                                "width": 1,
                                                "text": "0",
                                                "value": 0,
                                                "valueText": "0"
                                            }
                                        }
                                    }
                                ]
                            },
                            "semicolonToken": {
                                "kind": "SemicolonToken",
                                "fullStart": 654,
                                "fullEnd": 657,
                                "start": 654,
                                "end": 655,
                                "fullWidth": 3,
                                "width": 1,
                                "text": ";",
                                "value": ";",
                                "valueText": ";",
                                "hasTrailingTrivia": true,
                                "hasTrailingNewLine": true,
                                "trailingTrivia": [
                                    {
                                        "kind": "NewLineTrivia",
                                        "text": "\r\n"
                                    }
                                ]
                            }
                        },
                        {
                            "kind": "FunctionDeclaration",
                            "fullStart": 657,
                            "fullEnd": 817,
                            "start": 665,
                            "end": 815,
                            "fullWidth": 160,
                            "width": 150,
                            "modifiers": [],
                            "functionKeyword": {
                                "kind": "FunctionKeyword",
                                "fullStart": 657,
                                "fullEnd": 674,
                                "start": 665,
                                "end": 673,
                                "fullWidth": 17,
                                "width": 8,
                                "text": "function",
                                "value": "function",
                                "valueText": "function",
                                "hasLeadingTrivia": true,
                                "hasTrailingTrivia": true,
                                "leadingTrivia": [
                                    {
                                        "kind": "WhitespaceTrivia",
                                        "text": "        "
                                    }
                                ],
                                "trailingTrivia": [
                                    {
                                        "kind": "WhitespaceTrivia",
                                        "text": " "
                                    }
                                ]
                            },
                            "identifier": {
                                "kind": "IdentifierName",
                                "fullStart": 674,
                                "fullEnd": 684,
                                "start": 674,
                                "end": 684,
                                "fullWidth": 10,
                                "width": 10,
                                "text": "callbackfn",
                                "value": "callbackfn",
                                "valueText": "callbackfn"
                            },
                            "callSignature": {
                                "kind": "CallSignature",
                                "fullStart": 684,
                                "fullEnd": 712,
                                "start": 684,
                                "end": 711,
                                "fullWidth": 28,
                                "width": 27,
                                "parameterList": {
                                    "kind": "ParameterList",
                                    "fullStart": 684,
                                    "fullEnd": 712,
                                    "start": 684,
                                    "end": 711,
                                    "fullWidth": 28,
                                    "width": 27,
                                    "openParenToken": {
                                        "kind": "OpenParenToken",
                                        "fullStart": 684,
                                        "fullEnd": 685,
                                        "start": 684,
                                        "end": 685,
                                        "fullWidth": 1,
                                        "width": 1,
                                        "text": "(",
                                        "value": "(",
                                        "valueText": "("
                                    },
                                    "parameters": [
                                        {
                                            "kind": "Parameter",
                                            "fullStart": 685,
                                            "fullEnd": 692,
                                            "start": 685,
                                            "end": 692,
                                            "fullWidth": 7,
<<<<<<< HEAD
                                            "width": 7,
=======
                                            "modifiers": [],
>>>>>>> e3c38734
                                            "identifier": {
                                                "kind": "IdentifierName",
                                                "fullStart": 685,
                                                "fullEnd": 692,
                                                "start": 685,
                                                "end": 692,
                                                "fullWidth": 7,
                                                "width": 7,
                                                "text": "prevVal",
                                                "value": "prevVal",
                                                "valueText": "prevVal"
                                            }
                                        },
                                        {
                                            "kind": "CommaToken",
                                            "fullStart": 692,
                                            "fullEnd": 694,
                                            "start": 692,
                                            "end": 693,
                                            "fullWidth": 2,
                                            "width": 1,
                                            "text": ",",
                                            "value": ",",
                                            "valueText": ",",
                                            "hasTrailingTrivia": true,
                                            "trailingTrivia": [
                                                {
                                                    "kind": "WhitespaceTrivia",
                                                    "text": " "
                                                }
                                            ]
                                        },
                                        {
                                            "kind": "Parameter",
                                            "fullStart": 694,
                                            "fullEnd": 700,
                                            "start": 694,
                                            "end": 700,
                                            "fullWidth": 6,
<<<<<<< HEAD
                                            "width": 6,
=======
                                            "modifiers": [],
>>>>>>> e3c38734
                                            "identifier": {
                                                "kind": "IdentifierName",
                                                "fullStart": 694,
                                                "fullEnd": 700,
                                                "start": 694,
                                                "end": 700,
                                                "fullWidth": 6,
                                                "width": 6,
                                                "text": "curVal",
                                                "value": "curVal",
                                                "valueText": "curVal"
                                            }
                                        },
                                        {
                                            "kind": "CommaToken",
                                            "fullStart": 700,
                                            "fullEnd": 702,
                                            "start": 700,
                                            "end": 701,
                                            "fullWidth": 2,
                                            "width": 1,
                                            "text": ",",
                                            "value": ",",
                                            "valueText": ",",
                                            "hasTrailingTrivia": true,
                                            "trailingTrivia": [
                                                {
                                                    "kind": "WhitespaceTrivia",
                                                    "text": " "
                                                }
                                            ]
                                        },
                                        {
                                            "kind": "Parameter",
                                            "fullStart": 702,
                                            "fullEnd": 705,
                                            "start": 702,
                                            "end": 705,
                                            "fullWidth": 3,
<<<<<<< HEAD
                                            "width": 3,
=======
                                            "modifiers": [],
>>>>>>> e3c38734
                                            "identifier": {
                                                "kind": "IdentifierName",
                                                "fullStart": 702,
                                                "fullEnd": 705,
                                                "start": 702,
                                                "end": 705,
                                                "fullWidth": 3,
                                                "width": 3,
                                                "text": "idx",
                                                "value": "idx",
                                                "valueText": "idx"
                                            }
                                        },
                                        {
                                            "kind": "CommaToken",
                                            "fullStart": 705,
                                            "fullEnd": 707,
                                            "start": 705,
                                            "end": 706,
                                            "fullWidth": 2,
                                            "width": 1,
                                            "text": ",",
                                            "value": ",",
                                            "valueText": ",",
                                            "hasTrailingTrivia": true,
                                            "trailingTrivia": [
                                                {
                                                    "kind": "WhitespaceTrivia",
                                                    "text": " "
                                                }
                                            ]
                                        },
                                        {
                                            "kind": "Parameter",
                                            "fullStart": 707,
                                            "fullEnd": 710,
                                            "start": 707,
                                            "end": 710,
                                            "fullWidth": 3,
<<<<<<< HEAD
                                            "width": 3,
=======
                                            "modifiers": [],
>>>>>>> e3c38734
                                            "identifier": {
                                                "kind": "IdentifierName",
                                                "fullStart": 707,
                                                "fullEnd": 710,
                                                "start": 707,
                                                "end": 710,
                                                "fullWidth": 3,
                                                "width": 3,
                                                "text": "obj",
                                                "value": "obj",
                                                "valueText": "obj"
                                            }
                                        }
                                    ],
                                    "closeParenToken": {
                                        "kind": "CloseParenToken",
                                        "fullStart": 710,
                                        "fullEnd": 712,
                                        "start": 710,
                                        "end": 711,
                                        "fullWidth": 2,
                                        "width": 1,
                                        "text": ")",
                                        "value": ")",
                                        "valueText": ")",
                                        "hasTrailingTrivia": true,
                                        "trailingTrivia": [
                                            {
                                                "kind": "WhitespaceTrivia",
                                                "text": " "
                                            }
                                        ]
                                    }
                                }
                            },
                            "block": {
                                "kind": "Block",
                                "fullStart": 712,
                                "fullEnd": 817,
                                "start": 712,
                                "end": 815,
                                "fullWidth": 105,
                                "width": 103,
                                "openBraceToken": {
                                    "kind": "OpenBraceToken",
                                    "fullStart": 712,
                                    "fullEnd": 715,
                                    "start": 712,
                                    "end": 713,
                                    "fullWidth": 3,
                                    "width": 1,
                                    "text": "{",
                                    "value": "{",
                                    "valueText": "{",
                                    "hasTrailingTrivia": true,
                                    "hasTrailingNewLine": true,
                                    "trailingTrivia": [
                                        {
                                            "kind": "NewLineTrivia",
                                            "text": "\r\n"
                                        }
                                    ]
                                },
                                "statements": [
                                    {
                                        "kind": "IfStatement",
                                        "fullStart": 715,
                                        "fullEnd": 806,
                                        "start": 727,
                                        "end": 804,
                                        "fullWidth": 91,
                                        "width": 77,
                                        "ifKeyword": {
                                            "kind": "IfKeyword",
                                            "fullStart": 715,
                                            "fullEnd": 730,
                                            "start": 727,
                                            "end": 729,
                                            "fullWidth": 15,
                                            "width": 2,
                                            "text": "if",
                                            "value": "if",
                                            "valueText": "if",
                                            "hasLeadingTrivia": true,
                                            "hasTrailingTrivia": true,
                                            "leadingTrivia": [
                                                {
                                                    "kind": "WhitespaceTrivia",
                                                    "text": "            "
                                                }
                                            ],
                                            "trailingTrivia": [
                                                {
                                                    "kind": "WhitespaceTrivia",
                                                    "text": " "
                                                }
                                            ]
                                        },
                                        "openParenToken": {
                                            "kind": "OpenParenToken",
                                            "fullStart": 730,
                                            "fullEnd": 731,
                                            "start": 730,
                                            "end": 731,
                                            "fullWidth": 1,
                                            "width": 1,
                                            "text": "(",
                                            "value": "(",
                                            "valueText": "("
                                        },
                                        "condition": {
                                            "kind": "EqualsExpression",
                                            "fullStart": 731,
                                            "fullEnd": 740,
                                            "start": 731,
                                            "end": 740,
                                            "fullWidth": 9,
                                            "width": 9,
                                            "left": {
                                                "kind": "IdentifierName",
                                                "fullStart": 731,
                                                "fullEnd": 735,
                                                "start": 731,
                                                "end": 734,
                                                "fullWidth": 4,
                                                "width": 3,
                                                "text": "idx",
                                                "value": "idx",
                                                "valueText": "idx",
                                                "hasTrailingTrivia": true,
                                                "trailingTrivia": [
                                                    {
                                                        "kind": "WhitespaceTrivia",
                                                        "text": " "
                                                    }
                                                ]
                                            },
                                            "operatorToken": {
                                                "kind": "EqualsEqualsEqualsToken",
                                                "fullStart": 735,
                                                "fullEnd": 739,
                                                "start": 735,
                                                "end": 738,
                                                "fullWidth": 4,
                                                "width": 3,
                                                "text": "===",
                                                "value": "===",
                                                "valueText": "===",
                                                "hasTrailingTrivia": true,
                                                "trailingTrivia": [
                                                    {
                                                        "kind": "WhitespaceTrivia",
                                                        "text": " "
                                                    }
                                                ]
                                            },
                                            "right": {
                                                "kind": "NumericLiteral",
                                                "fullStart": 739,
                                                "fullEnd": 740,
                                                "start": 739,
                                                "end": 740,
                                                "fullWidth": 1,
                                                "width": 1,
                                                "text": "1",
                                                "value": 1,
                                                "valueText": "1"
                                            }
                                        },
                                        "closeParenToken": {
                                            "kind": "CloseParenToken",
                                            "fullStart": 740,
                                            "fullEnd": 742,
                                            "start": 740,
                                            "end": 741,
                                            "fullWidth": 2,
                                            "width": 1,
                                            "text": ")",
                                            "value": ")",
                                            "valueText": ")",
                                            "hasTrailingTrivia": true,
                                            "trailingTrivia": [
                                                {
                                                    "kind": "WhitespaceTrivia",
                                                    "text": " "
                                                }
                                            ]
                                        },
                                        "statement": {
                                            "kind": "Block",
                                            "fullStart": 742,
                                            "fullEnd": 806,
                                            "start": 742,
                                            "end": 804,
                                            "fullWidth": 64,
                                            "width": 62,
                                            "openBraceToken": {
                                                "kind": "OpenBraceToken",
                                                "fullStart": 742,
                                                "fullEnd": 745,
                                                "start": 742,
                                                "end": 743,
                                                "fullWidth": 3,
                                                "width": 1,
                                                "text": "{",
                                                "value": "{",
                                                "valueText": "{",
                                                "hasTrailingTrivia": true,
                                                "hasTrailingNewLine": true,
                                                "trailingTrivia": [
                                                    {
                                                        "kind": "NewLineTrivia",
                                                        "text": "\r\n"
                                                    }
                                                ]
                                            },
                                            "statements": [
                                                {
                                                    "kind": "ExpressionStatement",
                                                    "fullStart": 745,
                                                    "fullEnd": 791,
                                                    "start": 761,
                                                    "end": 789,
                                                    "fullWidth": 46,
                                                    "width": 28,
                                                    "expression": {
                                                        "kind": "AssignmentExpression",
                                                        "fullStart": 745,
                                                        "fullEnd": 788,
                                                        "start": 761,
                                                        "end": 788,
                                                        "fullWidth": 43,
                                                        "width": 27,
                                                        "left": {
                                                            "kind": "IdentifierName",
                                                            "fullStart": 745,
                                                            "fullEnd": 772,
                                                            "start": 761,
                                                            "end": 771,
                                                            "fullWidth": 27,
                                                            "width": 10,
                                                            "text": "testResult",
                                                            "value": "testResult",
                                                            "valueText": "testResult",
                                                            "hasLeadingTrivia": true,
                                                            "hasTrailingTrivia": true,
                                                            "leadingTrivia": [
                                                                {
                                                                    "kind": "WhitespaceTrivia",
                                                                    "text": "                "
                                                                }
                                                            ],
                                                            "trailingTrivia": [
                                                                {
                                                                    "kind": "WhitespaceTrivia",
                                                                    "text": " "
                                                                }
                                                            ]
                                                        },
                                                        "operatorToken": {
                                                            "kind": "EqualsToken",
                                                            "fullStart": 772,
                                                            "fullEnd": 774,
                                                            "start": 772,
                                                            "end": 773,
                                                            "fullWidth": 2,
                                                            "width": 1,
                                                            "text": "=",
                                                            "value": "=",
                                                            "valueText": "=",
                                                            "hasTrailingTrivia": true,
                                                            "trailingTrivia": [
                                                                {
                                                                    "kind": "WhitespaceTrivia",
                                                                    "text": " "
                                                                }
                                                            ]
                                                        },
                                                        "right": {
                                                            "kind": "ParenthesizedExpression",
                                                            "fullStart": 774,
                                                            "fullEnd": 788,
                                                            "start": 774,
                                                            "end": 788,
                                                            "fullWidth": 14,
                                                            "width": 14,
                                                            "openParenToken": {
                                                                "kind": "OpenParenToken",
                                                                "fullStart": 774,
                                                                "fullEnd": 775,
                                                                "start": 774,
                                                                "end": 775,
                                                                "fullWidth": 1,
                                                                "width": 1,
                                                                "text": "(",
                                                                "value": "(",
                                                                "valueText": "("
                                                            },
                                                            "expression": {
                                                                "kind": "EqualsExpression",
                                                                "fullStart": 775,
                                                                "fullEnd": 787,
                                                                "start": 775,
                                                                "end": 787,
                                                                "fullWidth": 12,
                                                                "width": 12,
                                                                "left": {
                                                                    "kind": "IdentifierName",
                                                                    "fullStart": 775,
                                                                    "fullEnd": 782,
                                                                    "start": 775,
                                                                    "end": 781,
                                                                    "fullWidth": 7,
                                                                    "width": 6,
                                                                    "text": "curVal",
                                                                    "value": "curVal",
                                                                    "valueText": "curVal",
                                                                    "hasTrailingTrivia": true,
                                                                    "trailingTrivia": [
                                                                        {
                                                                            "kind": "WhitespaceTrivia",
                                                                            "text": " "
                                                                        }
                                                                    ]
                                                                },
                                                                "operatorToken": {
                                                                    "kind": "EqualsEqualsEqualsToken",
                                                                    "fullStart": 782,
                                                                    "fullEnd": 786,
                                                                    "start": 782,
                                                                    "end": 785,
                                                                    "fullWidth": 4,
                                                                    "width": 3,
                                                                    "text": "===",
                                                                    "value": "===",
                                                                    "valueText": "===",
                                                                    "hasTrailingTrivia": true,
                                                                    "trailingTrivia": [
                                                                        {
                                                                            "kind": "WhitespaceTrivia",
                                                                            "text": " "
                                                                        }
                                                                    ]
                                                                },
                                                                "right": {
                                                                    "kind": "NumericLiteral",
                                                                    "fullStart": 786,
                                                                    "fullEnd": 787,
                                                                    "start": 786,
                                                                    "end": 787,
                                                                    "fullWidth": 1,
                                                                    "width": 1,
                                                                    "text": "1",
                                                                    "value": 1,
                                                                    "valueText": "1"
                                                                }
                                                            },
                                                            "closeParenToken": {
                                                                "kind": "CloseParenToken",
                                                                "fullStart": 787,
                                                                "fullEnd": 788,
                                                                "start": 787,
                                                                "end": 788,
                                                                "fullWidth": 1,
                                                                "width": 1,
                                                                "text": ")",
                                                                "value": ")",
                                                                "valueText": ")"
                                                            }
                                                        }
                                                    },
                                                    "semicolonToken": {
                                                        "kind": "SemicolonToken",
                                                        "fullStart": 788,
                                                        "fullEnd": 791,
                                                        "start": 788,
                                                        "end": 789,
                                                        "fullWidth": 3,
                                                        "width": 1,
                                                        "text": ";",
                                                        "value": ";",
                                                        "valueText": ";",
                                                        "hasTrailingTrivia": true,
                                                        "hasTrailingNewLine": true,
                                                        "trailingTrivia": [
                                                            {
                                                                "kind": "NewLineTrivia",
                                                                "text": "\r\n"
                                                            }
                                                        ]
                                                    }
                                                }
                                            ],
                                            "closeBraceToken": {
                                                "kind": "CloseBraceToken",
                                                "fullStart": 791,
                                                "fullEnd": 806,
                                                "start": 803,
                                                "end": 804,
                                                "fullWidth": 15,
                                                "width": 1,
                                                "text": "}",
                                                "value": "}",
                                                "valueText": "}",
                                                "hasLeadingTrivia": true,
                                                "hasTrailingTrivia": true,
                                                "hasTrailingNewLine": true,
                                                "leadingTrivia": [
                                                    {
                                                        "kind": "WhitespaceTrivia",
                                                        "text": "            "
                                                    }
                                                ],
                                                "trailingTrivia": [
                                                    {
                                                        "kind": "NewLineTrivia",
                                                        "text": "\r\n"
                                                    }
                                                ]
                                            }
                                        }
                                    }
                                ],
                                "closeBraceToken": {
                                    "kind": "CloseBraceToken",
                                    "fullStart": 806,
                                    "fullEnd": 817,
                                    "start": 814,
                                    "end": 815,
                                    "fullWidth": 11,
                                    "width": 1,
                                    "text": "}",
                                    "value": "}",
                                    "valueText": "}",
                                    "hasLeadingTrivia": true,
                                    "hasTrailingTrivia": true,
                                    "hasTrailingNewLine": true,
                                    "leadingTrivia": [
                                        {
                                            "kind": "WhitespaceTrivia",
                                            "text": "        "
                                        }
                                    ],
                                    "trailingTrivia": [
                                        {
                                            "kind": "NewLineTrivia",
                                            "text": "\r\n"
                                        }
                                    ]
                                }
                            }
                        },
                        {
                            "kind": "VariableStatement",
                            "fullStart": 817,
                            "fullEnd": 847,
                            "start": 827,
                            "end": 845,
                            "fullWidth": 30,
                            "width": 18,
                            "isIncrementallyUnusable": true,
                            "modifiers": [],
                            "variableDeclaration": {
                                "kind": "VariableDeclaration",
                                "fullStart": 817,
                                "fullEnd": 844,
                                "start": 827,
                                "end": 844,
                                "fullWidth": 27,
                                "width": 17,
                                "isIncrementallyUnusable": true,
                                "varKeyword": {
                                    "kind": "VarKeyword",
                                    "fullStart": 817,
                                    "fullEnd": 831,
                                    "start": 827,
                                    "end": 830,
                                    "fullWidth": 14,
                                    "width": 3,
                                    "text": "var",
                                    "value": "var",
                                    "valueText": "var",
                                    "hasLeadingTrivia": true,
                                    "hasLeadingNewLine": true,
                                    "hasTrailingTrivia": true,
                                    "leadingTrivia": [
                                        {
                                            "kind": "NewLineTrivia",
                                            "text": "\r\n"
                                        },
                                        {
                                            "kind": "WhitespaceTrivia",
                                            "text": "        "
                                        }
                                    ],
                                    "trailingTrivia": [
                                        {
                                            "kind": "WhitespaceTrivia",
                                            "text": " "
                                        }
                                    ]
                                },
                                "variableDeclarators": [
                                    {
                                        "kind": "VariableDeclarator",
                                        "fullStart": 831,
                                        "fullEnd": 844,
                                        "start": 831,
                                        "end": 844,
                                        "fullWidth": 13,
                                        "width": 13,
                                        "isIncrementallyUnusable": true,
                                        "identifier": {
                                            "kind": "IdentifierName",
                                            "fullStart": 831,
                                            "fullEnd": 835,
                                            "start": 831,
                                            "end": 834,
                                            "fullWidth": 4,
                                            "width": 3,
                                            "text": "arr",
                                            "value": "arr",
                                            "valueText": "arr",
                                            "hasTrailingTrivia": true,
                                            "trailingTrivia": [
                                                {
                                                    "kind": "WhitespaceTrivia",
                                                    "text": " "
                                                }
                                            ]
                                        },
                                        "equalsValueClause": {
                                            "kind": "EqualsValueClause",
                                            "fullStart": 835,
                                            "fullEnd": 844,
                                            "start": 835,
                                            "end": 844,
                                            "fullWidth": 9,
                                            "width": 9,
                                            "isIncrementallyUnusable": true,
                                            "equalsToken": {
                                                "kind": "EqualsToken",
                                                "fullStart": 835,
                                                "fullEnd": 837,
                                                "start": 835,
                                                "end": 836,
                                                "fullWidth": 2,
                                                "width": 1,
                                                "text": "=",
                                                "value": "=",
                                                "valueText": "=",
                                                "hasTrailingTrivia": true,
                                                "trailingTrivia": [
                                                    {
                                                        "kind": "WhitespaceTrivia",
                                                        "text": " "
                                                    }
                                                ]
                                            },
                                            "value": {
                                                "kind": "ArrayLiteralExpression",
                                                "fullStart": 837,
                                                "fullEnd": 844,
                                                "start": 837,
                                                "end": 844,
                                                "fullWidth": 7,
                                                "width": 7,
                                                "isIncrementallyUnusable": true,
                                                "openBracketToken": {
                                                    "kind": "OpenBracketToken",
                                                    "fullStart": 837,
                                                    "fullEnd": 838,
                                                    "start": 837,
                                                    "end": 838,
                                                    "fullWidth": 1,
                                                    "width": 1,
                                                    "text": "[",
                                                    "value": "[",
                                                    "valueText": "["
                                                },
                                                "expressions": [
                                                    {
                                                        "kind": "OmittedExpression",
                                                        "fullStart": -1,
                                                        "fullEnd": -1,
                                                        "start": -1,
                                                        "end": -1,
                                                        "fullWidth": 0,
                                                        "width": 0,
                                                        "isIncrementallyUnusable": true
                                                    },
                                                    {
                                                        "kind": "CommaToken",
                                                        "fullStart": 838,
                                                        "fullEnd": 840,
                                                        "start": 838,
                                                        "end": 839,
                                                        "fullWidth": 2,
                                                        "width": 1,
                                                        "text": ",",
                                                        "value": ",",
                                                        "valueText": ",",
                                                        "hasTrailingTrivia": true,
                                                        "trailingTrivia": [
                                                            {
                                                                "kind": "WhitespaceTrivia",
                                                                "text": " "
                                                            }
                                                        ]
                                                    },
                                                    {
                                                        "kind": "OmittedExpression",
                                                        "fullStart": -1,
                                                        "fullEnd": -1,
                                                        "start": -1,
                                                        "end": -1,
                                                        "fullWidth": 0,
                                                        "width": 0,
                                                        "isIncrementallyUnusable": true
                                                    },
                                                    {
                                                        "kind": "CommaToken",
                                                        "fullStart": 840,
                                                        "fullEnd": 842,
                                                        "start": 840,
                                                        "end": 841,
                                                        "fullWidth": 2,
                                                        "width": 1,
                                                        "text": ",",
                                                        "value": ",",
                                                        "valueText": ",",
                                                        "hasTrailingTrivia": true,
                                                        "trailingTrivia": [
                                                            {
                                                                "kind": "WhitespaceTrivia",
                                                                "text": " "
                                                            }
                                                        ]
                                                    },
                                                    {
                                                        "kind": "NumericLiteral",
                                                        "fullStart": 842,
                                                        "fullEnd": 843,
                                                        "start": 842,
                                                        "end": 843,
                                                        "fullWidth": 1,
                                                        "width": 1,
                                                        "text": "2",
                                                        "value": 2,
                                                        "valueText": "2"
                                                    }
                                                ],
                                                "closeBracketToken": {
                                                    "kind": "CloseBracketToken",
                                                    "fullStart": 843,
                                                    "fullEnd": 844,
                                                    "start": 843,
                                                    "end": 844,
                                                    "fullWidth": 1,
                                                    "width": 1,
                                                    "text": "]",
                                                    "value": "]",
                                                    "valueText": "]"
                                                }
                                            }
                                        }
                                    }
                                ]
                            },
                            "semicolonToken": {
                                "kind": "SemicolonToken",
                                "fullStart": 844,
                                "fullEnd": 847,
                                "start": 844,
                                "end": 845,
                                "fullWidth": 3,
                                "width": 1,
                                "text": ";",
                                "value": ";",
                                "valueText": ";",
                                "hasTrailingTrivia": true,
                                "hasTrailingNewLine": true,
                                "trailingTrivia": [
                                    {
                                        "kind": "NewLineTrivia",
                                        "text": "\r\n"
                                    }
                                ]
                            }
                        },
                        {
                            "kind": "VariableStatement",
                            "fullStart": 847,
                            "fullEnd": 884,
                            "start": 855,
                            "end": 882,
                            "fullWidth": 37,
                            "width": 27,
                            "modifiers": [],
                            "variableDeclaration": {
                                "kind": "VariableDeclaration",
                                "fullStart": 847,
                                "fullEnd": 881,
                                "start": 855,
                                "end": 881,
                                "fullWidth": 34,
                                "width": 26,
                                "varKeyword": {
                                    "kind": "VarKeyword",
                                    "fullStart": 847,
                                    "fullEnd": 859,
                                    "start": 855,
                                    "end": 858,
                                    "fullWidth": 12,
                                    "width": 3,
                                    "text": "var",
                                    "value": "var",
                                    "valueText": "var",
                                    "hasLeadingTrivia": true,
                                    "hasTrailingTrivia": true,
                                    "leadingTrivia": [
                                        {
                                            "kind": "WhitespaceTrivia",
                                            "text": "        "
                                        }
                                    ],
                                    "trailingTrivia": [
                                        {
                                            "kind": "WhitespaceTrivia",
                                            "text": " "
                                        }
                                    ]
                                },
                                "variableDeclarators": [
                                    {
                                        "kind": "VariableDeclarator",
                                        "fullStart": 859,
                                        "fullEnd": 881,
                                        "start": 859,
                                        "end": 881,
                                        "fullWidth": 22,
                                        "width": 22,
                                        "identifier": {
                                            "kind": "IdentifierName",
                                            "fullStart": 859,
                                            "fullEnd": 874,
                                            "start": 859,
                                            "end": 873,
                                            "fullWidth": 15,
                                            "width": 14,
                                            "text": "preIterVisible",
                                            "value": "preIterVisible",
                                            "valueText": "preIterVisible",
                                            "hasTrailingTrivia": true,
                                            "trailingTrivia": [
                                                {
                                                    "kind": "WhitespaceTrivia",
                                                    "text": " "
                                                }
                                            ]
                                        },
                                        "equalsValueClause": {
                                            "kind": "EqualsValueClause",
                                            "fullStart": 874,
                                            "fullEnd": 881,
                                            "start": 874,
                                            "end": 881,
                                            "fullWidth": 7,
                                            "width": 7,
                                            "equalsToken": {
                                                "kind": "EqualsToken",
                                                "fullStart": 874,
                                                "fullEnd": 876,
                                                "start": 874,
                                                "end": 875,
                                                "fullWidth": 2,
                                                "width": 1,
                                                "text": "=",
                                                "value": "=",
                                                "valueText": "=",
                                                "hasTrailingTrivia": true,
                                                "trailingTrivia": [
                                                    {
                                                        "kind": "WhitespaceTrivia",
                                                        "text": " "
                                                    }
                                                ]
                                            },
                                            "value": {
                                                "kind": "FalseKeyword",
                                                "fullStart": 876,
                                                "fullEnd": 881,
                                                "start": 876,
                                                "end": 881,
                                                "fullWidth": 5,
                                                "width": 5,
                                                "text": "false",
                                                "value": false,
                                                "valueText": "false"
                                            }
                                        }
                                    }
                                ]
                            },
                            "semicolonToken": {
                                "kind": "SemicolonToken",
                                "fullStart": 881,
                                "fullEnd": 884,
                                "start": 881,
                                "end": 882,
                                "fullWidth": 3,
                                "width": 1,
                                "text": ";",
                                "value": ";",
                                "valueText": ";",
                                "hasTrailingTrivia": true,
                                "hasTrailingNewLine": true,
                                "trailingTrivia": [
                                    {
                                        "kind": "NewLineTrivia",
                                        "text": "\r\n"
                                    }
                                ]
                            }
                        },
                        {
                            "kind": "ExpressionStatement",
                            "fullStart": 884,
                            "fullEnd": 1089,
                            "start": 894,
                            "end": 1087,
                            "fullWidth": 205,
                            "width": 193,
                            "isIncrementallyUnusable": true,
                            "expression": {
                                "kind": "InvocationExpression",
                                "fullStart": 884,
                                "fullEnd": 1086,
                                "start": 894,
                                "end": 1086,
                                "fullWidth": 202,
                                "width": 192,
                                "isIncrementallyUnusable": true,
                                "expression": {
                                    "kind": "MemberAccessExpression",
                                    "fullStart": 884,
                                    "fullEnd": 915,
                                    "start": 894,
                                    "end": 915,
                                    "fullWidth": 31,
                                    "width": 21,
                                    "expression": {
                                        "kind": "IdentifierName",
                                        "fullStart": 884,
                                        "fullEnd": 900,
                                        "start": 894,
                                        "end": 900,
                                        "fullWidth": 16,
                                        "width": 6,
                                        "text": "Object",
                                        "value": "Object",
                                        "valueText": "Object",
                                        "hasLeadingTrivia": true,
                                        "hasLeadingNewLine": true,
                                        "leadingTrivia": [
                                            {
                                                "kind": "NewLineTrivia",
                                                "text": "\r\n"
                                            },
                                            {
                                                "kind": "WhitespaceTrivia",
                                                "text": "        "
                                            }
                                        ]
                                    },
                                    "dotToken": {
                                        "kind": "DotToken",
                                        "fullStart": 900,
                                        "fullEnd": 901,
                                        "start": 900,
                                        "end": 901,
                                        "fullWidth": 1,
                                        "width": 1,
                                        "text": ".",
                                        "value": ".",
                                        "valueText": "."
                                    },
                                    "name": {
                                        "kind": "IdentifierName",
                                        "fullStart": 901,
                                        "fullEnd": 915,
                                        "start": 901,
                                        "end": 915,
                                        "fullWidth": 14,
                                        "width": 14,
                                        "text": "defineProperty",
                                        "value": "defineProperty",
                                        "valueText": "defineProperty"
                                    }
                                },
                                "argumentList": {
                                    "kind": "ArgumentList",
                                    "fullStart": 915,
                                    "fullEnd": 1086,
                                    "start": 915,
                                    "end": 1086,
                                    "fullWidth": 171,
                                    "width": 171,
                                    "isIncrementallyUnusable": true,
                                    "openParenToken": {
                                        "kind": "OpenParenToken",
                                        "fullStart": 915,
                                        "fullEnd": 916,
                                        "start": 915,
                                        "end": 916,
                                        "fullWidth": 1,
                                        "width": 1,
                                        "text": "(",
                                        "value": "(",
                                        "valueText": "("
                                    },
                                    "arguments": [
                                        {
                                            "kind": "IdentifierName",
                                            "fullStart": 916,
                                            "fullEnd": 919,
                                            "start": 916,
                                            "end": 919,
                                            "fullWidth": 3,
                                            "width": 3,
                                            "text": "arr",
                                            "value": "arr",
                                            "valueText": "arr"
                                        },
                                        {
                                            "kind": "CommaToken",
                                            "fullStart": 919,
                                            "fullEnd": 921,
                                            "start": 919,
                                            "end": 920,
                                            "fullWidth": 2,
                                            "width": 1,
                                            "text": ",",
                                            "value": ",",
                                            "valueText": ",",
                                            "hasTrailingTrivia": true,
                                            "trailingTrivia": [
                                                {
                                                    "kind": "WhitespaceTrivia",
                                                    "text": " "
                                                }
                                            ]
                                        },
                                        {
                                            "kind": "StringLiteral",
                                            "fullStart": 921,
                                            "fullEnd": 924,
                                            "start": 921,
                                            "end": 924,
                                            "fullWidth": 3,
                                            "width": 3,
                                            "text": "\"0\"",
                                            "value": "0",
                                            "valueText": "0"
                                        },
                                        {
                                            "kind": "CommaToken",
                                            "fullStart": 924,
                                            "fullEnd": 926,
                                            "start": 924,
                                            "end": 925,
                                            "fullWidth": 2,
                                            "width": 1,
                                            "text": ",",
                                            "value": ",",
                                            "valueText": ",",
                                            "hasTrailingTrivia": true,
                                            "trailingTrivia": [
                                                {
                                                    "kind": "WhitespaceTrivia",
                                                    "text": " "
                                                }
                                            ]
                                        },
                                        {
                                            "kind": "ObjectLiteralExpression",
                                            "fullStart": 926,
                                            "fullEnd": 1085,
                                            "start": 926,
                                            "end": 1085,
                                            "fullWidth": 159,
                                            "width": 159,
                                            "isIncrementallyUnusable": true,
                                            "openBraceToken": {
                                                "kind": "OpenBraceToken",
                                                "fullStart": 926,
                                                "fullEnd": 929,
                                                "start": 926,
                                                "end": 927,
                                                "fullWidth": 3,
                                                "width": 1,
                                                "text": "{",
                                                "value": "{",
                                                "valueText": "{",
                                                "hasTrailingTrivia": true,
                                                "hasTrailingNewLine": true,
                                                "trailingTrivia": [
                                                    {
                                                        "kind": "NewLineTrivia",
                                                        "text": "\r\n"
                                                    }
                                                ]
                                            },
                                            "propertyAssignments": [
                                                {
                                                    "kind": "SimplePropertyAssignment",
                                                    "fullStart": 929,
                                                    "fullEnd": 1041,
                                                    "start": 941,
                                                    "end": 1041,
                                                    "fullWidth": 112,
                                                    "width": 100,
                                                    "isIncrementallyUnusable": true,
                                                    "propertyName": {
                                                        "kind": "IdentifierName",
                                                        "fullStart": 929,
                                                        "fullEnd": 944,
                                                        "start": 941,
                                                        "end": 944,
                                                        "fullWidth": 15,
                                                        "width": 3,
                                                        "text": "get",
                                                        "value": "get",
                                                        "valueText": "get",
                                                        "hasLeadingTrivia": true,
                                                        "leadingTrivia": [
                                                            {
                                                                "kind": "WhitespaceTrivia",
                                                                "text": "            "
                                                            }
                                                        ]
                                                    },
                                                    "colonToken": {
                                                        "kind": "ColonToken",
                                                        "fullStart": 944,
                                                        "fullEnd": 946,
                                                        "start": 944,
                                                        "end": 945,
                                                        "fullWidth": 2,
                                                        "width": 1,
                                                        "text": ":",
                                                        "value": ":",
                                                        "valueText": ":",
                                                        "hasTrailingTrivia": true,
                                                        "trailingTrivia": [
                                                            {
                                                                "kind": "WhitespaceTrivia",
                                                                "text": " "
                                                            }
                                                        ]
                                                    },
                                                    "expression": {
                                                        "kind": "FunctionExpression",
                                                        "fullStart": 946,
                                                        "fullEnd": 1041,
                                                        "start": 946,
                                                        "end": 1041,
                                                        "fullWidth": 95,
                                                        "width": 95,
                                                        "functionKeyword": {
                                                            "kind": "FunctionKeyword",
                                                            "fullStart": 946,
                                                            "fullEnd": 955,
                                                            "start": 946,
                                                            "end": 954,
                                                            "fullWidth": 9,
                                                            "width": 8,
                                                            "text": "function",
                                                            "value": "function",
                                                            "valueText": "function",
                                                            "hasTrailingTrivia": true,
                                                            "trailingTrivia": [
                                                                {
                                                                    "kind": "WhitespaceTrivia",
                                                                    "text": " "
                                                                }
                                                            ]
                                                        },
                                                        "callSignature": {
                                                            "kind": "CallSignature",
                                                            "fullStart": 955,
                                                            "fullEnd": 958,
                                                            "start": 955,
                                                            "end": 957,
                                                            "fullWidth": 3,
                                                            "width": 2,
                                                            "parameterList": {
                                                                "kind": "ParameterList",
                                                                "fullStart": 955,
                                                                "fullEnd": 958,
                                                                "start": 955,
                                                                "end": 957,
                                                                "fullWidth": 3,
                                                                "width": 2,
                                                                "openParenToken": {
                                                                    "kind": "OpenParenToken",
                                                                    "fullStart": 955,
                                                                    "fullEnd": 956,
                                                                    "start": 955,
                                                                    "end": 956,
                                                                    "fullWidth": 1,
                                                                    "width": 1,
                                                                    "text": "(",
                                                                    "value": "(",
                                                                    "valueText": "("
                                                                },
                                                                "parameters": [],
                                                                "closeParenToken": {
                                                                    "kind": "CloseParenToken",
                                                                    "fullStart": 956,
                                                                    "fullEnd": 958,
                                                                    "start": 956,
                                                                    "end": 957,
                                                                    "fullWidth": 2,
                                                                    "width": 1,
                                                                    "text": ")",
                                                                    "value": ")",
                                                                    "valueText": ")",
                                                                    "hasTrailingTrivia": true,
                                                                    "trailingTrivia": [
                                                                        {
                                                                            "kind": "WhitespaceTrivia",
                                                                            "text": " "
                                                                        }
                                                                    ]
                                                                }
                                                            }
                                                        },
                                                        "block": {
                                                            "kind": "Block",
                                                            "fullStart": 958,
                                                            "fullEnd": 1041,
                                                            "start": 958,
                                                            "end": 1041,
                                                            "fullWidth": 83,
                                                            "width": 83,
                                                            "openBraceToken": {
                                                                "kind": "OpenBraceToken",
                                                                "fullStart": 958,
                                                                "fullEnd": 961,
                                                                "start": 958,
                                                                "end": 959,
                                                                "fullWidth": 3,
                                                                "width": 1,
                                                                "text": "{",
                                                                "value": "{",
                                                                "valueText": "{",
                                                                "hasTrailingTrivia": true,
                                                                "hasTrailingNewLine": true,
                                                                "trailingTrivia": [
                                                                    {
                                                                        "kind": "NewLineTrivia",
                                                                        "text": "\r\n"
                                                                    }
                                                                ]
                                                            },
                                                            "statements": [
                                                                {
                                                                    "kind": "ExpressionStatement",
                                                                    "fullStart": 961,
                                                                    "fullEnd": 1001,
                                                                    "start": 977,
                                                                    "end": 999,
                                                                    "fullWidth": 40,
                                                                    "width": 22,
                                                                    "expression": {
                                                                        "kind": "AssignmentExpression",
                                                                        "fullStart": 961,
                                                                        "fullEnd": 998,
                                                                        "start": 977,
                                                                        "end": 998,
                                                                        "fullWidth": 37,
                                                                        "width": 21,
                                                                        "left": {
                                                                            "kind": "IdentifierName",
                                                                            "fullStart": 961,
                                                                            "fullEnd": 992,
                                                                            "start": 977,
                                                                            "end": 991,
                                                                            "fullWidth": 31,
                                                                            "width": 14,
                                                                            "text": "preIterVisible",
                                                                            "value": "preIterVisible",
                                                                            "valueText": "preIterVisible",
                                                                            "hasLeadingTrivia": true,
                                                                            "hasTrailingTrivia": true,
                                                                            "leadingTrivia": [
                                                                                {
                                                                                    "kind": "WhitespaceTrivia",
                                                                                    "text": "                "
                                                                                }
                                                                            ],
                                                                            "trailingTrivia": [
                                                                                {
                                                                                    "kind": "WhitespaceTrivia",
                                                                                    "text": " "
                                                                                }
                                                                            ]
                                                                        },
                                                                        "operatorToken": {
                                                                            "kind": "EqualsToken",
                                                                            "fullStart": 992,
                                                                            "fullEnd": 994,
                                                                            "start": 992,
                                                                            "end": 993,
                                                                            "fullWidth": 2,
                                                                            "width": 1,
                                                                            "text": "=",
                                                                            "value": "=",
                                                                            "valueText": "=",
                                                                            "hasTrailingTrivia": true,
                                                                            "trailingTrivia": [
                                                                                {
                                                                                    "kind": "WhitespaceTrivia",
                                                                                    "text": " "
                                                                                }
                                                                            ]
                                                                        },
                                                                        "right": {
                                                                            "kind": "TrueKeyword",
                                                                            "fullStart": 994,
                                                                            "fullEnd": 998,
                                                                            "start": 994,
                                                                            "end": 998,
                                                                            "fullWidth": 4,
                                                                            "width": 4,
                                                                            "text": "true",
                                                                            "value": true,
                                                                            "valueText": "true"
                                                                        }
                                                                    },
                                                                    "semicolonToken": {
                                                                        "kind": "SemicolonToken",
                                                                        "fullStart": 998,
                                                                        "fullEnd": 1001,
                                                                        "start": 998,
                                                                        "end": 999,
                                                                        "fullWidth": 3,
                                                                        "width": 1,
                                                                        "text": ";",
                                                                        "value": ";",
                                                                        "valueText": ";",
                                                                        "hasTrailingTrivia": true,
                                                                        "hasTrailingNewLine": true,
                                                                        "trailingTrivia": [
                                                                            {
                                                                                "kind": "NewLineTrivia",
                                                                                "text": "\r\n"
                                                                            }
                                                                        ]
                                                                    }
                                                                },
                                                                {
                                                                    "kind": "ReturnStatement",
                                                                    "fullStart": 1001,
                                                                    "fullEnd": 1028,
                                                                    "start": 1017,
                                                                    "end": 1026,
                                                                    "fullWidth": 27,
                                                                    "width": 9,
                                                                    "returnKeyword": {
                                                                        "kind": "ReturnKeyword",
                                                                        "fullStart": 1001,
                                                                        "fullEnd": 1024,
                                                                        "start": 1017,
                                                                        "end": 1023,
                                                                        "fullWidth": 23,
                                                                        "width": 6,
                                                                        "text": "return",
                                                                        "value": "return",
                                                                        "valueText": "return",
                                                                        "hasLeadingTrivia": true,
                                                                        "hasTrailingTrivia": true,
                                                                        "leadingTrivia": [
                                                                            {
                                                                                "kind": "WhitespaceTrivia",
                                                                                "text": "                "
                                                                            }
                                                                        ],
                                                                        "trailingTrivia": [
                                                                            {
                                                                                "kind": "WhitespaceTrivia",
                                                                                "text": " "
                                                                            }
                                                                        ]
                                                                    },
                                                                    "expression": {
                                                                        "kind": "NumericLiteral",
                                                                        "fullStart": 1024,
                                                                        "fullEnd": 1025,
                                                                        "start": 1024,
                                                                        "end": 1025,
                                                                        "fullWidth": 1,
                                                                        "width": 1,
                                                                        "text": "0",
                                                                        "value": 0,
                                                                        "valueText": "0"
                                                                    },
                                                                    "semicolonToken": {
                                                                        "kind": "SemicolonToken",
                                                                        "fullStart": 1025,
                                                                        "fullEnd": 1028,
                                                                        "start": 1025,
                                                                        "end": 1026,
                                                                        "fullWidth": 3,
                                                                        "width": 1,
                                                                        "text": ";",
                                                                        "value": ";",
                                                                        "valueText": ";",
                                                                        "hasTrailingTrivia": true,
                                                                        "hasTrailingNewLine": true,
                                                                        "trailingTrivia": [
                                                                            {
                                                                                "kind": "NewLineTrivia",
                                                                                "text": "\r\n"
                                                                            }
                                                                        ]
                                                                    }
                                                                }
                                                            ],
                                                            "closeBraceToken": {
                                                                "kind": "CloseBraceToken",
                                                                "fullStart": 1028,
                                                                "fullEnd": 1041,
                                                                "start": 1040,
                                                                "end": 1041,
                                                                "fullWidth": 13,
                                                                "width": 1,
                                                                "text": "}",
                                                                "value": "}",
                                                                "valueText": "}",
                                                                "hasLeadingTrivia": true,
                                                                "leadingTrivia": [
                                                                    {
                                                                        "kind": "WhitespaceTrivia",
                                                                        "text": "            "
                                                                    }
                                                                ]
                                                            }
                                                        }
                                                    }
                                                },
                                                {
                                                    "kind": "CommaToken",
                                                    "fullStart": 1041,
                                                    "fullEnd": 1044,
                                                    "start": 1041,
                                                    "end": 1042,
                                                    "fullWidth": 3,
                                                    "width": 1,
                                                    "text": ",",
                                                    "value": ",",
                                                    "valueText": ",",
                                                    "hasTrailingTrivia": true,
                                                    "hasTrailingNewLine": true,
                                                    "trailingTrivia": [
                                                        {
                                                            "kind": "NewLineTrivia",
                                                            "text": "\r\n"
                                                        }
                                                    ]
                                                },
                                                {
                                                    "kind": "SimplePropertyAssignment",
                                                    "fullStart": 1044,
                                                    "fullEnd": 1076,
                                                    "start": 1056,
                                                    "end": 1074,
                                                    "fullWidth": 32,
                                                    "width": 18,
                                                    "propertyName": {
                                                        "kind": "IdentifierName",
                                                        "fullStart": 1044,
                                                        "fullEnd": 1068,
                                                        "start": 1056,
                                                        "end": 1068,
                                                        "fullWidth": 24,
                                                        "width": 12,
                                                        "text": "configurable",
                                                        "value": "configurable",
                                                        "valueText": "configurable",
                                                        "hasLeadingTrivia": true,
                                                        "leadingTrivia": [
                                                            {
                                                                "kind": "WhitespaceTrivia",
                                                                "text": "            "
                                                            }
                                                        ]
                                                    },
                                                    "colonToken": {
                                                        "kind": "ColonToken",
                                                        "fullStart": 1068,
                                                        "fullEnd": 1070,
                                                        "start": 1068,
                                                        "end": 1069,
                                                        "fullWidth": 2,
                                                        "width": 1,
                                                        "text": ":",
                                                        "value": ":",
                                                        "valueText": ":",
                                                        "hasTrailingTrivia": true,
                                                        "trailingTrivia": [
                                                            {
                                                                "kind": "WhitespaceTrivia",
                                                                "text": " "
                                                            }
                                                        ]
                                                    },
                                                    "expression": {
                                                        "kind": "TrueKeyword",
                                                        "fullStart": 1070,
                                                        "fullEnd": 1076,
                                                        "start": 1070,
                                                        "end": 1074,
                                                        "fullWidth": 6,
                                                        "width": 4,
                                                        "text": "true",
                                                        "value": true,
                                                        "valueText": "true",
                                                        "hasTrailingTrivia": true,
                                                        "hasTrailingNewLine": true,
                                                        "trailingTrivia": [
                                                            {
                                                                "kind": "NewLineTrivia",
                                                                "text": "\r\n"
                                                            }
                                                        ]
                                                    }
                                                }
                                            ],
                                            "closeBraceToken": {
                                                "kind": "CloseBraceToken",
                                                "fullStart": 1076,
                                                "fullEnd": 1085,
                                                "start": 1084,
                                                "end": 1085,
                                                "fullWidth": 9,
                                                "width": 1,
                                                "text": "}",
                                                "value": "}",
                                                "valueText": "}",
                                                "hasLeadingTrivia": true,
                                                "leadingTrivia": [
                                                    {
                                                        "kind": "WhitespaceTrivia",
                                                        "text": "        "
                                                    }
                                                ]
                                            }
                                        }
                                    ],
                                    "closeParenToken": {
                                        "kind": "CloseParenToken",
                                        "fullStart": 1085,
                                        "fullEnd": 1086,
                                        "start": 1085,
                                        "end": 1086,
                                        "fullWidth": 1,
                                        "width": 1,
                                        "text": ")",
                                        "value": ")",
                                        "valueText": ")"
                                    }
                                }
                            },
                            "semicolonToken": {
                                "kind": "SemicolonToken",
                                "fullStart": 1086,
                                "fullEnd": 1089,
                                "start": 1086,
                                "end": 1087,
                                "fullWidth": 3,
                                "width": 1,
                                "text": ";",
                                "value": ";",
                                "valueText": ";",
                                "hasTrailingTrivia": true,
                                "hasTrailingNewLine": true,
                                "trailingTrivia": [
                                    {
                                        "kind": "NewLineTrivia",
                                        "text": "\r\n"
                                    }
                                ]
                            }
                        },
                        {
                            "kind": "ExpressionStatement",
                            "fullStart": 1089,
                            "fullEnd": 1375,
                            "start": 1099,
                            "end": 1373,
                            "fullWidth": 286,
                            "width": 274,
                            "isIncrementallyUnusable": true,
                            "expression": {
                                "kind": "InvocationExpression",
                                "fullStart": 1089,
                                "fullEnd": 1372,
                                "start": 1099,
                                "end": 1372,
                                "fullWidth": 283,
                                "width": 273,
                                "isIncrementallyUnusable": true,
                                "expression": {
                                    "kind": "MemberAccessExpression",
                                    "fullStart": 1089,
                                    "fullEnd": 1120,
                                    "start": 1099,
                                    "end": 1120,
                                    "fullWidth": 31,
                                    "width": 21,
                                    "expression": {
                                        "kind": "IdentifierName",
                                        "fullStart": 1089,
                                        "fullEnd": 1105,
                                        "start": 1099,
                                        "end": 1105,
                                        "fullWidth": 16,
                                        "width": 6,
                                        "text": "Object",
                                        "value": "Object",
                                        "valueText": "Object",
                                        "hasLeadingTrivia": true,
                                        "hasLeadingNewLine": true,
                                        "leadingTrivia": [
                                            {
                                                "kind": "NewLineTrivia",
                                                "text": "\r\n"
                                            },
                                            {
                                                "kind": "WhitespaceTrivia",
                                                "text": "        "
                                            }
                                        ]
                                    },
                                    "dotToken": {
                                        "kind": "DotToken",
                                        "fullStart": 1105,
                                        "fullEnd": 1106,
                                        "start": 1105,
                                        "end": 1106,
                                        "fullWidth": 1,
                                        "width": 1,
                                        "text": ".",
                                        "value": ".",
                                        "valueText": "."
                                    },
                                    "name": {
                                        "kind": "IdentifierName",
                                        "fullStart": 1106,
                                        "fullEnd": 1120,
                                        "start": 1106,
                                        "end": 1120,
                                        "fullWidth": 14,
                                        "width": 14,
                                        "text": "defineProperty",
                                        "value": "defineProperty",
                                        "valueText": "defineProperty"
                                    }
                                },
                                "argumentList": {
                                    "kind": "ArgumentList",
                                    "fullStart": 1120,
                                    "fullEnd": 1372,
                                    "start": 1120,
                                    "end": 1372,
                                    "fullWidth": 252,
                                    "width": 252,
                                    "isIncrementallyUnusable": true,
                                    "openParenToken": {
                                        "kind": "OpenParenToken",
                                        "fullStart": 1120,
                                        "fullEnd": 1121,
                                        "start": 1120,
                                        "end": 1121,
                                        "fullWidth": 1,
                                        "width": 1,
                                        "text": "(",
                                        "value": "(",
                                        "valueText": "("
                                    },
                                    "arguments": [
                                        {
                                            "kind": "IdentifierName",
                                            "fullStart": 1121,
                                            "fullEnd": 1124,
                                            "start": 1121,
                                            "end": 1124,
                                            "fullWidth": 3,
                                            "width": 3,
                                            "text": "arr",
                                            "value": "arr",
                                            "valueText": "arr"
                                        },
                                        {
                                            "kind": "CommaToken",
                                            "fullStart": 1124,
                                            "fullEnd": 1126,
                                            "start": 1124,
                                            "end": 1125,
                                            "fullWidth": 2,
                                            "width": 1,
                                            "text": ",",
                                            "value": ",",
                                            "valueText": ",",
                                            "hasTrailingTrivia": true,
                                            "trailingTrivia": [
                                                {
                                                    "kind": "WhitespaceTrivia",
                                                    "text": " "
                                                }
                                            ]
                                        },
                                        {
                                            "kind": "StringLiteral",
                                            "fullStart": 1126,
                                            "fullEnd": 1129,
                                            "start": 1126,
                                            "end": 1129,
                                            "fullWidth": 3,
                                            "width": 3,
                                            "text": "\"1\"",
                                            "value": "1",
                                            "valueText": "1"
                                        },
                                        {
                                            "kind": "CommaToken",
                                            "fullStart": 1129,
                                            "fullEnd": 1131,
                                            "start": 1129,
                                            "end": 1130,
                                            "fullWidth": 2,
                                            "width": 1,
                                            "text": ",",
                                            "value": ",",
                                            "valueText": ",",
                                            "hasTrailingTrivia": true,
                                            "trailingTrivia": [
                                                {
                                                    "kind": "WhitespaceTrivia",
                                                    "text": " "
                                                }
                                            ]
                                        },
                                        {
                                            "kind": "ObjectLiteralExpression",
                                            "fullStart": 1131,
                                            "fullEnd": 1371,
                                            "start": 1131,
                                            "end": 1371,
                                            "fullWidth": 240,
                                            "width": 240,
                                            "isIncrementallyUnusable": true,
                                            "openBraceToken": {
                                                "kind": "OpenBraceToken",
                                                "fullStart": 1131,
                                                "fullEnd": 1134,
                                                "start": 1131,
                                                "end": 1132,
                                                "fullWidth": 3,
                                                "width": 1,
                                                "text": "{",
                                                "value": "{",
                                                "valueText": "{",
                                                "hasTrailingTrivia": true,
                                                "hasTrailingNewLine": true,
                                                "trailingTrivia": [
                                                    {
                                                        "kind": "NewLineTrivia",
                                                        "text": "\r\n"
                                                    }
                                                ]
                                            },
                                            "propertyAssignments": [
                                                {
                                                    "kind": "SimplePropertyAssignment",
                                                    "fullStart": 1134,
                                                    "fullEnd": 1327,
                                                    "start": 1146,
                                                    "end": 1327,
                                                    "fullWidth": 193,
                                                    "width": 181,
                                                    "isIncrementallyUnusable": true,
                                                    "propertyName": {
                                                        "kind": "IdentifierName",
                                                        "fullStart": 1134,
                                                        "fullEnd": 1149,
                                                        "start": 1146,
                                                        "end": 1149,
                                                        "fullWidth": 15,
                                                        "width": 3,
                                                        "text": "get",
                                                        "value": "get",
                                                        "valueText": "get",
                                                        "hasLeadingTrivia": true,
                                                        "leadingTrivia": [
                                                            {
                                                                "kind": "WhitespaceTrivia",
                                                                "text": "            "
                                                            }
                                                        ]
                                                    },
                                                    "colonToken": {
                                                        "kind": "ColonToken",
                                                        "fullStart": 1149,
                                                        "fullEnd": 1151,
                                                        "start": 1149,
                                                        "end": 1150,
                                                        "fullWidth": 2,
                                                        "width": 1,
                                                        "text": ":",
                                                        "value": ":",
                                                        "valueText": ":",
                                                        "hasTrailingTrivia": true,
                                                        "trailingTrivia": [
                                                            {
                                                                "kind": "WhitespaceTrivia",
                                                                "text": " "
                                                            }
                                                        ]
                                                    },
                                                    "expression": {
                                                        "kind": "FunctionExpression",
                                                        "fullStart": 1151,
                                                        "fullEnd": 1327,
                                                        "start": 1151,
                                                        "end": 1327,
                                                        "fullWidth": 176,
                                                        "width": 176,
                                                        "functionKeyword": {
                                                            "kind": "FunctionKeyword",
                                                            "fullStart": 1151,
                                                            "fullEnd": 1160,
                                                            "start": 1151,
                                                            "end": 1159,
                                                            "fullWidth": 9,
                                                            "width": 8,
                                                            "text": "function",
                                                            "value": "function",
                                                            "valueText": "function",
                                                            "hasTrailingTrivia": true,
                                                            "trailingTrivia": [
                                                                {
                                                                    "kind": "WhitespaceTrivia",
                                                                    "text": " "
                                                                }
                                                            ]
                                                        },
                                                        "callSignature": {
                                                            "kind": "CallSignature",
                                                            "fullStart": 1160,
                                                            "fullEnd": 1163,
                                                            "start": 1160,
                                                            "end": 1162,
                                                            "fullWidth": 3,
                                                            "width": 2,
                                                            "parameterList": {
                                                                "kind": "ParameterList",
                                                                "fullStart": 1160,
                                                                "fullEnd": 1163,
                                                                "start": 1160,
                                                                "end": 1162,
                                                                "fullWidth": 3,
                                                                "width": 2,
                                                                "openParenToken": {
                                                                    "kind": "OpenParenToken",
                                                                    "fullStart": 1160,
                                                                    "fullEnd": 1161,
                                                                    "start": 1160,
                                                                    "end": 1161,
                                                                    "fullWidth": 1,
                                                                    "width": 1,
                                                                    "text": "(",
                                                                    "value": "(",
                                                                    "valueText": "("
                                                                },
                                                                "parameters": [],
                                                                "closeParenToken": {
                                                                    "kind": "CloseParenToken",
                                                                    "fullStart": 1161,
                                                                    "fullEnd": 1163,
                                                                    "start": 1161,
                                                                    "end": 1162,
                                                                    "fullWidth": 2,
                                                                    "width": 1,
                                                                    "text": ")",
                                                                    "value": ")",
                                                                    "valueText": ")",
                                                                    "hasTrailingTrivia": true,
                                                                    "trailingTrivia": [
                                                                        {
                                                                            "kind": "WhitespaceTrivia",
                                                                            "text": " "
                                                                        }
                                                                    ]
                                                                }
                                                            }
                                                        },
                                                        "block": {
                                                            "kind": "Block",
                                                            "fullStart": 1163,
                                                            "fullEnd": 1327,
                                                            "start": 1163,
                                                            "end": 1327,
                                                            "fullWidth": 164,
                                                            "width": 164,
                                                            "openBraceToken": {
                                                                "kind": "OpenBraceToken",
                                                                "fullStart": 1163,
                                                                "fullEnd": 1166,
                                                                "start": 1163,
                                                                "end": 1164,
                                                                "fullWidth": 3,
                                                                "width": 1,
                                                                "text": "{",
                                                                "value": "{",
                                                                "valueText": "{",
                                                                "hasTrailingTrivia": true,
                                                                "hasTrailingNewLine": true,
                                                                "trailingTrivia": [
                                                                    {
                                                                        "kind": "NewLineTrivia",
                                                                        "text": "\r\n"
                                                                    }
                                                                ]
                                                            },
                                                            "statements": [
                                                                {
                                                                    "kind": "IfStatement",
                                                                    "fullStart": 1166,
                                                                    "fullEnd": 1314,
                                                                    "start": 1182,
                                                                    "end": 1312,
                                                                    "fullWidth": 148,
                                                                    "width": 130,
                                                                    "ifKeyword": {
                                                                        "kind": "IfKeyword",
                                                                        "fullStart": 1166,
                                                                        "fullEnd": 1185,
                                                                        "start": 1182,
                                                                        "end": 1184,
                                                                        "fullWidth": 19,
                                                                        "width": 2,
                                                                        "text": "if",
                                                                        "value": "if",
                                                                        "valueText": "if",
                                                                        "hasLeadingTrivia": true,
                                                                        "hasTrailingTrivia": true,
                                                                        "leadingTrivia": [
                                                                            {
                                                                                "kind": "WhitespaceTrivia",
                                                                                "text": "                "
                                                                            }
                                                                        ],
                                                                        "trailingTrivia": [
                                                                            {
                                                                                "kind": "WhitespaceTrivia",
                                                                                "text": " "
                                                                            }
                                                                        ]
                                                                    },
                                                                    "openParenToken": {
                                                                        "kind": "OpenParenToken",
                                                                        "fullStart": 1185,
                                                                        "fullEnd": 1186,
                                                                        "start": 1185,
                                                                        "end": 1186,
                                                                        "fullWidth": 1,
                                                                        "width": 1,
                                                                        "text": "(",
                                                                        "value": "(",
                                                                        "valueText": "("
                                                                    },
                                                                    "condition": {
                                                                        "kind": "IdentifierName",
                                                                        "fullStart": 1186,
                                                                        "fullEnd": 1200,
                                                                        "start": 1186,
                                                                        "end": 1200,
                                                                        "fullWidth": 14,
                                                                        "width": 14,
                                                                        "text": "preIterVisible",
                                                                        "value": "preIterVisible",
                                                                        "valueText": "preIterVisible"
                                                                    },
                                                                    "closeParenToken": {
                                                                        "kind": "CloseParenToken",
                                                                        "fullStart": 1200,
                                                                        "fullEnd": 1202,
                                                                        "start": 1200,
                                                                        "end": 1201,
                                                                        "fullWidth": 2,
                                                                        "width": 1,
                                                                        "text": ")",
                                                                        "value": ")",
                                                                        "valueText": ")",
                                                                        "hasTrailingTrivia": true,
                                                                        "trailingTrivia": [
                                                                            {
                                                                                "kind": "WhitespaceTrivia",
                                                                                "text": " "
                                                                            }
                                                                        ]
                                                                    },
                                                                    "statement": {
                                                                        "kind": "Block",
                                                                        "fullStart": 1202,
                                                                        "fullEnd": 1254,
                                                                        "start": 1202,
                                                                        "end": 1253,
                                                                        "fullWidth": 52,
                                                                        "width": 51,
                                                                        "openBraceToken": {
                                                                            "kind": "OpenBraceToken",
                                                                            "fullStart": 1202,
                                                                            "fullEnd": 1205,
                                                                            "start": 1202,
                                                                            "end": 1203,
                                                                            "fullWidth": 3,
                                                                            "width": 1,
                                                                            "text": "{",
                                                                            "value": "{",
                                                                            "valueText": "{",
                                                                            "hasTrailingTrivia": true,
                                                                            "hasTrailingNewLine": true,
                                                                            "trailingTrivia": [
                                                                                {
                                                                                    "kind": "NewLineTrivia",
                                                                                    "text": "\r\n"
                                                                                }
                                                                            ]
                                                                        },
                                                                        "statements": [
                                                                            {
                                                                                "kind": "ReturnStatement",
                                                                                "fullStart": 1205,
                                                                                "fullEnd": 1236,
                                                                                "start": 1225,
                                                                                "end": 1234,
                                                                                "fullWidth": 31,
                                                                                "width": 9,
                                                                                "returnKeyword": {
                                                                                    "kind": "ReturnKeyword",
                                                                                    "fullStart": 1205,
                                                                                    "fullEnd": 1232,
                                                                                    "start": 1225,
                                                                                    "end": 1231,
                                                                                    "fullWidth": 27,
                                                                                    "width": 6,
                                                                                    "text": "return",
                                                                                    "value": "return",
                                                                                    "valueText": "return",
                                                                                    "hasLeadingTrivia": true,
                                                                                    "hasTrailingTrivia": true,
                                                                                    "leadingTrivia": [
                                                                                        {
                                                                                            "kind": "WhitespaceTrivia",
                                                                                            "text": "                    "
                                                                                        }
                                                                                    ],
                                                                                    "trailingTrivia": [
                                                                                        {
                                                                                            "kind": "WhitespaceTrivia",
                                                                                            "text": " "
                                                                                        }
                                                                                    ]
                                                                                },
                                                                                "expression": {
                                                                                    "kind": "NumericLiteral",
                                                                                    "fullStart": 1232,
                                                                                    "fullEnd": 1233,
                                                                                    "start": 1232,
                                                                                    "end": 1233,
                                                                                    "fullWidth": 1,
                                                                                    "width": 1,
                                                                                    "text": "1",
                                                                                    "value": 1,
                                                                                    "valueText": "1"
                                                                                },
                                                                                "semicolonToken": {
                                                                                    "kind": "SemicolonToken",
                                                                                    "fullStart": 1233,
                                                                                    "fullEnd": 1236,
                                                                                    "start": 1233,
                                                                                    "end": 1234,
                                                                                    "fullWidth": 3,
                                                                                    "width": 1,
                                                                                    "text": ";",
                                                                                    "value": ";",
                                                                                    "valueText": ";",
                                                                                    "hasTrailingTrivia": true,
                                                                                    "hasTrailingNewLine": true,
                                                                                    "trailingTrivia": [
                                                                                        {
                                                                                            "kind": "NewLineTrivia",
                                                                                            "text": "\r\n"
                                                                                        }
                                                                                    ]
                                                                                }
                                                                            }
                                                                        ],
                                                                        "closeBraceToken": {
                                                                            "kind": "CloseBraceToken",
                                                                            "fullStart": 1236,
                                                                            "fullEnd": 1254,
                                                                            "start": 1252,
                                                                            "end": 1253,
                                                                            "fullWidth": 18,
                                                                            "width": 1,
                                                                            "text": "}",
                                                                            "value": "}",
                                                                            "valueText": "}",
                                                                            "hasLeadingTrivia": true,
                                                                            "hasTrailingTrivia": true,
                                                                            "leadingTrivia": [
                                                                                {
                                                                                    "kind": "WhitespaceTrivia",
                                                                                    "text": "                "
                                                                                }
                                                                            ],
                                                                            "trailingTrivia": [
                                                                                {
                                                                                    "kind": "WhitespaceTrivia",
                                                                                    "text": " "
                                                                                }
                                                                            ]
                                                                        }
                                                                    },
                                                                    "elseClause": {
                                                                        "kind": "ElseClause",
                                                                        "fullStart": 1254,
                                                                        "fullEnd": 1314,
                                                                        "start": 1254,
                                                                        "end": 1312,
                                                                        "fullWidth": 60,
                                                                        "width": 58,
                                                                        "elseKeyword": {
                                                                            "kind": "ElseKeyword",
                                                                            "fullStart": 1254,
                                                                            "fullEnd": 1259,
                                                                            "start": 1254,
                                                                            "end": 1258,
                                                                            "fullWidth": 5,
                                                                            "width": 4,
                                                                            "text": "else",
                                                                            "value": "else",
                                                                            "valueText": "else",
                                                                            "hasTrailingTrivia": true,
                                                                            "trailingTrivia": [
                                                                                {
                                                                                    "kind": "WhitespaceTrivia",
                                                                                    "text": " "
                                                                                }
                                                                            ]
                                                                        },
                                                                        "statement": {
                                                                            "kind": "Block",
                                                                            "fullStart": 1259,
                                                                            "fullEnd": 1314,
                                                                            "start": 1259,
                                                                            "end": 1312,
                                                                            "fullWidth": 55,
                                                                            "width": 53,
                                                                            "openBraceToken": {
                                                                                "kind": "OpenBraceToken",
                                                                                "fullStart": 1259,
                                                                                "fullEnd": 1262,
                                                                                "start": 1259,
                                                                                "end": 1260,
                                                                                "fullWidth": 3,
                                                                                "width": 1,
                                                                                "text": "{",
                                                                                "value": "{",
                                                                                "valueText": "{",
                                                                                "hasTrailingTrivia": true,
                                                                                "hasTrailingNewLine": true,
                                                                                "trailingTrivia": [
                                                                                    {
                                                                                        "kind": "NewLineTrivia",
                                                                                        "text": "\r\n"
                                                                                    }
                                                                                ]
                                                                            },
                                                                            "statements": [
                                                                                {
                                                                                    "kind": "ReturnStatement",
                                                                                    "fullStart": 1262,
                                                                                    "fullEnd": 1295,
                                                                                    "start": 1282,
                                                                                    "end": 1293,
                                                                                    "fullWidth": 33,
                                                                                    "width": 11,
                                                                                    "returnKeyword": {
                                                                                        "kind": "ReturnKeyword",
                                                                                        "fullStart": 1262,
                                                                                        "fullEnd": 1289,
                                                                                        "start": 1282,
                                                                                        "end": 1288,
                                                                                        "fullWidth": 27,
                                                                                        "width": 6,
                                                                                        "text": "return",
                                                                                        "value": "return",
                                                                                        "valueText": "return",
                                                                                        "hasLeadingTrivia": true,
                                                                                        "hasTrailingTrivia": true,
                                                                                        "leadingTrivia": [
                                                                                            {
                                                                                                "kind": "WhitespaceTrivia",
                                                                                                "text": "                    "
                                                                                            }
                                                                                        ],
                                                                                        "trailingTrivia": [
                                                                                            {
                                                                                                "kind": "WhitespaceTrivia",
                                                                                                "text": " "
                                                                                            }
                                                                                        ]
                                                                                    },
                                                                                    "expression": {
                                                                                        "kind": "NumericLiteral",
                                                                                        "fullStart": 1289,
                                                                                        "fullEnd": 1292,
                                                                                        "start": 1289,
                                                                                        "end": 1292,
                                                                                        "fullWidth": 3,
                                                                                        "width": 3,
                                                                                        "text": "100",
                                                                                        "value": 100,
                                                                                        "valueText": "100"
                                                                                    },
                                                                                    "semicolonToken": {
                                                                                        "kind": "SemicolonToken",
                                                                                        "fullStart": 1292,
                                                                                        "fullEnd": 1295,
                                                                                        "start": 1292,
                                                                                        "end": 1293,
                                                                                        "fullWidth": 3,
                                                                                        "width": 1,
                                                                                        "text": ";",
                                                                                        "value": ";",
                                                                                        "valueText": ";",
                                                                                        "hasTrailingTrivia": true,
                                                                                        "hasTrailingNewLine": true,
                                                                                        "trailingTrivia": [
                                                                                            {
                                                                                                "kind": "NewLineTrivia",
                                                                                                "text": "\r\n"
                                                                                            }
                                                                                        ]
                                                                                    }
                                                                                }
                                                                            ],
                                                                            "closeBraceToken": {
                                                                                "kind": "CloseBraceToken",
                                                                                "fullStart": 1295,
                                                                                "fullEnd": 1314,
                                                                                "start": 1311,
                                                                                "end": 1312,
                                                                                "fullWidth": 19,
                                                                                "width": 1,
                                                                                "text": "}",
                                                                                "value": "}",
                                                                                "valueText": "}",
                                                                                "hasLeadingTrivia": true,
                                                                                "hasTrailingTrivia": true,
                                                                                "hasTrailingNewLine": true,
                                                                                "leadingTrivia": [
                                                                                    {
                                                                                        "kind": "WhitespaceTrivia",
                                                                                        "text": "                "
                                                                                    }
                                                                                ],
                                                                                "trailingTrivia": [
                                                                                    {
                                                                                        "kind": "NewLineTrivia",
                                                                                        "text": "\r\n"
                                                                                    }
                                                                                ]
                                                                            }
                                                                        }
                                                                    }
                                                                }
                                                            ],
                                                            "closeBraceToken": {
                                                                "kind": "CloseBraceToken",
                                                                "fullStart": 1314,
                                                                "fullEnd": 1327,
                                                                "start": 1326,
                                                                "end": 1327,
                                                                "fullWidth": 13,
                                                                "width": 1,
                                                                "text": "}",
                                                                "value": "}",
                                                                "valueText": "}",
                                                                "hasLeadingTrivia": true,
                                                                "leadingTrivia": [
                                                                    {
                                                                        "kind": "WhitespaceTrivia",
                                                                        "text": "            "
                                                                    }
                                                                ]
                                                            }
                                                        }
                                                    }
                                                },
                                                {
                                                    "kind": "CommaToken",
                                                    "fullStart": 1327,
                                                    "fullEnd": 1330,
                                                    "start": 1327,
                                                    "end": 1328,
                                                    "fullWidth": 3,
                                                    "width": 1,
                                                    "text": ",",
                                                    "value": ",",
                                                    "valueText": ",",
                                                    "hasTrailingTrivia": true,
                                                    "hasTrailingNewLine": true,
                                                    "trailingTrivia": [
                                                        {
                                                            "kind": "NewLineTrivia",
                                                            "text": "\r\n"
                                                        }
                                                    ]
                                                },
                                                {
                                                    "kind": "SimplePropertyAssignment",
                                                    "fullStart": 1330,
                                                    "fullEnd": 1362,
                                                    "start": 1342,
                                                    "end": 1360,
                                                    "fullWidth": 32,
                                                    "width": 18,
                                                    "propertyName": {
                                                        "kind": "IdentifierName",
                                                        "fullStart": 1330,
                                                        "fullEnd": 1354,
                                                        "start": 1342,
                                                        "end": 1354,
                                                        "fullWidth": 24,
                                                        "width": 12,
                                                        "text": "configurable",
                                                        "value": "configurable",
                                                        "valueText": "configurable",
                                                        "hasLeadingTrivia": true,
                                                        "leadingTrivia": [
                                                            {
                                                                "kind": "WhitespaceTrivia",
                                                                "text": "            "
                                                            }
                                                        ]
                                                    },
                                                    "colonToken": {
                                                        "kind": "ColonToken",
                                                        "fullStart": 1354,
                                                        "fullEnd": 1356,
                                                        "start": 1354,
                                                        "end": 1355,
                                                        "fullWidth": 2,
                                                        "width": 1,
                                                        "text": ":",
                                                        "value": ":",
                                                        "valueText": ":",
                                                        "hasTrailingTrivia": true,
                                                        "trailingTrivia": [
                                                            {
                                                                "kind": "WhitespaceTrivia",
                                                                "text": " "
                                                            }
                                                        ]
                                                    },
                                                    "expression": {
                                                        "kind": "TrueKeyword",
                                                        "fullStart": 1356,
                                                        "fullEnd": 1362,
                                                        "start": 1356,
                                                        "end": 1360,
                                                        "fullWidth": 6,
                                                        "width": 4,
                                                        "text": "true",
                                                        "value": true,
                                                        "valueText": "true",
                                                        "hasTrailingTrivia": true,
                                                        "hasTrailingNewLine": true,
                                                        "trailingTrivia": [
                                                            {
                                                                "kind": "NewLineTrivia",
                                                                "text": "\r\n"
                                                            }
                                                        ]
                                                    }
                                                }
                                            ],
                                            "closeBraceToken": {
                                                "kind": "CloseBraceToken",
                                                "fullStart": 1362,
                                                "fullEnd": 1371,
                                                "start": 1370,
                                                "end": 1371,
                                                "fullWidth": 9,
                                                "width": 1,
                                                "text": "}",
                                                "value": "}",
                                                "valueText": "}",
                                                "hasLeadingTrivia": true,
                                                "leadingTrivia": [
                                                    {
                                                        "kind": "WhitespaceTrivia",
                                                        "text": "        "
                                                    }
                                                ]
                                            }
                                        }
                                    ],
                                    "closeParenToken": {
                                        "kind": "CloseParenToken",
                                        "fullStart": 1371,
                                        "fullEnd": 1372,
                                        "start": 1371,
                                        "end": 1372,
                                        "fullWidth": 1,
                                        "width": 1,
                                        "text": ")",
                                        "value": ")",
                                        "valueText": ")"
                                    }
                                }
                            },
                            "semicolonToken": {
                                "kind": "SemicolonToken",
                                "fullStart": 1372,
                                "fullEnd": 1375,
                                "start": 1372,
                                "end": 1373,
                                "fullWidth": 3,
                                "width": 1,
                                "text": ";",
                                "value": ";",
                                "valueText": ";",
                                "hasTrailingTrivia": true,
                                "hasTrailingNewLine": true,
                                "trailingTrivia": [
                                    {
                                        "kind": "NewLineTrivia",
                                        "text": "\r\n"
                                    }
                                ]
                            }
                        },
                        {
                            "kind": "ExpressionStatement",
                            "fullStart": 1375,
                            "fullEnd": 1424,
                            "start": 1385,
                            "end": 1422,
                            "fullWidth": 49,
                            "width": 37,
                            "expression": {
                                "kind": "InvocationExpression",
                                "fullStart": 1375,
                                "fullEnd": 1421,
                                "start": 1385,
                                "end": 1421,
                                "fullWidth": 46,
                                "width": 36,
                                "expression": {
                                    "kind": "MemberAccessExpression",
                                    "fullStart": 1375,
                                    "fullEnd": 1395,
                                    "start": 1385,
                                    "end": 1395,
                                    "fullWidth": 20,
                                    "width": 10,
                                    "expression": {
                                        "kind": "IdentifierName",
                                        "fullStart": 1375,
                                        "fullEnd": 1388,
                                        "start": 1385,
                                        "end": 1388,
                                        "fullWidth": 13,
                                        "width": 3,
                                        "text": "arr",
                                        "value": "arr",
                                        "valueText": "arr",
                                        "hasLeadingTrivia": true,
                                        "hasLeadingNewLine": true,
                                        "leadingTrivia": [
                                            {
                                                "kind": "NewLineTrivia",
                                                "text": "\r\n"
                                            },
                                            {
                                                "kind": "WhitespaceTrivia",
                                                "text": "        "
                                            }
                                        ]
                                    },
                                    "dotToken": {
                                        "kind": "DotToken",
                                        "fullStart": 1388,
                                        "fullEnd": 1389,
                                        "start": 1388,
                                        "end": 1389,
                                        "fullWidth": 1,
                                        "width": 1,
                                        "text": ".",
                                        "value": ".",
                                        "valueText": "."
                                    },
                                    "name": {
                                        "kind": "IdentifierName",
                                        "fullStart": 1389,
                                        "fullEnd": 1395,
                                        "start": 1389,
                                        "end": 1395,
                                        "fullWidth": 6,
                                        "width": 6,
                                        "text": "reduce",
                                        "value": "reduce",
                                        "valueText": "reduce"
                                    }
                                },
                                "argumentList": {
                                    "kind": "ArgumentList",
                                    "fullStart": 1395,
                                    "fullEnd": 1421,
                                    "start": 1395,
                                    "end": 1421,
                                    "fullWidth": 26,
                                    "width": 26,
                                    "openParenToken": {
                                        "kind": "OpenParenToken",
                                        "fullStart": 1395,
                                        "fullEnd": 1396,
                                        "start": 1395,
                                        "end": 1396,
                                        "fullWidth": 1,
                                        "width": 1,
                                        "text": "(",
                                        "value": "(",
                                        "valueText": "("
                                    },
                                    "arguments": [
                                        {
                                            "kind": "IdentifierName",
                                            "fullStart": 1396,
                                            "fullEnd": 1406,
                                            "start": 1396,
                                            "end": 1406,
                                            "fullWidth": 10,
                                            "width": 10,
                                            "text": "callbackfn",
                                            "value": "callbackfn",
                                            "valueText": "callbackfn"
                                        },
                                        {
                                            "kind": "CommaToken",
                                            "fullStart": 1406,
                                            "fullEnd": 1408,
                                            "start": 1406,
                                            "end": 1407,
                                            "fullWidth": 2,
                                            "width": 1,
                                            "text": ",",
                                            "value": ",",
                                            "valueText": ",",
                                            "hasTrailingTrivia": true,
                                            "trailingTrivia": [
                                                {
                                                    "kind": "WhitespaceTrivia",
                                                    "text": " "
                                                }
                                            ]
                                        },
                                        {
                                            "kind": "IdentifierName",
                                            "fullStart": 1408,
                                            "fullEnd": 1420,
                                            "start": 1408,
                                            "end": 1420,
                                            "fullWidth": 12,
                                            "width": 12,
                                            "text": "initialValue",
                                            "value": "initialValue",
                                            "valueText": "initialValue"
                                        }
                                    ],
                                    "closeParenToken": {
                                        "kind": "CloseParenToken",
                                        "fullStart": 1420,
                                        "fullEnd": 1421,
                                        "start": 1420,
                                        "end": 1421,
                                        "fullWidth": 1,
                                        "width": 1,
                                        "text": ")",
                                        "value": ")",
                                        "valueText": ")"
                                    }
                                }
                            },
                            "semicolonToken": {
                                "kind": "SemicolonToken",
                                "fullStart": 1421,
                                "fullEnd": 1424,
                                "start": 1421,
                                "end": 1422,
                                "fullWidth": 3,
                                "width": 1,
                                "text": ";",
                                "value": ";",
                                "valueText": ";",
                                "hasTrailingTrivia": true,
                                "hasTrailingNewLine": true,
                                "trailingTrivia": [
                                    {
                                        "kind": "NewLineTrivia",
                                        "text": "\r\n"
                                    }
                                ]
                            }
                        },
                        {
                            "kind": "ReturnStatement",
                            "fullStart": 1424,
                            "fullEnd": 1452,
                            "start": 1432,
                            "end": 1450,
                            "fullWidth": 28,
                            "width": 18,
                            "returnKeyword": {
                                "kind": "ReturnKeyword",
                                "fullStart": 1424,
                                "fullEnd": 1439,
                                "start": 1432,
                                "end": 1438,
                                "fullWidth": 15,
                                "width": 6,
                                "text": "return",
                                "value": "return",
                                "valueText": "return",
                                "hasLeadingTrivia": true,
                                "hasTrailingTrivia": true,
                                "leadingTrivia": [
                                    {
                                        "kind": "WhitespaceTrivia",
                                        "text": "        "
                                    }
                                ],
                                "trailingTrivia": [
                                    {
                                        "kind": "WhitespaceTrivia",
                                        "text": " "
                                    }
                                ]
                            },
                            "expression": {
                                "kind": "IdentifierName",
                                "fullStart": 1439,
                                "fullEnd": 1449,
                                "start": 1439,
                                "end": 1449,
                                "fullWidth": 10,
                                "width": 10,
                                "text": "testResult",
                                "value": "testResult",
                                "valueText": "testResult"
                            },
                            "semicolonToken": {
                                "kind": "SemicolonToken",
                                "fullStart": 1449,
                                "fullEnd": 1452,
                                "start": 1449,
                                "end": 1450,
                                "fullWidth": 3,
                                "width": 1,
                                "text": ";",
                                "value": ";",
                                "valueText": ";",
                                "hasTrailingTrivia": true,
                                "hasTrailingNewLine": true,
                                "trailingTrivia": [
                                    {
                                        "kind": "NewLineTrivia",
                                        "text": "\r\n"
                                    }
                                ]
                            }
                        }
                    ],
                    "closeBraceToken": {
                        "kind": "CloseBraceToken",
                        "fullStart": 1452,
                        "fullEnd": 1459,
                        "start": 1456,
                        "end": 1457,
                        "fullWidth": 7,
                        "width": 1,
                        "text": "}",
                        "value": "}",
                        "valueText": "}",
                        "hasLeadingTrivia": true,
                        "hasTrailingTrivia": true,
                        "hasTrailingNewLine": true,
                        "leadingTrivia": [
                            {
                                "kind": "WhitespaceTrivia",
                                "text": "    "
                            }
                        ],
                        "trailingTrivia": [
                            {
                                "kind": "NewLineTrivia",
                                "text": "\r\n"
                            }
                        ]
                    }
                }
            },
            {
                "kind": "ExpressionStatement",
                "fullStart": 1459,
                "fullEnd": 1483,
                "start": 1459,
                "end": 1481,
                "fullWidth": 24,
                "width": 22,
                "expression": {
                    "kind": "InvocationExpression",
                    "fullStart": 1459,
                    "fullEnd": 1480,
                    "start": 1459,
                    "end": 1480,
                    "fullWidth": 21,
                    "width": 21,
                    "expression": {
                        "kind": "IdentifierName",
                        "fullStart": 1459,
                        "fullEnd": 1470,
                        "start": 1459,
                        "end": 1470,
                        "fullWidth": 11,
                        "width": 11,
                        "text": "runTestCase",
                        "value": "runTestCase",
                        "valueText": "runTestCase"
                    },
                    "argumentList": {
                        "kind": "ArgumentList",
                        "fullStart": 1470,
                        "fullEnd": 1480,
                        "start": 1470,
                        "end": 1480,
                        "fullWidth": 10,
                        "width": 10,
                        "openParenToken": {
                            "kind": "OpenParenToken",
                            "fullStart": 1470,
                            "fullEnd": 1471,
                            "start": 1470,
                            "end": 1471,
                            "fullWidth": 1,
                            "width": 1,
                            "text": "(",
                            "value": "(",
                            "valueText": "("
                        },
                        "arguments": [
                            {
                                "kind": "IdentifierName",
                                "fullStart": 1471,
                                "fullEnd": 1479,
                                "start": 1471,
                                "end": 1479,
                                "fullWidth": 8,
                                "width": 8,
                                "text": "testcase",
                                "value": "testcase",
                                "valueText": "testcase"
                            }
                        ],
                        "closeParenToken": {
                            "kind": "CloseParenToken",
                            "fullStart": 1479,
                            "fullEnd": 1480,
                            "start": 1479,
                            "end": 1480,
                            "fullWidth": 1,
                            "width": 1,
                            "text": ")",
                            "value": ")",
                            "valueText": ")"
                        }
                    }
                },
                "semicolonToken": {
                    "kind": "SemicolonToken",
                    "fullStart": 1480,
                    "fullEnd": 1483,
                    "start": 1480,
                    "end": 1481,
                    "fullWidth": 3,
                    "width": 1,
                    "text": ";",
                    "value": ";",
                    "valueText": ";",
                    "hasTrailingTrivia": true,
                    "hasTrailingNewLine": true,
                    "trailingTrivia": [
                        {
                            "kind": "NewLineTrivia",
                            "text": "\r\n"
                        }
                    ]
                }
            }
        ],
        "endOfFileToken": {
            "kind": "EndOfFileToken",
            "fullStart": 1483,
            "fullEnd": 1483,
            "start": 1483,
            "end": 1483,
            "fullWidth": 0,
            "width": 0,
            "text": ""
        }
    },
    "lineMap": {
        "lineStarts": [
            0,
            67,
            152,
            232,
            308,
            380,
            385,
            444,
            559,
            564,
            566,
            568,
            591,
            593,
            626,
            657,
            715,
            745,
            791,
            806,
            817,
            819,
            847,
            884,
            886,
            929,
            961,
            1001,
            1028,
            1044,
            1076,
            1089,
            1091,
            1134,
            1166,
            1205,
            1236,
            1262,
            1295,
            1314,
            1330,
            1362,
            1375,
            1377,
            1424,
            1452,
            1459,
            1483
        ],
        "length": 1483
    }
}<|MERGE_RESOLUTION|>--- conflicted
+++ resolved
@@ -554,11 +554,8 @@
                                             "start": 685,
                                             "end": 692,
                                             "fullWidth": 7,
-<<<<<<< HEAD
                                             "width": 7,
-=======
                                             "modifiers": [],
->>>>>>> e3c38734
                                             "identifier": {
                                                 "kind": "IdentifierName",
                                                 "fullStart": 685,
@@ -598,11 +595,8 @@
                                             "start": 694,
                                             "end": 700,
                                             "fullWidth": 6,
-<<<<<<< HEAD
                                             "width": 6,
-=======
                                             "modifiers": [],
->>>>>>> e3c38734
                                             "identifier": {
                                                 "kind": "IdentifierName",
                                                 "fullStart": 694,
@@ -642,11 +636,8 @@
                                             "start": 702,
                                             "end": 705,
                                             "fullWidth": 3,
-<<<<<<< HEAD
                                             "width": 3,
-=======
                                             "modifiers": [],
->>>>>>> e3c38734
                                             "identifier": {
                                                 "kind": "IdentifierName",
                                                 "fullStart": 702,
@@ -686,11 +677,8 @@
                                             "start": 707,
                                             "end": 710,
                                             "fullWidth": 3,
-<<<<<<< HEAD
                                             "width": 3,
-=======
                                             "modifiers": [],
->>>>>>> e3c38734
                                             "identifier": {
                                                 "kind": "IdentifierName",
                                                 "fullStart": 707,
