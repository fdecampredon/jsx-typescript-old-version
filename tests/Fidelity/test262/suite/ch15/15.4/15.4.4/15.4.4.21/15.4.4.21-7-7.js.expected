{
    "isDeclaration": false,
    "languageVersion": "EcmaScript5",
    "parseOptions": {
        "allowAutomaticSemicolonInsertion": true
    },
    "sourceUnit": {
        "kind": "SourceUnit",
        "fullStart": 0,
        "fullEnd": 1266,
        "start": 624,
        "end": 1266,
        "fullWidth": 1266,
        "width": 642,
        "isIncrementallyUnusable": true,
        "moduleElements": [
            {
                "kind": "FunctionDeclaration",
                "fullStart": 0,
                "fullEnd": 1242,
                "start": 624,
                "end": 1240,
                "fullWidth": 1242,
                "width": 616,
                "modifiers": [],
                "functionKeyword": {
                    "kind": "FunctionKeyword",
                    "fullStart": 0,
                    "fullEnd": 633,
                    "start": 624,
                    "end": 632,
                    "fullWidth": 633,
                    "width": 8,
                    "text": "function",
                    "value": "function",
                    "valueText": "function",
                    "hasLeadingTrivia": true,
                    "hasLeadingComment": true,
                    "hasLeadingNewLine": true,
                    "hasTrailingTrivia": true,
                    "leadingTrivia": [
                        {
                            "kind": "SingleLineCommentTrivia",
                            "text": "/// Copyright (c) 2012 Ecma International.  All rights reserved. "
                        },
                        {
                            "kind": "NewLineTrivia",
                            "text": "\r\n"
                        },
                        {
                            "kind": "SingleLineCommentTrivia",
                            "text": "/// Ecma International makes this code available under the terms and conditions set"
                        },
                        {
                            "kind": "NewLineTrivia",
                            "text": "\r\n"
                        },
                        {
                            "kind": "SingleLineCommentTrivia",
                            "text": "/// forth on http://hg.ecmascript.org/tests/test262/raw-file/tip/LICENSE (the "
                        },
                        {
                            "kind": "NewLineTrivia",
                            "text": "\r\n"
                        },
                        {
                            "kind": "SingleLineCommentTrivia",
                            "text": "/// \"Use Terms\").   Any redistribution of this code must retain the above "
                        },
                        {
                            "kind": "NewLineTrivia",
                            "text": "\r\n"
                        },
                        {
                            "kind": "SingleLineCommentTrivia",
                            "text": "/// copyright and this notice and otherwise comply with the Use Terms."
                        },
                        {
                            "kind": "NewLineTrivia",
                            "text": "\r\n"
                        },
                        {
                            "kind": "MultiLineCommentTrivia",
                            "text": "/**\r\n * @path ch15/15.4/15.4.4/15.4.4.21/15.4.4.21-7-7.js\r\n * @description Array.prototype.reduce returns initialValue if 'length' is 0 and initialValue is present (subclassed Array, length overridden with obj w/o valueOf (toString))\r\n */"
                        },
                        {
                            "kind": "NewLineTrivia",
                            "text": "\r\n"
                        },
                        {
                            "kind": "NewLineTrivia",
                            "text": "\r\n"
                        },
                        {
                            "kind": "NewLineTrivia",
                            "text": "\r\n"
                        }
                    ],
                    "trailingTrivia": [
                        {
                            "kind": "WhitespaceTrivia",
                            "text": " "
                        }
                    ]
                },
                "identifier": {
                    "kind": "IdentifierName",
                    "fullStart": 633,
                    "fullEnd": 641,
                    "start": 633,
                    "end": 641,
                    "fullWidth": 8,
                    "width": 8,
                    "text": "testcase",
                    "value": "testcase",
                    "valueText": "testcase"
                },
                "callSignature": {
                    "kind": "CallSignature",
                    "fullStart": 641,
                    "fullEnd": 644,
                    "start": 641,
                    "end": 643,
                    "fullWidth": 3,
                    "width": 2,
                    "parameterList": {
                        "kind": "ParameterList",
                        "fullStart": 641,
                        "fullEnd": 644,
                        "start": 641,
                        "end": 643,
                        "fullWidth": 3,
                        "width": 2,
                        "openParenToken": {
                            "kind": "OpenParenToken",
                            "fullStart": 641,
                            "fullEnd": 642,
                            "start": 641,
                            "end": 642,
                            "fullWidth": 1,
                            "width": 1,
                            "text": "(",
                            "value": "(",
                            "valueText": "("
                        },
                        "parameters": [],
                        "closeParenToken": {
                            "kind": "CloseParenToken",
                            "fullStart": 642,
                            "fullEnd": 644,
                            "start": 642,
                            "end": 643,
                            "fullWidth": 2,
                            "width": 1,
                            "text": ")",
                            "value": ")",
                            "valueText": ")",
                            "hasTrailingTrivia": true,
                            "trailingTrivia": [
                                {
                                    "kind": "WhitespaceTrivia",
                                    "text": " "
                                }
                            ]
                        }
                    }
                },
                "block": {
                    "kind": "Block",
                    "fullStart": 644,
                    "fullEnd": 1242,
                    "start": 644,
                    "end": 1240,
                    "fullWidth": 598,
                    "width": 596,
                    "openBraceToken": {
                        "kind": "OpenBraceToken",
                        "fullStart": 644,
                        "fullEnd": 647,
                        "start": 644,
                        "end": 645,
                        "fullWidth": 3,
                        "width": 1,
                        "text": "{",
                        "value": "{",
                        "valueText": "{",
                        "hasTrailingTrivia": true,
                        "hasTrailingNewLine": true,
                        "trailingTrivia": [
                            {
                                "kind": "NewLineTrivia",
                                "text": "\r\n"
                            }
                        ]
                    },
                    "statements": [
                        {
                            "kind": "ExpressionStatement",
                            "fullStart": 647,
                            "fullEnd": 686,
                            "start": 649,
                            "end": 684,
                            "fullWidth": 39,
                            "width": 35,
                            "expression": {
                                "kind": "AssignmentExpression",
                                "fullStart": 647,
                                "fullEnd": 683,
                                "start": 649,
                                "end": 683,
                                "fullWidth": 36,
                                "width": 34,
                                "left": {
                                    "kind": "MemberAccessExpression",
                                    "fullStart": 647,
                                    "fullEnd": 663,
                                    "start": 649,
                                    "end": 662,
                                    "fullWidth": 16,
                                    "width": 13,
                                    "expression": {
                                        "kind": "IdentifierName",
                                        "fullStart": 647,
                                        "fullEnd": 652,
                                        "start": 649,
                                        "end": 652,
                                        "fullWidth": 5,
                                        "width": 3,
                                        "text": "foo",
                                        "value": "foo",
                                        "valueText": "foo",
                                        "hasLeadingTrivia": true,
                                        "leadingTrivia": [
                                            {
                                                "kind": "WhitespaceTrivia",
                                                "text": "  "
                                            }
                                        ]
                                    },
                                    "dotToken": {
                                        "kind": "DotToken",
                                        "fullStart": 652,
                                        "fullEnd": 653,
                                        "start": 652,
                                        "end": 653,
                                        "fullWidth": 1,
                                        "width": 1,
                                        "text": ".",
                                        "value": ".",
                                        "valueText": "."
                                    },
                                    "name": {
                                        "kind": "IdentifierName",
                                        "fullStart": 653,
                                        "fullEnd": 663,
                                        "start": 653,
                                        "end": 662,
                                        "fullWidth": 10,
                                        "width": 9,
                                        "text": "prototype",
                                        "value": "prototype",
                                        "valueText": "prototype",
                                        "hasTrailingTrivia": true,
                                        "trailingTrivia": [
                                            {
                                                "kind": "WhitespaceTrivia",
                                                "text": " "
                                            }
                                        ]
                                    }
                                },
                                "operatorToken": {
                                    "kind": "EqualsToken",
                                    "fullStart": 663,
                                    "fullEnd": 665,
                                    "start": 663,
                                    "end": 664,
                                    "fullWidth": 2,
                                    "width": 1,
                                    "text": "=",
                                    "value": "=",
                                    "valueText": "=",
                                    "hasTrailingTrivia": true,
                                    "trailingTrivia": [
                                        {
                                            "kind": "WhitespaceTrivia",
                                            "text": " "
                                        }
                                    ]
                                },
                                "right": {
                                    "kind": "ObjectCreationExpression",
                                    "fullStart": 665,
                                    "fullEnd": 683,
                                    "start": 665,
                                    "end": 683,
                                    "fullWidth": 18,
                                    "width": 18,
                                    "newKeyword": {
                                        "kind": "NewKeyword",
                                        "fullStart": 665,
                                        "fullEnd": 669,
                                        "start": 665,
                                        "end": 668,
                                        "fullWidth": 4,
                                        "width": 3,
                                        "text": "new",
                                        "value": "new",
                                        "valueText": "new",
                                        "hasTrailingTrivia": true,
                                        "trailingTrivia": [
                                            {
                                                "kind": "WhitespaceTrivia",
                                                "text": " "
                                            }
                                        ]
                                    },
                                    "expression": {
                                        "kind": "IdentifierName",
                                        "fullStart": 669,
                                        "fullEnd": 674,
                                        "start": 669,
                                        "end": 674,
                                        "fullWidth": 5,
                                        "width": 5,
                                        "text": "Array",
                                        "value": "Array",
                                        "valueText": "Array"
                                    },
                                    "argumentList": {
                                        "kind": "ArgumentList",
                                        "fullStart": 674,
                                        "fullEnd": 683,
                                        "start": 674,
                                        "end": 683,
                                        "fullWidth": 9,
                                        "width": 9,
                                        "openParenToken": {
                                            "kind": "OpenParenToken",
                                            "fullStart": 674,
                                            "fullEnd": 675,
                                            "start": 674,
                                            "end": 675,
                                            "fullWidth": 1,
                                            "width": 1,
                                            "text": "(",
                                            "value": "(",
                                            "valueText": "("
                                        },
                                        "arguments": [
                                            {
                                                "kind": "NumericLiteral",
                                                "fullStart": 675,
                                                "fullEnd": 676,
                                                "start": 675,
                                                "end": 676,
                                                "fullWidth": 1,
                                                "width": 1,
                                                "text": "1",
                                                "value": 1,
                                                "valueText": "1"
                                            },
                                            {
                                                "kind": "CommaToken",
                                                "fullStart": 676,
                                                "fullEnd": 678,
                                                "start": 676,
                                                "end": 677,
                                                "fullWidth": 2,
                                                "width": 1,
                                                "text": ",",
                                                "value": ",",
                                                "valueText": ",",
                                                "hasTrailingTrivia": true,
                                                "trailingTrivia": [
                                                    {
                                                        "kind": "WhitespaceTrivia",
                                                        "text": " "
                                                    }
                                                ]
                                            },
                                            {
                                                "kind": "NumericLiteral",
                                                "fullStart": 678,
                                                "fullEnd": 679,
                                                "start": 678,
                                                "end": 679,
                                                "fullWidth": 1,
                                                "width": 1,
                                                "text": "2",
                                                "value": 2,
                                                "valueText": "2"
                                            },
                                            {
                                                "kind": "CommaToken",
                                                "fullStart": 679,
                                                "fullEnd": 681,
                                                "start": 679,
                                                "end": 680,
                                                "fullWidth": 2,
                                                "width": 1,
                                                "text": ",",
                                                "value": ",",
                                                "valueText": ",",
                                                "hasTrailingTrivia": true,
                                                "trailingTrivia": [
                                                    {
                                                        "kind": "WhitespaceTrivia",
                                                        "text": " "
                                                    }
                                                ]
                                            },
                                            {
                                                "kind": "NumericLiteral",
                                                "fullStart": 681,
                                                "fullEnd": 682,
                                                "start": 681,
                                                "end": 682,
                                                "fullWidth": 1,
                                                "width": 1,
                                                "text": "3",
                                                "value": 3,
                                                "valueText": "3"
                                            }
                                        ],
                                        "closeParenToken": {
                                            "kind": "CloseParenToken",
                                            "fullStart": 682,
                                            "fullEnd": 683,
                                            "start": 682,
                                            "end": 683,
                                            "fullWidth": 1,
                                            "width": 1,
                                            "text": ")",
                                            "value": ")",
                                            "valueText": ")"
                                        }
                                    }
                                }
                            },
                            "semicolonToken": {
                                "kind": "SemicolonToken",
                                "fullStart": 683,
                                "fullEnd": 686,
                                "start": 683,
                                "end": 684,
                                "fullWidth": 3,
                                "width": 1,
                                "text": ";",
                                "value": ";",
                                "valueText": ";",
                                "hasTrailingTrivia": true,
                                "hasTrailingNewLine": true,
                                "trailingTrivia": [
                                    {
                                        "kind": "NewLineTrivia",
                                        "text": "\r\n"
                                    }
                                ]
                            }
                        },
                        {
                            "kind": "FunctionDeclaration",
                            "fullStart": 686,
                            "fullEnd": 707,
                            "start": 688,
                            "end": 705,
                            "fullWidth": 21,
                            "width": 17,
                            "modifiers": [],
                            "functionKeyword": {
                                "kind": "FunctionKeyword",
                                "fullStart": 686,
                                "fullEnd": 697,
                                "start": 688,
                                "end": 696,
                                "fullWidth": 11,
                                "width": 8,
                                "text": "function",
                                "value": "function",
                                "valueText": "function",
                                "hasLeadingTrivia": true,
                                "hasTrailingTrivia": true,
                                "leadingTrivia": [
                                    {
                                        "kind": "WhitespaceTrivia",
                                        "text": "  "
                                    }
                                ],
                                "trailingTrivia": [
                                    {
                                        "kind": "WhitespaceTrivia",
                                        "text": " "
                                    }
                                ]
                            },
                            "identifier": {
                                "kind": "IdentifierName",
                                "fullStart": 697,
                                "fullEnd": 700,
                                "start": 697,
                                "end": 700,
                                "fullWidth": 3,
                                "width": 3,
                                "text": "foo",
                                "value": "foo",
                                "valueText": "foo"
                            },
                            "callSignature": {
                                "kind": "CallSignature",
                                "fullStart": 700,
                                "fullEnd": 703,
                                "start": 700,
                                "end": 702,
                                "fullWidth": 3,
                                "width": 2,
                                "parameterList": {
                                    "kind": "ParameterList",
                                    "fullStart": 700,
                                    "fullEnd": 703,
                                    "start": 700,
                                    "end": 702,
                                    "fullWidth": 3,
                                    "width": 2,
                                    "openParenToken": {
                                        "kind": "OpenParenToken",
                                        "fullStart": 700,
                                        "fullEnd": 701,
                                        "start": 700,
                                        "end": 701,
                                        "fullWidth": 1,
                                        "width": 1,
                                        "text": "(",
                                        "value": "(",
                                        "valueText": "("
                                    },
                                    "parameters": [],
                                    "closeParenToken": {
                                        "kind": "CloseParenToken",
                                        "fullStart": 701,
                                        "fullEnd": 703,
                                        "start": 701,
                                        "end": 702,
                                        "fullWidth": 2,
                                        "width": 1,
                                        "text": ")",
                                        "value": ")",
                                        "valueText": ")",
                                        "hasTrailingTrivia": true,
                                        "trailingTrivia": [
                                            {
                                                "kind": "WhitespaceTrivia",
                                                "text": " "
                                            }
                                        ]
                                    }
                                }
                            },
                            "block": {
                                "kind": "Block",
                                "fullStart": 703,
                                "fullEnd": 707,
                                "start": 703,
                                "end": 705,
                                "fullWidth": 4,
                                "width": 2,
                                "openBraceToken": {
                                    "kind": "OpenBraceToken",
                                    "fullStart": 703,
                                    "fullEnd": 704,
                                    "start": 703,
                                    "end": 704,
                                    "fullWidth": 1,
                                    "width": 1,
                                    "text": "{",
                                    "value": "{",
                                    "valueText": "{"
                                },
                                "statements": [],
                                "closeBraceToken": {
                                    "kind": "CloseBraceToken",
                                    "fullStart": 704,
                                    "fullEnd": 707,
                                    "start": 704,
                                    "end": 705,
                                    "fullWidth": 3,
                                    "width": 1,
                                    "text": "}",
                                    "value": "}",
                                    "valueText": "}",
                                    "hasTrailingTrivia": true,
                                    "hasTrailingNewLine": true,
                                    "trailingTrivia": [
                                        {
                                            "kind": "NewLineTrivia",
                                            "text": "\r\n"
                                        }
                                    ]
                                }
                            }
                        },
                        {
                            "kind": "VariableStatement",
                            "fullStart": 707,
                            "fullEnd": 729,
                            "start": 709,
                            "end": 727,
                            "fullWidth": 22,
                            "width": 18,
                            "modifiers": [],
                            "variableDeclaration": {
                                "kind": "VariableDeclaration",
                                "fullStart": 707,
                                "fullEnd": 726,
                                "start": 709,
                                "end": 726,
                                "fullWidth": 19,
                                "width": 17,
                                "varKeyword": {
                                    "kind": "VarKeyword",
                                    "fullStart": 707,
                                    "fullEnd": 713,
                                    "start": 709,
                                    "end": 712,
                                    "fullWidth": 6,
                                    "width": 3,
                                    "text": "var",
                                    "value": "var",
                                    "valueText": "var",
                                    "hasLeadingTrivia": true,
                                    "hasTrailingTrivia": true,
                                    "leadingTrivia": [
                                        {
                                            "kind": "WhitespaceTrivia",
                                            "text": "  "
                                        }
                                    ],
                                    "trailingTrivia": [
                                        {
                                            "kind": "WhitespaceTrivia",
                                            "text": " "
                                        }
                                    ]
                                },
                                "variableDeclarators": [
                                    {
                                        "kind": "VariableDeclarator",
                                        "fullStart": 713,
                                        "fullEnd": 726,
                                        "start": 713,
                                        "end": 726,
                                        "fullWidth": 13,
<<<<<<< HEAD
                                        "width": 13,
                                        "identifier": {
=======
                                        "propertyName": {
>>>>>>> 85e84683
                                            "kind": "IdentifierName",
                                            "fullStart": 713,
                                            "fullEnd": 715,
                                            "start": 713,
                                            "end": 714,
                                            "fullWidth": 2,
                                            "width": 1,
                                            "text": "f",
                                            "value": "f",
                                            "valueText": "f",
                                            "hasTrailingTrivia": true,
                                            "trailingTrivia": [
                                                {
                                                    "kind": "WhitespaceTrivia",
                                                    "text": " "
                                                }
                                            ]
                                        },
                                        "equalsValueClause": {
                                            "kind": "EqualsValueClause",
                                            "fullStart": 715,
                                            "fullEnd": 726,
                                            "start": 715,
                                            "end": 726,
                                            "fullWidth": 11,
                                            "width": 11,
                                            "equalsToken": {
                                                "kind": "EqualsToken",
                                                "fullStart": 715,
                                                "fullEnd": 717,
                                                "start": 715,
                                                "end": 716,
                                                "fullWidth": 2,
                                                "width": 1,
                                                "text": "=",
                                                "value": "=",
                                                "valueText": "=",
                                                "hasTrailingTrivia": true,
                                                "trailingTrivia": [
                                                    {
                                                        "kind": "WhitespaceTrivia",
                                                        "text": " "
                                                    }
                                                ]
                                            },
                                            "value": {
                                                "kind": "ObjectCreationExpression",
                                                "fullStart": 717,
                                                "fullEnd": 726,
                                                "start": 717,
                                                "end": 726,
                                                "fullWidth": 9,
                                                "width": 9,
                                                "newKeyword": {
                                                    "kind": "NewKeyword",
                                                    "fullStart": 717,
                                                    "fullEnd": 721,
                                                    "start": 717,
                                                    "end": 720,
                                                    "fullWidth": 4,
                                                    "width": 3,
                                                    "text": "new",
                                                    "value": "new",
                                                    "valueText": "new",
                                                    "hasTrailingTrivia": true,
                                                    "trailingTrivia": [
                                                        {
                                                            "kind": "WhitespaceTrivia",
                                                            "text": " "
                                                        }
                                                    ]
                                                },
                                                "expression": {
                                                    "kind": "IdentifierName",
                                                    "fullStart": 721,
                                                    "fullEnd": 724,
                                                    "start": 721,
                                                    "end": 724,
                                                    "fullWidth": 3,
                                                    "width": 3,
                                                    "text": "foo",
                                                    "value": "foo",
                                                    "valueText": "foo"
                                                },
                                                "argumentList": {
                                                    "kind": "ArgumentList",
                                                    "fullStart": 724,
                                                    "fullEnd": 726,
                                                    "start": 724,
                                                    "end": 726,
                                                    "fullWidth": 2,
                                                    "width": 2,
                                                    "openParenToken": {
                                                        "kind": "OpenParenToken",
                                                        "fullStart": 724,
                                                        "fullEnd": 725,
                                                        "start": 724,
                                                        "end": 725,
                                                        "fullWidth": 1,
                                                        "width": 1,
                                                        "text": "(",
                                                        "value": "(",
                                                        "valueText": "("
                                                    },
                                                    "arguments": [],
                                                    "closeParenToken": {
                                                        "kind": "CloseParenToken",
                                                        "fullStart": 725,
                                                        "fullEnd": 726,
                                                        "start": 725,
                                                        "end": 726,
                                                        "fullWidth": 1,
                                                        "width": 1,
                                                        "text": ")",
                                                        "value": ")",
                                                        "valueText": ")"
                                                    }
                                                }
                                            }
                                        }
                                    }
                                ]
                            },
                            "semicolonToken": {
                                "kind": "SemicolonToken",
                                "fullStart": 726,
                                "fullEnd": 729,
                                "start": 726,
                                "end": 727,
                                "fullWidth": 3,
                                "width": 1,
                                "text": ";",
                                "value": ";",
                                "valueText": ";",
                                "hasTrailingTrivia": true,
                                "hasTrailingNewLine": true,
                                "trailingTrivia": [
                                    {
                                        "kind": "NewLineTrivia",
                                        "text": "\r\n"
                                    }
                                ]
                            }
                        },
                        {
                            "kind": "VariableStatement",
                            "fullStart": 729,
                            "fullEnd": 785,
                            "start": 735,
                            "end": 783,
                            "fullWidth": 56,
                            "width": 48,
                            "modifiers": [],
                            "variableDeclaration": {
                                "kind": "VariableDeclaration",
                                "fullStart": 729,
                                "fullEnd": 782,
                                "start": 735,
                                "end": 782,
                                "fullWidth": 53,
                                "width": 47,
                                "varKeyword": {
                                    "kind": "VarKeyword",
                                    "fullStart": 729,
                                    "fullEnd": 739,
                                    "start": 735,
                                    "end": 738,
                                    "fullWidth": 10,
                                    "width": 3,
                                    "text": "var",
                                    "value": "var",
                                    "valueText": "var",
                                    "hasLeadingTrivia": true,
                                    "hasLeadingNewLine": true,
                                    "hasTrailingTrivia": true,
                                    "leadingTrivia": [
                                        {
                                            "kind": "WhitespaceTrivia",
                                            "text": "  "
                                        },
                                        {
                                            "kind": "NewLineTrivia",
                                            "text": "\r\n"
                                        },
                                        {
                                            "kind": "WhitespaceTrivia",
                                            "text": "  "
                                        }
                                    ],
                                    "trailingTrivia": [
                                        {
                                            "kind": "WhitespaceTrivia",
                                            "text": " "
                                        }
                                    ]
                                },
                                "variableDeclarators": [
                                    {
                                        "kind": "VariableDeclarator",
                                        "fullStart": 739,
                                        "fullEnd": 782,
                                        "start": 739,
                                        "end": 782,
                                        "fullWidth": 43,
<<<<<<< HEAD
                                        "width": 43,
                                        "identifier": {
=======
                                        "propertyName": {
>>>>>>> 85e84683
                                            "kind": "IdentifierName",
                                            "fullStart": 739,
                                            "fullEnd": 741,
                                            "start": 739,
                                            "end": 740,
                                            "fullWidth": 2,
                                            "width": 1,
                                            "text": "o",
                                            "value": "o",
                                            "valueText": "o",
                                            "hasTrailingTrivia": true,
                                            "trailingTrivia": [
                                                {
                                                    "kind": "WhitespaceTrivia",
                                                    "text": " "
                                                }
                                            ]
                                        },
                                        "equalsValueClause": {
                                            "kind": "EqualsValueClause",
                                            "fullStart": 741,
                                            "fullEnd": 782,
                                            "start": 741,
                                            "end": 782,
                                            "fullWidth": 41,
                                            "width": 41,
                                            "equalsToken": {
                                                "kind": "EqualsToken",
                                                "fullStart": 741,
                                                "fullEnd": 743,
                                                "start": 741,
                                                "end": 742,
                                                "fullWidth": 2,
                                                "width": 1,
                                                "text": "=",
                                                "value": "=",
                                                "valueText": "=",
                                                "hasTrailingTrivia": true,
                                                "trailingTrivia": [
                                                    {
                                                        "kind": "WhitespaceTrivia",
                                                        "text": " "
                                                    }
                                                ]
                                            },
                                            "value": {
                                                "kind": "ObjectLiteralExpression",
                                                "fullStart": 743,
                                                "fullEnd": 782,
                                                "start": 743,
                                                "end": 782,
                                                "fullWidth": 39,
                                                "width": 39,
                                                "openBraceToken": {
                                                    "kind": "OpenBraceToken",
                                                    "fullStart": 743,
                                                    "fullEnd": 745,
                                                    "start": 743,
                                                    "end": 744,
                                                    "fullWidth": 2,
                                                    "width": 1,
                                                    "text": "{",
                                                    "value": "{",
                                                    "valueText": "{",
                                                    "hasTrailingTrivia": true,
                                                    "trailingTrivia": [
                                                        {
                                                            "kind": "WhitespaceTrivia",
                                                            "text": " "
                                                        }
                                                    ]
                                                },
                                                "propertyAssignments": [
                                                    {
                                                        "kind": "SimplePropertyAssignment",
                                                        "fullStart": 745,
                                                        "fullEnd": 781,
                                                        "start": 745,
                                                        "end": 781,
                                                        "fullWidth": 36,
                                                        "width": 36,
                                                        "propertyName": {
                                                            "kind": "IdentifierName",
                                                            "fullStart": 745,
                                                            "fullEnd": 753,
                                                            "start": 745,
                                                            "end": 753,
                                                            "fullWidth": 8,
                                                            "width": 8,
                                                            "text": "toString",
                                                            "value": "toString",
                                                            "valueText": "toString"
                                                        },
                                                        "colonToken": {
                                                            "kind": "ColonToken",
                                                            "fullStart": 753,
                                                            "fullEnd": 755,
                                                            "start": 753,
                                                            "end": 754,
                                                            "fullWidth": 2,
                                                            "width": 1,
                                                            "text": ":",
                                                            "value": ":",
                                                            "valueText": ":",
                                                            "hasTrailingTrivia": true,
                                                            "trailingTrivia": [
                                                                {
                                                                    "kind": "WhitespaceTrivia",
                                                                    "text": " "
                                                                }
                                                            ]
                                                        },
                                                        "expression": {
                                                            "kind": "FunctionExpression",
                                                            "fullStart": 755,
                                                            "fullEnd": 781,
                                                            "start": 755,
                                                            "end": 781,
                                                            "fullWidth": 26,
                                                            "width": 26,
                                                            "functionKeyword": {
                                                                "kind": "FunctionKeyword",
                                                                "fullStart": 755,
                                                                "fullEnd": 764,
                                                                "start": 755,
                                                                "end": 763,
                                                                "fullWidth": 9,
                                                                "width": 8,
                                                                "text": "function",
                                                                "value": "function",
                                                                "valueText": "function",
                                                                "hasTrailingTrivia": true,
                                                                "trailingTrivia": [
                                                                    {
                                                                        "kind": "WhitespaceTrivia",
                                                                        "text": " "
                                                                    }
                                                                ]
                                                            },
                                                            "callSignature": {
                                                                "kind": "CallSignature",
                                                                "fullStart": 764,
                                                                "fullEnd": 767,
                                                                "start": 764,
                                                                "end": 766,
                                                                "fullWidth": 3,
                                                                "width": 2,
                                                                "parameterList": {
                                                                    "kind": "ParameterList",
                                                                    "fullStart": 764,
                                                                    "fullEnd": 767,
                                                                    "start": 764,
                                                                    "end": 766,
                                                                    "fullWidth": 3,
                                                                    "width": 2,
                                                                    "openParenToken": {
                                                                        "kind": "OpenParenToken",
                                                                        "fullStart": 764,
                                                                        "fullEnd": 765,
                                                                        "start": 764,
                                                                        "end": 765,
                                                                        "fullWidth": 1,
                                                                        "width": 1,
                                                                        "text": "(",
                                                                        "value": "(",
                                                                        "valueText": "("
                                                                    },
                                                                    "parameters": [],
                                                                    "closeParenToken": {
                                                                        "kind": "CloseParenToken",
                                                                        "fullStart": 765,
                                                                        "fullEnd": 767,
                                                                        "start": 765,
                                                                        "end": 766,
                                                                        "fullWidth": 2,
                                                                        "width": 1,
                                                                        "text": ")",
                                                                        "value": ")",
                                                                        "valueText": ")",
                                                                        "hasTrailingTrivia": true,
                                                                        "trailingTrivia": [
                                                                            {
                                                                                "kind": "WhitespaceTrivia",
                                                                                "text": " "
                                                                            }
                                                                        ]
                                                                    }
                                                                }
                                                            },
                                                            "block": {
                                                                "kind": "Block",
                                                                "fullStart": 767,
                                                                "fullEnd": 781,
                                                                "start": 767,
                                                                "end": 781,
                                                                "fullWidth": 14,
                                                                "width": 14,
                                                                "openBraceToken": {
                                                                    "kind": "OpenBraceToken",
                                                                    "fullStart": 767,
                                                                    "fullEnd": 769,
                                                                    "start": 767,
                                                                    "end": 768,
                                                                    "fullWidth": 2,
                                                                    "width": 1,
                                                                    "text": "{",
                                                                    "value": "{",
                                                                    "valueText": "{",
                                                                    "hasTrailingTrivia": true,
                                                                    "trailingTrivia": [
                                                                        {
                                                                            "kind": "WhitespaceTrivia",
                                                                            "text": " "
                                                                        }
                                                                    ]
                                                                },
                                                                "statements": [
                                                                    {
                                                                        "kind": "ReturnStatement",
                                                                        "fullStart": 769,
                                                                        "fullEnd": 780,
                                                                        "start": 769,
                                                                        "end": 780,
                                                                        "fullWidth": 11,
                                                                        "width": 11,
                                                                        "returnKeyword": {
                                                                            "kind": "ReturnKeyword",
                                                                            "fullStart": 769,
                                                                            "fullEnd": 776,
                                                                            "start": 769,
                                                                            "end": 775,
                                                                            "fullWidth": 7,
                                                                            "width": 6,
                                                                            "text": "return",
                                                                            "value": "return",
                                                                            "valueText": "return",
                                                                            "hasTrailingTrivia": true,
                                                                            "trailingTrivia": [
                                                                                {
                                                                                    "kind": "WhitespaceTrivia",
                                                                                    "text": " "
                                                                                }
                                                                            ]
                                                                        },
                                                                        "expression": {
                                                                            "kind": "StringLiteral",
                                                                            "fullStart": 776,
                                                                            "fullEnd": 779,
                                                                            "start": 776,
                                                                            "end": 779,
                                                                            "fullWidth": 3,
                                                                            "width": 3,
                                                                            "text": "'0'",
                                                                            "value": "0",
                                                                            "valueText": "0"
                                                                        },
                                                                        "semicolonToken": {
                                                                            "kind": "SemicolonToken",
                                                                            "fullStart": 779,
                                                                            "fullEnd": 780,
                                                                            "start": 779,
                                                                            "end": 780,
                                                                            "fullWidth": 1,
                                                                            "width": 1,
                                                                            "text": ";",
                                                                            "value": ";",
                                                                            "valueText": ";"
                                                                        }
                                                                    }
                                                                ],
                                                                "closeBraceToken": {
                                                                    "kind": "CloseBraceToken",
                                                                    "fullStart": 780,
                                                                    "fullEnd": 781,
                                                                    "start": 780,
                                                                    "end": 781,
                                                                    "fullWidth": 1,
                                                                    "width": 1,
                                                                    "text": "}",
                                                                    "value": "}",
                                                                    "valueText": "}"
                                                                }
                                                            }
                                                        }
                                                    }
                                                ],
                                                "closeBraceToken": {
                                                    "kind": "CloseBraceToken",
                                                    "fullStart": 781,
                                                    "fullEnd": 782,
                                                    "start": 781,
                                                    "end": 782,
                                                    "fullWidth": 1,
                                                    "width": 1,
                                                    "text": "}",
                                                    "value": "}",
                                                    "valueText": "}"
                                                }
                                            }
                                        }
                                    }
                                ]
                            },
                            "semicolonToken": {
                                "kind": "SemicolonToken",
                                "fullStart": 782,
                                "fullEnd": 785,
                                "start": 782,
                                "end": 783,
                                "fullWidth": 3,
                                "width": 1,
                                "text": ";",
                                "value": ";",
                                "valueText": ";",
                                "hasTrailingTrivia": true,
                                "hasTrailingNewLine": true,
                                "trailingTrivia": [
                                    {
                                        "kind": "NewLineTrivia",
                                        "text": "\r\n"
                                    }
                                ]
                            }
                        },
                        {
                            "kind": "ExpressionStatement",
                            "fullStart": 785,
                            "fullEnd": 802,
                            "start": 787,
                            "end": 800,
                            "fullWidth": 17,
                            "width": 13,
                            "expression": {
                                "kind": "AssignmentExpression",
                                "fullStart": 785,
                                "fullEnd": 799,
                                "start": 787,
                                "end": 799,
                                "fullWidth": 14,
                                "width": 12,
                                "left": {
                                    "kind": "MemberAccessExpression",
                                    "fullStart": 785,
                                    "fullEnd": 796,
                                    "start": 787,
                                    "end": 795,
                                    "fullWidth": 11,
                                    "width": 8,
                                    "expression": {
                                        "kind": "IdentifierName",
                                        "fullStart": 785,
                                        "fullEnd": 788,
                                        "start": 787,
                                        "end": 788,
                                        "fullWidth": 3,
                                        "width": 1,
                                        "text": "f",
                                        "value": "f",
                                        "valueText": "f",
                                        "hasLeadingTrivia": true,
                                        "leadingTrivia": [
                                            {
                                                "kind": "WhitespaceTrivia",
                                                "text": "  "
                                            }
                                        ]
                                    },
                                    "dotToken": {
                                        "kind": "DotToken",
                                        "fullStart": 788,
                                        "fullEnd": 789,
                                        "start": 788,
                                        "end": 789,
                                        "fullWidth": 1,
                                        "width": 1,
                                        "text": ".",
                                        "value": ".",
                                        "valueText": "."
                                    },
                                    "name": {
                                        "kind": "IdentifierName",
                                        "fullStart": 789,
                                        "fullEnd": 796,
                                        "start": 789,
                                        "end": 795,
                                        "fullWidth": 7,
                                        "width": 6,
                                        "text": "length",
                                        "value": "length",
                                        "valueText": "length",
                                        "hasTrailingTrivia": true,
                                        "trailingTrivia": [
                                            {
                                                "kind": "WhitespaceTrivia",
                                                "text": " "
                                            }
                                        ]
                                    }
                                },
                                "operatorToken": {
                                    "kind": "EqualsToken",
                                    "fullStart": 796,
                                    "fullEnd": 798,
                                    "start": 796,
                                    "end": 797,
                                    "fullWidth": 2,
                                    "width": 1,
                                    "text": "=",
                                    "value": "=",
                                    "valueText": "=",
                                    "hasTrailingTrivia": true,
                                    "trailingTrivia": [
                                        {
                                            "kind": "WhitespaceTrivia",
                                            "text": " "
                                        }
                                    ]
                                },
                                "right": {
                                    "kind": "IdentifierName",
                                    "fullStart": 798,
                                    "fullEnd": 799,
                                    "start": 798,
                                    "end": 799,
                                    "fullWidth": 1,
                                    "width": 1,
                                    "text": "o",
                                    "value": "o",
                                    "valueText": "o"
                                }
                            },
                            "semicolonToken": {
                                "kind": "SemicolonToken",
                                "fullStart": 799,
                                "fullEnd": 802,
                                "start": 799,
                                "end": 800,
                                "fullWidth": 3,
                                "width": 1,
                                "text": ";",
                                "value": ";",
                                "valueText": ";",
                                "hasTrailingTrivia": true,
                                "hasTrailingNewLine": true,
                                "trailingTrivia": [
                                    {
                                        "kind": "NewLineTrivia",
                                        "text": "\r\n"
                                    }
                                ]
                            }
                        },
                        {
                            "kind": "FunctionDeclaration",
                            "fullStart": 802,
                            "fullEnd": 1154,
                            "start": 1137,
                            "end": 1152,
                            "fullWidth": 352,
                            "width": 15,
                            "modifiers": [],
                            "functionKeyword": {
                                "kind": "FunctionKeyword",
                                "fullStart": 802,
                                "fullEnd": 1146,
                                "start": 1137,
                                "end": 1145,
                                "fullWidth": 344,
                                "width": 8,
                                "text": "function",
                                "value": "function",
                                "valueText": "function",
                                "hasLeadingTrivia": true,
                                "hasLeadingComment": true,
                                "hasLeadingNewLine": true,
                                "hasTrailingTrivia": true,
                                "leadingTrivia": [
                                    {
                                        "kind": "WhitespaceTrivia",
                                        "text": "  "
                                    },
                                    {
                                        "kind": "NewLineTrivia",
                                        "text": "\r\n"
                                    },
                                    {
                                        "kind": "WhitespaceTrivia",
                                        "text": "  "
                                    },
                                    {
                                        "kind": "SingleLineCommentTrivia",
                                        "text": "// objects inherit the default valueOf method of the Object object;"
                                    },
                                    {
                                        "kind": "NewLineTrivia",
                                        "text": "\r\n"
                                    },
                                    {
                                        "kind": "WhitespaceTrivia",
                                        "text": "  "
                                    },
                                    {
                                        "kind": "SingleLineCommentTrivia",
                                        "text": "// that simply returns the itself. Since the default valueOf() method"
                                    },
                                    {
                                        "kind": "NewLineTrivia",
                                        "text": "\r\n"
                                    },
                                    {
                                        "kind": "WhitespaceTrivia",
                                        "text": "  "
                                    },
                                    {
                                        "kind": "SingleLineCommentTrivia",
                                        "text": "// does not return a primitive value, ES next tries to convert the object"
                                    },
                                    {
                                        "kind": "NewLineTrivia",
                                        "text": "\r\n"
                                    },
                                    {
                                        "kind": "WhitespaceTrivia",
                                        "text": "  "
                                    },
                                    {
                                        "kind": "SingleLineCommentTrivia",
                                        "text": "// to a number by calling its toString() method and converting the"
                                    },
                                    {
                                        "kind": "NewLineTrivia",
                                        "text": "\r\n"
                                    },
                                    {
                                        "kind": "WhitespaceTrivia",
                                        "text": "  "
                                    },
                                    {
                                        "kind": "SingleLineCommentTrivia",
                                        "text": "// resulting string to a number."
                                    },
                                    {
                                        "kind": "NewLineTrivia",
                                        "text": "\r\n"
                                    },
                                    {
                                        "kind": "NewLineTrivia",
                                        "text": "\r\n"
                                    },
                                    {
                                        "kind": "WhitespaceTrivia",
                                        "text": "  "
                                    }
                                ],
                                "trailingTrivia": [
                                    {
                                        "kind": "WhitespaceTrivia",
                                        "text": " "
                                    }
                                ]
                            },
                            "identifier": {
                                "kind": "IdentifierName",
                                "fullStart": 1146,
                                "fullEnd": 1148,
                                "start": 1146,
                                "end": 1148,
                                "fullWidth": 2,
                                "width": 2,
                                "text": "cb",
                                "value": "cb",
                                "valueText": "cb"
                            },
                            "callSignature": {
                                "kind": "CallSignature",
                                "fullStart": 1148,
                                "fullEnd": 1150,
                                "start": 1148,
                                "end": 1150,
                                "fullWidth": 2,
                                "width": 2,
                                "parameterList": {
                                    "kind": "ParameterList",
                                    "fullStart": 1148,
                                    "fullEnd": 1150,
                                    "start": 1148,
                                    "end": 1150,
                                    "fullWidth": 2,
                                    "width": 2,
                                    "openParenToken": {
                                        "kind": "OpenParenToken",
                                        "fullStart": 1148,
                                        "fullEnd": 1149,
                                        "start": 1148,
                                        "end": 1149,
                                        "fullWidth": 1,
                                        "width": 1,
                                        "text": "(",
                                        "value": "(",
                                        "valueText": "("
                                    },
                                    "parameters": [],
                                    "closeParenToken": {
                                        "kind": "CloseParenToken",
                                        "fullStart": 1149,
                                        "fullEnd": 1150,
                                        "start": 1149,
                                        "end": 1150,
                                        "fullWidth": 1,
                                        "width": 1,
                                        "text": ")",
                                        "value": ")",
                                        "valueText": ")"
                                    }
                                }
                            },
                            "block": {
                                "kind": "Block",
                                "fullStart": 1150,
                                "fullEnd": 1154,
                                "start": 1150,
                                "end": 1152,
                                "fullWidth": 4,
                                "width": 2,
                                "openBraceToken": {
                                    "kind": "OpenBraceToken",
                                    "fullStart": 1150,
                                    "fullEnd": 1151,
                                    "start": 1150,
                                    "end": 1151,
                                    "fullWidth": 1,
                                    "width": 1,
                                    "text": "{",
                                    "value": "{",
                                    "valueText": "{"
                                },
                                "statements": [],
                                "closeBraceToken": {
                                    "kind": "CloseBraceToken",
                                    "fullStart": 1151,
                                    "fullEnd": 1154,
                                    "start": 1151,
                                    "end": 1152,
                                    "fullWidth": 3,
                                    "width": 1,
                                    "text": "}",
                                    "value": "}",
                                    "valueText": "}",
                                    "hasTrailingTrivia": true,
                                    "hasTrailingNewLine": true,
                                    "trailingTrivia": [
                                        {
                                            "kind": "NewLineTrivia",
                                            "text": "\r\n"
                                        }
                                    ]
                                }
                            }
                        },
                        {
                            "kind": "TryStatement",
                            "fullStart": 1154,
                            "fullEnd": 1238,
                            "start": 1156,
                            "end": 1234,
                            "fullWidth": 84,
                            "width": 78,
                            "tryKeyword": {
                                "kind": "TryKeyword",
                                "fullStart": 1154,
                                "fullEnd": 1160,
                                "start": 1156,
                                "end": 1159,
                                "fullWidth": 6,
                                "width": 3,
                                "text": "try",
                                "value": "try",
                                "valueText": "try",
                                "hasLeadingTrivia": true,
                                "hasTrailingTrivia": true,
                                "leadingTrivia": [
                                    {
                                        "kind": "WhitespaceTrivia",
                                        "text": "  "
                                    }
                                ],
                                "trailingTrivia": [
                                    {
                                        "kind": "WhitespaceTrivia",
                                        "text": " "
                                    }
                                ]
                            },
                            "block": {
                                "kind": "Block",
                                "fullStart": 1160,
                                "fullEnd": 1218,
                                "start": 1160,
                                "end": 1216,
                                "fullWidth": 58,
                                "width": 56,
                                "openBraceToken": {
                                    "kind": "OpenBraceToken",
                                    "fullStart": 1160,
                                    "fullEnd": 1163,
                                    "start": 1160,
                                    "end": 1161,
                                    "fullWidth": 3,
                                    "width": 1,
                                    "text": "{",
                                    "value": "{",
                                    "valueText": "{",
                                    "hasTrailingTrivia": true,
                                    "hasTrailingNewLine": true,
                                    "trailingTrivia": [
                                        {
                                            "kind": "NewLineTrivia",
                                            "text": "\r\n"
                                        }
                                    ]
                                },
                                "statements": [
                                    {
                                        "kind": "IfStatement",
                                        "fullStart": 1163,
                                        "fullEnd": 1213,
                                        "start": 1167,
                                        "end": 1211,
                                        "fullWidth": 50,
                                        "width": 44,
                                        "ifKeyword": {
                                            "kind": "IfKeyword",
                                            "fullStart": 1163,
                                            "fullEnd": 1169,
                                            "start": 1167,
                                            "end": 1169,
                                            "fullWidth": 6,
                                            "width": 2,
                                            "text": "if",
                                            "value": "if",
                                            "valueText": "if",
                                            "hasLeadingTrivia": true,
                                            "leadingTrivia": [
                                                {
                                                    "kind": "WhitespaceTrivia",
                                                    "text": "    "
                                                }
                                            ]
                                        },
                                        "openParenToken": {
                                            "kind": "OpenParenToken",
                                            "fullStart": 1169,
                                            "fullEnd": 1170,
                                            "start": 1169,
                                            "end": 1170,
                                            "fullWidth": 1,
                                            "width": 1,
                                            "text": "(",
                                            "value": "(",
                                            "valueText": "("
                                        },
                                        "condition": {
                                            "kind": "EqualsExpression",
                                            "fullStart": 1170,
                                            "fullEnd": 1190,
                                            "start": 1170,
                                            "end": 1190,
                                            "fullWidth": 20,
                                            "width": 20,
                                            "left": {
                                                "kind": "InvocationExpression",
                                                "fullStart": 1170,
                                                "fullEnd": 1185,
                                                "start": 1170,
                                                "end": 1184,
                                                "fullWidth": 15,
                                                "width": 14,
                                                "expression": {
                                                    "kind": "MemberAccessExpression",
                                                    "fullStart": 1170,
                                                    "fullEnd": 1178,
                                                    "start": 1170,
                                                    "end": 1178,
                                                    "fullWidth": 8,
                                                    "width": 8,
                                                    "expression": {
                                                        "kind": "IdentifierName",
                                                        "fullStart": 1170,
                                                        "fullEnd": 1171,
                                                        "start": 1170,
                                                        "end": 1171,
                                                        "fullWidth": 1,
                                                        "width": 1,
                                                        "text": "f",
                                                        "value": "f",
                                                        "valueText": "f"
                                                    },
                                                    "dotToken": {
                                                        "kind": "DotToken",
                                                        "fullStart": 1171,
                                                        "fullEnd": 1172,
                                                        "start": 1171,
                                                        "end": 1172,
                                                        "fullWidth": 1,
                                                        "width": 1,
                                                        "text": ".",
                                                        "value": ".",
                                                        "valueText": "."
                                                    },
                                                    "name": {
                                                        "kind": "IdentifierName",
                                                        "fullStart": 1172,
                                                        "fullEnd": 1178,
                                                        "start": 1172,
                                                        "end": 1178,
                                                        "fullWidth": 6,
                                                        "width": 6,
                                                        "text": "reduce",
                                                        "value": "reduce",
                                                        "valueText": "reduce"
                                                    }
                                                },
                                                "argumentList": {
                                                    "kind": "ArgumentList",
                                                    "fullStart": 1178,
                                                    "fullEnd": 1185,
                                                    "start": 1178,
                                                    "end": 1184,
                                                    "fullWidth": 7,
                                                    "width": 6,
                                                    "openParenToken": {
                                                        "kind": "OpenParenToken",
                                                        "fullStart": 1178,
                                                        "fullEnd": 1179,
                                                        "start": 1178,
                                                        "end": 1179,
                                                        "fullWidth": 1,
                                                        "width": 1,
                                                        "text": "(",
                                                        "value": "(",
                                                        "valueText": "("
                                                    },
                                                    "arguments": [
                                                        {
                                                            "kind": "IdentifierName",
                                                            "fullStart": 1179,
                                                            "fullEnd": 1181,
                                                            "start": 1179,
                                                            "end": 1181,
                                                            "fullWidth": 2,
                                                            "width": 2,
                                                            "text": "cb",
                                                            "value": "cb",
                                                            "valueText": "cb"
                                                        },
                                                        {
                                                            "kind": "CommaToken",
                                                            "fullStart": 1181,
                                                            "fullEnd": 1182,
                                                            "start": 1181,
                                                            "end": 1182,
                                                            "fullWidth": 1,
                                                            "width": 1,
                                                            "text": ",",
                                                            "value": ",",
                                                            "valueText": ","
                                                        },
                                                        {
                                                            "kind": "NumericLiteral",
                                                            "fullStart": 1182,
                                                            "fullEnd": 1183,
                                                            "start": 1182,
                                                            "end": 1183,
                                                            "fullWidth": 1,
                                                            "width": 1,
                                                            "text": "1",
                                                            "value": 1,
                                                            "valueText": "1"
                                                        }
                                                    ],
                                                    "closeParenToken": {
                                                        "kind": "CloseParenToken",
                                                        "fullStart": 1183,
                                                        "fullEnd": 1185,
                                                        "start": 1183,
                                                        "end": 1184,
                                                        "fullWidth": 2,
                                                        "width": 1,
                                                        "text": ")",
                                                        "value": ")",
                                                        "valueText": ")",
                                                        "hasTrailingTrivia": true,
                                                        "trailingTrivia": [
                                                            {
                                                                "kind": "WhitespaceTrivia",
                                                                "text": " "
                                                            }
                                                        ]
                                                    }
                                                }
                                            },
                                            "operatorToken": {
                                                "kind": "EqualsEqualsEqualsToken",
                                                "fullStart": 1185,
                                                "fullEnd": 1189,
                                                "start": 1185,
                                                "end": 1188,
                                                "fullWidth": 4,
                                                "width": 3,
                                                "text": "===",
                                                "value": "===",
                                                "valueText": "===",
                                                "hasTrailingTrivia": true,
                                                "trailingTrivia": [
                                                    {
                                                        "kind": "WhitespaceTrivia",
                                                        "text": " "
                                                    }
                                                ]
                                            },
                                            "right": {
                                                "kind": "NumericLiteral",
                                                "fullStart": 1189,
                                                "fullEnd": 1190,
                                                "start": 1189,
                                                "end": 1190,
                                                "fullWidth": 1,
                                                "width": 1,
                                                "text": "1",
                                                "value": 1,
                                                "valueText": "1"
                                            }
                                        },
                                        "closeParenToken": {
                                            "kind": "CloseParenToken",
                                            "fullStart": 1190,
                                            "fullEnd": 1193,
                                            "start": 1190,
                                            "end": 1191,
                                            "fullWidth": 3,
                                            "width": 1,
                                            "text": ")",
                                            "value": ")",
                                            "valueText": ")",
                                            "hasTrailingTrivia": true,
                                            "hasTrailingNewLine": true,
                                            "trailingTrivia": [
                                                {
                                                    "kind": "NewLineTrivia",
                                                    "text": "\r\n"
                                                }
                                            ]
                                        },
                                        "statement": {
                                            "kind": "ReturnStatement",
                                            "fullStart": 1193,
                                            "fullEnd": 1213,
                                            "start": 1199,
                                            "end": 1211,
                                            "fullWidth": 20,
                                            "width": 12,
                                            "returnKeyword": {
                                                "kind": "ReturnKeyword",
                                                "fullStart": 1193,
                                                "fullEnd": 1206,
                                                "start": 1199,
                                                "end": 1205,
                                                "fullWidth": 13,
                                                "width": 6,
                                                "text": "return",
                                                "value": "return",
                                                "valueText": "return",
                                                "hasLeadingTrivia": true,
                                                "hasTrailingTrivia": true,
                                                "leadingTrivia": [
                                                    {
                                                        "kind": "WhitespaceTrivia",
                                                        "text": "      "
                                                    }
                                                ],
                                                "trailingTrivia": [
                                                    {
                                                        "kind": "WhitespaceTrivia",
                                                        "text": " "
                                                    }
                                                ]
                                            },
                                            "expression": {
                                                "kind": "TrueKeyword",
                                                "fullStart": 1206,
                                                "fullEnd": 1210,
                                                "start": 1206,
                                                "end": 1210,
                                                "fullWidth": 4,
                                                "width": 4,
                                                "text": "true",
                                                "value": true,
                                                "valueText": "true"
                                            },
                                            "semicolonToken": {
                                                "kind": "SemicolonToken",
                                                "fullStart": 1210,
                                                "fullEnd": 1213,
                                                "start": 1210,
                                                "end": 1211,
                                                "fullWidth": 3,
                                                "width": 1,
                                                "text": ";",
                                                "value": ";",
                                                "valueText": ";",
                                                "hasTrailingTrivia": true,
                                                "hasTrailingNewLine": true,
                                                "trailingTrivia": [
                                                    {
                                                        "kind": "NewLineTrivia",
                                                        "text": "\r\n"
                                                    }
                                                ]
                                            }
                                        }
                                    }
                                ],
                                "closeBraceToken": {
                                    "kind": "CloseBraceToken",
                                    "fullStart": 1213,
                                    "fullEnd": 1218,
                                    "start": 1215,
                                    "end": 1216,
                                    "fullWidth": 5,
                                    "width": 1,
                                    "text": "}",
                                    "value": "}",
                                    "valueText": "}",
                                    "hasLeadingTrivia": true,
                                    "hasTrailingTrivia": true,
                                    "hasTrailingNewLine": true,
                                    "leadingTrivia": [
                                        {
                                            "kind": "WhitespaceTrivia",
                                            "text": "  "
                                        }
                                    ],
                                    "trailingTrivia": [
                                        {
                                            "kind": "NewLineTrivia",
                                            "text": "\r\n"
                                        }
                                    ]
                                }
                            },
                            "catchClause": {
                                "kind": "CatchClause",
                                "fullStart": 1218,
                                "fullEnd": 1238,
                                "start": 1220,
                                "end": 1234,
                                "fullWidth": 20,
                                "width": 14,
                                "catchKeyword": {
                                    "kind": "CatchKeyword",
                                    "fullStart": 1218,
                                    "fullEnd": 1226,
                                    "start": 1220,
                                    "end": 1225,
                                    "fullWidth": 8,
                                    "width": 5,
                                    "text": "catch",
                                    "value": "catch",
                                    "valueText": "catch",
                                    "hasLeadingTrivia": true,
                                    "hasTrailingTrivia": true,
                                    "leadingTrivia": [
                                        {
                                            "kind": "WhitespaceTrivia",
                                            "text": "  "
                                        }
                                    ],
                                    "trailingTrivia": [
                                        {
                                            "kind": "WhitespaceTrivia",
                                            "text": " "
                                        }
                                    ]
                                },
                                "openParenToken": {
                                    "kind": "OpenParenToken",
                                    "fullStart": 1226,
                                    "fullEnd": 1227,
                                    "start": 1226,
                                    "end": 1227,
                                    "fullWidth": 1,
                                    "width": 1,
                                    "text": "(",
                                    "value": "(",
                                    "valueText": "("
                                },
                                "identifier": {
                                    "kind": "IdentifierName",
                                    "fullStart": 1227,
                                    "fullEnd": 1228,
                                    "start": 1227,
                                    "end": 1228,
                                    "fullWidth": 1,
                                    "width": 1,
                                    "text": "e",
                                    "value": "e",
                                    "valueText": "e"
                                },
                                "closeParenToken": {
                                    "kind": "CloseParenToken",
                                    "fullStart": 1228,
                                    "fullEnd": 1230,
                                    "start": 1228,
                                    "end": 1229,
                                    "fullWidth": 2,
                                    "width": 1,
                                    "text": ")",
                                    "value": ")",
                                    "valueText": ")",
                                    "hasTrailingTrivia": true,
                                    "trailingTrivia": [
                                        {
                                            "kind": "WhitespaceTrivia",
                                            "text": " "
                                        }
                                    ]
                                },
                                "block": {
                                    "kind": "Block",
                                    "fullStart": 1230,
                                    "fullEnd": 1238,
                                    "start": 1230,
                                    "end": 1234,
                                    "fullWidth": 8,
                                    "width": 4,
                                    "openBraceToken": {
                                        "kind": "OpenBraceToken",
                                        "fullStart": 1230,
                                        "fullEnd": 1233,
                                        "start": 1230,
                                        "end": 1231,
                                        "fullWidth": 3,
                                        "width": 1,
                                        "text": "{",
                                        "value": "{",
                                        "valueText": "{",
                                        "hasTrailingTrivia": true,
                                        "trailingTrivia": [
                                            {
                                                "kind": "WhitespaceTrivia",
                                                "text": "  "
                                            }
                                        ]
                                    },
                                    "statements": [],
                                    "closeBraceToken": {
                                        "kind": "CloseBraceToken",
                                        "fullStart": 1233,
                                        "fullEnd": 1238,
                                        "start": 1233,
                                        "end": 1234,
                                        "fullWidth": 5,
                                        "width": 1,
                                        "text": "}",
                                        "value": "}",
                                        "valueText": "}",
                                        "hasTrailingTrivia": true,
                                        "hasTrailingNewLine": true,
                                        "trailingTrivia": [
                                            {
                                                "kind": "WhitespaceTrivia",
                                                "text": "  "
                                            },
                                            {
                                                "kind": "NewLineTrivia",
                                                "text": "\r\n"
                                            }
                                        ]
                                    }
                                }
                            }
                        }
                    ],
                    "closeBraceToken": {
                        "kind": "CloseBraceToken",
                        "fullStart": 1238,
                        "fullEnd": 1242,
                        "start": 1239,
                        "end": 1240,
                        "fullWidth": 4,
                        "width": 1,
                        "text": "}",
                        "value": "}",
                        "valueText": "}",
                        "hasLeadingTrivia": true,
                        "hasTrailingTrivia": true,
                        "hasTrailingNewLine": true,
                        "leadingTrivia": [
                            {
                                "kind": "WhitespaceTrivia",
                                "text": " "
                            }
                        ],
                        "trailingTrivia": [
                            {
                                "kind": "NewLineTrivia",
                                "text": "\r\n"
                            }
                        ]
                    }
                }
            },
            {
                "kind": "ExpressionStatement",
                "fullStart": 1242,
                "fullEnd": 1266,
                "start": 1242,
                "end": 1264,
                "fullWidth": 24,
                "width": 22,
                "expression": {
                    "kind": "InvocationExpression",
                    "fullStart": 1242,
                    "fullEnd": 1263,
                    "start": 1242,
                    "end": 1263,
                    "fullWidth": 21,
                    "width": 21,
                    "expression": {
                        "kind": "IdentifierName",
                        "fullStart": 1242,
                        "fullEnd": 1253,
                        "start": 1242,
                        "end": 1253,
                        "fullWidth": 11,
                        "width": 11,
                        "text": "runTestCase",
                        "value": "runTestCase",
                        "valueText": "runTestCase"
                    },
                    "argumentList": {
                        "kind": "ArgumentList",
                        "fullStart": 1253,
                        "fullEnd": 1263,
                        "start": 1253,
                        "end": 1263,
                        "fullWidth": 10,
                        "width": 10,
                        "openParenToken": {
                            "kind": "OpenParenToken",
                            "fullStart": 1253,
                            "fullEnd": 1254,
                            "start": 1253,
                            "end": 1254,
                            "fullWidth": 1,
                            "width": 1,
                            "text": "(",
                            "value": "(",
                            "valueText": "("
                        },
                        "arguments": [
                            {
                                "kind": "IdentifierName",
                                "fullStart": 1254,
                                "fullEnd": 1262,
                                "start": 1254,
                                "end": 1262,
                                "fullWidth": 8,
                                "width": 8,
                                "text": "testcase",
                                "value": "testcase",
                                "valueText": "testcase"
                            }
                        ],
                        "closeParenToken": {
                            "kind": "CloseParenToken",
                            "fullStart": 1262,
                            "fullEnd": 1263,
                            "start": 1262,
                            "end": 1263,
                            "fullWidth": 1,
                            "width": 1,
                            "text": ")",
                            "value": ")",
                            "valueText": ")"
                        }
                    }
                },
                "semicolonToken": {
                    "kind": "SemicolonToken",
                    "fullStart": 1263,
                    "fullEnd": 1266,
                    "start": 1263,
                    "end": 1264,
                    "fullWidth": 3,
                    "width": 1,
                    "text": ";",
                    "value": ";",
                    "valueText": ";",
                    "hasTrailingTrivia": true,
                    "hasTrailingNewLine": true,
                    "trailingTrivia": [
                        {
                            "kind": "NewLineTrivia",
                            "text": "\r\n"
                        }
                    ]
                }
            }
        ],
        "endOfFileToken": {
            "kind": "EndOfFileToken",
            "fullStart": 1266,
            "fullEnd": 1266,
            "start": 1266,
            "end": 1266,
            "fullWidth": 0,
            "width": 0,
            "text": ""
        }
    },
    "lineMap": {
        "lineStarts": [
            0,
            67,
            152,
            232,
            308,
            380,
            385,
            439,
            615,
            620,
            622,
            624,
            647,
            686,
            707,
            729,
            733,
            785,
            802,
            806,
            877,
            950,
            1027,
            1097,
            1133,
            1135,
            1154,
            1163,
            1193,
            1213,
            1218,
            1238,
            1242,
            1266
        ],
        "length": 1266
    }
}<|MERGE_RESOLUTION|>--- conflicted
+++ resolved
@@ -650,12 +650,8 @@
                                         "start": 713,
                                         "end": 726,
                                         "fullWidth": 13,
-<<<<<<< HEAD
                                         "width": 13,
-                                        "identifier": {
-=======
                                         "propertyName": {
->>>>>>> 85e84683
                                             "kind": "IdentifierName",
                                             "fullStart": 713,
                                             "fullEnd": 715,
@@ -860,12 +856,8 @@
                                         "start": 739,
                                         "end": 782,
                                         "fullWidth": 43,
-<<<<<<< HEAD
                                         "width": 43,
-                                        "identifier": {
-=======
                                         "propertyName": {
->>>>>>> 85e84683
                                             "kind": "IdentifierName",
                                             "fullStart": 739,
                                             "fullEnd": 741,
