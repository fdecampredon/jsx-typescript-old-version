{
    "isDeclaration": false,
    "languageVersion": "EcmaScript5",
    "parseOptions": {
        "allowAutomaticSemicolonInsertion": true
    },
    "sourceUnit": {
        "kind": "SourceUnit",
        "fullStart": 0,
        "fullEnd": 867,
        "start": 541,
        "end": 867,
        "fullWidth": 867,
        "width": 326,
        "isIncrementallyUnusable": true,
        "moduleElements": [
            {
                "kind": "FunctionDeclaration",
                "fullStart": 0,
                "fullEnd": 843,
                "start": 541,
                "end": 841,
                "fullWidth": 843,
                "width": 300,
                "modifiers": [],
                "functionKeyword": {
                    "kind": "FunctionKeyword",
                    "fullStart": 0,
                    "fullEnd": 550,
                    "start": 541,
                    "end": 549,
                    "fullWidth": 550,
                    "width": 8,
                    "text": "function",
                    "value": "function",
                    "valueText": "function",
                    "hasLeadingTrivia": true,
                    "hasLeadingComment": true,
                    "hasLeadingNewLine": true,
                    "hasTrailingTrivia": true,
                    "leadingTrivia": [
                        {
                            "kind": "SingleLineCommentTrivia",
                            "text": "/// Copyright (c) 2012 Ecma International.  All rights reserved. "
                        },
                        {
                            "kind": "NewLineTrivia",
                            "text": "\r\n"
                        },
                        {
                            "kind": "SingleLineCommentTrivia",
                            "text": "/// Ecma International makes this code available under the terms and conditions set"
                        },
                        {
                            "kind": "NewLineTrivia",
                            "text": "\r\n"
                        },
                        {
                            "kind": "SingleLineCommentTrivia",
                            "text": "/// forth on http://hg.ecmascript.org/tests/test262/raw-file/tip/LICENSE (the "
                        },
                        {
                            "kind": "NewLineTrivia",
                            "text": "\r\n"
                        },
                        {
                            "kind": "SingleLineCommentTrivia",
                            "text": "/// \"Use Terms\").   Any redistribution of this code must retain the above "
                        },
                        {
                            "kind": "NewLineTrivia",
                            "text": "\r\n"
                        },
                        {
                            "kind": "SingleLineCommentTrivia",
                            "text": "/// copyright and this notice and otherwise comply with the Use Terms."
                        },
                        {
                            "kind": "NewLineTrivia",
                            "text": "\r\n"
                        },
                        {
                            "kind": "MultiLineCommentTrivia",
                            "text": "/**\r\n * @path ch15/15.4/15.4.4/15.4.4.16/15.4.4.16-7-5.js\r\n * @description Array.prototype.every doesn't consider newly added elements in sparse array\r\n */"
                        },
                        {
                            "kind": "NewLineTrivia",
                            "text": "\r\n"
                        },
                        {
                            "kind": "NewLineTrivia",
                            "text": "\r\n"
                        },
                        {
                            "kind": "NewLineTrivia",
                            "text": "\r\n"
                        }
                    ],
                    "trailingTrivia": [
                        {
                            "kind": "WhitespaceTrivia",
                            "text": " "
                        }
                    ]
                },
                "identifier": {
                    "kind": "IdentifierName",
                    "fullStart": 550,
                    "fullEnd": 558,
                    "start": 550,
                    "end": 558,
                    "fullWidth": 8,
                    "width": 8,
                    "text": "testcase",
                    "value": "testcase",
                    "valueText": "testcase"
                },
                "callSignature": {
                    "kind": "CallSignature",
                    "fullStart": 558,
                    "fullEnd": 561,
                    "start": 558,
                    "end": 560,
                    "fullWidth": 3,
                    "width": 2,
                    "parameterList": {
                        "kind": "ParameterList",
                        "fullStart": 558,
                        "fullEnd": 561,
                        "start": 558,
                        "end": 560,
                        "fullWidth": 3,
                        "width": 2,
                        "openParenToken": {
                            "kind": "OpenParenToken",
                            "fullStart": 558,
                            "fullEnd": 559,
                            "start": 558,
                            "end": 559,
                            "fullWidth": 1,
                            "width": 1,
                            "text": "(",
                            "value": "(",
                            "valueText": "("
                        },
                        "parameters": [],
                        "closeParenToken": {
                            "kind": "CloseParenToken",
                            "fullStart": 559,
                            "fullEnd": 561,
                            "start": 559,
                            "end": 560,
                            "fullWidth": 2,
                            "width": 1,
                            "text": ")",
                            "value": ")",
                            "valueText": ")",
                            "hasTrailingTrivia": true,
                            "trailingTrivia": [
                                {
                                    "kind": "WhitespaceTrivia",
                                    "text": " "
                                }
                            ]
                        }
                    }
                },
                "block": {
                    "kind": "Block",
                    "fullStart": 561,
                    "fullEnd": 843,
                    "start": 561,
                    "end": 841,
                    "fullWidth": 282,
                    "width": 280,
                    "openBraceToken": {
                        "kind": "OpenBraceToken",
                        "fullStart": 561,
                        "fullEnd": 565,
                        "start": 561,
                        "end": 562,
                        "fullWidth": 4,
                        "width": 1,
                        "text": "{",
                        "value": "{",
                        "valueText": "{",
                        "hasTrailingTrivia": true,
                        "hasTrailingNewLine": true,
                        "trailingTrivia": [
                            {
                                "kind": "WhitespaceTrivia",
                                "text": " "
                            },
                            {
                                "kind": "NewLineTrivia",
                                "text": "\r\n"
                            }
                        ]
                    },
                    "statements": [
                        {
                            "kind": "FunctionDeclaration",
                            "fullStart": 565,
                            "fullEnd": 707,
                            "start": 570,
                            "end": 705,
                            "fullWidth": 142,
                            "width": 135,
                            "modifiers": [],
                            "functionKeyword": {
                                "kind": "FunctionKeyword",
                                "fullStart": 565,
                                "fullEnd": 579,
                                "start": 570,
                                "end": 578,
                                "fullWidth": 14,
                                "width": 8,
                                "text": "function",
                                "value": "function",
                                "valueText": "function",
                                "hasLeadingTrivia": true,
                                "hasLeadingNewLine": true,
                                "hasTrailingTrivia": true,
                                "leadingTrivia": [
                                    {
                                        "kind": "WhitespaceTrivia",
                                        "text": " "
                                    },
                                    {
                                        "kind": "NewLineTrivia",
                                        "text": "\r\n"
                                    },
                                    {
                                        "kind": "WhitespaceTrivia",
                                        "text": "  "
                                    }
                                ],
                                "trailingTrivia": [
                                    {
                                        "kind": "WhitespaceTrivia",
                                        "text": " "
                                    }
                                ]
                            },
                            "identifier": {
                                "kind": "IdentifierName",
                                "fullStart": 579,
                                "fullEnd": 589,
                                "start": 579,
                                "end": 589,
                                "fullWidth": 10,
                                "width": 10,
                                "text": "callbackfn",
                                "value": "callbackfn",
                                "valueText": "callbackfn"
                            },
                            "callSignature": {
                                "kind": "CallSignature",
                                "fullStart": 589,
                                "fullEnd": 606,
                                "start": 589,
                                "end": 604,
                                "fullWidth": 17,
                                "width": 15,
                                "parameterList": {
                                    "kind": "ParameterList",
                                    "fullStart": 589,
                                    "fullEnd": 606,
                                    "start": 589,
                                    "end": 604,
                                    "fullWidth": 17,
                                    "width": 15,
                                    "openParenToken": {
                                        "kind": "OpenParenToken",
                                        "fullStart": 589,
                                        "fullEnd": 590,
                                        "start": 589,
                                        "end": 590,
                                        "fullWidth": 1,
                                        "width": 1,
                                        "text": "(",
                                        "value": "(",
                                        "valueText": "("
                                    },
                                    "parameters": [
                                        {
                                            "kind": "Parameter",
                                            "fullStart": 590,
                                            "fullEnd": 593,
                                            "start": 590,
                                            "end": 593,
                                            "fullWidth": 3,
                                            "width": 3,
                                            "modifiers": [],
                                            "identifier": {
                                                "kind": "IdentifierName",
                                                "fullStart": 590,
                                                "fullEnd": 593,
                                                "start": 590,
                                                "end": 593,
                                                "fullWidth": 3,
                                                "width": 3,
                                                "text": "val",
                                                "value": "val",
                                                "valueText": "val"
                                            }
                                        },
                                        {
                                            "kind": "CommaToken",
                                            "fullStart": 593,
                                            "fullEnd": 595,
                                            "start": 593,
                                            "end": 594,
                                            "fullWidth": 2,
                                            "width": 1,
                                            "text": ",",
                                            "value": ",",
                                            "valueText": ",",
                                            "hasTrailingTrivia": true,
                                            "trailingTrivia": [
                                                {
                                                    "kind": "WhitespaceTrivia",
                                                    "text": " "
                                                }
                                            ]
                                        },
                                        {
                                            "kind": "Parameter",
                                            "fullStart": 595,
                                            "fullEnd": 598,
                                            "start": 595,
                                            "end": 598,
                                            "fullWidth": 3,
                                            "width": 3,
                                            "modifiers": [],
                                            "identifier": {
                                                "kind": "IdentifierName",
                                                "fullStart": 595,
                                                "fullEnd": 598,
                                                "start": 595,
                                                "end": 598,
                                                "fullWidth": 3,
                                                "width": 3,
                                                "text": "Idx",
                                                "value": "Idx",
                                                "valueText": "Idx"
                                            }
                                        },
                                        {
                                            "kind": "CommaToken",
                                            "fullStart": 598,
                                            "fullEnd": 600,
                                            "start": 598,
                                            "end": 599,
                                            "fullWidth": 2,
                                            "width": 1,
                                            "text": ",",
                                            "value": ",",
                                            "valueText": ",",
                                            "hasTrailingTrivia": true,
                                            "trailingTrivia": [
                                                {
                                                    "kind": "WhitespaceTrivia",
                                                    "text": " "
                                                }
                                            ]
                                        },
                                        {
                                            "kind": "Parameter",
                                            "fullStart": 600,
                                            "fullEnd": 603,
                                            "start": 600,
                                            "end": 603,
                                            "fullWidth": 3,
                                            "width": 3,
                                            "modifiers": [],
                                            "identifier": {
                                                "kind": "IdentifierName",
                                                "fullStart": 600,
                                                "fullEnd": 603,
                                                "start": 600,
                                                "end": 603,
                                                "fullWidth": 3,
                                                "width": 3,
                                                "text": "obj",
                                                "value": "obj",
                                                "valueText": "obj"
                                            }
                                        }
                                    ],
                                    "closeParenToken": {
                                        "kind": "CloseParenToken",
                                        "fullStart": 603,
                                        "fullEnd": 606,
                                        "start": 603,
                                        "end": 604,
                                        "fullWidth": 3,
                                        "width": 1,
                                        "text": ")",
                                        "value": ")",
                                        "valueText": ")",
                                        "hasTrailingTrivia": true,
                                        "hasTrailingNewLine": true,
                                        "trailingTrivia": [
                                            {
                                                "kind": "NewLineTrivia",
                                                "text": "\r\n"
                                            }
                                        ]
                                    }
                                }
                            },
                            "block": {
                                "kind": "Block",
                                "fullStart": 606,
                                "fullEnd": 707,
                                "start": 608,
                                "end": 705,
                                "fullWidth": 101,
                                "width": 97,
                                "openBraceToken": {
                                    "kind": "OpenBraceToken",
                                    "fullStart": 606,
                                    "fullEnd": 611,
                                    "start": 608,
                                    "end": 609,
                                    "fullWidth": 5,
                                    "width": 1,
                                    "text": "{",
                                    "value": "{",
                                    "valueText": "{",
                                    "hasLeadingTrivia": true,
                                    "hasTrailingTrivia": true,
                                    "hasTrailingNewLine": true,
                                    "leadingTrivia": [
                                        {
                                            "kind": "WhitespaceTrivia",
                                            "text": "  "
                                        }
                                    ],
                                    "trailingTrivia": [
                                        {
                                            "kind": "NewLineTrivia",
                                            "text": "\r\n"
                                        }
                                    ]
                                },
                                "statements": [
                                    {
                                        "kind": "ExpressionStatement",
                                        "fullStart": 611,
                                        "fullEnd": 631,
                                        "start": 615,
                                        "end": 629,
                                        "fullWidth": 20,
                                        "width": 14,
                                        "expression": {
                                            "kind": "AssignmentExpression",
                                            "fullStart": 611,
                                            "fullEnd": 628,
                                            "start": 615,
                                            "end": 628,
                                            "fullWidth": 17,
                                            "width": 13,
                                            "left": {
                                                "kind": "ElementAccessExpression",
                                                "fullStart": 611,
                                                "fullEnd": 625,
                                                "start": 615,
                                                "end": 624,
                                                "fullWidth": 14,
                                                "width": 9,
                                                "expression": {
                                                    "kind": "IdentifierName",
                                                    "fullStart": 611,
                                                    "fullEnd": 618,
                                                    "start": 615,
                                                    "end": 618,
                                                    "fullWidth": 7,
                                                    "width": 3,
                                                    "text": "arr",
                                                    "value": "arr",
                                                    "valueText": "arr",
                                                    "hasLeadingTrivia": true,
                                                    "leadingTrivia": [
                                                        {
                                                            "kind": "WhitespaceTrivia",
                                                            "text": "    "
                                                        }
                                                    ]
                                                },
                                                "openBracketToken": {
                                                    "kind": "OpenBracketToken",
                                                    "fullStart": 618,
                                                    "fullEnd": 619,
                                                    "start": 618,
                                                    "end": 619,
                                                    "fullWidth": 1,
                                                    "width": 1,
                                                    "text": "[",
                                                    "value": "[",
                                                    "valueText": "["
                                                },
                                                "argumentExpression": {
                                                    "kind": "NumericLiteral",
                                                    "fullStart": 619,
                                                    "fullEnd": 623,
                                                    "start": 619,
                                                    "end": 623,
                                                    "fullWidth": 4,
                                                    "width": 4,
                                                    "text": "1000",
                                                    "value": 1000,
                                                    "valueText": "1000"
                                                },
                                                "closeBracketToken": {
                                                    "kind": "CloseBracketToken",
                                                    "fullStart": 623,
                                                    "fullEnd": 625,
                                                    "start": 623,
                                                    "end": 624,
                                                    "fullWidth": 2,
                                                    "width": 1,
                                                    "text": "]",
                                                    "value": "]",
                                                    "valueText": "]",
                                                    "hasTrailingTrivia": true,
                                                    "trailingTrivia": [
                                                        {
                                                            "kind": "WhitespaceTrivia",
                                                            "text": " "
                                                        }
                                                    ]
                                                }
                                            },
                                            "operatorToken": {
                                                "kind": "EqualsToken",
                                                "fullStart": 625,
                                                "fullEnd": 627,
                                                "start": 625,
                                                "end": 626,
                                                "fullWidth": 2,
                                                "width": 1,
                                                "text": "=",
                                                "value": "=",
                                                "valueText": "=",
                                                "hasTrailingTrivia": true,
                                                "trailingTrivia": [
                                                    {
                                                        "kind": "WhitespaceTrivia",
                                                        "text": " "
                                                    }
                                                ]
                                            },
                                            "right": {
                                                "kind": "NumericLiteral",
                                                "fullStart": 627,
                                                "fullEnd": 628,
                                                "start": 627,
                                                "end": 628,
                                                "fullWidth": 1,
                                                "width": 1,
                                                "text": "3",
                                                "value": 3,
                                                "valueText": "3"
                                            }
                                        },
                                        "semicolonToken": {
                                            "kind": "SemicolonToken",
                                            "fullStart": 628,
                                            "fullEnd": 631,
                                            "start": 628,
                                            "end": 629,
                                            "fullWidth": 3,
                                            "width": 1,
                                            "text": ";",
                                            "value": ";",
                                            "valueText": ";",
                                            "hasTrailingTrivia": true,
                                            "hasTrailingNewLine": true,
                                            "trailingTrivia": [
                                                {
                                                    "kind": "NewLineTrivia",
                                                    "text": "\r\n"
                                                }
                                            ]
                                        }
                                    },
                                    {
                                        "kind": "IfStatement",
                                        "fullStart": 631,
                                        "fullEnd": 702,
                                        "start": 635,
                                        "end": 700,
                                        "fullWidth": 71,
                                        "width": 65,
                                        "ifKeyword": {
                                            "kind": "IfKeyword",
                                            "fullStart": 631,
                                            "fullEnd": 637,
                                            "start": 635,
                                            "end": 637,
                                            "fullWidth": 6,
                                            "width": 2,
                                            "text": "if",
                                            "value": "if",
                                            "valueText": "if",
                                            "hasLeadingTrivia": true,
                                            "leadingTrivia": [
                                                {
                                                    "kind": "WhitespaceTrivia",
                                                    "text": "    "
                                                }
                                            ]
                                        },
                                        "openParenToken": {
                                            "kind": "OpenParenToken",
                                            "fullStart": 637,
                                            "fullEnd": 638,
                                            "start": 637,
                                            "end": 638,
                                            "fullWidth": 1,
                                            "width": 1,
                                            "text": "(",
                                            "value": "(",
                                            "valueText": "("
                                        },
                                        "condition": {
                                            "kind": "LessThanExpression",
                                            "fullStart": 638,
                                            "fullEnd": 645,
                                            "start": 638,
                                            "end": 645,
                                            "fullWidth": 7,
                                            "width": 7,
                                            "left": {
                                                "kind": "IdentifierName",
                                                "fullStart": 638,
                                                "fullEnd": 642,
                                                "start": 638,
                                                "end": 641,
                                                "fullWidth": 4,
                                                "width": 3,
                                                "text": "val",
                                                "value": "val",
                                                "valueText": "val",
                                                "hasTrailingTrivia": true,
                                                "trailingTrivia": [
                                                    {
                                                        "kind": "WhitespaceTrivia",
                                                        "text": " "
                                                    }
                                                ]
                                            },
                                            "operatorToken": {
                                                "kind": "LessThanToken",
                                                "fullStart": 642,
                                                "fullEnd": 644,
                                                "start": 642,
                                                "end": 643,
                                                "fullWidth": 2,
                                                "width": 1,
                                                "text": "<",
                                                "value": "<",
                                                "valueText": "<",
                                                "hasTrailingTrivia": true,
                                                "trailingTrivia": [
                                                    {
                                                        "kind": "WhitespaceTrivia",
                                                        "text": " "
                                                    }
                                                ]
                                            },
                                            "right": {
                                                "kind": "NumericLiteral",
                                                "fullStart": 644,
                                                "fullEnd": 645,
                                                "start": 644,
                                                "end": 645,
                                                "fullWidth": 1,
                                                "width": 1,
                                                "text": "3",
                                                "value": 3,
                                                "valueText": "3"
                                            }
                                        },
                                        "closeParenToken": {
                                            "kind": "CloseParenToken",
                                            "fullStart": 645,
                                            "fullEnd": 648,
                                            "start": 645,
                                            "end": 646,
                                            "fullWidth": 3,
                                            "width": 1,
                                            "text": ")",
                                            "value": ")",
                                            "valueText": ")",
                                            "hasTrailingTrivia": true,
                                            "hasTrailingNewLine": true,
                                            "trailingTrivia": [
                                                {
                                                    "kind": "NewLineTrivia",
                                                    "text": "\r\n"
                                                }
                                            ]
                                        },
                                        "statement": {
                                            "kind": "ReturnStatement",
                                            "fullStart": 648,
                                            "fullEnd": 669,
                                            "start": 655,
                                            "end": 667,
                                            "fullWidth": 21,
                                            "width": 12,
                                            "returnKeyword": {
                                                "kind": "ReturnKeyword",
                                                "fullStart": 648,
                                                "fullEnd": 662,
                                                "start": 655,
                                                "end": 661,
                                                "fullWidth": 14,
                                                "width": 6,
                                                "text": "return",
                                                "value": "return",
                                                "valueText": "return",
                                                "hasLeadingTrivia": true,
                                                "hasTrailingTrivia": true,
                                                "leadingTrivia": [
                                                    {
                                                        "kind": "WhitespaceTrivia",
                                                        "text": "       "
                                                    }
                                                ],
                                                "trailingTrivia": [
                                                    {
                                                        "kind": "WhitespaceTrivia",
                                                        "text": " "
                                                    }
                                                ]
                                            },
                                            "expression": {
                                                "kind": "TrueKeyword",
                                                "fullStart": 662,
                                                "fullEnd": 666,
                                                "start": 662,
                                                "end": 666,
                                                "fullWidth": 4,
                                                "width": 4,
                                                "text": "true",
                                                "value": true,
                                                "valueText": "true"
                                            },
                                            "semicolonToken": {
                                                "kind": "SemicolonToken",
                                                "fullStart": 666,
                                                "fullEnd": 669,
                                                "start": 666,
                                                "end": 667,
                                                "fullWidth": 3,
                                                "width": 1,
                                                "text": ";",
                                                "value": ";",
                                                "valueText": ";",
                                                "hasTrailingTrivia": true,
                                                "hasTrailingNewLine": true,
                                                "trailingTrivia": [
                                                    {
                                                        "kind": "NewLineTrivia",
                                                        "text": "\r\n"
                                                    }
                                                ]
                                            }
                                        },
                                        "elseClause": {
                                            "kind": "ElseClause",
                                            "fullStart": 669,
                                            "fullEnd": 702,
                                            "start": 673,
                                            "end": 700,
                                            "fullWidth": 33,
                                            "width": 27,
                                            "elseKeyword": {
                                                "kind": "ElseKeyword",
                                                "fullStart": 669,
                                                "fullEnd": 680,
                                                "start": 673,
                                                "end": 677,
                                                "fullWidth": 11,
                                                "width": 4,
                                                "text": "else",
                                                "value": "else",
                                                "valueText": "else",
                                                "hasLeadingTrivia": true,
                                                "hasTrailingTrivia": true,
                                                "hasTrailingNewLine": true,
                                                "leadingTrivia": [
                                                    {
                                                        "kind": "WhitespaceTrivia",
                                                        "text": "    "
                                                    }
                                                ],
                                                "trailingTrivia": [
                                                    {
                                                        "kind": "WhitespaceTrivia",
                                                        "text": " "
                                                    },
                                                    {
                                                        "kind": "NewLineTrivia",
                                                        "text": "\r\n"
                                                    }
                                                ]
                                            },
                                            "statement": {
                                                "kind": "ReturnStatement",
                                                "fullStart": 680,
                                                "fullEnd": 702,
                                                "start": 687,
                                                "end": 700,
                                                "fullWidth": 22,
                                                "width": 13,
                                                "returnKeyword": {
                                                    "kind": "ReturnKeyword",
                                                    "fullStart": 680,
                                                    "fullEnd": 694,
                                                    "start": 687,
                                                    "end": 693,
                                                    "fullWidth": 14,
                                                    "width": 6,
                                                    "text": "return",
                                                    "value": "return",
                                                    "valueText": "return",
                                                    "hasLeadingTrivia": true,
                                                    "hasTrailingTrivia": true,
                                                    "leadingTrivia": [
                                                        {
                                                            "kind": "WhitespaceTrivia",
                                                            "text": "       "
                                                        }
                                                    ],
                                                    "trailingTrivia": [
                                                        {
                                                            "kind": "WhitespaceTrivia",
                                                            "text": " "
                                                        }
                                                    ]
                                                },
                                                "expression": {
                                                    "kind": "FalseKeyword",
                                                    "fullStart": 694,
                                                    "fullEnd": 699,
                                                    "start": 694,
                                                    "end": 699,
                                                    "fullWidth": 5,
                                                    "width": 5,
                                                    "text": "false",
                                                    "value": false,
                                                    "valueText": "false"
                                                },
                                                "semicolonToken": {
                                                    "kind": "SemicolonToken",
                                                    "fullStart": 699,
                                                    "fullEnd": 702,
                                                    "start": 699,
                                                    "end": 700,
                                                    "fullWidth": 3,
                                                    "width": 1,
                                                    "text": ";",
                                                    "value": ";",
                                                    "valueText": ";",
                                                    "hasTrailingTrivia": true,
                                                    "hasTrailingNewLine": true,
                                                    "trailingTrivia": [
                                                        {
                                                            "kind": "NewLineTrivia",
                                                            "text": "\r\n"
                                                        }
                                                    ]
                                                }
                                            }
                                        }
                                    }
                                ],
                                "closeBraceToken": {
                                    "kind": "CloseBraceToken",
                                    "fullStart": 702,
                                    "fullEnd": 707,
                                    "start": 704,
                                    "end": 705,
                                    "fullWidth": 5,
                                    "width": 1,
                                    "text": "}",
                                    "value": "}",
                                    "valueText": "}",
                                    "hasLeadingTrivia": true,
                                    "hasTrailingTrivia": true,
                                    "hasTrailingNewLine": true,
                                    "leadingTrivia": [
                                        {
                                            "kind": "WhitespaceTrivia",
                                            "text": "  "
                                        }
                                    ],
                                    "trailingTrivia": [
                                        {
                                            "kind": "NewLineTrivia",
                                            "text": "\r\n"
                                        }
                                    ]
                                }
                            }
                        },
                        {
                            "kind": "VariableStatement",
                            "fullStart": 707,
                            "fullEnd": 737,
                            "start": 711,
                            "end": 735,
                            "fullWidth": 30,
                            "width": 24,
                            "modifiers": [],
                            "variableDeclaration": {
                                "kind": "VariableDeclaration",
                                "fullStart": 707,
                                "fullEnd": 734,
                                "start": 711,
                                "end": 734,
                                "fullWidth": 27,
                                "width": 23,
                                "varKeyword": {
                                    "kind": "VarKeyword",
                                    "fullStart": 707,
                                    "fullEnd": 715,
                                    "start": 711,
                                    "end": 714,
                                    "fullWidth": 8,
                                    "width": 3,
                                    "text": "var",
                                    "value": "var",
                                    "valueText": "var",
                                    "hasLeadingTrivia": true,
                                    "hasLeadingNewLine": true,
                                    "hasTrailingTrivia": true,
                                    "leadingTrivia": [
                                        {
                                            "kind": "NewLineTrivia",
                                            "text": "\r\n"
                                        },
                                        {
                                            "kind": "WhitespaceTrivia",
                                            "text": "  "
                                        }
                                    ],
                                    "trailingTrivia": [
                                        {
                                            "kind": "WhitespaceTrivia",
                                            "text": " "
                                        }
                                    ]
                                },
                                "variableDeclarators": [
                                    {
                                        "kind": "VariableDeclarator",
                                        "fullStart": 715,
                                        "fullEnd": 734,
                                        "start": 715,
                                        "end": 734,
                                        "fullWidth": 19,
<<<<<<< HEAD
                                        "width": 19,
                                        "identifier": {
=======
                                        "propertyName": {
>>>>>>> 85e84683
                                            "kind": "IdentifierName",
                                            "fullStart": 715,
                                            "fullEnd": 719,
                                            "start": 715,
                                            "end": 718,
                                            "fullWidth": 4,
                                            "width": 3,
                                            "text": "arr",
                                            "value": "arr",
                                            "valueText": "arr",
                                            "hasTrailingTrivia": true,
                                            "trailingTrivia": [
                                                {
                                                    "kind": "WhitespaceTrivia",
                                                    "text": " "
                                                }
                                            ]
                                        },
                                        "equalsValueClause": {
                                            "kind": "EqualsValueClause",
                                            "fullStart": 719,
                                            "fullEnd": 734,
                                            "start": 719,
                                            "end": 734,
                                            "fullWidth": 15,
                                            "width": 15,
                                            "equalsToken": {
                                                "kind": "EqualsToken",
                                                "fullStart": 719,
                                                "fullEnd": 721,
                                                "start": 719,
                                                "end": 720,
                                                "fullWidth": 2,
                                                "width": 1,
                                                "text": "=",
                                                "value": "=",
                                                "valueText": "=",
                                                "hasTrailingTrivia": true,
                                                "trailingTrivia": [
                                                    {
                                                        "kind": "WhitespaceTrivia",
                                                        "text": " "
                                                    }
                                                ]
                                            },
                                            "value": {
                                                "kind": "ObjectCreationExpression",
                                                "fullStart": 721,
                                                "fullEnd": 734,
                                                "start": 721,
                                                "end": 734,
                                                "fullWidth": 13,
                                                "width": 13,
                                                "newKeyword": {
                                                    "kind": "NewKeyword",
                                                    "fullStart": 721,
                                                    "fullEnd": 725,
                                                    "start": 721,
                                                    "end": 724,
                                                    "fullWidth": 4,
                                                    "width": 3,
                                                    "text": "new",
                                                    "value": "new",
                                                    "valueText": "new",
                                                    "hasTrailingTrivia": true,
                                                    "trailingTrivia": [
                                                        {
                                                            "kind": "WhitespaceTrivia",
                                                            "text": " "
                                                        }
                                                    ]
                                                },
                                                "expression": {
                                                    "kind": "IdentifierName",
                                                    "fullStart": 725,
                                                    "fullEnd": 730,
                                                    "start": 725,
                                                    "end": 730,
                                                    "fullWidth": 5,
                                                    "width": 5,
                                                    "text": "Array",
                                                    "value": "Array",
                                                    "valueText": "Array"
                                                },
                                                "argumentList": {
                                                    "kind": "ArgumentList",
                                                    "fullStart": 730,
                                                    "fullEnd": 734,
                                                    "start": 730,
                                                    "end": 734,
                                                    "fullWidth": 4,
                                                    "width": 4,
                                                    "openParenToken": {
                                                        "kind": "OpenParenToken",
                                                        "fullStart": 730,
                                                        "fullEnd": 731,
                                                        "start": 730,
                                                        "end": 731,
                                                        "fullWidth": 1,
                                                        "width": 1,
                                                        "text": "(",
                                                        "value": "(",
                                                        "valueText": "("
                                                    },
                                                    "arguments": [
                                                        {
                                                            "kind": "NumericLiteral",
                                                            "fullStart": 731,
                                                            "fullEnd": 733,
                                                            "start": 731,
                                                            "end": 733,
                                                            "fullWidth": 2,
                                                            "width": 2,
                                                            "text": "10",
                                                            "value": 10,
                                                            "valueText": "10"
                                                        }
                                                    ],
                                                    "closeParenToken": {
                                                        "kind": "CloseParenToken",
                                                        "fullStart": 733,
                                                        "fullEnd": 734,
                                                        "start": 733,
                                                        "end": 734,
                                                        "fullWidth": 1,
                                                        "width": 1,
                                                        "text": ")",
                                                        "value": ")",
                                                        "valueText": ")"
                                                    }
                                                }
                                            }
                                        }
                                    }
                                ]
                            },
                            "semicolonToken": {
                                "kind": "SemicolonToken",
                                "fullStart": 734,
                                "fullEnd": 737,
                                "start": 734,
                                "end": 735,
                                "fullWidth": 3,
                                "width": 1,
                                "text": ";",
                                "value": ";",
                                "valueText": ";",
                                "hasTrailingTrivia": true,
                                "hasTrailingNewLine": true,
                                "trailingTrivia": [
                                    {
                                        "kind": "NewLineTrivia",
                                        "text": "\r\n"
                                    }
                                ]
                            }
                        },
                        {
                            "kind": "ExpressionStatement",
                            "fullStart": 737,
                            "fullEnd": 752,
                            "start": 739,
                            "end": 750,
                            "fullWidth": 15,
                            "width": 11,
                            "expression": {
                                "kind": "AssignmentExpression",
                                "fullStart": 737,
                                "fullEnd": 749,
                                "start": 739,
                                "end": 749,
                                "fullWidth": 12,
                                "width": 10,
                                "left": {
                                    "kind": "ElementAccessExpression",
                                    "fullStart": 737,
                                    "fullEnd": 746,
                                    "start": 739,
                                    "end": 745,
                                    "fullWidth": 9,
                                    "width": 6,
                                    "expression": {
                                        "kind": "IdentifierName",
                                        "fullStart": 737,
                                        "fullEnd": 742,
                                        "start": 739,
                                        "end": 742,
                                        "fullWidth": 5,
                                        "width": 3,
                                        "text": "arr",
                                        "value": "arr",
                                        "valueText": "arr",
                                        "hasLeadingTrivia": true,
                                        "leadingTrivia": [
                                            {
                                                "kind": "WhitespaceTrivia",
                                                "text": "  "
                                            }
                                        ]
                                    },
                                    "openBracketToken": {
                                        "kind": "OpenBracketToken",
                                        "fullStart": 742,
                                        "fullEnd": 743,
                                        "start": 742,
                                        "end": 743,
                                        "fullWidth": 1,
                                        "width": 1,
                                        "text": "[",
                                        "value": "[",
                                        "valueText": "["
                                    },
                                    "argumentExpression": {
                                        "kind": "NumericLiteral",
                                        "fullStart": 743,
                                        "fullEnd": 744,
                                        "start": 743,
                                        "end": 744,
                                        "fullWidth": 1,
                                        "width": 1,
                                        "text": "1",
                                        "value": 1,
                                        "valueText": "1"
                                    },
                                    "closeBracketToken": {
                                        "kind": "CloseBracketToken",
                                        "fullStart": 744,
                                        "fullEnd": 746,
                                        "start": 744,
                                        "end": 745,
                                        "fullWidth": 2,
                                        "width": 1,
                                        "text": "]",
                                        "value": "]",
                                        "valueText": "]",
                                        "hasTrailingTrivia": true,
                                        "trailingTrivia": [
                                            {
                                                "kind": "WhitespaceTrivia",
                                                "text": " "
                                            }
                                        ]
                                    }
                                },
                                "operatorToken": {
                                    "kind": "EqualsToken",
                                    "fullStart": 746,
                                    "fullEnd": 748,
                                    "start": 746,
                                    "end": 747,
                                    "fullWidth": 2,
                                    "width": 1,
                                    "text": "=",
                                    "value": "=",
                                    "valueText": "=",
                                    "hasTrailingTrivia": true,
                                    "trailingTrivia": [
                                        {
                                            "kind": "WhitespaceTrivia",
                                            "text": " "
                                        }
                                    ]
                                },
                                "right": {
                                    "kind": "NumericLiteral",
                                    "fullStart": 748,
                                    "fullEnd": 749,
                                    "start": 748,
                                    "end": 749,
                                    "fullWidth": 1,
                                    "width": 1,
                                    "text": "1",
                                    "value": 1,
                                    "valueText": "1"
                                }
                            },
                            "semicolonToken": {
                                "kind": "SemicolonToken",
                                "fullStart": 749,
                                "fullEnd": 752,
                                "start": 749,
                                "end": 750,
                                "fullWidth": 3,
                                "width": 1,
                                "text": ";",
                                "value": ";",
                                "valueText": ";",
                                "hasTrailingTrivia": true,
                                "hasTrailingNewLine": true,
                                "trailingTrivia": [
                                    {
                                        "kind": "NewLineTrivia",
                                        "text": "\r\n"
                                    }
                                ]
                            }
                        },
                        {
                            "kind": "ExpressionStatement",
                            "fullStart": 752,
                            "fullEnd": 767,
                            "start": 754,
                            "end": 765,
                            "fullWidth": 15,
                            "width": 11,
                            "expression": {
                                "kind": "AssignmentExpression",
                                "fullStart": 752,
                                "fullEnd": 764,
                                "start": 754,
                                "end": 764,
                                "fullWidth": 12,
                                "width": 10,
                                "left": {
                                    "kind": "ElementAccessExpression",
                                    "fullStart": 752,
                                    "fullEnd": 761,
                                    "start": 754,
                                    "end": 760,
                                    "fullWidth": 9,
                                    "width": 6,
                                    "expression": {
                                        "kind": "IdentifierName",
                                        "fullStart": 752,
                                        "fullEnd": 757,
                                        "start": 754,
                                        "end": 757,
                                        "fullWidth": 5,
                                        "width": 3,
                                        "text": "arr",
                                        "value": "arr",
                                        "valueText": "arr",
                                        "hasLeadingTrivia": true,
                                        "leadingTrivia": [
                                            {
                                                "kind": "WhitespaceTrivia",
                                                "text": "  "
                                            }
                                        ]
                                    },
                                    "openBracketToken": {
                                        "kind": "OpenBracketToken",
                                        "fullStart": 757,
                                        "fullEnd": 758,
                                        "start": 757,
                                        "end": 758,
                                        "fullWidth": 1,
                                        "width": 1,
                                        "text": "[",
                                        "value": "[",
                                        "valueText": "["
                                    },
                                    "argumentExpression": {
                                        "kind": "NumericLiteral",
                                        "fullStart": 758,
                                        "fullEnd": 759,
                                        "start": 758,
                                        "end": 759,
                                        "fullWidth": 1,
                                        "width": 1,
                                        "text": "2",
                                        "value": 2,
                                        "valueText": "2"
                                    },
                                    "closeBracketToken": {
                                        "kind": "CloseBracketToken",
                                        "fullStart": 759,
                                        "fullEnd": 761,
                                        "start": 759,
                                        "end": 760,
                                        "fullWidth": 2,
                                        "width": 1,
                                        "text": "]",
                                        "value": "]",
                                        "valueText": "]",
                                        "hasTrailingTrivia": true,
                                        "trailingTrivia": [
                                            {
                                                "kind": "WhitespaceTrivia",
                                                "text": " "
                                            }
                                        ]
                                    }
                                },
                                "operatorToken": {
                                    "kind": "EqualsToken",
                                    "fullStart": 761,
                                    "fullEnd": 763,
                                    "start": 761,
                                    "end": 762,
                                    "fullWidth": 2,
                                    "width": 1,
                                    "text": "=",
                                    "value": "=",
                                    "valueText": "=",
                                    "hasTrailingTrivia": true,
                                    "trailingTrivia": [
                                        {
                                            "kind": "WhitespaceTrivia",
                                            "text": " "
                                        }
                                    ]
                                },
                                "right": {
                                    "kind": "NumericLiteral",
                                    "fullStart": 763,
                                    "fullEnd": 764,
                                    "start": 763,
                                    "end": 764,
                                    "fullWidth": 1,
                                    "width": 1,
                                    "text": "2",
                                    "value": 2,
                                    "valueText": "2"
                                }
                            },
                            "semicolonToken": {
                                "kind": "SemicolonToken",
                                "fullStart": 764,
                                "fullEnd": 767,
                                "start": 764,
                                "end": 765,
                                "fullWidth": 3,
                                "width": 1,
                                "text": ";",
                                "value": ";",
                                "valueText": ";",
                                "hasTrailingTrivia": true,
                                "hasTrailingNewLine": true,
                                "trailingTrivia": [
                                    {
                                        "kind": "NewLineTrivia",
                                        "text": "\r\n"
                                    }
                                ]
                            }
                        },
                        {
                            "kind": "IfStatement",
                            "fullStart": 767,
                            "fullEnd": 835,
                            "start": 773,
                            "end": 831,
                            "fullWidth": 68,
                            "width": 58,
                            "ifKeyword": {
                                "kind": "IfKeyword",
                                "fullStart": 767,
                                "fullEnd": 775,
                                "start": 773,
                                "end": 775,
                                "fullWidth": 8,
                                "width": 2,
                                "text": "if",
                                "value": "if",
                                "valueText": "if",
                                "hasLeadingTrivia": true,
                                "hasLeadingNewLine": true,
                                "leadingTrivia": [
                                    {
                                        "kind": "WhitespaceTrivia",
                                        "text": "  "
                                    },
                                    {
                                        "kind": "NewLineTrivia",
                                        "text": "\r\n"
                                    },
                                    {
                                        "kind": "WhitespaceTrivia",
                                        "text": "  "
                                    }
                                ]
                            },
                            "openParenToken": {
                                "kind": "OpenParenToken",
                                "fullStart": 775,
                                "fullEnd": 776,
                                "start": 775,
                                "end": 776,
                                "fullWidth": 1,
                                "width": 1,
                                "text": "(",
                                "value": "(",
                                "valueText": "("
                            },
                            "condition": {
                                "kind": "EqualsExpression",
                                "fullStart": 776,
                                "fullEnd": 806,
                                "start": 776,
                                "end": 806,
                                "fullWidth": 30,
                                "width": 30,
                                "left": {
                                    "kind": "InvocationExpression",
                                    "fullStart": 776,
                                    "fullEnd": 798,
                                    "start": 776,
                                    "end": 797,
                                    "fullWidth": 22,
                                    "width": 21,
                                    "expression": {
                                        "kind": "MemberAccessExpression",
                                        "fullStart": 776,
                                        "fullEnd": 785,
                                        "start": 776,
                                        "end": 785,
                                        "fullWidth": 9,
                                        "width": 9,
                                        "expression": {
                                            "kind": "IdentifierName",
                                            "fullStart": 776,
                                            "fullEnd": 779,
                                            "start": 776,
                                            "end": 779,
                                            "fullWidth": 3,
                                            "width": 3,
                                            "text": "arr",
                                            "value": "arr",
                                            "valueText": "arr"
                                        },
                                        "dotToken": {
                                            "kind": "DotToken",
                                            "fullStart": 779,
                                            "fullEnd": 780,
                                            "start": 779,
                                            "end": 780,
                                            "fullWidth": 1,
                                            "width": 1,
                                            "text": ".",
                                            "value": ".",
                                            "valueText": "."
                                        },
                                        "name": {
                                            "kind": "IdentifierName",
                                            "fullStart": 780,
                                            "fullEnd": 785,
                                            "start": 780,
                                            "end": 785,
                                            "fullWidth": 5,
                                            "width": 5,
                                            "text": "every",
                                            "value": "every",
                                            "valueText": "every"
                                        }
                                    },
                                    "argumentList": {
                                        "kind": "ArgumentList",
                                        "fullStart": 785,
                                        "fullEnd": 798,
                                        "start": 785,
                                        "end": 797,
                                        "fullWidth": 13,
                                        "width": 12,
                                        "openParenToken": {
                                            "kind": "OpenParenToken",
                                            "fullStart": 785,
                                            "fullEnd": 786,
                                            "start": 785,
                                            "end": 786,
                                            "fullWidth": 1,
                                            "width": 1,
                                            "text": "(",
                                            "value": "(",
                                            "valueText": "("
                                        },
                                        "arguments": [
                                            {
                                                "kind": "IdentifierName",
                                                "fullStart": 786,
                                                "fullEnd": 796,
                                                "start": 786,
                                                "end": 796,
                                                "fullWidth": 10,
                                                "width": 10,
                                                "text": "callbackfn",
                                                "value": "callbackfn",
                                                "valueText": "callbackfn"
                                            }
                                        ],
                                        "closeParenToken": {
                                            "kind": "CloseParenToken",
                                            "fullStart": 796,
                                            "fullEnd": 798,
                                            "start": 796,
                                            "end": 797,
                                            "fullWidth": 2,
                                            "width": 1,
                                            "text": ")",
                                            "value": ")",
                                            "valueText": ")",
                                            "hasTrailingTrivia": true,
                                            "trailingTrivia": [
                                                {
                                                    "kind": "WhitespaceTrivia",
                                                    "text": " "
                                                }
                                            ]
                                        }
                                    }
                                },
                                "operatorToken": {
                                    "kind": "EqualsEqualsEqualsToken",
                                    "fullStart": 798,
                                    "fullEnd": 802,
                                    "start": 798,
                                    "end": 801,
                                    "fullWidth": 4,
                                    "width": 3,
                                    "text": "===",
                                    "value": "===",
                                    "valueText": "===",
                                    "hasTrailingTrivia": true,
                                    "trailingTrivia": [
                                        {
                                            "kind": "WhitespaceTrivia",
                                            "text": " "
                                        }
                                    ]
                                },
                                "right": {
                                    "kind": "TrueKeyword",
                                    "fullStart": 802,
                                    "fullEnd": 806,
                                    "start": 802,
                                    "end": 806,
                                    "fullWidth": 4,
                                    "width": 4,
                                    "text": "true",
                                    "value": true,
                                    "valueText": "true"
                                }
                            },
                            "closeParenToken": {
                                "kind": "CloseParenToken",
                                "fullStart": 806,
                                "fullEnd": 813,
                                "start": 806,
                                "end": 807,
                                "fullWidth": 7,
                                "width": 1,
                                "text": ")",
                                "value": ")",
                                "valueText": ")",
                                "hasTrailingTrivia": true,
                                "hasTrailingNewLine": true,
                                "trailingTrivia": [
                                    {
                                        "kind": "WhitespaceTrivia",
                                        "text": "    "
                                    },
                                    {
                                        "kind": "NewLineTrivia",
                                        "text": "\r\n"
                                    }
                                ]
                            },
                            "statement": {
                                "kind": "ReturnStatement",
                                "fullStart": 813,
                                "fullEnd": 835,
                                "start": 819,
                                "end": 831,
                                "fullWidth": 22,
                                "width": 12,
                                "returnKeyword": {
                                    "kind": "ReturnKeyword",
                                    "fullStart": 813,
                                    "fullEnd": 826,
                                    "start": 819,
                                    "end": 825,
                                    "fullWidth": 13,
                                    "width": 6,
                                    "text": "return",
                                    "value": "return",
                                    "valueText": "return",
                                    "hasLeadingTrivia": true,
                                    "hasTrailingTrivia": true,
                                    "leadingTrivia": [
                                        {
                                            "kind": "WhitespaceTrivia",
                                            "text": "      "
                                        }
                                    ],
                                    "trailingTrivia": [
                                        {
                                            "kind": "WhitespaceTrivia",
                                            "text": " "
                                        }
                                    ]
                                },
                                "expression": {
                                    "kind": "TrueKeyword",
                                    "fullStart": 826,
                                    "fullEnd": 830,
                                    "start": 826,
                                    "end": 830,
                                    "fullWidth": 4,
                                    "width": 4,
                                    "text": "true",
                                    "value": true,
                                    "valueText": "true"
                                },
                                "semicolonToken": {
                                    "kind": "SemicolonToken",
                                    "fullStart": 830,
                                    "fullEnd": 835,
                                    "start": 830,
                                    "end": 831,
                                    "fullWidth": 5,
                                    "width": 1,
                                    "text": ";",
                                    "value": ";",
                                    "valueText": ";",
                                    "hasTrailingTrivia": true,
                                    "hasTrailingNewLine": true,
                                    "trailingTrivia": [
                                        {
                                            "kind": "WhitespaceTrivia",
                                            "text": "  "
                                        },
                                        {
                                            "kind": "NewLineTrivia",
                                            "text": "\r\n"
                                        }
                                    ]
                                }
                            }
                        }
                    ],
                    "closeBraceToken": {
                        "kind": "CloseBraceToken",
                        "fullStart": 835,
                        "fullEnd": 843,
                        "start": 840,
                        "end": 841,
                        "fullWidth": 8,
                        "width": 1,
                        "text": "}",
                        "value": "}",
                        "valueText": "}",
                        "hasLeadingTrivia": true,
                        "hasLeadingNewLine": true,
                        "hasTrailingTrivia": true,
                        "hasTrailingNewLine": true,
                        "leadingTrivia": [
                            {
                                "kind": "WhitespaceTrivia",
                                "text": "  "
                            },
                            {
                                "kind": "NewLineTrivia",
                                "text": "\r\n"
                            },
                            {
                                "kind": "WhitespaceTrivia",
                                "text": " "
                            }
                        ],
                        "trailingTrivia": [
                            {
                                "kind": "NewLineTrivia",
                                "text": "\r\n"
                            }
                        ]
                    }
                }
            },
            {
                "kind": "ExpressionStatement",
                "fullStart": 843,
                "fullEnd": 867,
                "start": 843,
                "end": 865,
                "fullWidth": 24,
                "width": 22,
                "expression": {
                    "kind": "InvocationExpression",
                    "fullStart": 843,
                    "fullEnd": 864,
                    "start": 843,
                    "end": 864,
                    "fullWidth": 21,
                    "width": 21,
                    "expression": {
                        "kind": "IdentifierName",
                        "fullStart": 843,
                        "fullEnd": 854,
                        "start": 843,
                        "end": 854,
                        "fullWidth": 11,
                        "width": 11,
                        "text": "runTestCase",
                        "value": "runTestCase",
                        "valueText": "runTestCase"
                    },
                    "argumentList": {
                        "kind": "ArgumentList",
                        "fullStart": 854,
                        "fullEnd": 864,
                        "start": 854,
                        "end": 864,
                        "fullWidth": 10,
                        "width": 10,
                        "openParenToken": {
                            "kind": "OpenParenToken",
                            "fullStart": 854,
                            "fullEnd": 855,
                            "start": 854,
                            "end": 855,
                            "fullWidth": 1,
                            "width": 1,
                            "text": "(",
                            "value": "(",
                            "valueText": "("
                        },
                        "arguments": [
                            {
                                "kind": "IdentifierName",
                                "fullStart": 855,
                                "fullEnd": 863,
                                "start": 855,
                                "end": 863,
                                "fullWidth": 8,
                                "width": 8,
                                "text": "testcase",
                                "value": "testcase",
                                "valueText": "testcase"
                            }
                        ],
                        "closeParenToken": {
                            "kind": "CloseParenToken",
                            "fullStart": 863,
                            "fullEnd": 864,
                            "start": 863,
                            "end": 864,
                            "fullWidth": 1,
                            "width": 1,
                            "text": ")",
                            "value": ")",
                            "valueText": ")"
                        }
                    }
                },
                "semicolonToken": {
                    "kind": "SemicolonToken",
                    "fullStart": 864,
                    "fullEnd": 867,
                    "start": 864,
                    "end": 865,
                    "fullWidth": 3,
                    "width": 1,
                    "text": ";",
                    "value": ";",
                    "valueText": ";",
                    "hasTrailingTrivia": true,
                    "hasTrailingNewLine": true,
                    "trailingTrivia": [
                        {
                            "kind": "NewLineTrivia",
                            "text": "\r\n"
                        }
                    ]
                }
            }
        ],
        "endOfFileToken": {
            "kind": "EndOfFileToken",
            "fullStart": 867,
            "fullEnd": 867,
            "start": 867,
            "end": 867,
            "fullWidth": 0,
            "width": 0,
            "text": ""
        }
    },
    "lineMap": {
        "lineStarts": [
            0,
            67,
            152,
            232,
            308,
            380,
            385,
            439,
            532,
            537,
            539,
            541,
            565,
            568,
            606,
            611,
            631,
            648,
            669,
            680,
            702,
            707,
            709,
            737,
            752,
            767,
            771,
            813,
            835,
            839,
            843,
            867
        ],
        "length": 867
    }
}<|MERGE_RESOLUTION|>--- conflicted
+++ resolved
@@ -965,12 +965,8 @@
                                         "start": 715,
                                         "end": 734,
                                         "fullWidth": 19,
-<<<<<<< HEAD
                                         "width": 19,
-                                        "identifier": {
-=======
                                         "propertyName": {
->>>>>>> 85e84683
                                             "kind": "IdentifierName",
                                             "fullStart": 715,
                                             "fullEnd": 719,
