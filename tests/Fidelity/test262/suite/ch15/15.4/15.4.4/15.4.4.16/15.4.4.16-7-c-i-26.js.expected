{
    "isDeclaration": false,
    "languageVersion": "EcmaScript5",
    "parseOptions": {
        "allowAutomaticSemicolonInsertion": true
    },
    "sourceUnit": {
        "kind": "SourceUnit",
        "fullStart": 0,
        "fullEnd": 1164,
        "start": 625,
        "end": 1164,
        "fullWidth": 1164,
        "width": 539,
        "isIncrementallyUnusable": true,
        "moduleElements": [
            {
                "kind": "FunctionDeclaration",
                "fullStart": 0,
                "fullEnd": 1140,
                "start": 625,
                "end": 1138,
                "fullWidth": 1140,
                "width": 513,
                "modifiers": [],
                "functionKeyword": {
                    "kind": "FunctionKeyword",
                    "fullStart": 0,
                    "fullEnd": 634,
                    "start": 625,
                    "end": 633,
                    "fullWidth": 634,
                    "width": 8,
                    "text": "function",
                    "value": "function",
                    "valueText": "function",
                    "hasLeadingTrivia": true,
                    "hasLeadingComment": true,
                    "hasLeadingNewLine": true,
                    "hasTrailingTrivia": true,
                    "leadingTrivia": [
                        {
                            "kind": "SingleLineCommentTrivia",
                            "text": "/// Copyright (c) 2012 Ecma International.  All rights reserved. "
                        },
                        {
                            "kind": "NewLineTrivia",
                            "text": "\r\n"
                        },
                        {
                            "kind": "SingleLineCommentTrivia",
                            "text": "/// Ecma International makes this code available under the terms and conditions set"
                        },
                        {
                            "kind": "NewLineTrivia",
                            "text": "\r\n"
                        },
                        {
                            "kind": "SingleLineCommentTrivia",
                            "text": "/// forth on http://hg.ecmascript.org/tests/test262/raw-file/tip/LICENSE (the "
                        },
                        {
                            "kind": "NewLineTrivia",
                            "text": "\r\n"
                        },
                        {
                            "kind": "SingleLineCommentTrivia",
                            "text": "/// \"Use Terms\").   Any redistribution of this code must retain the above "
                        },
                        {
                            "kind": "NewLineTrivia",
                            "text": "\r\n"
                        },
                        {
                            "kind": "SingleLineCommentTrivia",
                            "text": "/// copyright and this notice and otherwise comply with the Use Terms."
                        },
                        {
                            "kind": "NewLineTrivia",
                            "text": "\r\n"
                        },
                        {
                            "kind": "MultiLineCommentTrivia",
                            "text": "/**\r\n * @path ch15/15.4/15.4.4/15.4.4.16/15.4.4.16-7-c-i-26.js\r\n * @description Array.prototype.every - This object is the Arguments object which implements its own property get method (number of arguments equals number of parameters)\r\n */"
                        },
                        {
                            "kind": "NewLineTrivia",
                            "text": "\r\n"
                        },
                        {
                            "kind": "NewLineTrivia",
                            "text": "\r\n"
                        },
                        {
                            "kind": "NewLineTrivia",
                            "text": "\r\n"
                        }
                    ],
                    "trailingTrivia": [
                        {
                            "kind": "WhitespaceTrivia",
                            "text": " "
                        }
                    ]
                },
                "identifier": {
                    "kind": "IdentifierName",
                    "fullStart": 634,
                    "fullEnd": 642,
                    "start": 634,
                    "end": 642,
                    "fullWidth": 8,
                    "width": 8,
                    "text": "testcase",
                    "value": "testcase",
                    "valueText": "testcase"
                },
                "callSignature": {
                    "kind": "CallSignature",
                    "fullStart": 642,
                    "fullEnd": 645,
                    "start": 642,
                    "end": 644,
                    "fullWidth": 3,
                    "width": 2,
                    "parameterList": {
                        "kind": "ParameterList",
                        "fullStart": 642,
                        "fullEnd": 645,
                        "start": 642,
                        "end": 644,
                        "fullWidth": 3,
                        "width": 2,
                        "openParenToken": {
                            "kind": "OpenParenToken",
                            "fullStart": 642,
                            "fullEnd": 643,
                            "start": 642,
                            "end": 643,
                            "fullWidth": 1,
                            "width": 1,
                            "text": "(",
                            "value": "(",
                            "valueText": "("
                        },
                        "parameters": [],
                        "closeParenToken": {
                            "kind": "CloseParenToken",
                            "fullStart": 643,
                            "fullEnd": 645,
                            "start": 643,
                            "end": 644,
                            "fullWidth": 2,
                            "width": 1,
                            "text": ")",
                            "value": ")",
                            "valueText": ")",
                            "hasTrailingTrivia": true,
                            "trailingTrivia": [
                                {
                                    "kind": "WhitespaceTrivia",
                                    "text": " "
                                }
                            ]
                        }
                    }
                },
                "block": {
                    "kind": "Block",
                    "fullStart": 645,
                    "fullEnd": 1140,
                    "start": 645,
                    "end": 1138,
                    "fullWidth": 495,
                    "width": 493,
                    "openBraceToken": {
                        "kind": "OpenBraceToken",
                        "fullStart": 645,
                        "fullEnd": 648,
                        "start": 645,
                        "end": 646,
                        "fullWidth": 3,
                        "width": 1,
                        "text": "{",
                        "value": "{",
                        "valueText": "{",
                        "hasTrailingTrivia": true,
                        "hasTrailingNewLine": true,
                        "trailingTrivia": [
                            {
                                "kind": "NewLineTrivia",
                                "text": "\r\n"
                            }
                        ]
                    },
                    "statements": [
                        {
                            "kind": "VariableStatement",
                            "fullStart": 648,
                            "fullEnd": 675,
                            "start": 658,
                            "end": 673,
                            "fullWidth": 27,
                            "width": 15,
                            "modifiers": [],
                            "variableDeclaration": {
                                "kind": "VariableDeclaration",
                                "fullStart": 648,
                                "fullEnd": 672,
                                "start": 658,
                                "end": 672,
                                "fullWidth": 24,
                                "width": 14,
                                "varKeyword": {
                                    "kind": "VarKeyword",
                                    "fullStart": 648,
                                    "fullEnd": 662,
                                    "start": 658,
                                    "end": 661,
                                    "fullWidth": 14,
                                    "width": 3,
                                    "text": "var",
                                    "value": "var",
                                    "valueText": "var",
                                    "hasLeadingTrivia": true,
                                    "hasLeadingNewLine": true,
                                    "hasTrailingTrivia": true,
                                    "leadingTrivia": [
                                        {
                                            "kind": "NewLineTrivia",
                                            "text": "\r\n"
                                        },
                                        {
                                            "kind": "WhitespaceTrivia",
                                            "text": "        "
                                        }
                                    ],
                                    "trailingTrivia": [
                                        {
                                            "kind": "WhitespaceTrivia",
                                            "text": " "
                                        }
                                    ]
                                },
                                "variableDeclarators": [
                                    {
                                        "kind": "VariableDeclarator",
                                        "fullStart": 662,
                                        "fullEnd": 672,
                                        "start": 662,
                                        "end": 672,
                                        "fullWidth": 10,
                                        "width": 10,
                                        "identifier": {
                                            "kind": "IdentifierName",
                                            "fullStart": 662,
                                            "fullEnd": 669,
                                            "start": 662,
                                            "end": 668,
                                            "fullWidth": 7,
                                            "width": 6,
                                            "text": "called",
                                            "value": "called",
                                            "valueText": "called",
                                            "hasTrailingTrivia": true,
                                            "trailingTrivia": [
                                                {
                                                    "kind": "WhitespaceTrivia",
                                                    "text": " "
                                                }
                                            ]
                                        },
                                        "equalsValueClause": {
                                            "kind": "EqualsValueClause",
                                            "fullStart": 669,
                                            "fullEnd": 672,
                                            "start": 669,
                                            "end": 672,
                                            "fullWidth": 3,
                                            "width": 3,
                                            "equalsToken": {
                                                "kind": "EqualsToken",
                                                "fullStart": 669,
                                                "fullEnd": 671,
                                                "start": 669,
                                                "end": 670,
                                                "fullWidth": 2,
                                                "width": 1,
                                                "text": "=",
                                                "value": "=",
                                                "valueText": "=",
                                                "hasTrailingTrivia": true,
                                                "trailingTrivia": [
                                                    {
                                                        "kind": "WhitespaceTrivia",
                                                        "text": " "
                                                    }
                                                ]
                                            },
                                            "value": {
                                                "kind": "NumericLiteral",
                                                "fullStart": 671,
                                                "fullEnd": 672,
                                                "start": 671,
                                                "end": 672,
                                                "fullWidth": 1,
                                                "width": 1,
                                                "text": "0",
                                                "value": 0,
                                                "valueText": "0"
                                            }
                                        }
                                    }
                                ]
                            },
                            "semicolonToken": {
                                "kind": "SemicolonToken",
                                "fullStart": 672,
                                "fullEnd": 675,
                                "start": 672,
                                "end": 673,
                                "fullWidth": 3,
                                "width": 1,
                                "text": ";",
                                "value": ";",
                                "valueText": ";",
                                "hasTrailingTrivia": true,
                                "hasTrailingNewLine": true,
                                "trailingTrivia": [
                                    {
                                        "kind": "NewLineTrivia",
                                        "text": "\r\n"
                                    }
                                ]
                            }
                        },
                        {
                            "kind": "FunctionDeclaration",
                            "fullStart": 675,
                            "fullEnd": 963,
                            "start": 685,
                            "end": 961,
                            "fullWidth": 288,
                            "width": 276,
                            "modifiers": [],
                            "functionKeyword": {
                                "kind": "FunctionKeyword",
                                "fullStart": 675,
                                "fullEnd": 694,
                                "start": 685,
                                "end": 693,
                                "fullWidth": 19,
                                "width": 8,
                                "text": "function",
                                "value": "function",
                                "valueText": "function",
                                "hasLeadingTrivia": true,
                                "hasLeadingNewLine": true,
                                "hasTrailingTrivia": true,
                                "leadingTrivia": [
                                    {
                                        "kind": "NewLineTrivia",
                                        "text": "\r\n"
                                    },
                                    {
                                        "kind": "WhitespaceTrivia",
                                        "text": "        "
                                    }
                                ],
                                "trailingTrivia": [
                                    {
                                        "kind": "WhitespaceTrivia",
                                        "text": " "
                                    }
                                ]
                            },
                            "identifier": {
                                "kind": "IdentifierName",
                                "fullStart": 694,
                                "fullEnd": 704,
                                "start": 694,
                                "end": 704,
                                "fullWidth": 10,
                                "width": 10,
                                "text": "callbackfn",
                                "value": "callbackfn",
                                "valueText": "callbackfn"
                            },
                            "callSignature": {
                                "kind": "CallSignature",
                                "fullStart": 704,
                                "fullEnd": 720,
                                "start": 704,
                                "end": 719,
                                "fullWidth": 16,
                                "width": 15,
                                "parameterList": {
                                    "kind": "ParameterList",
                                    "fullStart": 704,
                                    "fullEnd": 720,
                                    "start": 704,
                                    "end": 719,
                                    "fullWidth": 16,
                                    "width": 15,
                                    "openParenToken": {
                                        "kind": "OpenParenToken",
                                        "fullStart": 704,
                                        "fullEnd": 705,
                                        "start": 704,
                                        "end": 705,
                                        "fullWidth": 1,
                                        "width": 1,
                                        "text": "(",
                                        "value": "(",
                                        "valueText": "("
                                    },
                                    "parameters": [
                                        {
                                            "kind": "Parameter",
                                            "fullStart": 705,
                                            "fullEnd": 708,
                                            "start": 705,
                                            "end": 708,
                                            "fullWidth": 3,
<<<<<<< HEAD
                                            "width": 3,
=======
                                            "modifiers": [],
>>>>>>> e3c38734
                                            "identifier": {
                                                "kind": "IdentifierName",
                                                "fullStart": 705,
                                                "fullEnd": 708,
                                                "start": 705,
                                                "end": 708,
                                                "fullWidth": 3,
                                                "width": 3,
                                                "text": "val",
                                                "value": "val",
                                                "valueText": "val"
                                            }
                                        },
                                        {
                                            "kind": "CommaToken",
                                            "fullStart": 708,
                                            "fullEnd": 710,
                                            "start": 708,
                                            "end": 709,
                                            "fullWidth": 2,
                                            "width": 1,
                                            "text": ",",
                                            "value": ",",
                                            "valueText": ",",
                                            "hasTrailingTrivia": true,
                                            "trailingTrivia": [
                                                {
                                                    "kind": "WhitespaceTrivia",
                                                    "text": " "
                                                }
                                            ]
                                        },
                                        {
                                            "kind": "Parameter",
                                            "fullStart": 710,
                                            "fullEnd": 713,
                                            "start": 710,
                                            "end": 713,
                                            "fullWidth": 3,
<<<<<<< HEAD
                                            "width": 3,
=======
                                            "modifiers": [],
>>>>>>> e3c38734
                                            "identifier": {
                                                "kind": "IdentifierName",
                                                "fullStart": 710,
                                                "fullEnd": 713,
                                                "start": 710,
                                                "end": 713,
                                                "fullWidth": 3,
                                                "width": 3,
                                                "text": "idx",
                                                "value": "idx",
                                                "valueText": "idx"
                                            }
                                        },
                                        {
                                            "kind": "CommaToken",
                                            "fullStart": 713,
                                            "fullEnd": 715,
                                            "start": 713,
                                            "end": 714,
                                            "fullWidth": 2,
                                            "width": 1,
                                            "text": ",",
                                            "value": ",",
                                            "valueText": ",",
                                            "hasTrailingTrivia": true,
                                            "trailingTrivia": [
                                                {
                                                    "kind": "WhitespaceTrivia",
                                                    "text": " "
                                                }
                                            ]
                                        },
                                        {
                                            "kind": "Parameter",
                                            "fullStart": 715,
                                            "fullEnd": 718,
                                            "start": 715,
                                            "end": 718,
                                            "fullWidth": 3,
<<<<<<< HEAD
                                            "width": 3,
=======
                                            "modifiers": [],
>>>>>>> e3c38734
                                            "identifier": {
                                                "kind": "IdentifierName",
                                                "fullStart": 715,
                                                "fullEnd": 718,
                                                "start": 715,
                                                "end": 718,
                                                "fullWidth": 3,
                                                "width": 3,
                                                "text": "obj",
                                                "value": "obj",
                                                "valueText": "obj"
                                            }
                                        }
                                    ],
                                    "closeParenToken": {
                                        "kind": "CloseParenToken",
                                        "fullStart": 718,
                                        "fullEnd": 720,
                                        "start": 718,
                                        "end": 719,
                                        "fullWidth": 2,
                                        "width": 1,
                                        "text": ")",
                                        "value": ")",
                                        "valueText": ")",
                                        "hasTrailingTrivia": true,
                                        "trailingTrivia": [
                                            {
                                                "kind": "WhitespaceTrivia",
                                                "text": " "
                                            }
                                        ]
                                    }
                                }
                            },
                            "block": {
                                "kind": "Block",
                                "fullStart": 720,
                                "fullEnd": 963,
                                "start": 720,
                                "end": 961,
                                "fullWidth": 243,
                                "width": 241,
                                "openBraceToken": {
                                    "kind": "OpenBraceToken",
                                    "fullStart": 720,
                                    "fullEnd": 723,
                                    "start": 720,
                                    "end": 721,
                                    "fullWidth": 3,
                                    "width": 1,
                                    "text": "{",
                                    "value": "{",
                                    "valueText": "{",
                                    "hasTrailingTrivia": true,
                                    "hasTrailingNewLine": true,
                                    "trailingTrivia": [
                                        {
                                            "kind": "NewLineTrivia",
                                            "text": "\r\n"
                                        }
                                    ]
                                },
                                "statements": [
                                    {
                                        "kind": "ExpressionStatement",
                                        "fullStart": 723,
                                        "fullEnd": 746,
                                        "start": 735,
                                        "end": 744,
                                        "fullWidth": 23,
                                        "width": 9,
                                        "expression": {
                                            "kind": "PostIncrementExpression",
                                            "fullStart": 723,
                                            "fullEnd": 743,
                                            "start": 735,
                                            "end": 743,
                                            "fullWidth": 20,
                                            "width": 8,
                                            "operand": {
                                                "kind": "IdentifierName",
                                                "fullStart": 723,
                                                "fullEnd": 741,
                                                "start": 735,
                                                "end": 741,
                                                "fullWidth": 18,
                                                "width": 6,
                                                "text": "called",
                                                "value": "called",
                                                "valueText": "called",
                                                "hasLeadingTrivia": true,
                                                "leadingTrivia": [
                                                    {
                                                        "kind": "WhitespaceTrivia",
                                                        "text": "            "
                                                    }
                                                ]
                                            },
                                            "operatorToken": {
                                                "kind": "PlusPlusToken",
                                                "fullStart": 741,
                                                "fullEnd": 743,
                                                "start": 741,
                                                "end": 743,
                                                "fullWidth": 2,
                                                "width": 2,
                                                "text": "++",
                                                "value": "++",
                                                "valueText": "++"
                                            }
                                        },
                                        "semicolonToken": {
                                            "kind": "SemicolonToken",
                                            "fullStart": 743,
                                            "fullEnd": 746,
                                            "start": 743,
                                            "end": 744,
                                            "fullWidth": 3,
                                            "width": 1,
                                            "text": ";",
                                            "value": ";",
                                            "valueText": ";",
                                            "hasTrailingTrivia": true,
                                            "hasTrailingNewLine": true,
                                            "trailingTrivia": [
                                                {
                                                    "kind": "NewLineTrivia",
                                                    "text": "\r\n"
                                                }
                                            ]
                                        }
                                    },
                                    {
                                        "kind": "IfStatement",
                                        "fullStart": 746,
                                        "fullEnd": 952,
                                        "start": 758,
                                        "end": 950,
                                        "fullWidth": 206,
                                        "width": 192,
                                        "ifKeyword": {
                                            "kind": "IfKeyword",
                                            "fullStart": 746,
                                            "fullEnd": 761,
                                            "start": 758,
                                            "end": 760,
                                            "fullWidth": 15,
                                            "width": 2,
                                            "text": "if",
                                            "value": "if",
                                            "valueText": "if",
                                            "hasLeadingTrivia": true,
                                            "hasTrailingTrivia": true,
                                            "leadingTrivia": [
                                                {
                                                    "kind": "WhitespaceTrivia",
                                                    "text": "            "
                                                }
                                            ],
                                            "trailingTrivia": [
                                                {
                                                    "kind": "WhitespaceTrivia",
                                                    "text": " "
                                                }
                                            ]
                                        },
                                        "openParenToken": {
                                            "kind": "OpenParenToken",
                                            "fullStart": 761,
                                            "fullEnd": 762,
                                            "start": 761,
                                            "end": 762,
                                            "fullWidth": 1,
                                            "width": 1,
                                            "text": "(",
                                            "value": "(",
                                            "valueText": "("
                                        },
                                        "condition": {
                                            "kind": "EqualsExpression",
                                            "fullStart": 762,
                                            "fullEnd": 771,
                                            "start": 762,
                                            "end": 771,
                                            "fullWidth": 9,
                                            "width": 9,
                                            "left": {
                                                "kind": "IdentifierName",
                                                "fullStart": 762,
                                                "fullEnd": 766,
                                                "start": 762,
                                                "end": 765,
                                                "fullWidth": 4,
                                                "width": 3,
                                                "text": "idx",
                                                "value": "idx",
                                                "valueText": "idx",
                                                "hasTrailingTrivia": true,
                                                "trailingTrivia": [
                                                    {
                                                        "kind": "WhitespaceTrivia",
                                                        "text": " "
                                                    }
                                                ]
                                            },
                                            "operatorToken": {
                                                "kind": "EqualsEqualsEqualsToken",
                                                "fullStart": 766,
                                                "fullEnd": 770,
                                                "start": 766,
                                                "end": 769,
                                                "fullWidth": 4,
                                                "width": 3,
                                                "text": "===",
                                                "value": "===",
                                                "valueText": "===",
                                                "hasTrailingTrivia": true,
                                                "trailingTrivia": [
                                                    {
                                                        "kind": "WhitespaceTrivia",
                                                        "text": " "
                                                    }
                                                ]
                                            },
                                            "right": {
                                                "kind": "NumericLiteral",
                                                "fullStart": 770,
                                                "fullEnd": 771,
                                                "start": 770,
                                                "end": 771,
                                                "fullWidth": 1,
                                                "width": 1,
                                                "text": "0",
                                                "value": 0,
                                                "valueText": "0"
                                            }
                                        },
                                        "closeParenToken": {
                                            "kind": "CloseParenToken",
                                            "fullStart": 771,
                                            "fullEnd": 773,
                                            "start": 771,
                                            "end": 772,
                                            "fullWidth": 2,
                                            "width": 1,
                                            "text": ")",
                                            "value": ")",
                                            "valueText": ")",
                                            "hasTrailingTrivia": true,
                                            "trailingTrivia": [
                                                {
                                                    "kind": "WhitespaceTrivia",
                                                    "text": " "
                                                }
                                            ]
                                        },
                                        "statement": {
                                            "kind": "Block",
                                            "fullStart": 773,
                                            "fullEnd": 826,
                                            "start": 773,
                                            "end": 825,
                                            "fullWidth": 53,
                                            "width": 52,
                                            "openBraceToken": {
                                                "kind": "OpenBraceToken",
                                                "fullStart": 773,
                                                "fullEnd": 776,
                                                "start": 773,
                                                "end": 774,
                                                "fullWidth": 3,
                                                "width": 1,
                                                "text": "{",
                                                "value": "{",
                                                "valueText": "{",
                                                "hasTrailingTrivia": true,
                                                "hasTrailingNewLine": true,
                                                "trailingTrivia": [
                                                    {
                                                        "kind": "NewLineTrivia",
                                                        "text": "\r\n"
                                                    }
                                                ]
                                            },
                                            "statements": [
                                                {
                                                    "kind": "ReturnStatement",
                                                    "fullStart": 776,
                                                    "fullEnd": 812,
                                                    "start": 792,
                                                    "end": 810,
                                                    "fullWidth": 36,
                                                    "width": 18,
                                                    "returnKeyword": {
                                                        "kind": "ReturnKeyword",
                                                        "fullStart": 776,
                                                        "fullEnd": 799,
                                                        "start": 792,
                                                        "end": 798,
                                                        "fullWidth": 23,
                                                        "width": 6,
                                                        "text": "return",
                                                        "value": "return",
                                                        "valueText": "return",
                                                        "hasLeadingTrivia": true,
                                                        "hasTrailingTrivia": true,
                                                        "leadingTrivia": [
                                                            {
                                                                "kind": "WhitespaceTrivia",
                                                                "text": "                "
                                                            }
                                                        ],
                                                        "trailingTrivia": [
                                                            {
                                                                "kind": "WhitespaceTrivia",
                                                                "text": " "
                                                            }
                                                        ]
                                                    },
                                                    "expression": {
                                                        "kind": "EqualsExpression",
                                                        "fullStart": 799,
                                                        "fullEnd": 809,
                                                        "start": 799,
                                                        "end": 809,
                                                        "fullWidth": 10,
                                                        "width": 10,
                                                        "left": {
                                                            "kind": "IdentifierName",
                                                            "fullStart": 799,
                                                            "fullEnd": 803,
                                                            "start": 799,
                                                            "end": 802,
                                                            "fullWidth": 4,
                                                            "width": 3,
                                                            "text": "val",
                                                            "value": "val",
                                                            "valueText": "val",
                                                            "hasTrailingTrivia": true,
                                                            "trailingTrivia": [
                                                                {
                                                                    "kind": "WhitespaceTrivia",
                                                                    "text": " "
                                                                }
                                                            ]
                                                        },
                                                        "operatorToken": {
                                                            "kind": "EqualsEqualsEqualsToken",
                                                            "fullStart": 803,
                                                            "fullEnd": 807,
                                                            "start": 803,
                                                            "end": 806,
                                                            "fullWidth": 4,
                                                            "width": 3,
                                                            "text": "===",
                                                            "value": "===",
                                                            "valueText": "===",
                                                            "hasTrailingTrivia": true,
                                                            "trailingTrivia": [
                                                                {
                                                                    "kind": "WhitespaceTrivia",
                                                                    "text": " "
                                                                }
                                                            ]
                                                        },
                                                        "right": {
                                                            "kind": "NumericLiteral",
                                                            "fullStart": 807,
                                                            "fullEnd": 809,
                                                            "start": 807,
                                                            "end": 809,
                                                            "fullWidth": 2,
                                                            "width": 2,
                                                            "text": "11",
                                                            "value": 11,
                                                            "valueText": "11"
                                                        }
                                                    },
                                                    "semicolonToken": {
                                                        "kind": "SemicolonToken",
                                                        "fullStart": 809,
                                                        "fullEnd": 812,
                                                        "start": 809,
                                                        "end": 810,
                                                        "fullWidth": 3,
                                                        "width": 1,
                                                        "text": ";",
                                                        "value": ";",
                                                        "valueText": ";",
                                                        "hasTrailingTrivia": true,
                                                        "hasTrailingNewLine": true,
                                                        "trailingTrivia": [
                                                            {
                                                                "kind": "NewLineTrivia",
                                                                "text": "\r\n"
                                                            }
                                                        ]
                                                    }
                                                }
                                            ],
                                            "closeBraceToken": {
                                                "kind": "CloseBraceToken",
                                                "fullStart": 812,
                                                "fullEnd": 826,
                                                "start": 824,
                                                "end": 825,
                                                "fullWidth": 14,
                                                "width": 1,
                                                "text": "}",
                                                "value": "}",
                                                "valueText": "}",
                                                "hasLeadingTrivia": true,
                                                "hasTrailingTrivia": true,
                                                "leadingTrivia": [
                                                    {
                                                        "kind": "WhitespaceTrivia",
                                                        "text": "            "
                                                    }
                                                ],
                                                "trailingTrivia": [
                                                    {
                                                        "kind": "WhitespaceTrivia",
                                                        "text": " "
                                                    }
                                                ]
                                            }
                                        },
                                        "elseClause": {
                                            "kind": "ElseClause",
                                            "fullStart": 826,
                                            "fullEnd": 952,
                                            "start": 826,
                                            "end": 950,
                                            "fullWidth": 126,
                                            "width": 124,
                                            "elseKeyword": {
                                                "kind": "ElseKeyword",
                                                "fullStart": 826,
                                                "fullEnd": 831,
                                                "start": 826,
                                                "end": 830,
                                                "fullWidth": 5,
                                                "width": 4,
                                                "text": "else",
                                                "value": "else",
                                                "valueText": "else",
                                                "hasTrailingTrivia": true,
                                                "trailingTrivia": [
                                                    {
                                                        "kind": "WhitespaceTrivia",
                                                        "text": " "
                                                    }
                                                ]
                                            },
                                            "statement": {
                                                "kind": "IfStatement",
                                                "fullStart": 831,
                                                "fullEnd": 952,
                                                "start": 831,
                                                "end": 950,
                                                "fullWidth": 121,
                                                "width": 119,
                                                "ifKeyword": {
                                                    "kind": "IfKeyword",
                                                    "fullStart": 831,
                                                    "fullEnd": 834,
                                                    "start": 831,
                                                    "end": 833,
                                                    "fullWidth": 3,
                                                    "width": 2,
                                                    "text": "if",
                                                    "value": "if",
                                                    "valueText": "if",
                                                    "hasTrailingTrivia": true,
                                                    "trailingTrivia": [
                                                        {
                                                            "kind": "WhitespaceTrivia",
                                                            "text": " "
                                                        }
                                                    ]
                                                },
                                                "openParenToken": {
                                                    "kind": "OpenParenToken",
                                                    "fullStart": 834,
                                                    "fullEnd": 835,
                                                    "start": 834,
                                                    "end": 835,
                                                    "fullWidth": 1,
                                                    "width": 1,
                                                    "text": "(",
                                                    "value": "(",
                                                    "valueText": "("
                                                },
                                                "condition": {
                                                    "kind": "EqualsExpression",
                                                    "fullStart": 835,
                                                    "fullEnd": 844,
                                                    "start": 835,
                                                    "end": 844,
                                                    "fullWidth": 9,
                                                    "width": 9,
                                                    "left": {
                                                        "kind": "IdentifierName",
                                                        "fullStart": 835,
                                                        "fullEnd": 839,
                                                        "start": 835,
                                                        "end": 838,
                                                        "fullWidth": 4,
                                                        "width": 3,
                                                        "text": "idx",
                                                        "value": "idx",
                                                        "valueText": "idx",
                                                        "hasTrailingTrivia": true,
                                                        "trailingTrivia": [
                                                            {
                                                                "kind": "WhitespaceTrivia",
                                                                "text": " "
                                                            }
                                                        ]
                                                    },
                                                    "operatorToken": {
                                                        "kind": "EqualsEqualsEqualsToken",
                                                        "fullStart": 839,
                                                        "fullEnd": 843,
                                                        "start": 839,
                                                        "end": 842,
                                                        "fullWidth": 4,
                                                        "width": 3,
                                                        "text": "===",
                                                        "value": "===",
                                                        "valueText": "===",
                                                        "hasTrailingTrivia": true,
                                                        "trailingTrivia": [
                                                            {
                                                                "kind": "WhitespaceTrivia",
                                                                "text": " "
                                                            }
                                                        ]
                                                    },
                                                    "right": {
                                                        "kind": "NumericLiteral",
                                                        "fullStart": 843,
                                                        "fullEnd": 844,
                                                        "start": 843,
                                                        "end": 844,
                                                        "fullWidth": 1,
                                                        "width": 1,
                                                        "text": "1",
                                                        "value": 1,
                                                        "valueText": "1"
                                                    }
                                                },
                                                "closeParenToken": {
                                                    "kind": "CloseParenToken",
                                                    "fullStart": 844,
                                                    "fullEnd": 846,
                                                    "start": 844,
                                                    "end": 845,
                                                    "fullWidth": 2,
                                                    "width": 1,
                                                    "text": ")",
                                                    "value": ")",
                                                    "valueText": ")",
                                                    "hasTrailingTrivia": true,
                                                    "trailingTrivia": [
                                                        {
                                                            "kind": "WhitespaceTrivia",
                                                            "text": " "
                                                        }
                                                    ]
                                                },
                                                "statement": {
                                                    "kind": "Block",
                                                    "fullStart": 846,
                                                    "fullEnd": 898,
                                                    "start": 846,
                                                    "end": 897,
                                                    "fullWidth": 52,
                                                    "width": 51,
                                                    "openBraceToken": {
                                                        "kind": "OpenBraceToken",
                                                        "fullStart": 846,
                                                        "fullEnd": 849,
                                                        "start": 846,
                                                        "end": 847,
                                                        "fullWidth": 3,
                                                        "width": 1,
                                                        "text": "{",
                                                        "value": "{",
                                                        "valueText": "{",
                                                        "hasTrailingTrivia": true,
                                                        "hasTrailingNewLine": true,
                                                        "trailingTrivia": [
                                                            {
                                                                "kind": "NewLineTrivia",
                                                                "text": "\r\n"
                                                            }
                                                        ]
                                                    },
                                                    "statements": [
                                                        {
                                                            "kind": "ReturnStatement",
                                                            "fullStart": 849,
                                                            "fullEnd": 884,
                                                            "start": 865,
                                                            "end": 882,
                                                            "fullWidth": 35,
                                                            "width": 17,
                                                            "returnKeyword": {
                                                                "kind": "ReturnKeyword",
                                                                "fullStart": 849,
                                                                "fullEnd": 872,
                                                                "start": 865,
                                                                "end": 871,
                                                                "fullWidth": 23,
                                                                "width": 6,
                                                                "text": "return",
                                                                "value": "return",
                                                                "valueText": "return",
                                                                "hasLeadingTrivia": true,
                                                                "hasTrailingTrivia": true,
                                                                "leadingTrivia": [
                                                                    {
                                                                        "kind": "WhitespaceTrivia",
                                                                        "text": "                "
                                                                    }
                                                                ],
                                                                "trailingTrivia": [
                                                                    {
                                                                        "kind": "WhitespaceTrivia",
                                                                        "text": " "
                                                                    }
                                                                ]
                                                            },
                                                            "expression": {
                                                                "kind": "EqualsExpression",
                                                                "fullStart": 872,
                                                                "fullEnd": 881,
                                                                "start": 872,
                                                                "end": 881,
                                                                "fullWidth": 9,
                                                                "width": 9,
                                                                "left": {
                                                                    "kind": "IdentifierName",
                                                                    "fullStart": 872,
                                                                    "fullEnd": 876,
                                                                    "start": 872,
                                                                    "end": 875,
                                                                    "fullWidth": 4,
                                                                    "width": 3,
                                                                    "text": "val",
                                                                    "value": "val",
                                                                    "valueText": "val",
                                                                    "hasTrailingTrivia": true,
                                                                    "trailingTrivia": [
                                                                        {
                                                                            "kind": "WhitespaceTrivia",
                                                                            "text": " "
                                                                        }
                                                                    ]
                                                                },
                                                                "operatorToken": {
                                                                    "kind": "EqualsEqualsEqualsToken",
                                                                    "fullStart": 876,
                                                                    "fullEnd": 880,
                                                                    "start": 876,
                                                                    "end": 879,
                                                                    "fullWidth": 4,
                                                                    "width": 3,
                                                                    "text": "===",
                                                                    "value": "===",
                                                                    "valueText": "===",
                                                                    "hasTrailingTrivia": true,
                                                                    "trailingTrivia": [
                                                                        {
                                                                            "kind": "WhitespaceTrivia",
                                                                            "text": " "
                                                                        }
                                                                    ]
                                                                },
                                                                "right": {
                                                                    "kind": "NumericLiteral",
                                                                    "fullStart": 880,
                                                                    "fullEnd": 881,
                                                                    "start": 880,
                                                                    "end": 881,
                                                                    "fullWidth": 1,
                                                                    "width": 1,
                                                                    "text": "9",
                                                                    "value": 9,
                                                                    "valueText": "9"
                                                                }
                                                            },
                                                            "semicolonToken": {
                                                                "kind": "SemicolonToken",
                                                                "fullStart": 881,
                                                                "fullEnd": 884,
                                                                "start": 881,
                                                                "end": 882,
                                                                "fullWidth": 3,
                                                                "width": 1,
                                                                "text": ";",
                                                                "value": ";",
                                                                "valueText": ";",
                                                                "hasTrailingTrivia": true,
                                                                "hasTrailingNewLine": true,
                                                                "trailingTrivia": [
                                                                    {
                                                                        "kind": "NewLineTrivia",
                                                                        "text": "\r\n"
                                                                    }
                                                                ]
                                                            }
                                                        }
                                                    ],
                                                    "closeBraceToken": {
                                                        "kind": "CloseBraceToken",
                                                        "fullStart": 884,
                                                        "fullEnd": 898,
                                                        "start": 896,
                                                        "end": 897,
                                                        "fullWidth": 14,
                                                        "width": 1,
                                                        "text": "}",
                                                        "value": "}",
                                                        "valueText": "}",
                                                        "hasLeadingTrivia": true,
                                                        "hasTrailingTrivia": true,
                                                        "leadingTrivia": [
                                                            {
                                                                "kind": "WhitespaceTrivia",
                                                                "text": "            "
                                                            }
                                                        ],
                                                        "trailingTrivia": [
                                                            {
                                                                "kind": "WhitespaceTrivia",
                                                                "text": " "
                                                            }
                                                        ]
                                                    }
                                                },
                                                "elseClause": {
                                                    "kind": "ElseClause",
                                                    "fullStart": 898,
                                                    "fullEnd": 952,
                                                    "start": 898,
                                                    "end": 950,
                                                    "fullWidth": 54,
                                                    "width": 52,
                                                    "elseKeyword": {
                                                        "kind": "ElseKeyword",
                                                        "fullStart": 898,
                                                        "fullEnd": 903,
                                                        "start": 898,
                                                        "end": 902,
                                                        "fullWidth": 5,
                                                        "width": 4,
                                                        "text": "else",
                                                        "value": "else",
                                                        "valueText": "else",
                                                        "hasTrailingTrivia": true,
                                                        "trailingTrivia": [
                                                            {
                                                                "kind": "WhitespaceTrivia",
                                                                "text": " "
                                                            }
                                                        ]
                                                    },
                                                    "statement": {
                                                        "kind": "Block",
                                                        "fullStart": 903,
                                                        "fullEnd": 952,
                                                        "start": 903,
                                                        "end": 950,
                                                        "fullWidth": 49,
                                                        "width": 47,
                                                        "openBraceToken": {
                                                            "kind": "OpenBraceToken",
                                                            "fullStart": 903,
                                                            "fullEnd": 906,
                                                            "start": 903,
                                                            "end": 904,
                                                            "fullWidth": 3,
                                                            "width": 1,
                                                            "text": "{",
                                                            "value": "{",
                                                            "valueText": "{",
                                                            "hasTrailingTrivia": true,
                                                            "hasTrailingNewLine": true,
                                                            "trailingTrivia": [
                                                                {
                                                                    "kind": "NewLineTrivia",
                                                                    "text": "\r\n"
                                                                }
                                                            ]
                                                        },
                                                        "statements": [
                                                            {
                                                                "kind": "ReturnStatement",
                                                                "fullStart": 906,
                                                                "fullEnd": 937,
                                                                "start": 922,
                                                                "end": 935,
                                                                "fullWidth": 31,
                                                                "width": 13,
                                                                "returnKeyword": {
                                                                    "kind": "ReturnKeyword",
                                                                    "fullStart": 906,
                                                                    "fullEnd": 929,
                                                                    "start": 922,
                                                                    "end": 928,
                                                                    "fullWidth": 23,
                                                                    "width": 6,
                                                                    "text": "return",
                                                                    "value": "return",
                                                                    "valueText": "return",
                                                                    "hasLeadingTrivia": true,
                                                                    "hasTrailingTrivia": true,
                                                                    "leadingTrivia": [
                                                                        {
                                                                            "kind": "WhitespaceTrivia",
                                                                            "text": "                "
                                                                        }
                                                                    ],
                                                                    "trailingTrivia": [
                                                                        {
                                                                            "kind": "WhitespaceTrivia",
                                                                            "text": " "
                                                                        }
                                                                    ]
                                                                },
                                                                "expression": {
                                                                    "kind": "FalseKeyword",
                                                                    "fullStart": 929,
                                                                    "fullEnd": 934,
                                                                    "start": 929,
                                                                    "end": 934,
                                                                    "fullWidth": 5,
                                                                    "width": 5,
                                                                    "text": "false",
                                                                    "value": false,
                                                                    "valueText": "false"
                                                                },
                                                                "semicolonToken": {
                                                                    "kind": "SemicolonToken",
                                                                    "fullStart": 934,
                                                                    "fullEnd": 937,
                                                                    "start": 934,
                                                                    "end": 935,
                                                                    "fullWidth": 3,
                                                                    "width": 1,
                                                                    "text": ";",
                                                                    "value": ";",
                                                                    "valueText": ";",
                                                                    "hasTrailingTrivia": true,
                                                                    "hasTrailingNewLine": true,
                                                                    "trailingTrivia": [
                                                                        {
                                                                            "kind": "NewLineTrivia",
                                                                            "text": "\r\n"
                                                                        }
                                                                    ]
                                                                }
                                                            }
                                                        ],
                                                        "closeBraceToken": {
                                                            "kind": "CloseBraceToken",
                                                            "fullStart": 937,
                                                            "fullEnd": 952,
                                                            "start": 949,
                                                            "end": 950,
                                                            "fullWidth": 15,
                                                            "width": 1,
                                                            "text": "}",
                                                            "value": "}",
                                                            "valueText": "}",
                                                            "hasLeadingTrivia": true,
                                                            "hasTrailingTrivia": true,
                                                            "hasTrailingNewLine": true,
                                                            "leadingTrivia": [
                                                                {
                                                                    "kind": "WhitespaceTrivia",
                                                                    "text": "            "
                                                                }
                                                            ],
                                                            "trailingTrivia": [
                                                                {
                                                                    "kind": "NewLineTrivia",
                                                                    "text": "\r\n"
                                                                }
                                                            ]
                                                        }
                                                    }
                                                }
                                            }
                                        }
                                    }
                                ],
                                "closeBraceToken": {
                                    "kind": "CloseBraceToken",
                                    "fullStart": 952,
                                    "fullEnd": 963,
                                    "start": 960,
                                    "end": 961,
                                    "fullWidth": 11,
                                    "width": 1,
                                    "text": "}",
                                    "value": "}",
                                    "valueText": "}",
                                    "hasLeadingTrivia": true,
                                    "hasTrailingTrivia": true,
                                    "hasTrailingNewLine": true,
                                    "leadingTrivia": [
                                        {
                                            "kind": "WhitespaceTrivia",
                                            "text": "        "
                                        }
                                    ],
                                    "trailingTrivia": [
                                        {
                                            "kind": "NewLineTrivia",
                                            "text": "\r\n"
                                        }
                                    ]
                                }
                            }
                        },
                        {
                            "kind": "VariableStatement",
                            "fullStart": 963,
                            "fullEnd": 1086,
                            "start": 973,
                            "end": 1084,
                            "fullWidth": 123,
                            "width": 111,
                            "modifiers": [],
                            "variableDeclaration": {
                                "kind": "VariableDeclaration",
                                "fullStart": 963,
                                "fullEnd": 1083,
                                "start": 973,
                                "end": 1083,
                                "fullWidth": 120,
                                "width": 110,
                                "varKeyword": {
                                    "kind": "VarKeyword",
                                    "fullStart": 963,
                                    "fullEnd": 977,
                                    "start": 973,
                                    "end": 976,
                                    "fullWidth": 14,
                                    "width": 3,
                                    "text": "var",
                                    "value": "var",
                                    "valueText": "var",
                                    "hasLeadingTrivia": true,
                                    "hasLeadingNewLine": true,
                                    "hasTrailingTrivia": true,
                                    "leadingTrivia": [
                                        {
                                            "kind": "NewLineTrivia",
                                            "text": "\r\n"
                                        },
                                        {
                                            "kind": "WhitespaceTrivia",
                                            "text": "        "
                                        }
                                    ],
                                    "trailingTrivia": [
                                        {
                                            "kind": "WhitespaceTrivia",
                                            "text": " "
                                        }
                                    ]
                                },
                                "variableDeclarators": [
                                    {
                                        "kind": "VariableDeclarator",
                                        "fullStart": 977,
                                        "fullEnd": 1083,
                                        "start": 977,
                                        "end": 1083,
                                        "fullWidth": 106,
                                        "width": 106,
                                        "identifier": {
                                            "kind": "IdentifierName",
                                            "fullStart": 977,
                                            "fullEnd": 982,
                                            "start": 977,
                                            "end": 981,
                                            "fullWidth": 5,
                                            "width": 4,
                                            "text": "func",
                                            "value": "func",
                                            "valueText": "func",
                                            "hasTrailingTrivia": true,
                                            "trailingTrivia": [
                                                {
                                                    "kind": "WhitespaceTrivia",
                                                    "text": " "
                                                }
                                            ]
                                        },
                                        "equalsValueClause": {
                                            "kind": "EqualsValueClause",
                                            "fullStart": 982,
                                            "fullEnd": 1083,
                                            "start": 982,
                                            "end": 1083,
                                            "fullWidth": 101,
                                            "width": 101,
                                            "equalsToken": {
                                                "kind": "EqualsToken",
                                                "fullStart": 982,
                                                "fullEnd": 984,
                                                "start": 982,
                                                "end": 983,
                                                "fullWidth": 2,
                                                "width": 1,
                                                "text": "=",
                                                "value": "=",
                                                "valueText": "=",
                                                "hasTrailingTrivia": true,
                                                "trailingTrivia": [
                                                    {
                                                        "kind": "WhitespaceTrivia",
                                                        "text": " "
                                                    }
                                                ]
                                            },
                                            "value": {
                                                "kind": "FunctionExpression",
                                                "fullStart": 984,
                                                "fullEnd": 1083,
                                                "start": 984,
                                                "end": 1083,
                                                "fullWidth": 99,
                                                "width": 99,
                                                "functionKeyword": {
                                                    "kind": "FunctionKeyword",
                                                    "fullStart": 984,
                                                    "fullEnd": 993,
                                                    "start": 984,
                                                    "end": 992,
                                                    "fullWidth": 9,
                                                    "width": 8,
                                                    "text": "function",
                                                    "value": "function",
                                                    "valueText": "function",
                                                    "hasTrailingTrivia": true,
                                                    "trailingTrivia": [
                                                        {
                                                            "kind": "WhitespaceTrivia",
                                                            "text": " "
                                                        }
                                                    ]
                                                },
                                                "callSignature": {
                                                    "kind": "CallSignature",
                                                    "fullStart": 993,
                                                    "fullEnd": 1000,
                                                    "start": 993,
                                                    "end": 999,
                                                    "fullWidth": 7,
                                                    "width": 6,
                                                    "parameterList": {
                                                        "kind": "ParameterList",
                                                        "fullStart": 993,
                                                        "fullEnd": 1000,
                                                        "start": 993,
                                                        "end": 999,
                                                        "fullWidth": 7,
                                                        "width": 6,
                                                        "openParenToken": {
                                                            "kind": "OpenParenToken",
                                                            "fullStart": 993,
                                                            "fullEnd": 994,
                                                            "start": 993,
                                                            "end": 994,
                                                            "fullWidth": 1,
                                                            "width": 1,
                                                            "text": "(",
                                                            "value": "(",
                                                            "valueText": "("
                                                        },
                                                        "parameters": [
                                                            {
                                                                "kind": "Parameter",
                                                                "fullStart": 994,
                                                                "fullEnd": 995,
                                                                "start": 994,
                                                                "end": 995,
                                                                "fullWidth": 1,
<<<<<<< HEAD
                                                                "width": 1,
=======
                                                                "modifiers": [],
>>>>>>> e3c38734
                                                                "identifier": {
                                                                    "kind": "IdentifierName",
                                                                    "fullStart": 994,
                                                                    "fullEnd": 995,
                                                                    "start": 994,
                                                                    "end": 995,
                                                                    "fullWidth": 1,
                                                                    "width": 1,
                                                                    "text": "a",
                                                                    "value": "a",
                                                                    "valueText": "a"
                                                                }
                                                            },
                                                            {
                                                                "kind": "CommaToken",
                                                                "fullStart": 995,
                                                                "fullEnd": 997,
                                                                "start": 995,
                                                                "end": 996,
                                                                "fullWidth": 2,
                                                                "width": 1,
                                                                "text": ",",
                                                                "value": ",",
                                                                "valueText": ",",
                                                                "hasTrailingTrivia": true,
                                                                "trailingTrivia": [
                                                                    {
                                                                        "kind": "WhitespaceTrivia",
                                                                        "text": " "
                                                                    }
                                                                ]
                                                            },
                                                            {
                                                                "kind": "Parameter",
                                                                "fullStart": 997,
                                                                "fullEnd": 998,
                                                                "start": 997,
                                                                "end": 998,
                                                                "fullWidth": 1,
<<<<<<< HEAD
                                                                "width": 1,
=======
                                                                "modifiers": [],
>>>>>>> e3c38734
                                                                "identifier": {
                                                                    "kind": "IdentifierName",
                                                                    "fullStart": 997,
                                                                    "fullEnd": 998,
                                                                    "start": 997,
                                                                    "end": 998,
                                                                    "fullWidth": 1,
                                                                    "width": 1,
                                                                    "text": "b",
                                                                    "value": "b",
                                                                    "valueText": "b"
                                                                }
                                                            }
                                                        ],
                                                        "closeParenToken": {
                                                            "kind": "CloseParenToken",
                                                            "fullStart": 998,
                                                            "fullEnd": 1000,
                                                            "start": 998,
                                                            "end": 999,
                                                            "fullWidth": 2,
                                                            "width": 1,
                                                            "text": ")",
                                                            "value": ")",
                                                            "valueText": ")",
                                                            "hasTrailingTrivia": true,
                                                            "trailingTrivia": [
                                                                {
                                                                    "kind": "WhitespaceTrivia",
                                                                    "text": " "
                                                                }
                                                            ]
                                                        }
                                                    }
                                                },
                                                "block": {
                                                    "kind": "Block",
                                                    "fullStart": 1000,
                                                    "fullEnd": 1083,
                                                    "start": 1000,
                                                    "end": 1083,
                                                    "fullWidth": 83,
                                                    "width": 83,
                                                    "openBraceToken": {
                                                        "kind": "OpenBraceToken",
                                                        "fullStart": 1000,
                                                        "fullEnd": 1003,
                                                        "start": 1000,
                                                        "end": 1001,
                                                        "fullWidth": 3,
                                                        "width": 1,
                                                        "text": "{",
                                                        "value": "{",
                                                        "valueText": "{",
                                                        "hasTrailingTrivia": true,
                                                        "hasTrailingNewLine": true,
                                                        "trailingTrivia": [
                                                            {
                                                                "kind": "NewLineTrivia",
                                                                "text": "\r\n"
                                                            }
                                                        ]
                                                    },
                                                    "statements": [
                                                        {
                                                            "kind": "ReturnStatement",
                                                            "fullStart": 1003,
                                                            "fullEnd": 1074,
                                                            "start": 1015,
                                                            "end": 1072,
                                                            "fullWidth": 71,
                                                            "width": 57,
                                                            "returnKeyword": {
                                                                "kind": "ReturnKeyword",
                                                                "fullStart": 1003,
                                                                "fullEnd": 1022,
                                                                "start": 1015,
                                                                "end": 1021,
                                                                "fullWidth": 19,
                                                                "width": 6,
                                                                "text": "return",
                                                                "value": "return",
                                                                "valueText": "return",
                                                                "hasLeadingTrivia": true,
                                                                "hasTrailingTrivia": true,
                                                                "leadingTrivia": [
                                                                    {
                                                                        "kind": "WhitespaceTrivia",
                                                                        "text": "            "
                                                                    }
                                                                ],
                                                                "trailingTrivia": [
                                                                    {
                                                                        "kind": "WhitespaceTrivia",
                                                                        "text": " "
                                                                    }
                                                                ]
                                                            },
                                                            "expression": {
                                                                "kind": "InvocationExpression",
                                                                "fullStart": 1022,
                                                                "fullEnd": 1071,
                                                                "start": 1022,
                                                                "end": 1071,
                                                                "fullWidth": 49,
                                                                "width": 49,
                                                                "expression": {
                                                                    "kind": "MemberAccessExpression",
                                                                    "fullStart": 1022,
                                                                    "fullEnd": 1048,
                                                                    "start": 1022,
                                                                    "end": 1048,
                                                                    "fullWidth": 26,
                                                                    "width": 26,
                                                                    "expression": {
                                                                        "kind": "MemberAccessExpression",
                                                                        "fullStart": 1022,
                                                                        "fullEnd": 1043,
                                                                        "start": 1022,
                                                                        "end": 1043,
                                                                        "fullWidth": 21,
                                                                        "width": 21,
                                                                        "expression": {
                                                                            "kind": "MemberAccessExpression",
                                                                            "fullStart": 1022,
                                                                            "fullEnd": 1037,
                                                                            "start": 1022,
                                                                            "end": 1037,
                                                                            "fullWidth": 15,
                                                                            "width": 15,
                                                                            "expression": {
                                                                                "kind": "IdentifierName",
                                                                                "fullStart": 1022,
                                                                                "fullEnd": 1027,
                                                                                "start": 1022,
                                                                                "end": 1027,
                                                                                "fullWidth": 5,
                                                                                "width": 5,
                                                                                "text": "Array",
                                                                                "value": "Array",
                                                                                "valueText": "Array"
                                                                            },
                                                                            "dotToken": {
                                                                                "kind": "DotToken",
                                                                                "fullStart": 1027,
                                                                                "fullEnd": 1028,
                                                                                "start": 1027,
                                                                                "end": 1028,
                                                                                "fullWidth": 1,
                                                                                "width": 1,
                                                                                "text": ".",
                                                                                "value": ".",
                                                                                "valueText": "."
                                                                            },
                                                                            "name": {
                                                                                "kind": "IdentifierName",
                                                                                "fullStart": 1028,
                                                                                "fullEnd": 1037,
                                                                                "start": 1028,
                                                                                "end": 1037,
                                                                                "fullWidth": 9,
                                                                                "width": 9,
                                                                                "text": "prototype",
                                                                                "value": "prototype",
                                                                                "valueText": "prototype"
                                                                            }
                                                                        },
                                                                        "dotToken": {
                                                                            "kind": "DotToken",
                                                                            "fullStart": 1037,
                                                                            "fullEnd": 1038,
                                                                            "start": 1037,
                                                                            "end": 1038,
                                                                            "fullWidth": 1,
                                                                            "width": 1,
                                                                            "text": ".",
                                                                            "value": ".",
                                                                            "valueText": "."
                                                                        },
                                                                        "name": {
                                                                            "kind": "IdentifierName",
                                                                            "fullStart": 1038,
                                                                            "fullEnd": 1043,
                                                                            "start": 1038,
                                                                            "end": 1043,
                                                                            "fullWidth": 5,
                                                                            "width": 5,
                                                                            "text": "every",
                                                                            "value": "every",
                                                                            "valueText": "every"
                                                                        }
                                                                    },
                                                                    "dotToken": {
                                                                        "kind": "DotToken",
                                                                        "fullStart": 1043,
                                                                        "fullEnd": 1044,
                                                                        "start": 1043,
                                                                        "end": 1044,
                                                                        "fullWidth": 1,
                                                                        "width": 1,
                                                                        "text": ".",
                                                                        "value": ".",
                                                                        "valueText": "."
                                                                    },
                                                                    "name": {
                                                                        "kind": "IdentifierName",
                                                                        "fullStart": 1044,
                                                                        "fullEnd": 1048,
                                                                        "start": 1044,
                                                                        "end": 1048,
                                                                        "fullWidth": 4,
                                                                        "width": 4,
                                                                        "text": "call",
                                                                        "value": "call",
                                                                        "valueText": "call"
                                                                    }
                                                                },
                                                                "argumentList": {
                                                                    "kind": "ArgumentList",
                                                                    "fullStart": 1048,
                                                                    "fullEnd": 1071,
                                                                    "start": 1048,
                                                                    "end": 1071,
                                                                    "fullWidth": 23,
                                                                    "width": 23,
                                                                    "openParenToken": {
                                                                        "kind": "OpenParenToken",
                                                                        "fullStart": 1048,
                                                                        "fullEnd": 1049,
                                                                        "start": 1048,
                                                                        "end": 1049,
                                                                        "fullWidth": 1,
                                                                        "width": 1,
                                                                        "text": "(",
                                                                        "value": "(",
                                                                        "valueText": "("
                                                                    },
                                                                    "arguments": [
                                                                        {
                                                                            "kind": "IdentifierName",
                                                                            "fullStart": 1049,
                                                                            "fullEnd": 1058,
                                                                            "start": 1049,
                                                                            "end": 1058,
                                                                            "fullWidth": 9,
                                                                            "width": 9,
                                                                            "text": "arguments",
                                                                            "value": "arguments",
                                                                            "valueText": "arguments"
                                                                        },
                                                                        {
                                                                            "kind": "CommaToken",
                                                                            "fullStart": 1058,
                                                                            "fullEnd": 1060,
                                                                            "start": 1058,
                                                                            "end": 1059,
                                                                            "fullWidth": 2,
                                                                            "width": 1,
                                                                            "text": ",",
                                                                            "value": ",",
                                                                            "valueText": ",",
                                                                            "hasTrailingTrivia": true,
                                                                            "trailingTrivia": [
                                                                                {
                                                                                    "kind": "WhitespaceTrivia",
                                                                                    "text": " "
                                                                                }
                                                                            ]
                                                                        },
                                                                        {
                                                                            "kind": "IdentifierName",
                                                                            "fullStart": 1060,
                                                                            "fullEnd": 1070,
                                                                            "start": 1060,
                                                                            "end": 1070,
                                                                            "fullWidth": 10,
                                                                            "width": 10,
                                                                            "text": "callbackfn",
                                                                            "value": "callbackfn",
                                                                            "valueText": "callbackfn"
                                                                        }
                                                                    ],
                                                                    "closeParenToken": {
                                                                        "kind": "CloseParenToken",
                                                                        "fullStart": 1070,
                                                                        "fullEnd": 1071,
                                                                        "start": 1070,
                                                                        "end": 1071,
                                                                        "fullWidth": 1,
                                                                        "width": 1,
                                                                        "text": ")",
                                                                        "value": ")",
                                                                        "valueText": ")"
                                                                    }
                                                                }
                                                            },
                                                            "semicolonToken": {
                                                                "kind": "SemicolonToken",
                                                                "fullStart": 1071,
                                                                "fullEnd": 1074,
                                                                "start": 1071,
                                                                "end": 1072,
                                                                "fullWidth": 3,
                                                                "width": 1,
                                                                "text": ";",
                                                                "value": ";",
                                                                "valueText": ";",
                                                                "hasTrailingTrivia": true,
                                                                "hasTrailingNewLine": true,
                                                                "trailingTrivia": [
                                                                    {
                                                                        "kind": "NewLineTrivia",
                                                                        "text": "\r\n"
                                                                    }
                                                                ]
                                                            }
                                                        }
                                                    ],
                                                    "closeBraceToken": {
                                                        "kind": "CloseBraceToken",
                                                        "fullStart": 1074,
                                                        "fullEnd": 1083,
                                                        "start": 1082,
                                                        "end": 1083,
                                                        "fullWidth": 9,
                                                        "width": 1,
                                                        "text": "}",
                                                        "value": "}",
                                                        "valueText": "}",
                                                        "hasLeadingTrivia": true,
                                                        "leadingTrivia": [
                                                            {
                                                                "kind": "WhitespaceTrivia",
                                                                "text": "        "
                                                            }
                                                        ]
                                                    }
                                                }
                                            }
                                        }
                                    }
                                ]
                            },
                            "semicolonToken": {
                                "kind": "SemicolonToken",
                                "fullStart": 1083,
                                "fullEnd": 1086,
                                "start": 1083,
                                "end": 1084,
                                "fullWidth": 3,
                                "width": 1,
                                "text": ";",
                                "value": ";",
                                "valueText": ";",
                                "hasTrailingTrivia": true,
                                "hasTrailingNewLine": true,
                                "trailingTrivia": [
                                    {
                                        "kind": "NewLineTrivia",
                                        "text": "\r\n"
                                    }
                                ]
                            }
                        },
                        {
                            "kind": "ReturnStatement",
                            "fullStart": 1086,
                            "fullEnd": 1133,
                            "start": 1096,
                            "end": 1131,
                            "fullWidth": 47,
                            "width": 35,
                            "returnKeyword": {
                                "kind": "ReturnKeyword",
                                "fullStart": 1086,
                                "fullEnd": 1103,
                                "start": 1096,
                                "end": 1102,
                                "fullWidth": 17,
                                "width": 6,
                                "text": "return",
                                "value": "return",
                                "valueText": "return",
                                "hasLeadingTrivia": true,
                                "hasLeadingNewLine": true,
                                "hasTrailingTrivia": true,
                                "leadingTrivia": [
                                    {
                                        "kind": "NewLineTrivia",
                                        "text": "\r\n"
                                    },
                                    {
                                        "kind": "WhitespaceTrivia",
                                        "text": "        "
                                    }
                                ],
                                "trailingTrivia": [
                                    {
                                        "kind": "WhitespaceTrivia",
                                        "text": " "
                                    }
                                ]
                            },
                            "expression": {
                                "kind": "LogicalAndExpression",
                                "fullStart": 1103,
                                "fullEnd": 1130,
                                "start": 1103,
                                "end": 1130,
                                "fullWidth": 27,
                                "width": 27,
                                "left": {
                                    "kind": "InvocationExpression",
                                    "fullStart": 1103,
                                    "fullEnd": 1115,
                                    "start": 1103,
                                    "end": 1114,
                                    "fullWidth": 12,
                                    "width": 11,
                                    "expression": {
                                        "kind": "IdentifierName",
                                        "fullStart": 1103,
                                        "fullEnd": 1107,
                                        "start": 1103,
                                        "end": 1107,
                                        "fullWidth": 4,
                                        "width": 4,
                                        "text": "func",
                                        "value": "func",
                                        "valueText": "func"
                                    },
                                    "argumentList": {
                                        "kind": "ArgumentList",
                                        "fullStart": 1107,
                                        "fullEnd": 1115,
                                        "start": 1107,
                                        "end": 1114,
                                        "fullWidth": 8,
                                        "width": 7,
                                        "openParenToken": {
                                            "kind": "OpenParenToken",
                                            "fullStart": 1107,
                                            "fullEnd": 1108,
                                            "start": 1107,
                                            "end": 1108,
                                            "fullWidth": 1,
                                            "width": 1,
                                            "text": "(",
                                            "value": "(",
                                            "valueText": "("
                                        },
                                        "arguments": [
                                            {
                                                "kind": "NumericLiteral",
                                                "fullStart": 1108,
                                                "fullEnd": 1110,
                                                "start": 1108,
                                                "end": 1110,
                                                "fullWidth": 2,
                                                "width": 2,
                                                "text": "11",
                                                "value": 11,
                                                "valueText": "11"
                                            },
                                            {
                                                "kind": "CommaToken",
                                                "fullStart": 1110,
                                                "fullEnd": 1112,
                                                "start": 1110,
                                                "end": 1111,
                                                "fullWidth": 2,
                                                "width": 1,
                                                "text": ",",
                                                "value": ",",
                                                "valueText": ",",
                                                "hasTrailingTrivia": true,
                                                "trailingTrivia": [
                                                    {
                                                        "kind": "WhitespaceTrivia",
                                                        "text": " "
                                                    }
                                                ]
                                            },
                                            {
                                                "kind": "NumericLiteral",
                                                "fullStart": 1112,
                                                "fullEnd": 1113,
                                                "start": 1112,
                                                "end": 1113,
                                                "fullWidth": 1,
                                                "width": 1,
                                                "text": "9",
                                                "value": 9,
                                                "valueText": "9"
                                            }
                                        ],
                                        "closeParenToken": {
                                            "kind": "CloseParenToken",
                                            "fullStart": 1113,
                                            "fullEnd": 1115,
                                            "start": 1113,
                                            "end": 1114,
                                            "fullWidth": 2,
                                            "width": 1,
                                            "text": ")",
                                            "value": ")",
                                            "valueText": ")",
                                            "hasTrailingTrivia": true,
                                            "trailingTrivia": [
                                                {
                                                    "kind": "WhitespaceTrivia",
                                                    "text": " "
                                                }
                                            ]
                                        }
                                    }
                                },
                                "operatorToken": {
                                    "kind": "AmpersandAmpersandToken",
                                    "fullStart": 1115,
                                    "fullEnd": 1118,
                                    "start": 1115,
                                    "end": 1117,
                                    "fullWidth": 3,
                                    "width": 2,
                                    "text": "&&",
                                    "value": "&&",
                                    "valueText": "&&",
                                    "hasTrailingTrivia": true,
                                    "trailingTrivia": [
                                        {
                                            "kind": "WhitespaceTrivia",
                                            "text": " "
                                        }
                                    ]
                                },
                                "right": {
                                    "kind": "EqualsExpression",
                                    "fullStart": 1118,
                                    "fullEnd": 1130,
                                    "start": 1118,
                                    "end": 1130,
                                    "fullWidth": 12,
                                    "width": 12,
                                    "left": {
                                        "kind": "IdentifierName",
                                        "fullStart": 1118,
                                        "fullEnd": 1125,
                                        "start": 1118,
                                        "end": 1124,
                                        "fullWidth": 7,
                                        "width": 6,
                                        "text": "called",
                                        "value": "called",
                                        "valueText": "called",
                                        "hasTrailingTrivia": true,
                                        "trailingTrivia": [
                                            {
                                                "kind": "WhitespaceTrivia",
                                                "text": " "
                                            }
                                        ]
                                    },
                                    "operatorToken": {
                                        "kind": "EqualsEqualsEqualsToken",
                                        "fullStart": 1125,
                                        "fullEnd": 1129,
                                        "start": 1125,
                                        "end": 1128,
                                        "fullWidth": 4,
                                        "width": 3,
                                        "text": "===",
                                        "value": "===",
                                        "valueText": "===",
                                        "hasTrailingTrivia": true,
                                        "trailingTrivia": [
                                            {
                                                "kind": "WhitespaceTrivia",
                                                "text": " "
                                            }
                                        ]
                                    },
                                    "right": {
                                        "kind": "NumericLiteral",
                                        "fullStart": 1129,
                                        "fullEnd": 1130,
                                        "start": 1129,
                                        "end": 1130,
                                        "fullWidth": 1,
                                        "width": 1,
                                        "text": "2",
                                        "value": 2,
                                        "valueText": "2"
                                    }
                                }
                            },
                            "semicolonToken": {
                                "kind": "SemicolonToken",
                                "fullStart": 1130,
                                "fullEnd": 1133,
                                "start": 1130,
                                "end": 1131,
                                "fullWidth": 3,
                                "width": 1,
                                "text": ";",
                                "value": ";",
                                "valueText": ";",
                                "hasTrailingTrivia": true,
                                "hasTrailingNewLine": true,
                                "trailingTrivia": [
                                    {
                                        "kind": "NewLineTrivia",
                                        "text": "\r\n"
                                    }
                                ]
                            }
                        }
                    ],
                    "closeBraceToken": {
                        "kind": "CloseBraceToken",
                        "fullStart": 1133,
                        "fullEnd": 1140,
                        "start": 1137,
                        "end": 1138,
                        "fullWidth": 7,
                        "width": 1,
                        "text": "}",
                        "value": "}",
                        "valueText": "}",
                        "hasLeadingTrivia": true,
                        "hasTrailingTrivia": true,
                        "hasTrailingNewLine": true,
                        "leadingTrivia": [
                            {
                                "kind": "WhitespaceTrivia",
                                "text": "    "
                            }
                        ],
                        "trailingTrivia": [
                            {
                                "kind": "NewLineTrivia",
                                "text": "\r\n"
                            }
                        ]
                    }
                }
            },
            {
                "kind": "ExpressionStatement",
                "fullStart": 1140,
                "fullEnd": 1164,
                "start": 1140,
                "end": 1162,
                "fullWidth": 24,
                "width": 22,
                "expression": {
                    "kind": "InvocationExpression",
                    "fullStart": 1140,
                    "fullEnd": 1161,
                    "start": 1140,
                    "end": 1161,
                    "fullWidth": 21,
                    "width": 21,
                    "expression": {
                        "kind": "IdentifierName",
                        "fullStart": 1140,
                        "fullEnd": 1151,
                        "start": 1140,
                        "end": 1151,
                        "fullWidth": 11,
                        "width": 11,
                        "text": "runTestCase",
                        "value": "runTestCase",
                        "valueText": "runTestCase"
                    },
                    "argumentList": {
                        "kind": "ArgumentList",
                        "fullStart": 1151,
                        "fullEnd": 1161,
                        "start": 1151,
                        "end": 1161,
                        "fullWidth": 10,
                        "width": 10,
                        "openParenToken": {
                            "kind": "OpenParenToken",
                            "fullStart": 1151,
                            "fullEnd": 1152,
                            "start": 1151,
                            "end": 1152,
                            "fullWidth": 1,
                            "width": 1,
                            "text": "(",
                            "value": "(",
                            "valueText": "("
                        },
                        "arguments": [
                            {
                                "kind": "IdentifierName",
                                "fullStart": 1152,
                                "fullEnd": 1160,
                                "start": 1152,
                                "end": 1160,
                                "fullWidth": 8,
                                "width": 8,
                                "text": "testcase",
                                "value": "testcase",
                                "valueText": "testcase"
                            }
                        ],
                        "closeParenToken": {
                            "kind": "CloseParenToken",
                            "fullStart": 1160,
                            "fullEnd": 1161,
                            "start": 1160,
                            "end": 1161,
                            "fullWidth": 1,
                            "width": 1,
                            "text": ")",
                            "value": ")",
                            "valueText": ")"
                        }
                    }
                },
                "semicolonToken": {
                    "kind": "SemicolonToken",
                    "fullStart": 1161,
                    "fullEnd": 1164,
                    "start": 1161,
                    "end": 1162,
                    "fullWidth": 3,
                    "width": 1,
                    "text": ";",
                    "value": ";",
                    "valueText": ";",
                    "hasTrailingTrivia": true,
                    "hasTrailingNewLine": true,
                    "trailingTrivia": [
                        {
                            "kind": "NewLineTrivia",
                            "text": "\r\n"
                        }
                    ]
                }
            }
        ],
        "endOfFileToken": {
            "kind": "EndOfFileToken",
            "fullStart": 1164,
            "fullEnd": 1164,
            "start": 1164,
            "end": 1164,
            "fullWidth": 0,
            "width": 0,
            "text": ""
        }
    },
    "lineMap": {
        "lineStarts": [
            0,
            67,
            152,
            232,
            308,
            380,
            385,
            444,
            616,
            621,
            623,
            625,
            648,
            650,
            675,
            677,
            723,
            746,
            776,
            812,
            849,
            884,
            906,
            937,
            952,
            963,
            965,
            1003,
            1074,
            1086,
            1088,
            1133,
            1140,
            1164
        ],
        "length": 1164
    }
}<|MERGE_RESOLUTION|>--- conflicted
+++ resolved
@@ -422,11 +422,8 @@
                                             "start": 705,
                                             "end": 708,
                                             "fullWidth": 3,
-<<<<<<< HEAD
                                             "width": 3,
-=======
                                             "modifiers": [],
->>>>>>> e3c38734
                                             "identifier": {
                                                 "kind": "IdentifierName",
                                                 "fullStart": 705,
@@ -466,11 +463,8 @@
                                             "start": 710,
                                             "end": 713,
                                             "fullWidth": 3,
-<<<<<<< HEAD
                                             "width": 3,
-=======
                                             "modifiers": [],
->>>>>>> e3c38734
                                             "identifier": {
                                                 "kind": "IdentifierName",
                                                 "fullStart": 710,
@@ -510,11 +504,8 @@
                                             "start": 715,
                                             "end": 718,
                                             "fullWidth": 3,
-<<<<<<< HEAD
                                             "width": 3,
-=======
                                             "modifiers": [],
->>>>>>> e3c38734
                                             "identifier": {
                                                 "kind": "IdentifierName",
                                                 "fullStart": 715,
@@ -1610,11 +1601,8 @@
                                                                 "start": 994,
                                                                 "end": 995,
                                                                 "fullWidth": 1,
-<<<<<<< HEAD
                                                                 "width": 1,
-=======
                                                                 "modifiers": [],
->>>>>>> e3c38734
                                                                 "identifier": {
                                                                     "kind": "IdentifierName",
                                                                     "fullStart": 994,
@@ -1654,11 +1642,8 @@
                                                                 "start": 997,
                                                                 "end": 998,
                                                                 "fullWidth": 1,
-<<<<<<< HEAD
                                                                 "width": 1,
-=======
                                                                 "modifiers": [],
->>>>>>> e3c38734
                                                                 "identifier": {
                                                                     "kind": "IdentifierName",
                                                                     "fullStart": 997,
