{
    "isDeclaration": false,
    "languageVersion": "EcmaScript5",
    "parseOptions": {
        "allowAutomaticSemicolonInsertion": true
    },
    "sourceUnit": {
        "kind": "SourceUnit",
        "fullStart": 0,
        "fullEnd": 1057,
        "start": 566,
        "end": 1057,
        "fullWidth": 1057,
        "width": 491,
        "isIncrementallyUnusable": true,
        "moduleElements": [
            {
                "kind": "FunctionDeclaration",
                "fullStart": 0,
                "fullEnd": 1033,
                "start": 566,
                "end": 1031,
                "fullWidth": 1033,
                "width": 465,
                "modifiers": [],
                "functionKeyword": {
                    "kind": "FunctionKeyword",
                    "fullStart": 0,
                    "fullEnd": 575,
                    "start": 566,
                    "end": 574,
                    "fullWidth": 575,
                    "width": 8,
                    "text": "function",
                    "value": "function",
                    "valueText": "function",
                    "hasLeadingTrivia": true,
                    "hasLeadingComment": true,
                    "hasLeadingNewLine": true,
                    "hasTrailingTrivia": true,
                    "leadingTrivia": [
                        {
                            "kind": "SingleLineCommentTrivia",
                            "text": "/// Copyright (c) 2012 Ecma International.  All rights reserved. "
                        },
                        {
                            "kind": "NewLineTrivia",
                            "text": "\r\n"
                        },
                        {
                            "kind": "SingleLineCommentTrivia",
                            "text": "/// Ecma International makes this code available under the terms and conditions set"
                        },
                        {
                            "kind": "NewLineTrivia",
                            "text": "\r\n"
                        },
                        {
                            "kind": "SingleLineCommentTrivia",
                            "text": "/// forth on http://hg.ecmascript.org/tests/test262/raw-file/tip/LICENSE (the "
                        },
                        {
                            "kind": "NewLineTrivia",
                            "text": "\r\n"
                        },
                        {
                            "kind": "SingleLineCommentTrivia",
                            "text": "/// \"Use Terms\").   Any redistribution of this code must retain the above "
                        },
                        {
                            "kind": "NewLineTrivia",
                            "text": "\r\n"
                        },
                        {
                            "kind": "SingleLineCommentTrivia",
                            "text": "/// copyright and this notice and otherwise comply with the Use Terms."
                        },
                        {
                            "kind": "NewLineTrivia",
                            "text": "\r\n"
                        },
                        {
                            "kind": "MultiLineCommentTrivia",
                            "text": "/**\r\n * @path ch15/15.4/15.4.4/15.4.4.16/15.4.4.16-2-17.js\r\n * @description Array.prototype.every applied to the Arguments object, which implements its own property get method\r\n */"
                        },
                        {
                            "kind": "NewLineTrivia",
                            "text": "\r\n"
                        },
                        {
                            "kind": "NewLineTrivia",
                            "text": "\r\n"
                        },
                        {
                            "kind": "NewLineTrivia",
                            "text": "\r\n"
                        }
                    ],
                    "trailingTrivia": [
                        {
                            "kind": "WhitespaceTrivia",
                            "text": " "
                        }
                    ]
                },
                "identifier": {
                    "kind": "IdentifierName",
                    "fullStart": 575,
                    "fullEnd": 583,
                    "start": 575,
                    "end": 583,
                    "fullWidth": 8,
                    "width": 8,
                    "text": "testcase",
                    "value": "testcase",
                    "valueText": "testcase"
                },
                "callSignature": {
                    "kind": "CallSignature",
                    "fullStart": 583,
                    "fullEnd": 586,
                    "start": 583,
                    "end": 585,
                    "fullWidth": 3,
                    "width": 2,
                    "parameterList": {
                        "kind": "ParameterList",
                        "fullStart": 583,
                        "fullEnd": 586,
                        "start": 583,
                        "end": 585,
                        "fullWidth": 3,
                        "width": 2,
                        "openParenToken": {
                            "kind": "OpenParenToken",
                            "fullStart": 583,
                            "fullEnd": 584,
                            "start": 583,
                            "end": 584,
                            "fullWidth": 1,
                            "width": 1,
                            "text": "(",
                            "value": "(",
                            "valueText": "("
                        },
                        "parameters": [],
                        "closeParenToken": {
                            "kind": "CloseParenToken",
                            "fullStart": 584,
                            "fullEnd": 586,
                            "start": 584,
                            "end": 585,
                            "fullWidth": 2,
                            "width": 1,
                            "text": ")",
                            "value": ")",
                            "valueText": ")",
                            "hasTrailingTrivia": true,
                            "trailingTrivia": [
                                {
                                    "kind": "WhitespaceTrivia",
                                    "text": " "
                                }
                            ]
                        }
                    }
                },
                "block": {
                    "kind": "Block",
                    "fullStart": 586,
                    "fullEnd": 1033,
                    "start": 586,
                    "end": 1031,
                    "fullWidth": 447,
                    "width": 445,
                    "openBraceToken": {
                        "kind": "OpenBraceToken",
                        "fullStart": 586,
                        "fullEnd": 589,
                        "start": 586,
                        "end": 587,
                        "fullWidth": 3,
                        "width": 1,
                        "text": "{",
                        "value": "{",
                        "valueText": "{",
                        "hasTrailingTrivia": true,
                        "hasTrailingNewLine": true,
                        "trailingTrivia": [
                            {
                                "kind": "NewLineTrivia",
                                "text": "\r\n"
                            }
                        ]
                    },
                    "statements": [
                        {
                            "kind": "FunctionDeclaration",
                            "fullStart": 589,
                            "fullEnd": 677,
                            "start": 597,
                            "end": 675,
                            "fullWidth": 88,
                            "width": 78,
                            "modifiers": [],
                            "functionKeyword": {
                                "kind": "FunctionKeyword",
                                "fullStart": 589,
                                "fullEnd": 606,
                                "start": 597,
                                "end": 605,
                                "fullWidth": 17,
                                "width": 8,
                                "text": "function",
                                "value": "function",
                                "valueText": "function",
                                "hasLeadingTrivia": true,
                                "hasTrailingTrivia": true,
                                "leadingTrivia": [
                                    {
                                        "kind": "WhitespaceTrivia",
                                        "text": "        "
                                    }
                                ],
                                "trailingTrivia": [
                                    {
                                        "kind": "WhitespaceTrivia",
                                        "text": " "
                                    }
                                ]
                            },
                            "identifier": {
                                "kind": "IdentifierName",
                                "fullStart": 606,
                                "fullEnd": 617,
                                "start": 606,
                                "end": 617,
                                "fullWidth": 11,
                                "width": 11,
                                "text": "callbackfn1",
                                "value": "callbackfn1",
                                "valueText": "callbackfn1"
                            },
                            "callSignature": {
                                "kind": "CallSignature",
                                "fullStart": 617,
                                "fullEnd": 633,
                                "start": 617,
                                "end": 632,
                                "fullWidth": 16,
                                "width": 15,
                                "parameterList": {
                                    "kind": "ParameterList",
                                    "fullStart": 617,
                                    "fullEnd": 633,
                                    "start": 617,
                                    "end": 632,
                                    "fullWidth": 16,
                                    "width": 15,
                                    "openParenToken": {
                                        "kind": "OpenParenToken",
                                        "fullStart": 617,
                                        "fullEnd": 618,
                                        "start": 617,
                                        "end": 618,
                                        "fullWidth": 1,
                                        "width": 1,
                                        "text": "(",
                                        "value": "(",
                                        "valueText": "("
                                    },
                                    "parameters": [
                                        {
                                            "kind": "Parameter",
                                            "fullStart": 618,
                                            "fullEnd": 621,
                                            "start": 618,
                                            "end": 621,
                                            "fullWidth": 3,
<<<<<<< HEAD
                                            "width": 3,
=======
                                            "modifiers": [],
>>>>>>> e3c38734
                                            "identifier": {
                                                "kind": "IdentifierName",
                                                "fullStart": 618,
                                                "fullEnd": 621,
                                                "start": 618,
                                                "end": 621,
                                                "fullWidth": 3,
                                                "width": 3,
                                                "text": "val",
                                                "value": "val",
                                                "valueText": "val"
                                            }
                                        },
                                        {
                                            "kind": "CommaToken",
                                            "fullStart": 621,
                                            "fullEnd": 623,
                                            "start": 621,
                                            "end": 622,
                                            "fullWidth": 2,
                                            "width": 1,
                                            "text": ",",
                                            "value": ",",
                                            "valueText": ",",
                                            "hasTrailingTrivia": true,
                                            "trailingTrivia": [
                                                {
                                                    "kind": "WhitespaceTrivia",
                                                    "text": " "
                                                }
                                            ]
                                        },
                                        {
                                            "kind": "Parameter",
                                            "fullStart": 623,
                                            "fullEnd": 626,
                                            "start": 623,
                                            "end": 626,
                                            "fullWidth": 3,
<<<<<<< HEAD
                                            "width": 3,
=======
                                            "modifiers": [],
>>>>>>> e3c38734
                                            "identifier": {
                                                "kind": "IdentifierName",
                                                "fullStart": 623,
                                                "fullEnd": 626,
                                                "start": 623,
                                                "end": 626,
                                                "fullWidth": 3,
                                                "width": 3,
                                                "text": "idx",
                                                "value": "idx",
                                                "valueText": "idx"
                                            }
                                        },
                                        {
                                            "kind": "CommaToken",
                                            "fullStart": 626,
                                            "fullEnd": 628,
                                            "start": 626,
                                            "end": 627,
                                            "fullWidth": 2,
                                            "width": 1,
                                            "text": ",",
                                            "value": ",",
                                            "valueText": ",",
                                            "hasTrailingTrivia": true,
                                            "trailingTrivia": [
                                                {
                                                    "kind": "WhitespaceTrivia",
                                                    "text": " "
                                                }
                                            ]
                                        },
                                        {
                                            "kind": "Parameter",
                                            "fullStart": 628,
                                            "fullEnd": 631,
                                            "start": 628,
                                            "end": 631,
                                            "fullWidth": 3,
<<<<<<< HEAD
                                            "width": 3,
=======
                                            "modifiers": [],
>>>>>>> e3c38734
                                            "identifier": {
                                                "kind": "IdentifierName",
                                                "fullStart": 628,
                                                "fullEnd": 631,
                                                "start": 628,
                                                "end": 631,
                                                "fullWidth": 3,
                                                "width": 3,
                                                "text": "obj",
                                                "value": "obj",
                                                "valueText": "obj"
                                            }
                                        }
                                    ],
                                    "closeParenToken": {
                                        "kind": "CloseParenToken",
                                        "fullStart": 631,
                                        "fullEnd": 633,
                                        "start": 631,
                                        "end": 632,
                                        "fullWidth": 2,
                                        "width": 1,
                                        "text": ")",
                                        "value": ")",
                                        "valueText": ")",
                                        "hasTrailingTrivia": true,
                                        "trailingTrivia": [
                                            {
                                                "kind": "WhitespaceTrivia",
                                                "text": " "
                                            }
                                        ]
                                    }
                                }
                            },
                            "block": {
                                "kind": "Block",
                                "fullStart": 633,
                                "fullEnd": 677,
                                "start": 633,
                                "end": 675,
                                "fullWidth": 44,
                                "width": 42,
                                "openBraceToken": {
                                    "kind": "OpenBraceToken",
                                    "fullStart": 633,
                                    "fullEnd": 636,
                                    "start": 633,
                                    "end": 634,
                                    "fullWidth": 3,
                                    "width": 1,
                                    "text": "{",
                                    "value": "{",
                                    "valueText": "{",
                                    "hasTrailingTrivia": true,
                                    "hasTrailingNewLine": true,
                                    "trailingTrivia": [
                                        {
                                            "kind": "NewLineTrivia",
                                            "text": "\r\n"
                                        }
                                    ]
                                },
                                "statements": [
                                    {
                                        "kind": "ReturnStatement",
                                        "fullStart": 636,
                                        "fullEnd": 666,
                                        "start": 648,
                                        "end": 664,
                                        "fullWidth": 30,
                                        "width": 16,
                                        "returnKeyword": {
                                            "kind": "ReturnKeyword",
                                            "fullStart": 636,
                                            "fullEnd": 655,
                                            "start": 648,
                                            "end": 654,
                                            "fullWidth": 19,
                                            "width": 6,
                                            "text": "return",
                                            "value": "return",
                                            "valueText": "return",
                                            "hasLeadingTrivia": true,
                                            "hasTrailingTrivia": true,
                                            "leadingTrivia": [
                                                {
                                                    "kind": "WhitespaceTrivia",
                                                    "text": "            "
                                                }
                                            ],
                                            "trailingTrivia": [
                                                {
                                                    "kind": "WhitespaceTrivia",
                                                    "text": " "
                                                }
                                            ]
                                        },
                                        "expression": {
                                            "kind": "GreaterThanExpression",
                                            "fullStart": 655,
                                            "fullEnd": 663,
                                            "start": 655,
                                            "end": 663,
                                            "fullWidth": 8,
                                            "width": 8,
                                            "left": {
                                                "kind": "IdentifierName",
                                                "fullStart": 655,
                                                "fullEnd": 659,
                                                "start": 655,
                                                "end": 658,
                                                "fullWidth": 4,
                                                "width": 3,
                                                "text": "val",
                                                "value": "val",
                                                "valueText": "val",
                                                "hasTrailingTrivia": true,
                                                "trailingTrivia": [
                                                    {
                                                        "kind": "WhitespaceTrivia",
                                                        "text": " "
                                                    }
                                                ]
                                            },
                                            "operatorToken": {
                                                "kind": "GreaterThanToken",
                                                "fullStart": 659,
                                                "fullEnd": 661,
                                                "start": 659,
                                                "end": 660,
                                                "fullWidth": 2,
                                                "width": 1,
                                                "text": ">",
                                                "value": ">",
                                                "valueText": ">",
                                                "hasTrailingTrivia": true,
                                                "trailingTrivia": [
                                                    {
                                                        "kind": "WhitespaceTrivia",
                                                        "text": " "
                                                    }
                                                ]
                                            },
                                            "right": {
                                                "kind": "NumericLiteral",
                                                "fullStart": 661,
                                                "fullEnd": 663,
                                                "start": 661,
                                                "end": 663,
                                                "fullWidth": 2,
                                                "width": 2,
                                                "text": "10",
                                                "value": 10,
                                                "valueText": "10"
                                            }
                                        },
                                        "semicolonToken": {
                                            "kind": "SemicolonToken",
                                            "fullStart": 663,
                                            "fullEnd": 666,
                                            "start": 663,
                                            "end": 664,
                                            "fullWidth": 3,
                                            "width": 1,
                                            "text": ";",
                                            "value": ";",
                                            "valueText": ";",
                                            "hasTrailingTrivia": true,
                                            "hasTrailingNewLine": true,
                                            "trailingTrivia": [
                                                {
                                                    "kind": "NewLineTrivia",
                                                    "text": "\r\n"
                                                }
                                            ]
                                        }
                                    }
                                ],
                                "closeBraceToken": {
                                    "kind": "CloseBraceToken",
                                    "fullStart": 666,
                                    "fullEnd": 677,
                                    "start": 674,
                                    "end": 675,
                                    "fullWidth": 11,
                                    "width": 1,
                                    "text": "}",
                                    "value": "}",
                                    "valueText": "}",
                                    "hasLeadingTrivia": true,
                                    "hasTrailingTrivia": true,
                                    "hasTrailingNewLine": true,
                                    "leadingTrivia": [
                                        {
                                            "kind": "WhitespaceTrivia",
                                            "text": "        "
                                        }
                                    ],
                                    "trailingTrivia": [
                                        {
                                            "kind": "NewLineTrivia",
                                            "text": "\r\n"
                                        }
                                    ]
                                }
                            }
                        },
                        {
                            "kind": "FunctionDeclaration",
                            "fullStart": 677,
                            "fullEnd": 767,
                            "start": 687,
                            "end": 765,
                            "fullWidth": 90,
                            "width": 78,
                            "modifiers": [],
                            "functionKeyword": {
                                "kind": "FunctionKeyword",
                                "fullStart": 677,
                                "fullEnd": 696,
                                "start": 687,
                                "end": 695,
                                "fullWidth": 19,
                                "width": 8,
                                "text": "function",
                                "value": "function",
                                "valueText": "function",
                                "hasLeadingTrivia": true,
                                "hasLeadingNewLine": true,
                                "hasTrailingTrivia": true,
                                "leadingTrivia": [
                                    {
                                        "kind": "NewLineTrivia",
                                        "text": "\r\n"
                                    },
                                    {
                                        "kind": "WhitespaceTrivia",
                                        "text": "        "
                                    }
                                ],
                                "trailingTrivia": [
                                    {
                                        "kind": "WhitespaceTrivia",
                                        "text": " "
                                    }
                                ]
                            },
                            "identifier": {
                                "kind": "IdentifierName",
                                "fullStart": 696,
                                "fullEnd": 707,
                                "start": 696,
                                "end": 707,
                                "fullWidth": 11,
                                "width": 11,
                                "text": "callbackfn2",
                                "value": "callbackfn2",
                                "valueText": "callbackfn2"
                            },
                            "callSignature": {
                                "kind": "CallSignature",
                                "fullStart": 707,
                                "fullEnd": 723,
                                "start": 707,
                                "end": 722,
                                "fullWidth": 16,
                                "width": 15,
                                "parameterList": {
                                    "kind": "ParameterList",
                                    "fullStart": 707,
                                    "fullEnd": 723,
                                    "start": 707,
                                    "end": 722,
                                    "fullWidth": 16,
                                    "width": 15,
                                    "openParenToken": {
                                        "kind": "OpenParenToken",
                                        "fullStart": 707,
                                        "fullEnd": 708,
                                        "start": 707,
                                        "end": 708,
                                        "fullWidth": 1,
                                        "width": 1,
                                        "text": "(",
                                        "value": "(",
                                        "valueText": "("
                                    },
                                    "parameters": [
                                        {
                                            "kind": "Parameter",
                                            "fullStart": 708,
                                            "fullEnd": 711,
                                            "start": 708,
                                            "end": 711,
                                            "fullWidth": 3,
<<<<<<< HEAD
                                            "width": 3,
=======
                                            "modifiers": [],
>>>>>>> e3c38734
                                            "identifier": {
                                                "kind": "IdentifierName",
                                                "fullStart": 708,
                                                "fullEnd": 711,
                                                "start": 708,
                                                "end": 711,
                                                "fullWidth": 3,
                                                "width": 3,
                                                "text": "val",
                                                "value": "val",
                                                "valueText": "val"
                                            }
                                        },
                                        {
                                            "kind": "CommaToken",
                                            "fullStart": 711,
                                            "fullEnd": 713,
                                            "start": 711,
                                            "end": 712,
                                            "fullWidth": 2,
                                            "width": 1,
                                            "text": ",",
                                            "value": ",",
                                            "valueText": ",",
                                            "hasTrailingTrivia": true,
                                            "trailingTrivia": [
                                                {
                                                    "kind": "WhitespaceTrivia",
                                                    "text": " "
                                                }
                                            ]
                                        },
                                        {
                                            "kind": "Parameter",
                                            "fullStart": 713,
                                            "fullEnd": 716,
                                            "start": 713,
                                            "end": 716,
                                            "fullWidth": 3,
<<<<<<< HEAD
                                            "width": 3,
=======
                                            "modifiers": [],
>>>>>>> e3c38734
                                            "identifier": {
                                                "kind": "IdentifierName",
                                                "fullStart": 713,
                                                "fullEnd": 716,
                                                "start": 713,
                                                "end": 716,
                                                "fullWidth": 3,
                                                "width": 3,
                                                "text": "idx",
                                                "value": "idx",
                                                "valueText": "idx"
                                            }
                                        },
                                        {
                                            "kind": "CommaToken",
                                            "fullStart": 716,
                                            "fullEnd": 718,
                                            "start": 716,
                                            "end": 717,
                                            "fullWidth": 2,
                                            "width": 1,
                                            "text": ",",
                                            "value": ",",
                                            "valueText": ",",
                                            "hasTrailingTrivia": true,
                                            "trailingTrivia": [
                                                {
                                                    "kind": "WhitespaceTrivia",
                                                    "text": " "
                                                }
                                            ]
                                        },
                                        {
                                            "kind": "Parameter",
                                            "fullStart": 718,
                                            "fullEnd": 721,
                                            "start": 718,
                                            "end": 721,
                                            "fullWidth": 3,
<<<<<<< HEAD
                                            "width": 3,
=======
                                            "modifiers": [],
>>>>>>> e3c38734
                                            "identifier": {
                                                "kind": "IdentifierName",
                                                "fullStart": 718,
                                                "fullEnd": 721,
                                                "start": 718,
                                                "end": 721,
                                                "fullWidth": 3,
                                                "width": 3,
                                                "text": "obj",
                                                "value": "obj",
                                                "valueText": "obj"
                                            }
                                        }
                                    ],
                                    "closeParenToken": {
                                        "kind": "CloseParenToken",
                                        "fullStart": 721,
                                        "fullEnd": 723,
                                        "start": 721,
                                        "end": 722,
                                        "fullWidth": 2,
                                        "width": 1,
                                        "text": ")",
                                        "value": ")",
                                        "valueText": ")",
                                        "hasTrailingTrivia": true,
                                        "trailingTrivia": [
                                            {
                                                "kind": "WhitespaceTrivia",
                                                "text": " "
                                            }
                                        ]
                                    }
                                }
                            },
                            "block": {
                                "kind": "Block",
                                "fullStart": 723,
                                "fullEnd": 767,
                                "start": 723,
                                "end": 765,
                                "fullWidth": 44,
                                "width": 42,
                                "openBraceToken": {
                                    "kind": "OpenBraceToken",
                                    "fullStart": 723,
                                    "fullEnd": 726,
                                    "start": 723,
                                    "end": 724,
                                    "fullWidth": 3,
                                    "width": 1,
                                    "text": "{",
                                    "value": "{",
                                    "valueText": "{",
                                    "hasTrailingTrivia": true,
                                    "hasTrailingNewLine": true,
                                    "trailingTrivia": [
                                        {
                                            "kind": "NewLineTrivia",
                                            "text": "\r\n"
                                        }
                                    ]
                                },
                                "statements": [
                                    {
                                        "kind": "ReturnStatement",
                                        "fullStart": 726,
                                        "fullEnd": 756,
                                        "start": 738,
                                        "end": 754,
                                        "fullWidth": 30,
                                        "width": 16,
                                        "returnKeyword": {
                                            "kind": "ReturnKeyword",
                                            "fullStart": 726,
                                            "fullEnd": 745,
                                            "start": 738,
                                            "end": 744,
                                            "fullWidth": 19,
                                            "width": 6,
                                            "text": "return",
                                            "value": "return",
                                            "valueText": "return",
                                            "hasLeadingTrivia": true,
                                            "hasTrailingTrivia": true,
                                            "leadingTrivia": [
                                                {
                                                    "kind": "WhitespaceTrivia",
                                                    "text": "            "
                                                }
                                            ],
                                            "trailingTrivia": [
                                                {
                                                    "kind": "WhitespaceTrivia",
                                                    "text": " "
                                                }
                                            ]
                                        },
                                        "expression": {
                                            "kind": "GreaterThanExpression",
                                            "fullStart": 745,
                                            "fullEnd": 753,
                                            "start": 745,
                                            "end": 753,
                                            "fullWidth": 8,
                                            "width": 8,
                                            "left": {
                                                "kind": "IdentifierName",
                                                "fullStart": 745,
                                                "fullEnd": 749,
                                                "start": 745,
                                                "end": 748,
                                                "fullWidth": 4,
                                                "width": 3,
                                                "text": "val",
                                                "value": "val",
                                                "valueText": "val",
                                                "hasTrailingTrivia": true,
                                                "trailingTrivia": [
                                                    {
                                                        "kind": "WhitespaceTrivia",
                                                        "text": " "
                                                    }
                                                ]
                                            },
                                            "operatorToken": {
                                                "kind": "GreaterThanToken",
                                                "fullStart": 749,
                                                "fullEnd": 751,
                                                "start": 749,
                                                "end": 750,
                                                "fullWidth": 2,
                                                "width": 1,
                                                "text": ">",
                                                "value": ">",
                                                "valueText": ">",
                                                "hasTrailingTrivia": true,
                                                "trailingTrivia": [
                                                    {
                                                        "kind": "WhitespaceTrivia",
                                                        "text": " "
                                                    }
                                                ]
                                            },
                                            "right": {
                                                "kind": "NumericLiteral",
                                                "fullStart": 751,
                                                "fullEnd": 753,
                                                "start": 751,
                                                "end": 753,
                                                "fullWidth": 2,
                                                "width": 2,
                                                "text": "11",
                                                "value": 11,
                                                "valueText": "11"
                                            }
                                        },
                                        "semicolonToken": {
                                            "kind": "SemicolonToken",
                                            "fullStart": 753,
                                            "fullEnd": 756,
                                            "start": 753,
                                            "end": 754,
                                            "fullWidth": 3,
                                            "width": 1,
                                            "text": ";",
                                            "value": ";",
                                            "valueText": ";",
                                            "hasTrailingTrivia": true,
                                            "hasTrailingNewLine": true,
                                            "trailingTrivia": [
                                                {
                                                    "kind": "NewLineTrivia",
                                                    "text": "\r\n"
                                                }
                                            ]
                                        }
                                    }
                                ],
                                "closeBraceToken": {
                                    "kind": "CloseBraceToken",
                                    "fullStart": 756,
                                    "fullEnd": 767,
                                    "start": 764,
                                    "end": 765,
                                    "fullWidth": 11,
                                    "width": 1,
                                    "text": "}",
                                    "value": "}",
                                    "valueText": "}",
                                    "hasLeadingTrivia": true,
                                    "hasTrailingTrivia": true,
                                    "hasTrailingNewLine": true,
                                    "leadingTrivia": [
                                        {
                                            "kind": "WhitespaceTrivia",
                                            "text": "        "
                                        }
                                    ],
                                    "trailingTrivia": [
                                        {
                                            "kind": "NewLineTrivia",
                                            "text": "\r\n"
                                        }
                                    ]
                                }
                            }
                        },
                        {
                            "kind": "VariableStatement",
                            "fullStart": 767,
                            "fullEnd": 994,
                            "start": 777,
                            "end": 992,
                            "fullWidth": 227,
                            "width": 215,
                            "modifiers": [],
                            "variableDeclaration": {
                                "kind": "VariableDeclaration",
                                "fullStart": 767,
                                "fullEnd": 991,
                                "start": 777,
                                "end": 991,
                                "fullWidth": 224,
                                "width": 214,
                                "varKeyword": {
                                    "kind": "VarKeyword",
                                    "fullStart": 767,
                                    "fullEnd": 781,
                                    "start": 777,
                                    "end": 780,
                                    "fullWidth": 14,
                                    "width": 3,
                                    "text": "var",
                                    "value": "var",
                                    "valueText": "var",
                                    "hasLeadingTrivia": true,
                                    "hasLeadingNewLine": true,
                                    "hasTrailingTrivia": true,
                                    "leadingTrivia": [
                                        {
                                            "kind": "NewLineTrivia",
                                            "text": "\r\n"
                                        },
                                        {
                                            "kind": "WhitespaceTrivia",
                                            "text": "        "
                                        }
                                    ],
                                    "trailingTrivia": [
                                        {
                                            "kind": "WhitespaceTrivia",
                                            "text": " "
                                        }
                                    ]
                                },
                                "variableDeclarators": [
                                    {
                                        "kind": "VariableDeclarator",
                                        "fullStart": 781,
                                        "fullEnd": 991,
                                        "start": 781,
                                        "end": 991,
                                        "fullWidth": 210,
                                        "width": 210,
                                        "identifier": {
                                            "kind": "IdentifierName",
                                            "fullStart": 781,
                                            "fullEnd": 786,
                                            "start": 781,
                                            "end": 785,
                                            "fullWidth": 5,
                                            "width": 4,
                                            "text": "func",
                                            "value": "func",
                                            "valueText": "func",
                                            "hasTrailingTrivia": true,
                                            "trailingTrivia": [
                                                {
                                                    "kind": "WhitespaceTrivia",
                                                    "text": " "
                                                }
                                            ]
                                        },
                                        "equalsValueClause": {
                                            "kind": "EqualsValueClause",
                                            "fullStart": 786,
                                            "fullEnd": 991,
                                            "start": 786,
                                            "end": 991,
                                            "fullWidth": 205,
                                            "width": 205,
                                            "equalsToken": {
                                                "kind": "EqualsToken",
                                                "fullStart": 786,
                                                "fullEnd": 788,
                                                "start": 786,
                                                "end": 787,
                                                "fullWidth": 2,
                                                "width": 1,
                                                "text": "=",
                                                "value": "=",
                                                "valueText": "=",
                                                "hasTrailingTrivia": true,
                                                "trailingTrivia": [
                                                    {
                                                        "kind": "WhitespaceTrivia",
                                                        "text": " "
                                                    }
                                                ]
                                            },
                                            "value": {
                                                "kind": "FunctionExpression",
                                                "fullStart": 788,
                                                "fullEnd": 991,
                                                "start": 788,
                                                "end": 991,
                                                "fullWidth": 203,
                                                "width": 203,
                                                "functionKeyword": {
                                                    "kind": "FunctionKeyword",
                                                    "fullStart": 788,
                                                    "fullEnd": 797,
                                                    "start": 788,
                                                    "end": 796,
                                                    "fullWidth": 9,
                                                    "width": 8,
                                                    "text": "function",
                                                    "value": "function",
                                                    "valueText": "function",
                                                    "hasTrailingTrivia": true,
                                                    "trailingTrivia": [
                                                        {
                                                            "kind": "WhitespaceTrivia",
                                                            "text": " "
                                                        }
                                                    ]
                                                },
                                                "callSignature": {
                                                    "kind": "CallSignature",
                                                    "fullStart": 797,
                                                    "fullEnd": 804,
                                                    "start": 797,
                                                    "end": 803,
                                                    "fullWidth": 7,
                                                    "width": 6,
                                                    "parameterList": {
                                                        "kind": "ParameterList",
                                                        "fullStart": 797,
                                                        "fullEnd": 804,
                                                        "start": 797,
                                                        "end": 803,
                                                        "fullWidth": 7,
                                                        "width": 6,
                                                        "openParenToken": {
                                                            "kind": "OpenParenToken",
                                                            "fullStart": 797,
                                                            "fullEnd": 798,
                                                            "start": 797,
                                                            "end": 798,
                                                            "fullWidth": 1,
                                                            "width": 1,
                                                            "text": "(",
                                                            "value": "(",
                                                            "valueText": "("
                                                        },
                                                        "parameters": [
                                                            {
                                                                "kind": "Parameter",
                                                                "fullStart": 798,
                                                                "fullEnd": 799,
                                                                "start": 798,
                                                                "end": 799,
                                                                "fullWidth": 1,
<<<<<<< HEAD
                                                                "width": 1,
=======
                                                                "modifiers": [],
>>>>>>> e3c38734
                                                                "identifier": {
                                                                    "kind": "IdentifierName",
                                                                    "fullStart": 798,
                                                                    "fullEnd": 799,
                                                                    "start": 798,
                                                                    "end": 799,
                                                                    "fullWidth": 1,
                                                                    "width": 1,
                                                                    "text": "a",
                                                                    "value": "a",
                                                                    "valueText": "a"
                                                                }
                                                            },
                                                            {
                                                                "kind": "CommaToken",
                                                                "fullStart": 799,
                                                                "fullEnd": 801,
                                                                "start": 799,
                                                                "end": 800,
                                                                "fullWidth": 2,
                                                                "width": 1,
                                                                "text": ",",
                                                                "value": ",",
                                                                "valueText": ",",
                                                                "hasTrailingTrivia": true,
                                                                "trailingTrivia": [
                                                                    {
                                                                        "kind": "WhitespaceTrivia",
                                                                        "text": " "
                                                                    }
                                                                ]
                                                            },
                                                            {
                                                                "kind": "Parameter",
                                                                "fullStart": 801,
                                                                "fullEnd": 802,
                                                                "start": 801,
                                                                "end": 802,
                                                                "fullWidth": 1,
<<<<<<< HEAD
                                                                "width": 1,
=======
                                                                "modifiers": [],
>>>>>>> e3c38734
                                                                "identifier": {
                                                                    "kind": "IdentifierName",
                                                                    "fullStart": 801,
                                                                    "fullEnd": 802,
                                                                    "start": 801,
                                                                    "end": 802,
                                                                    "fullWidth": 1,
                                                                    "width": 1,
                                                                    "text": "b",
                                                                    "value": "b",
                                                                    "valueText": "b"
                                                                }
                                                            }
                                                        ],
                                                        "closeParenToken": {
                                                            "kind": "CloseParenToken",
                                                            "fullStart": 802,
                                                            "fullEnd": 804,
                                                            "start": 802,
                                                            "end": 803,
                                                            "fullWidth": 2,
                                                            "width": 1,
                                                            "text": ")",
                                                            "value": ")",
                                                            "valueText": ")",
                                                            "hasTrailingTrivia": true,
                                                            "trailingTrivia": [
                                                                {
                                                                    "kind": "WhitespaceTrivia",
                                                                    "text": " "
                                                                }
                                                            ]
                                                        }
                                                    }
                                                },
                                                "block": {
                                                    "kind": "Block",
                                                    "fullStart": 804,
                                                    "fullEnd": 991,
                                                    "start": 804,
                                                    "end": 991,
                                                    "fullWidth": 187,
                                                    "width": 187,
                                                    "openBraceToken": {
                                                        "kind": "OpenBraceToken",
                                                        "fullStart": 804,
                                                        "fullEnd": 807,
                                                        "start": 804,
                                                        "end": 805,
                                                        "fullWidth": 3,
                                                        "width": 1,
                                                        "text": "{",
                                                        "value": "{",
                                                        "valueText": "{",
                                                        "hasTrailingTrivia": true,
                                                        "hasTrailingNewLine": true,
                                                        "trailingTrivia": [
                                                            {
                                                                "kind": "NewLineTrivia",
                                                                "text": "\r\n"
                                                            }
                                                        ]
                                                    },
                                                    "statements": [
                                                        {
                                                            "kind": "ExpressionStatement",
                                                            "fullStart": 807,
                                                            "fullEnd": 838,
                                                            "start": 819,
                                                            "end": 836,
                                                            "fullWidth": 31,
                                                            "width": 17,
                                                            "expression": {
                                                                "kind": "AssignmentExpression",
                                                                "fullStart": 807,
                                                                "fullEnd": 835,
                                                                "start": 819,
                                                                "end": 835,
                                                                "fullWidth": 28,
                                                                "width": 16,
                                                                "left": {
                                                                    "kind": "ElementAccessExpression",
                                                                    "fullStart": 807,
                                                                    "fullEnd": 832,
                                                                    "start": 819,
                                                                    "end": 831,
                                                                    "fullWidth": 25,
                                                                    "width": 12,
                                                                    "expression": {
                                                                        "kind": "IdentifierName",
                                                                        "fullStart": 807,
                                                                        "fullEnd": 828,
                                                                        "start": 819,
                                                                        "end": 828,
                                                                        "fullWidth": 21,
                                                                        "width": 9,
                                                                        "text": "arguments",
                                                                        "value": "arguments",
                                                                        "valueText": "arguments",
                                                                        "hasLeadingTrivia": true,
                                                                        "leadingTrivia": [
                                                                            {
                                                                                "kind": "WhitespaceTrivia",
                                                                                "text": "            "
                                                                            }
                                                                        ]
                                                                    },
                                                                    "openBracketToken": {
                                                                        "kind": "OpenBracketToken",
                                                                        "fullStart": 828,
                                                                        "fullEnd": 829,
                                                                        "start": 828,
                                                                        "end": 829,
                                                                        "fullWidth": 1,
                                                                        "width": 1,
                                                                        "text": "[",
                                                                        "value": "[",
                                                                        "valueText": "["
                                                                    },
                                                                    "argumentExpression": {
                                                                        "kind": "NumericLiteral",
                                                                        "fullStart": 829,
                                                                        "fullEnd": 830,
                                                                        "start": 829,
                                                                        "end": 830,
                                                                        "fullWidth": 1,
                                                                        "width": 1,
                                                                        "text": "2",
                                                                        "value": 2,
                                                                        "valueText": "2"
                                                                    },
                                                                    "closeBracketToken": {
                                                                        "kind": "CloseBracketToken",
                                                                        "fullStart": 830,
                                                                        "fullEnd": 832,
                                                                        "start": 830,
                                                                        "end": 831,
                                                                        "fullWidth": 2,
                                                                        "width": 1,
                                                                        "text": "]",
                                                                        "value": "]",
                                                                        "valueText": "]",
                                                                        "hasTrailingTrivia": true,
                                                                        "trailingTrivia": [
                                                                            {
                                                                                "kind": "WhitespaceTrivia",
                                                                                "text": " "
                                                                            }
                                                                        ]
                                                                    }
                                                                },
                                                                "operatorToken": {
                                                                    "kind": "EqualsToken",
                                                                    "fullStart": 832,
                                                                    "fullEnd": 834,
                                                                    "start": 832,
                                                                    "end": 833,
                                                                    "fullWidth": 2,
                                                                    "width": 1,
                                                                    "text": "=",
                                                                    "value": "=",
                                                                    "valueText": "=",
                                                                    "hasTrailingTrivia": true,
                                                                    "trailingTrivia": [
                                                                        {
                                                                            "kind": "WhitespaceTrivia",
                                                                            "text": " "
                                                                        }
                                                                    ]
                                                                },
                                                                "right": {
                                                                    "kind": "NumericLiteral",
                                                                    "fullStart": 834,
                                                                    "fullEnd": 835,
                                                                    "start": 834,
                                                                    "end": 835,
                                                                    "fullWidth": 1,
                                                                    "width": 1,
                                                                    "text": "9",
                                                                    "value": 9,
                                                                    "valueText": "9"
                                                                }
                                                            },
                                                            "semicolonToken": {
                                                                "kind": "SemicolonToken",
                                                                "fullStart": 835,
                                                                "fullEnd": 838,
                                                                "start": 835,
                                                                "end": 836,
                                                                "fullWidth": 3,
                                                                "width": 1,
                                                                "text": ";",
                                                                "value": ";",
                                                                "valueText": ";",
                                                                "hasTrailingTrivia": true,
                                                                "hasTrailingNewLine": true,
                                                                "trailingTrivia": [
                                                                    {
                                                                        "kind": "NewLineTrivia",
                                                                        "text": "\r\n"
                                                                    }
                                                                ]
                                                            }
                                                        },
                                                        {
                                                            "kind": "ReturnStatement",
                                                            "fullStart": 838,
                                                            "fullEnd": 982,
                                                            "start": 850,
                                                            "end": 980,
                                                            "fullWidth": 144,
                                                            "width": 130,
                                                            "returnKeyword": {
                                                                "kind": "ReturnKeyword",
                                                                "fullStart": 838,
                                                                "fullEnd": 857,
                                                                "start": 850,
                                                                "end": 856,
                                                                "fullWidth": 19,
                                                                "width": 6,
                                                                "text": "return",
                                                                "value": "return",
                                                                "valueText": "return",
                                                                "hasLeadingTrivia": true,
                                                                "hasTrailingTrivia": true,
                                                                "leadingTrivia": [
                                                                    {
                                                                        "kind": "WhitespaceTrivia",
                                                                        "text": "            "
                                                                    }
                                                                ],
                                                                "trailingTrivia": [
                                                                    {
                                                                        "kind": "WhitespaceTrivia",
                                                                        "text": " "
                                                                    }
                                                                ]
                                                            },
                                                            "expression": {
                                                                "kind": "LogicalAndExpression",
                                                                "fullStart": 857,
                                                                "fullEnd": 979,
                                                                "start": 857,
                                                                "end": 979,
                                                                "fullWidth": 122,
                                                                "width": 122,
                                                                "left": {
                                                                    "kind": "InvocationExpression",
                                                                    "fullStart": 857,
                                                                    "fullEnd": 908,
                                                                    "start": 857,
                                                                    "end": 907,
                                                                    "fullWidth": 51,
                                                                    "width": 50,
                                                                    "expression": {
                                                                        "kind": "MemberAccessExpression",
                                                                        "fullStart": 857,
                                                                        "fullEnd": 883,
                                                                        "start": 857,
                                                                        "end": 883,
                                                                        "fullWidth": 26,
                                                                        "width": 26,
                                                                        "expression": {
                                                                            "kind": "MemberAccessExpression",
                                                                            "fullStart": 857,
                                                                            "fullEnd": 878,
                                                                            "start": 857,
                                                                            "end": 878,
                                                                            "fullWidth": 21,
                                                                            "width": 21,
                                                                            "expression": {
                                                                                "kind": "MemberAccessExpression",
                                                                                "fullStart": 857,
                                                                                "fullEnd": 872,
                                                                                "start": 857,
                                                                                "end": 872,
                                                                                "fullWidth": 15,
                                                                                "width": 15,
                                                                                "expression": {
                                                                                    "kind": "IdentifierName",
                                                                                    "fullStart": 857,
                                                                                    "fullEnd": 862,
                                                                                    "start": 857,
                                                                                    "end": 862,
                                                                                    "fullWidth": 5,
                                                                                    "width": 5,
                                                                                    "text": "Array",
                                                                                    "value": "Array",
                                                                                    "valueText": "Array"
                                                                                },
                                                                                "dotToken": {
                                                                                    "kind": "DotToken",
                                                                                    "fullStart": 862,
                                                                                    "fullEnd": 863,
                                                                                    "start": 862,
                                                                                    "end": 863,
                                                                                    "fullWidth": 1,
                                                                                    "width": 1,
                                                                                    "text": ".",
                                                                                    "value": ".",
                                                                                    "valueText": "."
                                                                                },
                                                                                "name": {
                                                                                    "kind": "IdentifierName",
                                                                                    "fullStart": 863,
                                                                                    "fullEnd": 872,
                                                                                    "start": 863,
                                                                                    "end": 872,
                                                                                    "fullWidth": 9,
                                                                                    "width": 9,
                                                                                    "text": "prototype",
                                                                                    "value": "prototype",
                                                                                    "valueText": "prototype"
                                                                                }
                                                                            },
                                                                            "dotToken": {
                                                                                "kind": "DotToken",
                                                                                "fullStart": 872,
                                                                                "fullEnd": 873,
                                                                                "start": 872,
                                                                                "end": 873,
                                                                                "fullWidth": 1,
                                                                                "width": 1,
                                                                                "text": ".",
                                                                                "value": ".",
                                                                                "valueText": "."
                                                                            },
                                                                            "name": {
                                                                                "kind": "IdentifierName",
                                                                                "fullStart": 873,
                                                                                "fullEnd": 878,
                                                                                "start": 873,
                                                                                "end": 878,
                                                                                "fullWidth": 5,
                                                                                "width": 5,
                                                                                "text": "every",
                                                                                "value": "every",
                                                                                "valueText": "every"
                                                                            }
                                                                        },
                                                                        "dotToken": {
                                                                            "kind": "DotToken",
                                                                            "fullStart": 878,
                                                                            "fullEnd": 879,
                                                                            "start": 878,
                                                                            "end": 879,
                                                                            "fullWidth": 1,
                                                                            "width": 1,
                                                                            "text": ".",
                                                                            "value": ".",
                                                                            "valueText": "."
                                                                        },
                                                                        "name": {
                                                                            "kind": "IdentifierName",
                                                                            "fullStart": 879,
                                                                            "fullEnd": 883,
                                                                            "start": 879,
                                                                            "end": 883,
                                                                            "fullWidth": 4,
                                                                            "width": 4,
                                                                            "text": "call",
                                                                            "value": "call",
                                                                            "valueText": "call"
                                                                        }
                                                                    },
                                                                    "argumentList": {
                                                                        "kind": "ArgumentList",
                                                                        "fullStart": 883,
                                                                        "fullEnd": 908,
                                                                        "start": 883,
                                                                        "end": 907,
                                                                        "fullWidth": 25,
                                                                        "width": 24,
                                                                        "openParenToken": {
                                                                            "kind": "OpenParenToken",
                                                                            "fullStart": 883,
                                                                            "fullEnd": 884,
                                                                            "start": 883,
                                                                            "end": 884,
                                                                            "fullWidth": 1,
                                                                            "width": 1,
                                                                            "text": "(",
                                                                            "value": "(",
                                                                            "valueText": "("
                                                                        },
                                                                        "arguments": [
                                                                            {
                                                                                "kind": "IdentifierName",
                                                                                "fullStart": 884,
                                                                                "fullEnd": 893,
                                                                                "start": 884,
                                                                                "end": 893,
                                                                                "fullWidth": 9,
                                                                                "width": 9,
                                                                                "text": "arguments",
                                                                                "value": "arguments",
                                                                                "valueText": "arguments"
                                                                            },
                                                                            {
                                                                                "kind": "CommaToken",
                                                                                "fullStart": 893,
                                                                                "fullEnd": 895,
                                                                                "start": 893,
                                                                                "end": 894,
                                                                                "fullWidth": 2,
                                                                                "width": 1,
                                                                                "text": ",",
                                                                                "value": ",",
                                                                                "valueText": ",",
                                                                                "hasTrailingTrivia": true,
                                                                                "trailingTrivia": [
                                                                                    {
                                                                                        "kind": "WhitespaceTrivia",
                                                                                        "text": " "
                                                                                    }
                                                                                ]
                                                                            },
                                                                            {
                                                                                "kind": "IdentifierName",
                                                                                "fullStart": 895,
                                                                                "fullEnd": 906,
                                                                                "start": 895,
                                                                                "end": 906,
                                                                                "fullWidth": 11,
                                                                                "width": 11,
                                                                                "text": "callbackfn1",
                                                                                "value": "callbackfn1",
                                                                                "valueText": "callbackfn1"
                                                                            }
                                                                        ],
                                                                        "closeParenToken": {
                                                                            "kind": "CloseParenToken",
                                                                            "fullStart": 906,
                                                                            "fullEnd": 908,
                                                                            "start": 906,
                                                                            "end": 907,
                                                                            "fullWidth": 2,
                                                                            "width": 1,
                                                                            "text": ")",
                                                                            "value": ")",
                                                                            "valueText": ")",
                                                                            "hasTrailingTrivia": true,
                                                                            "trailingTrivia": [
                                                                                {
                                                                                    "kind": "WhitespaceTrivia",
                                                                                    "text": " "
                                                                                }
                                                                            ]
                                                                        }
                                                                    }
                                                                },
                                                                "operatorToken": {
                                                                    "kind": "AmpersandAmpersandToken",
                                                                    "fullStart": 908,
                                                                    "fullEnd": 912,
                                                                    "start": 908,
                                                                    "end": 910,
                                                                    "fullWidth": 4,
                                                                    "width": 2,
                                                                    "text": "&&",
                                                                    "value": "&&",
                                                                    "valueText": "&&",
                                                                    "hasTrailingTrivia": true,
                                                                    "hasTrailingNewLine": true,
                                                                    "trailingTrivia": [
                                                                        {
                                                                            "kind": "NewLineTrivia",
                                                                            "text": "\r\n"
                                                                        }
                                                                    ]
                                                                },
                                                                "right": {
                                                                    "kind": "LogicalNotExpression",
                                                                    "fullStart": 912,
                                                                    "fullEnd": 979,
                                                                    "start": 928,
                                                                    "end": 979,
                                                                    "fullWidth": 67,
                                                                    "width": 51,
                                                                    "operatorToken": {
                                                                        "kind": "ExclamationToken",
                                                                        "fullStart": 912,
                                                                        "fullEnd": 929,
                                                                        "start": 928,
                                                                        "end": 929,
                                                                        "fullWidth": 17,
                                                                        "width": 1,
                                                                        "text": "!",
                                                                        "value": "!",
                                                                        "valueText": "!",
                                                                        "hasLeadingTrivia": true,
                                                                        "leadingTrivia": [
                                                                            {
                                                                                "kind": "WhitespaceTrivia",
                                                                                "text": "                "
                                                                            }
                                                                        ]
                                                                    },
                                                                    "operand": {
                                                                        "kind": "InvocationExpression",
                                                                        "fullStart": 929,
                                                                        "fullEnd": 979,
                                                                        "start": 929,
                                                                        "end": 979,
                                                                        "fullWidth": 50,
                                                                        "width": 50,
                                                                        "expression": {
                                                                            "kind": "MemberAccessExpression",
                                                                            "fullStart": 929,
                                                                            "fullEnd": 955,
                                                                            "start": 929,
                                                                            "end": 955,
                                                                            "fullWidth": 26,
                                                                            "width": 26,
                                                                            "expression": {
                                                                                "kind": "MemberAccessExpression",
                                                                                "fullStart": 929,
                                                                                "fullEnd": 950,
                                                                                "start": 929,
                                                                                "end": 950,
                                                                                "fullWidth": 21,
                                                                                "width": 21,
                                                                                "expression": {
                                                                                    "kind": "MemberAccessExpression",
                                                                                    "fullStart": 929,
                                                                                    "fullEnd": 944,
                                                                                    "start": 929,
                                                                                    "end": 944,
                                                                                    "fullWidth": 15,
                                                                                    "width": 15,
                                                                                    "expression": {
                                                                                        "kind": "IdentifierName",
                                                                                        "fullStart": 929,
                                                                                        "fullEnd": 934,
                                                                                        "start": 929,
                                                                                        "end": 934,
                                                                                        "fullWidth": 5,
                                                                                        "width": 5,
                                                                                        "text": "Array",
                                                                                        "value": "Array",
                                                                                        "valueText": "Array"
                                                                                    },
                                                                                    "dotToken": {
                                                                                        "kind": "DotToken",
                                                                                        "fullStart": 934,
                                                                                        "fullEnd": 935,
                                                                                        "start": 934,
                                                                                        "end": 935,
                                                                                        "fullWidth": 1,
                                                                                        "width": 1,
                                                                                        "text": ".",
                                                                                        "value": ".",
                                                                                        "valueText": "."
                                                                                    },
                                                                                    "name": {
                                                                                        "kind": "IdentifierName",
                                                                                        "fullStart": 935,
                                                                                        "fullEnd": 944,
                                                                                        "start": 935,
                                                                                        "end": 944,
                                                                                        "fullWidth": 9,
                                                                                        "width": 9,
                                                                                        "text": "prototype",
                                                                                        "value": "prototype",
                                                                                        "valueText": "prototype"
                                                                                    }
                                                                                },
                                                                                "dotToken": {
                                                                                    "kind": "DotToken",
                                                                                    "fullStart": 944,
                                                                                    "fullEnd": 945,
                                                                                    "start": 944,
                                                                                    "end": 945,
                                                                                    "fullWidth": 1,
                                                                                    "width": 1,
                                                                                    "text": ".",
                                                                                    "value": ".",
                                                                                    "valueText": "."
                                                                                },
                                                                                "name": {
                                                                                    "kind": "IdentifierName",
                                                                                    "fullStart": 945,
                                                                                    "fullEnd": 950,
                                                                                    "start": 945,
                                                                                    "end": 950,
                                                                                    "fullWidth": 5,
                                                                                    "width": 5,
                                                                                    "text": "every",
                                                                                    "value": "every",
                                                                                    "valueText": "every"
                                                                                }
                                                                            },
                                                                            "dotToken": {
                                                                                "kind": "DotToken",
                                                                                "fullStart": 950,
                                                                                "fullEnd": 951,
                                                                                "start": 950,
                                                                                "end": 951,
                                                                                "fullWidth": 1,
                                                                                "width": 1,
                                                                                "text": ".",
                                                                                "value": ".",
                                                                                "valueText": "."
                                                                            },
                                                                            "name": {
                                                                                "kind": "IdentifierName",
                                                                                "fullStart": 951,
                                                                                "fullEnd": 955,
                                                                                "start": 951,
                                                                                "end": 955,
                                                                                "fullWidth": 4,
                                                                                "width": 4,
                                                                                "text": "call",
                                                                                "value": "call",
                                                                                "valueText": "call"
                                                                            }
                                                                        },
                                                                        "argumentList": {
                                                                            "kind": "ArgumentList",
                                                                            "fullStart": 955,
                                                                            "fullEnd": 979,
                                                                            "start": 955,
                                                                            "end": 979,
                                                                            "fullWidth": 24,
                                                                            "width": 24,
                                                                            "openParenToken": {
                                                                                "kind": "OpenParenToken",
                                                                                "fullStart": 955,
                                                                                "fullEnd": 956,
                                                                                "start": 955,
                                                                                "end": 956,
                                                                                "fullWidth": 1,
                                                                                "width": 1,
                                                                                "text": "(",
                                                                                "value": "(",
                                                                                "valueText": "("
                                                                            },
                                                                            "arguments": [
                                                                                {
                                                                                    "kind": "IdentifierName",
                                                                                    "fullStart": 956,
                                                                                    "fullEnd": 965,
                                                                                    "start": 956,
                                                                                    "end": 965,
                                                                                    "fullWidth": 9,
                                                                                    "width": 9,
                                                                                    "text": "arguments",
                                                                                    "value": "arguments",
                                                                                    "valueText": "arguments"
                                                                                },
                                                                                {
                                                                                    "kind": "CommaToken",
                                                                                    "fullStart": 965,
                                                                                    "fullEnd": 967,
                                                                                    "start": 965,
                                                                                    "end": 966,
                                                                                    "fullWidth": 2,
                                                                                    "width": 1,
                                                                                    "text": ",",
                                                                                    "value": ",",
                                                                                    "valueText": ",",
                                                                                    "hasTrailingTrivia": true,
                                                                                    "trailingTrivia": [
                                                                                        {
                                                                                            "kind": "WhitespaceTrivia",
                                                                                            "text": " "
                                                                                        }
                                                                                    ]
                                                                                },
                                                                                {
                                                                                    "kind": "IdentifierName",
                                                                                    "fullStart": 967,
                                                                                    "fullEnd": 978,
                                                                                    "start": 967,
                                                                                    "end": 978,
                                                                                    "fullWidth": 11,
                                                                                    "width": 11,
                                                                                    "text": "callbackfn2",
                                                                                    "value": "callbackfn2",
                                                                                    "valueText": "callbackfn2"
                                                                                }
                                                                            ],
                                                                            "closeParenToken": {
                                                                                "kind": "CloseParenToken",
                                                                                "fullStart": 978,
                                                                                "fullEnd": 979,
                                                                                "start": 978,
                                                                                "end": 979,
                                                                                "fullWidth": 1,
                                                                                "width": 1,
                                                                                "text": ")",
                                                                                "value": ")",
                                                                                "valueText": ")"
                                                                            }
                                                                        }
                                                                    }
                                                                }
                                                            },
                                                            "semicolonToken": {
                                                                "kind": "SemicolonToken",
                                                                "fullStart": 979,
                                                                "fullEnd": 982,
                                                                "start": 979,
                                                                "end": 980,
                                                                "fullWidth": 3,
                                                                "width": 1,
                                                                "text": ";",
                                                                "value": ";",
                                                                "valueText": ";",
                                                                "hasTrailingTrivia": true,
                                                                "hasTrailingNewLine": true,
                                                                "trailingTrivia": [
                                                                    {
                                                                        "kind": "NewLineTrivia",
                                                                        "text": "\r\n"
                                                                    }
                                                                ]
                                                            }
                                                        }
                                                    ],
                                                    "closeBraceToken": {
                                                        "kind": "CloseBraceToken",
                                                        "fullStart": 982,
                                                        "fullEnd": 991,
                                                        "start": 990,
                                                        "end": 991,
                                                        "fullWidth": 9,
                                                        "width": 1,
                                                        "text": "}",
                                                        "value": "}",
                                                        "valueText": "}",
                                                        "hasLeadingTrivia": true,
                                                        "leadingTrivia": [
                                                            {
                                                                "kind": "WhitespaceTrivia",
                                                                "text": "        "
                                                            }
                                                        ]
                                                    }
                                                }
                                            }
                                        }
                                    }
                                ]
                            },
                            "semicolonToken": {
                                "kind": "SemicolonToken",
                                "fullStart": 991,
                                "fullEnd": 994,
                                "start": 991,
                                "end": 992,
                                "fullWidth": 3,
                                "width": 1,
                                "text": ";",
                                "value": ";",
                                "valueText": ";",
                                "hasTrailingTrivia": true,
                                "hasTrailingNewLine": true,
                                "trailingTrivia": [
                                    {
                                        "kind": "NewLineTrivia",
                                        "text": "\r\n"
                                    }
                                ]
                            }
                        },
                        {
                            "kind": "ReturnStatement",
                            "fullStart": 994,
                            "fullEnd": 1026,
                            "start": 1004,
                            "end": 1024,
                            "fullWidth": 32,
                            "width": 20,
                            "returnKeyword": {
                                "kind": "ReturnKeyword",
                                "fullStart": 994,
                                "fullEnd": 1011,
                                "start": 1004,
                                "end": 1010,
                                "fullWidth": 17,
                                "width": 6,
                                "text": "return",
                                "value": "return",
                                "valueText": "return",
                                "hasLeadingTrivia": true,
                                "hasLeadingNewLine": true,
                                "hasTrailingTrivia": true,
                                "leadingTrivia": [
                                    {
                                        "kind": "NewLineTrivia",
                                        "text": "\r\n"
                                    },
                                    {
                                        "kind": "WhitespaceTrivia",
                                        "text": "        "
                                    }
                                ],
                                "trailingTrivia": [
                                    {
                                        "kind": "WhitespaceTrivia",
                                        "text": " "
                                    }
                                ]
                            },
                            "expression": {
                                "kind": "InvocationExpression",
                                "fullStart": 1011,
                                "fullEnd": 1023,
                                "start": 1011,
                                "end": 1023,
                                "fullWidth": 12,
                                "width": 12,
                                "expression": {
                                    "kind": "IdentifierName",
                                    "fullStart": 1011,
                                    "fullEnd": 1015,
                                    "start": 1011,
                                    "end": 1015,
                                    "fullWidth": 4,
                                    "width": 4,
                                    "text": "func",
                                    "value": "func",
                                    "valueText": "func"
                                },
                                "argumentList": {
                                    "kind": "ArgumentList",
                                    "fullStart": 1015,
                                    "fullEnd": 1023,
                                    "start": 1015,
                                    "end": 1023,
                                    "fullWidth": 8,
                                    "width": 8,
                                    "openParenToken": {
                                        "kind": "OpenParenToken",
                                        "fullStart": 1015,
                                        "fullEnd": 1016,
                                        "start": 1015,
                                        "end": 1016,
                                        "fullWidth": 1,
                                        "width": 1,
                                        "text": "(",
                                        "value": "(",
                                        "valueText": "("
                                    },
                                    "arguments": [
                                        {
                                            "kind": "NumericLiteral",
                                            "fullStart": 1016,
                                            "fullEnd": 1018,
                                            "start": 1016,
                                            "end": 1018,
                                            "fullWidth": 2,
                                            "width": 2,
                                            "text": "12",
                                            "value": 12,
                                            "valueText": "12"
                                        },
                                        {
                                            "kind": "CommaToken",
                                            "fullStart": 1018,
                                            "fullEnd": 1020,
                                            "start": 1018,
                                            "end": 1019,
                                            "fullWidth": 2,
                                            "width": 1,
                                            "text": ",",
                                            "value": ",",
                                            "valueText": ",",
                                            "hasTrailingTrivia": true,
                                            "trailingTrivia": [
                                                {
                                                    "kind": "WhitespaceTrivia",
                                                    "text": " "
                                                }
                                            ]
                                        },
                                        {
                                            "kind": "NumericLiteral",
                                            "fullStart": 1020,
                                            "fullEnd": 1022,
                                            "start": 1020,
                                            "end": 1022,
                                            "fullWidth": 2,
                                            "width": 2,
                                            "text": "11",
                                            "value": 11,
                                            "valueText": "11"
                                        }
                                    ],
                                    "closeParenToken": {
                                        "kind": "CloseParenToken",
                                        "fullStart": 1022,
                                        "fullEnd": 1023,
                                        "start": 1022,
                                        "end": 1023,
                                        "fullWidth": 1,
                                        "width": 1,
                                        "text": ")",
                                        "value": ")",
                                        "valueText": ")"
                                    }
                                }
                            },
                            "semicolonToken": {
                                "kind": "SemicolonToken",
                                "fullStart": 1023,
                                "fullEnd": 1026,
                                "start": 1023,
                                "end": 1024,
                                "fullWidth": 3,
                                "width": 1,
                                "text": ";",
                                "value": ";",
                                "valueText": ";",
                                "hasTrailingTrivia": true,
                                "hasTrailingNewLine": true,
                                "trailingTrivia": [
                                    {
                                        "kind": "NewLineTrivia",
                                        "text": "\r\n"
                                    }
                                ]
                            }
                        }
                    ],
                    "closeBraceToken": {
                        "kind": "CloseBraceToken",
                        "fullStart": 1026,
                        "fullEnd": 1033,
                        "start": 1030,
                        "end": 1031,
                        "fullWidth": 7,
                        "width": 1,
                        "text": "}",
                        "value": "}",
                        "valueText": "}",
                        "hasLeadingTrivia": true,
                        "hasTrailingTrivia": true,
                        "hasTrailingNewLine": true,
                        "leadingTrivia": [
                            {
                                "kind": "WhitespaceTrivia",
                                "text": "    "
                            }
                        ],
                        "trailingTrivia": [
                            {
                                "kind": "NewLineTrivia",
                                "text": "\r\n"
                            }
                        ]
                    }
                }
            },
            {
                "kind": "ExpressionStatement",
                "fullStart": 1033,
                "fullEnd": 1057,
                "start": 1033,
                "end": 1055,
                "fullWidth": 24,
                "width": 22,
                "expression": {
                    "kind": "InvocationExpression",
                    "fullStart": 1033,
                    "fullEnd": 1054,
                    "start": 1033,
                    "end": 1054,
                    "fullWidth": 21,
                    "width": 21,
                    "expression": {
                        "kind": "IdentifierName",
                        "fullStart": 1033,
                        "fullEnd": 1044,
                        "start": 1033,
                        "end": 1044,
                        "fullWidth": 11,
                        "width": 11,
                        "text": "runTestCase",
                        "value": "runTestCase",
                        "valueText": "runTestCase"
                    },
                    "argumentList": {
                        "kind": "ArgumentList",
                        "fullStart": 1044,
                        "fullEnd": 1054,
                        "start": 1044,
                        "end": 1054,
                        "fullWidth": 10,
                        "width": 10,
                        "openParenToken": {
                            "kind": "OpenParenToken",
                            "fullStart": 1044,
                            "fullEnd": 1045,
                            "start": 1044,
                            "end": 1045,
                            "fullWidth": 1,
                            "width": 1,
                            "text": "(",
                            "value": "(",
                            "valueText": "("
                        },
                        "arguments": [
                            {
                                "kind": "IdentifierName",
                                "fullStart": 1045,
                                "fullEnd": 1053,
                                "start": 1045,
                                "end": 1053,
                                "fullWidth": 8,
                                "width": 8,
                                "text": "testcase",
                                "value": "testcase",
                                "valueText": "testcase"
                            }
                        ],
                        "closeParenToken": {
                            "kind": "CloseParenToken",
                            "fullStart": 1053,
                            "fullEnd": 1054,
                            "start": 1053,
                            "end": 1054,
                            "fullWidth": 1,
                            "width": 1,
                            "text": ")",
                            "value": ")",
                            "valueText": ")"
                        }
                    }
                },
                "semicolonToken": {
                    "kind": "SemicolonToken",
                    "fullStart": 1054,
                    "fullEnd": 1057,
                    "start": 1054,
                    "end": 1055,
                    "fullWidth": 3,
                    "width": 1,
                    "text": ";",
                    "value": ";",
                    "valueText": ";",
                    "hasTrailingTrivia": true,
                    "hasTrailingNewLine": true,
                    "trailingTrivia": [
                        {
                            "kind": "NewLineTrivia",
                            "text": "\r\n"
                        }
                    ]
                }
            }
        ],
        "endOfFileToken": {
            "kind": "EndOfFileToken",
            "fullStart": 1057,
            "fullEnd": 1057,
            "start": 1057,
            "end": 1057,
            "fullWidth": 0,
            "width": 0,
            "text": ""
        }
    },
    "lineMap": {
        "lineStarts": [
            0,
            67,
            152,
            232,
            308,
            380,
            385,
            440,
            557,
            562,
            564,
            566,
            589,
            636,
            666,
            677,
            679,
            726,
            756,
            767,
            769,
            807,
            838,
            912,
            982,
            994,
            996,
            1026,
            1033,
            1057
        ],
        "length": 1057
    }
}<|MERGE_RESOLUTION|>--- conflicted
+++ resolved
@@ -277,11 +277,8 @@
                                             "start": 618,
                                             "end": 621,
                                             "fullWidth": 3,
-<<<<<<< HEAD
                                             "width": 3,
-=======
                                             "modifiers": [],
->>>>>>> e3c38734
                                             "identifier": {
                                                 "kind": "IdentifierName",
                                                 "fullStart": 618,
@@ -321,11 +318,8 @@
                                             "start": 623,
                                             "end": 626,
                                             "fullWidth": 3,
-<<<<<<< HEAD
                                             "width": 3,
-=======
                                             "modifiers": [],
->>>>>>> e3c38734
                                             "identifier": {
                                                 "kind": "IdentifierName",
                                                 "fullStart": 623,
@@ -365,11 +359,8 @@
                                             "start": 628,
                                             "end": 631,
                                             "fullWidth": 3,
-<<<<<<< HEAD
                                             "width": 3,
-=======
                                             "modifiers": [],
->>>>>>> e3c38734
                                             "identifier": {
                                                 "kind": "IdentifierName",
                                                 "fullStart": 628,
@@ -666,11 +657,8 @@
                                             "start": 708,
                                             "end": 711,
                                             "fullWidth": 3,
-<<<<<<< HEAD
                                             "width": 3,
-=======
                                             "modifiers": [],
->>>>>>> e3c38734
                                             "identifier": {
                                                 "kind": "IdentifierName",
                                                 "fullStart": 708,
@@ -710,11 +698,8 @@
                                             "start": 713,
                                             "end": 716,
                                             "fullWidth": 3,
-<<<<<<< HEAD
                                             "width": 3,
-=======
                                             "modifiers": [],
->>>>>>> e3c38734
                                             "identifier": {
                                                 "kind": "IdentifierName",
                                                 "fullStart": 713,
@@ -754,11 +739,8 @@
                                             "start": 718,
                                             "end": 721,
                                             "fullWidth": 3,
-<<<<<<< HEAD
                                             "width": 3,
-=======
                                             "modifiers": [],
->>>>>>> e3c38734
                                             "identifier": {
                                                 "kind": "IdentifierName",
                                                 "fullStart": 718,
@@ -1133,11 +1115,8 @@
                                                                 "start": 798,
                                                                 "end": 799,
                                                                 "fullWidth": 1,
-<<<<<<< HEAD
                                                                 "width": 1,
-=======
                                                                 "modifiers": [],
->>>>>>> e3c38734
                                                                 "identifier": {
                                                                     "kind": "IdentifierName",
                                                                     "fullStart": 798,
@@ -1177,11 +1156,8 @@
                                                                 "start": 801,
                                                                 "end": 802,
                                                                 "fullWidth": 1,
-<<<<<<< HEAD
                                                                 "width": 1,
-=======
                                                                 "modifiers": [],
->>>>>>> e3c38734
                                                                 "identifier": {
                                                                     "kind": "IdentifierName",
                                                                     "fullStart": 801,
