{
    "isDeclaration": false,
    "languageVersion": "EcmaScript5",
    "parseOptions": {
        "allowAutomaticSemicolonInsertion": true
    },
    "sourceUnit": {
        "kind": "SourceUnit",
        "fullStart": 0,
        "fullEnd": 952,
        "start": 579,
        "end": 952,
        "fullWidth": 952,
        "width": 373,
        "isIncrementallyUnusable": true,
        "moduleElements": [
            {
                "kind": "FunctionDeclaration",
                "fullStart": 0,
                "fullEnd": 928,
                "start": 579,
                "end": 926,
                "fullWidth": 928,
                "width": 347,
                "modifiers": [],
                "functionKeyword": {
                    "kind": "FunctionKeyword",
                    "fullStart": 0,
                    "fullEnd": 588,
                    "start": 579,
                    "end": 587,
                    "fullWidth": 588,
                    "width": 8,
                    "text": "function",
                    "value": "function",
                    "valueText": "function",
                    "hasLeadingTrivia": true,
                    "hasLeadingComment": true,
                    "hasLeadingNewLine": true,
                    "hasTrailingTrivia": true,
                    "leadingTrivia": [
                        {
                            "kind": "SingleLineCommentTrivia",
                            "text": "/// Copyright (c) 2012 Ecma International.  All rights reserved. "
                        },
                        {
                            "kind": "NewLineTrivia",
                            "text": "\r\n"
                        },
                        {
                            "kind": "SingleLineCommentTrivia",
                            "text": "/// Ecma International makes this code available under the terms and conditions set"
                        },
                        {
                            "kind": "NewLineTrivia",
                            "text": "\r\n"
                        },
                        {
                            "kind": "SingleLineCommentTrivia",
                            "text": "/// forth on http://hg.ecmascript.org/tests/test262/raw-file/tip/LICENSE (the "
                        },
                        {
                            "kind": "NewLineTrivia",
                            "text": "\r\n"
                        },
                        {
                            "kind": "SingleLineCommentTrivia",
                            "text": "/// \"Use Terms\").   Any redistribution of this code must retain the above "
                        },
                        {
                            "kind": "NewLineTrivia",
                            "text": "\r\n"
                        },
                        {
                            "kind": "SingleLineCommentTrivia",
                            "text": "/// copyright and this notice and otherwise comply with the Use Terms."
                        },
                        {
                            "kind": "NewLineTrivia",
                            "text": "\r\n"
                        },
                        {
                            "kind": "MultiLineCommentTrivia",
                            "text": "/**\r\n * @path ch15/15.4/15.4.4/15.4.4.16/15.4.4.16-7-6.js\r\n * @description Array.prototype.every visits deleted element in array after the call when same index is also present in prototype\r\n */"
                        },
                        {
                            "kind": "NewLineTrivia",
                            "text": "\r\n"
                        },
                        {
                            "kind": "NewLineTrivia",
                            "text": "\r\n"
                        },
                        {
                            "kind": "NewLineTrivia",
                            "text": "\r\n"
                        }
                    ],
                    "trailingTrivia": [
                        {
                            "kind": "WhitespaceTrivia",
                            "text": " "
                        }
                    ]
                },
                "identifier": {
                    "kind": "IdentifierName",
                    "fullStart": 588,
                    "fullEnd": 596,
                    "start": 588,
                    "end": 596,
                    "fullWidth": 8,
                    "width": 8,
                    "text": "testcase",
                    "value": "testcase",
                    "valueText": "testcase"
                },
                "callSignature": {
                    "kind": "CallSignature",
                    "fullStart": 596,
                    "fullEnd": 599,
                    "start": 596,
                    "end": 598,
                    "fullWidth": 3,
                    "width": 2,
                    "parameterList": {
                        "kind": "ParameterList",
                        "fullStart": 596,
                        "fullEnd": 599,
                        "start": 596,
                        "end": 598,
                        "fullWidth": 3,
                        "width": 2,
                        "openParenToken": {
                            "kind": "OpenParenToken",
                            "fullStart": 596,
                            "fullEnd": 597,
                            "start": 596,
                            "end": 597,
                            "fullWidth": 1,
                            "width": 1,
                            "text": "(",
                            "value": "(",
                            "valueText": "("
                        },
                        "parameters": [],
                        "closeParenToken": {
                            "kind": "CloseParenToken",
                            "fullStart": 597,
                            "fullEnd": 599,
                            "start": 597,
                            "end": 598,
                            "fullWidth": 2,
                            "width": 1,
                            "text": ")",
                            "value": ")",
                            "valueText": ")",
                            "hasTrailingTrivia": true,
                            "trailingTrivia": [
                                {
                                    "kind": "WhitespaceTrivia",
                                    "text": " "
                                }
                            ]
                        }
                    }
                },
                "block": {
                    "kind": "Block",
                    "fullStart": 599,
                    "fullEnd": 928,
                    "start": 599,
                    "end": 926,
                    "fullWidth": 329,
                    "width": 327,
                    "openBraceToken": {
                        "kind": "OpenBraceToken",
                        "fullStart": 599,
                        "fullEnd": 603,
                        "start": 599,
                        "end": 600,
                        "fullWidth": 4,
                        "width": 1,
                        "text": "{",
                        "value": "{",
                        "valueText": "{",
                        "hasTrailingTrivia": true,
                        "hasTrailingNewLine": true,
                        "trailingTrivia": [
                            {
                                "kind": "WhitespaceTrivia",
                                "text": " "
                            },
                            {
                                "kind": "NewLineTrivia",
                                "text": "\r\n"
                            }
                        ]
                    },
                    "statements": [
                        {
                            "kind": "FunctionDeclaration",
                            "fullStart": 603,
                            "fullEnd": 746,
                            "start": 608,
                            "end": 744,
                            "fullWidth": 143,
                            "width": 136,
                            "modifiers": [],
                            "functionKeyword": {
                                "kind": "FunctionKeyword",
                                "fullStart": 603,
                                "fullEnd": 617,
                                "start": 608,
                                "end": 616,
                                "fullWidth": 14,
                                "width": 8,
                                "text": "function",
                                "value": "function",
                                "valueText": "function",
                                "hasLeadingTrivia": true,
                                "hasLeadingNewLine": true,
                                "hasTrailingTrivia": true,
                                "leadingTrivia": [
                                    {
                                        "kind": "WhitespaceTrivia",
                                        "text": " "
                                    },
                                    {
                                        "kind": "NewLineTrivia",
                                        "text": "\r\n"
                                    },
                                    {
                                        "kind": "WhitespaceTrivia",
                                        "text": "  "
                                    }
                                ],
                                "trailingTrivia": [
                                    {
                                        "kind": "WhitespaceTrivia",
                                        "text": " "
                                    }
                                ]
                            },
                            "identifier": {
                                "kind": "IdentifierName",
                                "fullStart": 617,
                                "fullEnd": 627,
                                "start": 617,
                                "end": 627,
                                "fullWidth": 10,
                                "width": 10,
                                "text": "callbackfn",
                                "value": "callbackfn",
                                "valueText": "callbackfn"
                            },
                            "callSignature": {
                                "kind": "CallSignature",
                                "fullStart": 627,
                                "fullEnd": 644,
                                "start": 627,
                                "end": 642,
                                "fullWidth": 17,
                                "width": 15,
                                "parameterList": {
                                    "kind": "ParameterList",
                                    "fullStart": 627,
                                    "fullEnd": 644,
                                    "start": 627,
                                    "end": 642,
                                    "fullWidth": 17,
                                    "width": 15,
                                    "openParenToken": {
                                        "kind": "OpenParenToken",
                                        "fullStart": 627,
                                        "fullEnd": 628,
                                        "start": 627,
                                        "end": 628,
                                        "fullWidth": 1,
                                        "width": 1,
                                        "text": "(",
                                        "value": "(",
                                        "valueText": "("
                                    },
                                    "parameters": [
                                        {
                                            "kind": "Parameter",
                                            "fullStart": 628,
                                            "fullEnd": 631,
                                            "start": 628,
                                            "end": 631,
                                            "fullWidth": 3,
<<<<<<< HEAD
                                            "width": 3,
=======
                                            "modifiers": [],
>>>>>>> e3c38734
                                            "identifier": {
                                                "kind": "IdentifierName",
                                                "fullStart": 628,
                                                "fullEnd": 631,
                                                "start": 628,
                                                "end": 631,
                                                "fullWidth": 3,
                                                "width": 3,
                                                "text": "val",
                                                "value": "val",
                                                "valueText": "val"
                                            }
                                        },
                                        {
                                            "kind": "CommaToken",
                                            "fullStart": 631,
                                            "fullEnd": 633,
                                            "start": 631,
                                            "end": 632,
                                            "fullWidth": 2,
                                            "width": 1,
                                            "text": ",",
                                            "value": ",",
                                            "valueText": ",",
                                            "hasTrailingTrivia": true,
                                            "trailingTrivia": [
                                                {
                                                    "kind": "WhitespaceTrivia",
                                                    "text": " "
                                                }
                                            ]
                                        },
                                        {
                                            "kind": "Parameter",
                                            "fullStart": 633,
                                            "fullEnd": 636,
                                            "start": 633,
                                            "end": 636,
                                            "fullWidth": 3,
<<<<<<< HEAD
                                            "width": 3,
=======
                                            "modifiers": [],
>>>>>>> e3c38734
                                            "identifier": {
                                                "kind": "IdentifierName",
                                                "fullStart": 633,
                                                "fullEnd": 636,
                                                "start": 633,
                                                "end": 636,
                                                "fullWidth": 3,
                                                "width": 3,
                                                "text": "Idx",
                                                "value": "Idx",
                                                "valueText": "Idx"
                                            }
                                        },
                                        {
                                            "kind": "CommaToken",
                                            "fullStart": 636,
                                            "fullEnd": 638,
                                            "start": 636,
                                            "end": 637,
                                            "fullWidth": 2,
                                            "width": 1,
                                            "text": ",",
                                            "value": ",",
                                            "valueText": ",",
                                            "hasTrailingTrivia": true,
                                            "trailingTrivia": [
                                                {
                                                    "kind": "WhitespaceTrivia",
                                                    "text": " "
                                                }
                                            ]
                                        },
                                        {
                                            "kind": "Parameter",
                                            "fullStart": 638,
                                            "fullEnd": 641,
                                            "start": 638,
                                            "end": 641,
                                            "fullWidth": 3,
<<<<<<< HEAD
                                            "width": 3,
=======
                                            "modifiers": [],
>>>>>>> e3c38734
                                            "identifier": {
                                                "kind": "IdentifierName",
                                                "fullStart": 638,
                                                "fullEnd": 641,
                                                "start": 638,
                                                "end": 641,
                                                "fullWidth": 3,
                                                "width": 3,
                                                "text": "obj",
                                                "value": "obj",
                                                "valueText": "obj"
                                            }
                                        }
                                    ],
                                    "closeParenToken": {
                                        "kind": "CloseParenToken",
                                        "fullStart": 641,
                                        "fullEnd": 644,
                                        "start": 641,
                                        "end": 642,
                                        "fullWidth": 3,
                                        "width": 1,
                                        "text": ")",
                                        "value": ")",
                                        "valueText": ")",
                                        "hasTrailingTrivia": true,
                                        "hasTrailingNewLine": true,
                                        "trailingTrivia": [
                                            {
                                                "kind": "NewLineTrivia",
                                                "text": "\r\n"
                                            }
                                        ]
                                    }
                                }
                            },
                            "block": {
                                "kind": "Block",
                                "fullStart": 644,
                                "fullEnd": 746,
                                "start": 646,
                                "end": 744,
                                "fullWidth": 102,
                                "width": 98,
                                "openBraceToken": {
                                    "kind": "OpenBraceToken",
                                    "fullStart": 644,
                                    "fullEnd": 649,
                                    "start": 646,
                                    "end": 647,
                                    "fullWidth": 5,
                                    "width": 1,
                                    "text": "{",
                                    "value": "{",
                                    "valueText": "{",
                                    "hasLeadingTrivia": true,
                                    "hasTrailingTrivia": true,
                                    "hasTrailingNewLine": true,
                                    "leadingTrivia": [
                                        {
                                            "kind": "WhitespaceTrivia",
                                            "text": "  "
                                        }
                                    ],
                                    "trailingTrivia": [
                                        {
                                            "kind": "NewLineTrivia",
                                            "text": "\r\n"
                                        }
                                    ]
                                },
                                "statements": [
                                    {
                                        "kind": "ExpressionStatement",
                                        "fullStart": 649,
                                        "fullEnd": 669,
                                        "start": 653,
                                        "end": 667,
                                        "fullWidth": 20,
                                        "width": 14,
                                        "expression": {
                                            "kind": "DeleteExpression",
                                            "fullStart": 649,
                                            "fullEnd": 666,
                                            "start": 653,
                                            "end": 666,
                                            "fullWidth": 17,
                                            "width": 13,
                                            "deleteKeyword": {
                                                "kind": "DeleteKeyword",
                                                "fullStart": 649,
                                                "fullEnd": 660,
                                                "start": 653,
                                                "end": 659,
                                                "fullWidth": 11,
                                                "width": 6,
                                                "text": "delete",
                                                "value": "delete",
                                                "valueText": "delete",
                                                "hasLeadingTrivia": true,
                                                "hasTrailingTrivia": true,
                                                "leadingTrivia": [
                                                    {
                                                        "kind": "WhitespaceTrivia",
                                                        "text": "    "
                                                    }
                                                ],
                                                "trailingTrivia": [
                                                    {
                                                        "kind": "WhitespaceTrivia",
                                                        "text": " "
                                                    }
                                                ]
                                            },
                                            "expression": {
                                                "kind": "ElementAccessExpression",
                                                "fullStart": 660,
                                                "fullEnd": 666,
                                                "start": 660,
                                                "end": 666,
                                                "fullWidth": 6,
                                                "width": 6,
                                                "expression": {
                                                    "kind": "IdentifierName",
                                                    "fullStart": 660,
                                                    "fullEnd": 663,
                                                    "start": 660,
                                                    "end": 663,
                                                    "fullWidth": 3,
                                                    "width": 3,
                                                    "text": "arr",
                                                    "value": "arr",
                                                    "valueText": "arr"
                                                },
                                                "openBracketToken": {
                                                    "kind": "OpenBracketToken",
                                                    "fullStart": 663,
                                                    "fullEnd": 664,
                                                    "start": 663,
                                                    "end": 664,
                                                    "fullWidth": 1,
                                                    "width": 1,
                                                    "text": "[",
                                                    "value": "[",
                                                    "valueText": "["
                                                },
                                                "argumentExpression": {
                                                    "kind": "NumericLiteral",
                                                    "fullStart": 664,
                                                    "fullEnd": 665,
                                                    "start": 664,
                                                    "end": 665,
                                                    "fullWidth": 1,
                                                    "width": 1,
                                                    "text": "2",
                                                    "value": 2,
                                                    "valueText": "2"
                                                },
                                                "closeBracketToken": {
                                                    "kind": "CloseBracketToken",
                                                    "fullStart": 665,
                                                    "fullEnd": 666,
                                                    "start": 665,
                                                    "end": 666,
                                                    "fullWidth": 1,
                                                    "width": 1,
                                                    "text": "]",
                                                    "value": "]",
                                                    "valueText": "]"
                                                }
                                            }
                                        },
                                        "semicolonToken": {
                                            "kind": "SemicolonToken",
                                            "fullStart": 666,
                                            "fullEnd": 669,
                                            "start": 666,
                                            "end": 667,
                                            "fullWidth": 3,
                                            "width": 1,
                                            "text": ";",
                                            "value": ";",
                                            "valueText": ";",
                                            "hasTrailingTrivia": true,
                                            "hasTrailingNewLine": true,
                                            "trailingTrivia": [
                                                {
                                                    "kind": "NewLineTrivia",
                                                    "text": "\r\n"
                                                }
                                            ]
                                        }
                                    },
                                    {
                                        "kind": "IfStatement",
                                        "fullStart": 669,
                                        "fullEnd": 741,
                                        "start": 673,
                                        "end": 739,
                                        "fullWidth": 72,
                                        "width": 66,
                                        "ifKeyword": {
                                            "kind": "IfKeyword",
                                            "fullStart": 669,
                                            "fullEnd": 675,
                                            "start": 673,
                                            "end": 675,
                                            "fullWidth": 6,
                                            "width": 2,
                                            "text": "if",
                                            "value": "if",
                                            "valueText": "if",
                                            "hasLeadingTrivia": true,
                                            "leadingTrivia": [
                                                {
                                                    "kind": "WhitespaceTrivia",
                                                    "text": "    "
                                                }
                                            ]
                                        },
                                        "openParenToken": {
                                            "kind": "OpenParenToken",
                                            "fullStart": 675,
                                            "fullEnd": 676,
                                            "start": 675,
                                            "end": 676,
                                            "fullWidth": 1,
                                            "width": 1,
                                            "text": "(",
                                            "value": "(",
                                            "valueText": "("
                                        },
                                        "condition": {
                                            "kind": "EqualsWithTypeConversionExpression",
                                            "fullStart": 676,
                                            "fullEnd": 684,
                                            "start": 676,
                                            "end": 684,
                                            "fullWidth": 8,
                                            "width": 8,
                                            "left": {
                                                "kind": "IdentifierName",
                                                "fullStart": 676,
                                                "fullEnd": 680,
                                                "start": 676,
                                                "end": 679,
                                                "fullWidth": 4,
                                                "width": 3,
                                                "text": "val",
                                                "value": "val",
                                                "valueText": "val",
                                                "hasTrailingTrivia": true,
                                                "trailingTrivia": [
                                                    {
                                                        "kind": "WhitespaceTrivia",
                                                        "text": " "
                                                    }
                                                ]
                                            },
                                            "operatorToken": {
                                                "kind": "EqualsEqualsToken",
                                                "fullStart": 680,
                                                "fullEnd": 683,
                                                "start": 680,
                                                "end": 682,
                                                "fullWidth": 3,
                                                "width": 2,
                                                "text": "==",
                                                "value": "==",
                                                "valueText": "==",
                                                "hasTrailingTrivia": true,
                                                "trailingTrivia": [
                                                    {
                                                        "kind": "WhitespaceTrivia",
                                                        "text": " "
                                                    }
                                                ]
                                            },
                                            "right": {
                                                "kind": "NumericLiteral",
                                                "fullStart": 683,
                                                "fullEnd": 684,
                                                "start": 683,
                                                "end": 684,
                                                "fullWidth": 1,
                                                "width": 1,
                                                "text": "3",
                                                "value": 3,
                                                "valueText": "3"
                                            }
                                        },
                                        "closeParenToken": {
                                            "kind": "CloseParenToken",
                                            "fullStart": 684,
                                            "fullEnd": 687,
                                            "start": 684,
                                            "end": 685,
                                            "fullWidth": 3,
                                            "width": 1,
                                            "text": ")",
                                            "value": ")",
                                            "valueText": ")",
                                            "hasTrailingTrivia": true,
                                            "hasTrailingNewLine": true,
                                            "trailingTrivia": [
                                                {
                                                    "kind": "NewLineTrivia",
                                                    "text": "\r\n"
                                                }
                                            ]
                                        },
                                        "statement": {
                                            "kind": "ReturnStatement",
                                            "fullStart": 687,
                                            "fullEnd": 709,
                                            "start": 694,
                                            "end": 707,
                                            "fullWidth": 22,
                                            "width": 13,
                                            "returnKeyword": {
                                                "kind": "ReturnKeyword",
                                                "fullStart": 687,
                                                "fullEnd": 701,
                                                "start": 694,
                                                "end": 700,
                                                "fullWidth": 14,
                                                "width": 6,
                                                "text": "return",
                                                "value": "return",
                                                "valueText": "return",
                                                "hasLeadingTrivia": true,
                                                "hasTrailingTrivia": true,
                                                "leadingTrivia": [
                                                    {
                                                        "kind": "WhitespaceTrivia",
                                                        "text": "       "
                                                    }
                                                ],
                                                "trailingTrivia": [
                                                    {
                                                        "kind": "WhitespaceTrivia",
                                                        "text": " "
                                                    }
                                                ]
                                            },
                                            "expression": {
                                                "kind": "FalseKeyword",
                                                "fullStart": 701,
                                                "fullEnd": 706,
                                                "start": 701,
                                                "end": 706,
                                                "fullWidth": 5,
                                                "width": 5,
                                                "text": "false",
                                                "value": false,
                                                "valueText": "false"
                                            },
                                            "semicolonToken": {
                                                "kind": "SemicolonToken",
                                                "fullStart": 706,
                                                "fullEnd": 709,
                                                "start": 706,
                                                "end": 707,
                                                "fullWidth": 3,
                                                "width": 1,
                                                "text": ";",
                                                "value": ";",
                                                "valueText": ";",
                                                "hasTrailingTrivia": true,
                                                "hasTrailingNewLine": true,
                                                "trailingTrivia": [
                                                    {
                                                        "kind": "NewLineTrivia",
                                                        "text": "\r\n"
                                                    }
                                                ]
                                            }
                                        },
                                        "elseClause": {
                                            "kind": "ElseClause",
                                            "fullStart": 709,
                                            "fullEnd": 741,
                                            "start": 713,
                                            "end": 739,
                                            "fullWidth": 32,
                                            "width": 26,
                                            "elseKeyword": {
                                                "kind": "ElseKeyword",
                                                "fullStart": 709,
                                                "fullEnd": 720,
                                                "start": 713,
                                                "end": 717,
                                                "fullWidth": 11,
                                                "width": 4,
                                                "text": "else",
                                                "value": "else",
                                                "valueText": "else",
                                                "hasLeadingTrivia": true,
                                                "hasTrailingTrivia": true,
                                                "hasTrailingNewLine": true,
                                                "leadingTrivia": [
                                                    {
                                                        "kind": "WhitespaceTrivia",
                                                        "text": "    "
                                                    }
                                                ],
                                                "trailingTrivia": [
                                                    {
                                                        "kind": "WhitespaceTrivia",
                                                        "text": " "
                                                    },
                                                    {
                                                        "kind": "NewLineTrivia",
                                                        "text": "\r\n"
                                                    }
                                                ]
                                            },
                                            "statement": {
                                                "kind": "ReturnStatement",
                                                "fullStart": 720,
                                                "fullEnd": 741,
                                                "start": 727,
                                                "end": 739,
                                                "fullWidth": 21,
                                                "width": 12,
                                                "returnKeyword": {
                                                    "kind": "ReturnKeyword",
                                                    "fullStart": 720,
                                                    "fullEnd": 734,
                                                    "start": 727,
                                                    "end": 733,
                                                    "fullWidth": 14,
                                                    "width": 6,
                                                    "text": "return",
                                                    "value": "return",
                                                    "valueText": "return",
                                                    "hasLeadingTrivia": true,
                                                    "hasTrailingTrivia": true,
                                                    "leadingTrivia": [
                                                        {
                                                            "kind": "WhitespaceTrivia",
                                                            "text": "       "
                                                        }
                                                    ],
                                                    "trailingTrivia": [
                                                        {
                                                            "kind": "WhitespaceTrivia",
                                                            "text": " "
                                                        }
                                                    ]
                                                },
                                                "expression": {
                                                    "kind": "TrueKeyword",
                                                    "fullStart": 734,
                                                    "fullEnd": 738,
                                                    "start": 734,
                                                    "end": 738,
                                                    "fullWidth": 4,
                                                    "width": 4,
                                                    "text": "true",
                                                    "value": true,
                                                    "valueText": "true"
                                                },
                                                "semicolonToken": {
                                                    "kind": "SemicolonToken",
                                                    "fullStart": 738,
                                                    "fullEnd": 741,
                                                    "start": 738,
                                                    "end": 739,
                                                    "fullWidth": 3,
                                                    "width": 1,
                                                    "text": ";",
                                                    "value": ";",
                                                    "valueText": ";",
                                                    "hasTrailingTrivia": true,
                                                    "hasTrailingNewLine": true,
                                                    "trailingTrivia": [
                                                        {
                                                            "kind": "NewLineTrivia",
                                                            "text": "\r\n"
                                                        }
                                                    ]
                                                }
                                            }
                                        }
                                    }
                                ],
                                "closeBraceToken": {
                                    "kind": "CloseBraceToken",
                                    "fullStart": 741,
                                    "fullEnd": 746,
                                    "start": 743,
                                    "end": 744,
                                    "fullWidth": 5,
                                    "width": 1,
                                    "text": "}",
                                    "value": "}",
                                    "valueText": "}",
                                    "hasLeadingTrivia": true,
                                    "hasTrailingTrivia": true,
                                    "hasTrailingNewLine": true,
                                    "leadingTrivia": [
                                        {
                                            "kind": "WhitespaceTrivia",
                                            "text": "  "
                                        }
                                    ],
                                    "trailingTrivia": [
                                        {
                                            "kind": "NewLineTrivia",
                                            "text": "\r\n"
                                        }
                                    ]
                                }
                            }
                        },
                        {
                            "kind": "ExpressionStatement",
                            "fullStart": 746,
                            "fullEnd": 775,
                            "start": 750,
                            "end": 773,
                            "fullWidth": 29,
                            "width": 23,
                            "expression": {
                                "kind": "AssignmentExpression",
                                "fullStart": 746,
                                "fullEnd": 772,
                                "start": 750,
                                "end": 772,
                                "fullWidth": 26,
                                "width": 22,
                                "left": {
                                    "kind": "ElementAccessExpression",
                                    "fullStart": 746,
                                    "fullEnd": 769,
                                    "start": 750,
                                    "end": 768,
                                    "fullWidth": 23,
                                    "width": 18,
                                    "expression": {
                                        "kind": "MemberAccessExpression",
                                        "fullStart": 746,
                                        "fullEnd": 765,
                                        "start": 750,
                                        "end": 765,
                                        "fullWidth": 19,
                                        "width": 15,
                                        "expression": {
                                            "kind": "IdentifierName",
                                            "fullStart": 746,
                                            "fullEnd": 755,
                                            "start": 750,
                                            "end": 755,
                                            "fullWidth": 9,
                                            "width": 5,
                                            "text": "Array",
                                            "value": "Array",
                                            "valueText": "Array",
                                            "hasLeadingTrivia": true,
                                            "hasLeadingNewLine": true,
                                            "leadingTrivia": [
                                                {
                                                    "kind": "NewLineTrivia",
                                                    "text": "\r\n"
                                                },
                                                {
                                                    "kind": "WhitespaceTrivia",
                                                    "text": "  "
                                                }
                                            ]
                                        },
                                        "dotToken": {
                                            "kind": "DotToken",
                                            "fullStart": 755,
                                            "fullEnd": 756,
                                            "start": 755,
                                            "end": 756,
                                            "fullWidth": 1,
                                            "width": 1,
                                            "text": ".",
                                            "value": ".",
                                            "valueText": "."
                                        },
                                        "name": {
                                            "kind": "IdentifierName",
                                            "fullStart": 756,
                                            "fullEnd": 765,
                                            "start": 756,
                                            "end": 765,
                                            "fullWidth": 9,
                                            "width": 9,
                                            "text": "prototype",
                                            "value": "prototype",
                                            "valueText": "prototype"
                                        }
                                    },
                                    "openBracketToken": {
                                        "kind": "OpenBracketToken",
                                        "fullStart": 765,
                                        "fullEnd": 766,
                                        "start": 765,
                                        "end": 766,
                                        "fullWidth": 1,
                                        "width": 1,
                                        "text": "[",
                                        "value": "[",
                                        "valueText": "["
                                    },
                                    "argumentExpression": {
                                        "kind": "NumericLiteral",
                                        "fullStart": 766,
                                        "fullEnd": 767,
                                        "start": 766,
                                        "end": 767,
                                        "fullWidth": 1,
                                        "width": 1,
                                        "text": "2",
                                        "value": 2,
                                        "valueText": "2"
                                    },
                                    "closeBracketToken": {
                                        "kind": "CloseBracketToken",
                                        "fullStart": 767,
                                        "fullEnd": 769,
                                        "start": 767,
                                        "end": 768,
                                        "fullWidth": 2,
                                        "width": 1,
                                        "text": "]",
                                        "value": "]",
                                        "valueText": "]",
                                        "hasTrailingTrivia": true,
                                        "trailingTrivia": [
                                            {
                                                "kind": "WhitespaceTrivia",
                                                "text": " "
                                            }
                                        ]
                                    }
                                },
                                "operatorToken": {
                                    "kind": "EqualsToken",
                                    "fullStart": 769,
                                    "fullEnd": 771,
                                    "start": 769,
                                    "end": 770,
                                    "fullWidth": 2,
                                    "width": 1,
                                    "text": "=",
                                    "value": "=",
                                    "valueText": "=",
                                    "hasTrailingTrivia": true,
                                    "trailingTrivia": [
                                        {
                                            "kind": "WhitespaceTrivia",
                                            "text": " "
                                        }
                                    ]
                                },
                                "right": {
                                    "kind": "NumericLiteral",
                                    "fullStart": 771,
                                    "fullEnd": 772,
                                    "start": 771,
                                    "end": 772,
                                    "fullWidth": 1,
                                    "width": 1,
                                    "text": "3",
                                    "value": 3,
                                    "valueText": "3"
                                }
                            },
                            "semicolonToken": {
                                "kind": "SemicolonToken",
                                "fullStart": 772,
                                "fullEnd": 775,
                                "start": 772,
                                "end": 773,
                                "fullWidth": 3,
                                "width": 1,
                                "text": ";",
                                "value": ";",
                                "valueText": ";",
                                "hasTrailingTrivia": true,
                                "hasTrailingNewLine": true,
                                "trailingTrivia": [
                                    {
                                        "kind": "NewLineTrivia",
                                        "text": "\r\n"
                                    }
                                ]
                            }
                        },
                        {
                            "kind": "VariableStatement",
                            "fullStart": 775,
                            "fullEnd": 801,
                            "start": 777,
                            "end": 799,
                            "fullWidth": 26,
                            "width": 22,
                            "modifiers": [],
                            "variableDeclaration": {
                                "kind": "VariableDeclaration",
                                "fullStart": 775,
                                "fullEnd": 798,
                                "start": 777,
                                "end": 798,
                                "fullWidth": 23,
                                "width": 21,
                                "varKeyword": {
                                    "kind": "VarKeyword",
                                    "fullStart": 775,
                                    "fullEnd": 781,
                                    "start": 777,
                                    "end": 780,
                                    "fullWidth": 6,
                                    "width": 3,
                                    "text": "var",
                                    "value": "var",
                                    "valueText": "var",
                                    "hasLeadingTrivia": true,
                                    "hasTrailingTrivia": true,
                                    "leadingTrivia": [
                                        {
                                            "kind": "WhitespaceTrivia",
                                            "text": "  "
                                        }
                                    ],
                                    "trailingTrivia": [
                                        {
                                            "kind": "WhitespaceTrivia",
                                            "text": " "
                                        }
                                    ]
                                },
                                "variableDeclarators": [
                                    {
                                        "kind": "VariableDeclarator",
                                        "fullStart": 781,
                                        "fullEnd": 798,
                                        "start": 781,
                                        "end": 798,
                                        "fullWidth": 17,
                                        "width": 17,
                                        "identifier": {
                                            "kind": "IdentifierName",
                                            "fullStart": 781,
                                            "fullEnd": 785,
                                            "start": 781,
                                            "end": 784,
                                            "fullWidth": 4,
                                            "width": 3,
                                            "text": "arr",
                                            "value": "arr",
                                            "valueText": "arr",
                                            "hasTrailingTrivia": true,
                                            "trailingTrivia": [
                                                {
                                                    "kind": "WhitespaceTrivia",
                                                    "text": " "
                                                }
                                            ]
                                        },
                                        "equalsValueClause": {
                                            "kind": "EqualsValueClause",
                                            "fullStart": 785,
                                            "fullEnd": 798,
                                            "start": 785,
                                            "end": 798,
                                            "fullWidth": 13,
                                            "width": 13,
                                            "equalsToken": {
                                                "kind": "EqualsToken",
                                                "fullStart": 785,
                                                "fullEnd": 787,
                                                "start": 785,
                                                "end": 786,
                                                "fullWidth": 2,
                                                "width": 1,
                                                "text": "=",
                                                "value": "=",
                                                "valueText": "=",
                                                "hasTrailingTrivia": true,
                                                "trailingTrivia": [
                                                    {
                                                        "kind": "WhitespaceTrivia",
                                                        "text": " "
                                                    }
                                                ]
                                            },
                                            "value": {
                                                "kind": "ArrayLiteralExpression",
                                                "fullStart": 787,
                                                "fullEnd": 798,
                                                "start": 787,
                                                "end": 798,
                                                "fullWidth": 11,
                                                "width": 11,
                                                "openBracketToken": {
                                                    "kind": "OpenBracketToken",
                                                    "fullStart": 787,
                                                    "fullEnd": 788,
                                                    "start": 787,
                                                    "end": 788,
                                                    "fullWidth": 1,
                                                    "width": 1,
                                                    "text": "[",
                                                    "value": "[",
                                                    "valueText": "["
                                                },
                                                "expressions": [
                                                    {
                                                        "kind": "NumericLiteral",
                                                        "fullStart": 788,
                                                        "fullEnd": 789,
                                                        "start": 788,
                                                        "end": 789,
                                                        "fullWidth": 1,
                                                        "width": 1,
                                                        "text": "1",
                                                        "value": 1,
                                                        "valueText": "1"
                                                    },
                                                    {
                                                        "kind": "CommaToken",
                                                        "fullStart": 789,
                                                        "fullEnd": 790,
                                                        "start": 789,
                                                        "end": 790,
                                                        "fullWidth": 1,
                                                        "width": 1,
                                                        "text": ",",
                                                        "value": ",",
                                                        "valueText": ","
                                                    },
                                                    {
                                                        "kind": "NumericLiteral",
                                                        "fullStart": 790,
                                                        "fullEnd": 791,
                                                        "start": 790,
                                                        "end": 791,
                                                        "fullWidth": 1,
                                                        "width": 1,
                                                        "text": "2",
                                                        "value": 2,
                                                        "valueText": "2"
                                                    },
                                                    {
                                                        "kind": "CommaToken",
                                                        "fullStart": 791,
                                                        "fullEnd": 792,
                                                        "start": 791,
                                                        "end": 792,
                                                        "fullWidth": 1,
                                                        "width": 1,
                                                        "text": ",",
                                                        "value": ",",
                                                        "valueText": ","
                                                    },
                                                    {
                                                        "kind": "NumericLiteral",
                                                        "fullStart": 792,
                                                        "fullEnd": 793,
                                                        "start": 792,
                                                        "end": 793,
                                                        "fullWidth": 1,
                                                        "width": 1,
                                                        "text": "3",
                                                        "value": 3,
                                                        "valueText": "3"
                                                    },
                                                    {
                                                        "kind": "CommaToken",
                                                        "fullStart": 793,
                                                        "fullEnd": 794,
                                                        "start": 793,
                                                        "end": 794,
                                                        "fullWidth": 1,
                                                        "width": 1,
                                                        "text": ",",
                                                        "value": ",",
                                                        "valueText": ","
                                                    },
                                                    {
                                                        "kind": "NumericLiteral",
                                                        "fullStart": 794,
                                                        "fullEnd": 795,
                                                        "start": 794,
                                                        "end": 795,
                                                        "fullWidth": 1,
                                                        "width": 1,
                                                        "text": "4",
                                                        "value": 4,
                                                        "valueText": "4"
                                                    },
                                                    {
                                                        "kind": "CommaToken",
                                                        "fullStart": 795,
                                                        "fullEnd": 796,
                                                        "start": 795,
                                                        "end": 796,
                                                        "fullWidth": 1,
                                                        "width": 1,
                                                        "text": ",",
                                                        "value": ",",
                                                        "valueText": ","
                                                    },
                                                    {
                                                        "kind": "NumericLiteral",
                                                        "fullStart": 796,
                                                        "fullEnd": 797,
                                                        "start": 796,
                                                        "end": 797,
                                                        "fullWidth": 1,
                                                        "width": 1,
                                                        "text": "5",
                                                        "value": 5,
                                                        "valueText": "5"
                                                    }
                                                ],
                                                "closeBracketToken": {
                                                    "kind": "CloseBracketToken",
                                                    "fullStart": 797,
                                                    "fullEnd": 798,
                                                    "start": 797,
                                                    "end": 798,
                                                    "fullWidth": 1,
                                                    "width": 1,
                                                    "text": "]",
                                                    "value": "]",
                                                    "valueText": "]"
                                                }
                                            }
                                        }
                                    }
                                ]
                            },
                            "semicolonToken": {
                                "kind": "SemicolonToken",
                                "fullStart": 798,
                                "fullEnd": 801,
                                "start": 798,
                                "end": 799,
                                "fullWidth": 3,
                                "width": 1,
                                "text": ";",
                                "value": ";",
                                "valueText": ";",
                                "hasTrailingTrivia": true,
                                "hasTrailingNewLine": true,
                                "trailingTrivia": [
                                    {
                                        "kind": "NewLineTrivia",
                                        "text": "\r\n"
                                    }
                                ]
                            }
                        },
                        {
                            "kind": "VariableStatement",
                            "fullStart": 801,
                            "fullEnd": 841,
                            "start": 807,
                            "end": 839,
                            "fullWidth": 40,
                            "width": 32,
                            "modifiers": [],
                            "variableDeclaration": {
                                "kind": "VariableDeclaration",
                                "fullStart": 801,
                                "fullEnd": 838,
                                "start": 807,
                                "end": 838,
                                "fullWidth": 37,
                                "width": 31,
                                "varKeyword": {
                                    "kind": "VarKeyword",
                                    "fullStart": 801,
                                    "fullEnd": 811,
                                    "start": 807,
                                    "end": 810,
                                    "fullWidth": 10,
                                    "width": 3,
                                    "text": "var",
                                    "value": "var",
                                    "valueText": "var",
                                    "hasLeadingTrivia": true,
                                    "hasLeadingNewLine": true,
                                    "hasTrailingTrivia": true,
                                    "leadingTrivia": [
                                        {
                                            "kind": "WhitespaceTrivia",
                                            "text": "  "
                                        },
                                        {
                                            "kind": "NewLineTrivia",
                                            "text": "\r\n"
                                        },
                                        {
                                            "kind": "WhitespaceTrivia",
                                            "text": "  "
                                        }
                                    ],
                                    "trailingTrivia": [
                                        {
                                            "kind": "WhitespaceTrivia",
                                            "text": " "
                                        }
                                    ]
                                },
                                "variableDeclarators": [
                                    {
                                        "kind": "VariableDeclarator",
                                        "fullStart": 811,
                                        "fullEnd": 838,
                                        "start": 811,
                                        "end": 838,
                                        "fullWidth": 27,
                                        "width": 27,
                                        "identifier": {
                                            "kind": "IdentifierName",
                                            "fullStart": 811,
                                            "fullEnd": 815,
                                            "start": 811,
                                            "end": 814,
                                            "fullWidth": 4,
                                            "width": 3,
                                            "text": "res",
                                            "value": "res",
                                            "valueText": "res",
                                            "hasTrailingTrivia": true,
                                            "trailingTrivia": [
                                                {
                                                    "kind": "WhitespaceTrivia",
                                                    "text": " "
                                                }
                                            ]
                                        },
                                        "equalsValueClause": {
                                            "kind": "EqualsValueClause",
                                            "fullStart": 815,
                                            "fullEnd": 838,
                                            "start": 815,
                                            "end": 838,
                                            "fullWidth": 23,
                                            "width": 23,
                                            "equalsToken": {
                                                "kind": "EqualsToken",
                                                "fullStart": 815,
                                                "fullEnd": 817,
                                                "start": 815,
                                                "end": 816,
                                                "fullWidth": 2,
                                                "width": 1,
                                                "text": "=",
                                                "value": "=",
                                                "valueText": "=",
                                                "hasTrailingTrivia": true,
                                                "trailingTrivia": [
                                                    {
                                                        "kind": "WhitespaceTrivia",
                                                        "text": " "
                                                    }
                                                ]
                                            },
                                            "value": {
                                                "kind": "InvocationExpression",
                                                "fullStart": 817,
                                                "fullEnd": 838,
                                                "start": 817,
                                                "end": 838,
                                                "fullWidth": 21,
                                                "width": 21,
                                                "expression": {
                                                    "kind": "MemberAccessExpression",
                                                    "fullStart": 817,
                                                    "fullEnd": 826,
                                                    "start": 817,
                                                    "end": 826,
                                                    "fullWidth": 9,
                                                    "width": 9,
                                                    "expression": {
                                                        "kind": "IdentifierName",
                                                        "fullStart": 817,
                                                        "fullEnd": 820,
                                                        "start": 817,
                                                        "end": 820,
                                                        "fullWidth": 3,
                                                        "width": 3,
                                                        "text": "arr",
                                                        "value": "arr",
                                                        "valueText": "arr"
                                                    },
                                                    "dotToken": {
                                                        "kind": "DotToken",
                                                        "fullStart": 820,
                                                        "fullEnd": 821,
                                                        "start": 820,
                                                        "end": 821,
                                                        "fullWidth": 1,
                                                        "width": 1,
                                                        "text": ".",
                                                        "value": ".",
                                                        "valueText": "."
                                                    },
                                                    "name": {
                                                        "kind": "IdentifierName",
                                                        "fullStart": 821,
                                                        "fullEnd": 826,
                                                        "start": 821,
                                                        "end": 826,
                                                        "fullWidth": 5,
                                                        "width": 5,
                                                        "text": "every",
                                                        "value": "every",
                                                        "valueText": "every"
                                                    }
                                                },
                                                "argumentList": {
                                                    "kind": "ArgumentList",
                                                    "fullStart": 826,
                                                    "fullEnd": 838,
                                                    "start": 826,
                                                    "end": 838,
                                                    "fullWidth": 12,
                                                    "width": 12,
                                                    "openParenToken": {
                                                        "kind": "OpenParenToken",
                                                        "fullStart": 826,
                                                        "fullEnd": 827,
                                                        "start": 826,
                                                        "end": 827,
                                                        "fullWidth": 1,
                                                        "width": 1,
                                                        "text": "(",
                                                        "value": "(",
                                                        "valueText": "("
                                                    },
                                                    "arguments": [
                                                        {
                                                            "kind": "IdentifierName",
                                                            "fullStart": 827,
                                                            "fullEnd": 837,
                                                            "start": 827,
                                                            "end": 837,
                                                            "fullWidth": 10,
                                                            "width": 10,
                                                            "text": "callbackfn",
                                                            "value": "callbackfn",
                                                            "valueText": "callbackfn"
                                                        }
                                                    ],
                                                    "closeParenToken": {
                                                        "kind": "CloseParenToken",
                                                        "fullStart": 837,
                                                        "fullEnd": 838,
                                                        "start": 837,
                                                        "end": 838,
                                                        "fullWidth": 1,
                                                        "width": 1,
                                                        "text": ")",
                                                        "value": ")",
                                                        "valueText": ")"
                                                    }
                                                }
                                            }
                                        }
                                    }
                                ]
                            },
                            "semicolonToken": {
                                "kind": "SemicolonToken",
                                "fullStart": 838,
                                "fullEnd": 841,
                                "start": 838,
                                "end": 839,
                                "fullWidth": 3,
                                "width": 1,
                                "text": ";",
                                "value": ";",
                                "valueText": ";",
                                "hasTrailingTrivia": true,
                                "hasTrailingNewLine": true,
                                "trailingTrivia": [
                                    {
                                        "kind": "NewLineTrivia",
                                        "text": "\r\n"
                                    }
                                ]
                            }
                        },
                        {
                            "kind": "ExpressionStatement",
                            "fullStart": 841,
                            "fullEnd": 871,
                            "start": 843,
                            "end": 869,
                            "fullWidth": 30,
                            "width": 26,
                            "expression": {
                                "kind": "DeleteExpression",
                                "fullStart": 841,
                                "fullEnd": 868,
                                "start": 843,
                                "end": 868,
                                "fullWidth": 27,
                                "width": 25,
                                "deleteKeyword": {
                                    "kind": "DeleteKeyword",
                                    "fullStart": 841,
                                    "fullEnd": 850,
                                    "start": 843,
                                    "end": 849,
                                    "fullWidth": 9,
                                    "width": 6,
                                    "text": "delete",
                                    "value": "delete",
                                    "valueText": "delete",
                                    "hasLeadingTrivia": true,
                                    "hasTrailingTrivia": true,
                                    "leadingTrivia": [
                                        {
                                            "kind": "WhitespaceTrivia",
                                            "text": "  "
                                        }
                                    ],
                                    "trailingTrivia": [
                                        {
                                            "kind": "WhitespaceTrivia",
                                            "text": " "
                                        }
                                    ]
                                },
                                "expression": {
                                    "kind": "ElementAccessExpression",
                                    "fullStart": 850,
                                    "fullEnd": 868,
                                    "start": 850,
                                    "end": 868,
                                    "fullWidth": 18,
                                    "width": 18,
                                    "expression": {
                                        "kind": "MemberAccessExpression",
                                        "fullStart": 850,
                                        "fullEnd": 865,
                                        "start": 850,
                                        "end": 865,
                                        "fullWidth": 15,
                                        "width": 15,
                                        "expression": {
                                            "kind": "IdentifierName",
                                            "fullStart": 850,
                                            "fullEnd": 855,
                                            "start": 850,
                                            "end": 855,
                                            "fullWidth": 5,
                                            "width": 5,
                                            "text": "Array",
                                            "value": "Array",
                                            "valueText": "Array"
                                        },
                                        "dotToken": {
                                            "kind": "DotToken",
                                            "fullStart": 855,
                                            "fullEnd": 856,
                                            "start": 855,
                                            "end": 856,
                                            "fullWidth": 1,
                                            "width": 1,
                                            "text": ".",
                                            "value": ".",
                                            "valueText": "."
                                        },
                                        "name": {
                                            "kind": "IdentifierName",
                                            "fullStart": 856,
                                            "fullEnd": 865,
                                            "start": 856,
                                            "end": 865,
                                            "fullWidth": 9,
                                            "width": 9,
                                            "text": "prototype",
                                            "value": "prototype",
                                            "valueText": "prototype"
                                        }
                                    },
                                    "openBracketToken": {
                                        "kind": "OpenBracketToken",
                                        "fullStart": 865,
                                        "fullEnd": 866,
                                        "start": 865,
                                        "end": 866,
                                        "fullWidth": 1,
                                        "width": 1,
                                        "text": "[",
                                        "value": "[",
                                        "valueText": "["
                                    },
                                    "argumentExpression": {
                                        "kind": "NumericLiteral",
                                        "fullStart": 866,
                                        "fullEnd": 867,
                                        "start": 866,
                                        "end": 867,
                                        "fullWidth": 1,
                                        "width": 1,
                                        "text": "2",
                                        "value": 2,
                                        "valueText": "2"
                                    },
                                    "closeBracketToken": {
                                        "kind": "CloseBracketToken",
                                        "fullStart": 867,
                                        "fullEnd": 868,
                                        "start": 867,
                                        "end": 868,
                                        "fullWidth": 1,
                                        "width": 1,
                                        "text": "]",
                                        "value": "]",
                                        "valueText": "]"
                                    }
                                }
                            },
                            "semicolonToken": {
                                "kind": "SemicolonToken",
                                "fullStart": 868,
                                "fullEnd": 871,
                                "start": 868,
                                "end": 869,
                                "fullWidth": 3,
                                "width": 1,
                                "text": ";",
                                "value": ";",
                                "valueText": ";",
                                "hasTrailingTrivia": true,
                                "hasTrailingNewLine": true,
                                "trailingTrivia": [
                                    {
                                        "kind": "NewLineTrivia",
                                        "text": "\r\n"
                                    }
                                ]
                            }
                        },
                        {
                            "kind": "IfStatement",
                            "fullStart": 871,
                            "fullEnd": 920,
                            "start": 875,
                            "end": 916,
                            "fullWidth": 49,
                            "width": 41,
                            "ifKeyword": {
                                "kind": "IfKeyword",
                                "fullStart": 871,
                                "fullEnd": 877,
                                "start": 875,
                                "end": 877,
                                "fullWidth": 6,
                                "width": 2,
                                "text": "if",
                                "value": "if",
                                "valueText": "if",
                                "hasLeadingTrivia": true,
                                "hasLeadingNewLine": true,
                                "leadingTrivia": [
                                    {
                                        "kind": "NewLineTrivia",
                                        "text": "\r\n"
                                    },
                                    {
                                        "kind": "WhitespaceTrivia",
                                        "text": "  "
                                    }
                                ]
                            },
                            "openParenToken": {
                                "kind": "OpenParenToken",
                                "fullStart": 877,
                                "fullEnd": 878,
                                "start": 877,
                                "end": 878,
                                "fullWidth": 1,
                                "width": 1,
                                "text": "(",
                                "value": "(",
                                "valueText": "("
                            },
                            "condition": {
                                "kind": "EqualsExpression",
                                "fullStart": 878,
                                "fullEnd": 891,
                                "start": 878,
                                "end": 891,
                                "fullWidth": 13,
                                "width": 13,
                                "left": {
                                    "kind": "IdentifierName",
                                    "fullStart": 878,
                                    "fullEnd": 882,
                                    "start": 878,
                                    "end": 881,
                                    "fullWidth": 4,
                                    "width": 3,
                                    "text": "res",
                                    "value": "res",
                                    "valueText": "res",
                                    "hasTrailingTrivia": true,
                                    "trailingTrivia": [
                                        {
                                            "kind": "WhitespaceTrivia",
                                            "text": " "
                                        }
                                    ]
                                },
                                "operatorToken": {
                                    "kind": "EqualsEqualsEqualsToken",
                                    "fullStart": 882,
                                    "fullEnd": 886,
                                    "start": 882,
                                    "end": 885,
                                    "fullWidth": 4,
                                    "width": 3,
                                    "text": "===",
                                    "value": "===",
                                    "valueText": "===",
                                    "hasTrailingTrivia": true,
                                    "trailingTrivia": [
                                        {
                                            "kind": "WhitespaceTrivia",
                                            "text": " "
                                        }
                                    ]
                                },
                                "right": {
                                    "kind": "FalseKeyword",
                                    "fullStart": 886,
                                    "fullEnd": 891,
                                    "start": 886,
                                    "end": 891,
                                    "fullWidth": 5,
                                    "width": 5,
                                    "text": "false",
                                    "value": false,
                                    "valueText": "false"
                                }
                            },
                            "closeParenToken": {
                                "kind": "CloseParenToken",
                                "fullStart": 891,
                                "fullEnd": 898,
                                "start": 891,
                                "end": 892,
                                "fullWidth": 7,
                                "width": 1,
                                "text": ")",
                                "value": ")",
                                "valueText": ")",
                                "hasTrailingTrivia": true,
                                "hasTrailingNewLine": true,
                                "trailingTrivia": [
                                    {
                                        "kind": "WhitespaceTrivia",
                                        "text": "    "
                                    },
                                    {
                                        "kind": "NewLineTrivia",
                                        "text": "\r\n"
                                    }
                                ]
                            },
                            "statement": {
                                "kind": "ReturnStatement",
                                "fullStart": 898,
                                "fullEnd": 920,
                                "start": 904,
                                "end": 916,
                                "fullWidth": 22,
                                "width": 12,
                                "returnKeyword": {
                                    "kind": "ReturnKeyword",
                                    "fullStart": 898,
                                    "fullEnd": 911,
                                    "start": 904,
                                    "end": 910,
                                    "fullWidth": 13,
                                    "width": 6,
                                    "text": "return",
                                    "value": "return",
                                    "valueText": "return",
                                    "hasLeadingTrivia": true,
                                    "hasTrailingTrivia": true,
                                    "leadingTrivia": [
                                        {
                                            "kind": "WhitespaceTrivia",
                                            "text": "      "
                                        }
                                    ],
                                    "trailingTrivia": [
                                        {
                                            "kind": "WhitespaceTrivia",
                                            "text": " "
                                        }
                                    ]
                                },
                                "expression": {
                                    "kind": "TrueKeyword",
                                    "fullStart": 911,
                                    "fullEnd": 915,
                                    "start": 911,
                                    "end": 915,
                                    "fullWidth": 4,
                                    "width": 4,
                                    "text": "true",
                                    "value": true,
                                    "valueText": "true"
                                },
                                "semicolonToken": {
                                    "kind": "SemicolonToken",
                                    "fullStart": 915,
                                    "fullEnd": 920,
                                    "start": 915,
                                    "end": 916,
                                    "fullWidth": 5,
                                    "width": 1,
                                    "text": ";",
                                    "value": ";",
                                    "valueText": ";",
                                    "hasTrailingTrivia": true,
                                    "hasTrailingNewLine": true,
                                    "trailingTrivia": [
                                        {
                                            "kind": "WhitespaceTrivia",
                                            "text": "  "
                                        },
                                        {
                                            "kind": "NewLineTrivia",
                                            "text": "\r\n"
                                        }
                                    ]
                                }
                            }
                        }
                    ],
                    "closeBraceToken": {
                        "kind": "CloseBraceToken",
                        "fullStart": 920,
                        "fullEnd": 928,
                        "start": 925,
                        "end": 926,
                        "fullWidth": 8,
                        "width": 1,
                        "text": "}",
                        "value": "}",
                        "valueText": "}",
                        "hasLeadingTrivia": true,
                        "hasLeadingNewLine": true,
                        "hasTrailingTrivia": true,
                        "hasTrailingNewLine": true,
                        "leadingTrivia": [
                            {
                                "kind": "WhitespaceTrivia",
                                "text": "  "
                            },
                            {
                                "kind": "NewLineTrivia",
                                "text": "\r\n"
                            },
                            {
                                "kind": "WhitespaceTrivia",
                                "text": " "
                            }
                        ],
                        "trailingTrivia": [
                            {
                                "kind": "NewLineTrivia",
                                "text": "\r\n"
                            }
                        ]
                    }
                }
            },
            {
                "kind": "ExpressionStatement",
                "fullStart": 928,
                "fullEnd": 952,
                "start": 928,
                "end": 950,
                "fullWidth": 24,
                "width": 22,
                "expression": {
                    "kind": "InvocationExpression",
                    "fullStart": 928,
                    "fullEnd": 949,
                    "start": 928,
                    "end": 949,
                    "fullWidth": 21,
                    "width": 21,
                    "expression": {
                        "kind": "IdentifierName",
                        "fullStart": 928,
                        "fullEnd": 939,
                        "start": 928,
                        "end": 939,
                        "fullWidth": 11,
                        "width": 11,
                        "text": "runTestCase",
                        "value": "runTestCase",
                        "valueText": "runTestCase"
                    },
                    "argumentList": {
                        "kind": "ArgumentList",
                        "fullStart": 939,
                        "fullEnd": 949,
                        "start": 939,
                        "end": 949,
                        "fullWidth": 10,
                        "width": 10,
                        "openParenToken": {
                            "kind": "OpenParenToken",
                            "fullStart": 939,
                            "fullEnd": 940,
                            "start": 939,
                            "end": 940,
                            "fullWidth": 1,
                            "width": 1,
                            "text": "(",
                            "value": "(",
                            "valueText": "("
                        },
                        "arguments": [
                            {
                                "kind": "IdentifierName",
                                "fullStart": 940,
                                "fullEnd": 948,
                                "start": 940,
                                "end": 948,
                                "fullWidth": 8,
                                "width": 8,
                                "text": "testcase",
                                "value": "testcase",
                                "valueText": "testcase"
                            }
                        ],
                        "closeParenToken": {
                            "kind": "CloseParenToken",
                            "fullStart": 948,
                            "fullEnd": 949,
                            "start": 948,
                            "end": 949,
                            "fullWidth": 1,
                            "width": 1,
                            "text": ")",
                            "value": ")",
                            "valueText": ")"
                        }
                    }
                },
                "semicolonToken": {
                    "kind": "SemicolonToken",
                    "fullStart": 949,
                    "fullEnd": 952,
                    "start": 949,
                    "end": 950,
                    "fullWidth": 3,
                    "width": 1,
                    "text": ";",
                    "value": ";",
                    "valueText": ";",
                    "hasTrailingTrivia": true,
                    "hasTrailingNewLine": true,
                    "trailingTrivia": [
                        {
                            "kind": "NewLineTrivia",
                            "text": "\r\n"
                        }
                    ]
                }
            }
        ],
        "endOfFileToken": {
            "kind": "EndOfFileToken",
            "fullStart": 952,
            "fullEnd": 952,
            "start": 952,
            "end": 952,
            "fullWidth": 0,
            "width": 0,
            "text": ""
        }
    },
    "lineMap": {
        "lineStarts": [
            0,
            67,
            152,
            232,
            308,
            380,
            385,
            439,
            570,
            575,
            577,
            579,
            603,
            606,
            644,
            649,
            669,
            687,
            709,
            720,
            741,
            746,
            748,
            775,
            801,
            805,
            841,
            871,
            873,
            898,
            920,
            924,
            928,
            952
        ],
        "length": 952
    }
}<|MERGE_RESOLUTION|>--- conflicted
+++ resolved
@@ -290,11 +290,8 @@
                                             "start": 628,
                                             "end": 631,
                                             "fullWidth": 3,
-<<<<<<< HEAD
                                             "width": 3,
-=======
                                             "modifiers": [],
->>>>>>> e3c38734
                                             "identifier": {
                                                 "kind": "IdentifierName",
                                                 "fullStart": 628,
@@ -334,11 +331,8 @@
                                             "start": 633,
                                             "end": 636,
                                             "fullWidth": 3,
-<<<<<<< HEAD
                                             "width": 3,
-=======
                                             "modifiers": [],
->>>>>>> e3c38734
                                             "identifier": {
                                                 "kind": "IdentifierName",
                                                 "fullStart": 633,
@@ -378,11 +372,8 @@
                                             "start": 638,
                                             "end": 641,
                                             "fullWidth": 3,
-<<<<<<< HEAD
                                             "width": 3,
-=======
                                             "modifiers": [],
->>>>>>> e3c38734
                                             "identifier": {
                                                 "kind": "IdentifierName",
                                                 "fullStart": 638,
