{
    "isDeclaration": false,
    "languageVersion": "EcmaScript5",
    "parseOptions": {
        "allowAutomaticSemicolonInsertion": true
    },
    "sourceUnit": {
        "kind": "SourceUnit",
        "fullStart": 0,
        "fullEnd": 1256,
        "start": 596,
        "end": 1256,
        "fullWidth": 1256,
        "width": 660,
        "isIncrementallyUnusable": true,
        "moduleElements": [
            {
                "kind": "FunctionDeclaration",
                "fullStart": 0,
                "fullEnd": 1232,
                "start": 596,
                "end": 1230,
                "fullWidth": 1232,
                "width": 634,
                "isIncrementallyUnusable": true,
                "modifiers": [],
                "functionKeyword": {
                    "kind": "FunctionKeyword",
                    "fullStart": 0,
                    "fullEnd": 605,
                    "start": 596,
                    "end": 604,
                    "fullWidth": 605,
                    "width": 8,
                    "text": "function",
                    "value": "function",
                    "valueText": "function",
                    "hasLeadingTrivia": true,
                    "hasLeadingComment": true,
                    "hasLeadingNewLine": true,
                    "hasTrailingTrivia": true,
                    "leadingTrivia": [
                        {
                            "kind": "SingleLineCommentTrivia",
                            "text": "/// Copyright (c) 2012 Ecma International.  All rights reserved. "
                        },
                        {
                            "kind": "NewLineTrivia",
                            "text": "\r\n"
                        },
                        {
                            "kind": "SingleLineCommentTrivia",
                            "text": "/// Ecma International makes this code available under the terms and conditions set"
                        },
                        {
                            "kind": "NewLineTrivia",
                            "text": "\r\n"
                        },
                        {
                            "kind": "SingleLineCommentTrivia",
                            "text": "/// forth on http://hg.ecmascript.org/tests/test262/raw-file/tip/LICENSE (the "
                        },
                        {
                            "kind": "NewLineTrivia",
                            "text": "\r\n"
                        },
                        {
                            "kind": "SingleLineCommentTrivia",
                            "text": "/// \"Use Terms\").   Any redistribution of this code must retain the above "
                        },
                        {
                            "kind": "NewLineTrivia",
                            "text": "\r\n"
                        },
                        {
                            "kind": "SingleLineCommentTrivia",
                            "text": "/// copyright and this notice and otherwise comply with the Use Terms."
                        },
                        {
                            "kind": "NewLineTrivia",
                            "text": "\r\n"
                        },
                        {
                            "kind": "MultiLineCommentTrivia",
                            "text": "/**\r\n * @path ch15/15.4/15.4.4/15.4.4.16/15.4.4.16-7-b-13.js\r\n * @description Array.prototype.every - deleting own property with prototype property causes prototype index property to be visited on an Array\r\n */"
                        },
                        {
                            "kind": "NewLineTrivia",
                            "text": "\r\n"
                        },
                        {
                            "kind": "NewLineTrivia",
                            "text": "\r\n"
                        },
                        {
                            "kind": "NewLineTrivia",
                            "text": "\r\n"
                        }
                    ],
                    "trailingTrivia": [
                        {
                            "kind": "WhitespaceTrivia",
                            "text": " "
                        }
                    ]
                },
                "identifier": {
                    "kind": "IdentifierName",
                    "fullStart": 605,
                    "fullEnd": 613,
                    "start": 605,
                    "end": 613,
                    "fullWidth": 8,
                    "width": 8,
                    "text": "testcase",
                    "value": "testcase",
                    "valueText": "testcase"
                },
                "callSignature": {
                    "kind": "CallSignature",
                    "fullStart": 613,
                    "fullEnd": 616,
                    "start": 613,
                    "end": 615,
                    "fullWidth": 3,
                    "width": 2,
                    "parameterList": {
                        "kind": "ParameterList",
                        "fullStart": 613,
                        "fullEnd": 616,
                        "start": 613,
                        "end": 615,
                        "fullWidth": 3,
                        "width": 2,
                        "openParenToken": {
                            "kind": "OpenParenToken",
                            "fullStart": 613,
                            "fullEnd": 614,
                            "start": 613,
                            "end": 614,
                            "fullWidth": 1,
                            "width": 1,
                            "text": "(",
                            "value": "(",
                            "valueText": "("
                        },
                        "parameters": [],
                        "closeParenToken": {
                            "kind": "CloseParenToken",
                            "fullStart": 614,
                            "fullEnd": 616,
                            "start": 614,
                            "end": 615,
                            "fullWidth": 2,
                            "width": 1,
                            "text": ")",
                            "value": ")",
                            "valueText": ")",
                            "hasTrailingTrivia": true,
                            "trailingTrivia": [
                                {
                                    "kind": "WhitespaceTrivia",
                                    "text": " "
                                }
                            ]
                        }
                    }
                },
                "block": {
                    "kind": "Block",
                    "fullStart": 616,
                    "fullEnd": 1232,
                    "start": 616,
                    "end": 1230,
                    "fullWidth": 616,
                    "width": 614,
                    "isIncrementallyUnusable": true,
                    "openBraceToken": {
                        "kind": "OpenBraceToken",
                        "fullStart": 616,
                        "fullEnd": 619,
                        "start": 616,
                        "end": 617,
                        "fullWidth": 3,
                        "width": 1,
                        "text": "{",
                        "value": "{",
                        "valueText": "{",
                        "hasTrailingTrivia": true,
                        "hasTrailingNewLine": true,
                        "trailingTrivia": [
                            {
                                "kind": "NewLineTrivia",
                                "text": "\r\n"
                            }
                        ]
                    },
                    "statements": [
                        {
                            "kind": "FunctionDeclaration",
                            "fullStart": 619,
                            "fullEnd": 817,
                            "start": 627,
                            "end": 815,
                            "fullWidth": 198,
                            "width": 188,
                            "modifiers": [],
                            "functionKeyword": {
                                "kind": "FunctionKeyword",
                                "fullStart": 619,
                                "fullEnd": 636,
                                "start": 627,
                                "end": 635,
                                "fullWidth": 17,
                                "width": 8,
                                "text": "function",
                                "value": "function",
                                "valueText": "function",
                                "hasLeadingTrivia": true,
                                "hasTrailingTrivia": true,
                                "leadingTrivia": [
                                    {
                                        "kind": "WhitespaceTrivia",
                                        "text": "        "
                                    }
                                ],
                                "trailingTrivia": [
                                    {
                                        "kind": "WhitespaceTrivia",
                                        "text": " "
                                    }
                                ]
                            },
                            "identifier": {
                                "kind": "IdentifierName",
                                "fullStart": 636,
                                "fullEnd": 646,
                                "start": 636,
                                "end": 646,
                                "fullWidth": 10,
                                "width": 10,
                                "text": "callbackfn",
                                "value": "callbackfn",
                                "valueText": "callbackfn"
                            },
                            "callSignature": {
                                "kind": "CallSignature",
                                "fullStart": 646,
                                "fullEnd": 662,
                                "start": 646,
                                "end": 661,
                                "fullWidth": 16,
                                "width": 15,
                                "parameterList": {
                                    "kind": "ParameterList",
                                    "fullStart": 646,
                                    "fullEnd": 662,
                                    "start": 646,
                                    "end": 661,
                                    "fullWidth": 16,
                                    "width": 15,
                                    "openParenToken": {
                                        "kind": "OpenParenToken",
                                        "fullStart": 646,
                                        "fullEnd": 647,
                                        "start": 646,
                                        "end": 647,
                                        "fullWidth": 1,
                                        "width": 1,
                                        "text": "(",
                                        "value": "(",
                                        "valueText": "("
                                    },
                                    "parameters": [
                                        {
                                            "kind": "Parameter",
                                            "fullStart": 647,
                                            "fullEnd": 650,
                                            "start": 647,
                                            "end": 650,
                                            "fullWidth": 3,
                                            "width": 3,
                                            "modifiers": [],
                                            "identifier": {
                                                "kind": "IdentifierName",
                                                "fullStart": 647,
                                                "fullEnd": 650,
                                                "start": 647,
                                                "end": 650,
                                                "fullWidth": 3,
                                                "width": 3,
                                                "text": "val",
                                                "value": "val",
                                                "valueText": "val"
                                            }
                                        },
                                        {
                                            "kind": "CommaToken",
                                            "fullStart": 650,
                                            "fullEnd": 652,
                                            "start": 650,
                                            "end": 651,
                                            "fullWidth": 2,
                                            "width": 1,
                                            "text": ",",
                                            "value": ",",
                                            "valueText": ",",
                                            "hasTrailingTrivia": true,
                                            "trailingTrivia": [
                                                {
                                                    "kind": "WhitespaceTrivia",
                                                    "text": " "
                                                }
                                            ]
                                        },
                                        {
                                            "kind": "Parameter",
                                            "fullStart": 652,
                                            "fullEnd": 655,
                                            "start": 652,
                                            "end": 655,
                                            "fullWidth": 3,
                                            "width": 3,
                                            "modifiers": [],
                                            "identifier": {
                                                "kind": "IdentifierName",
                                                "fullStart": 652,
                                                "fullEnd": 655,
                                                "start": 652,
                                                "end": 655,
                                                "fullWidth": 3,
                                                "width": 3,
                                                "text": "idx",
                                                "value": "idx",
                                                "valueText": "idx"
                                            }
                                        },
                                        {
                                            "kind": "CommaToken",
                                            "fullStart": 655,
                                            "fullEnd": 657,
                                            "start": 655,
                                            "end": 656,
                                            "fullWidth": 2,
                                            "width": 1,
                                            "text": ",",
                                            "value": ",",
                                            "valueText": ",",
                                            "hasTrailingTrivia": true,
                                            "trailingTrivia": [
                                                {
                                                    "kind": "WhitespaceTrivia",
                                                    "text": " "
                                                }
                                            ]
                                        },
                                        {
                                            "kind": "Parameter",
                                            "fullStart": 657,
                                            "fullEnd": 660,
                                            "start": 657,
                                            "end": 660,
                                            "fullWidth": 3,
                                            "width": 3,
                                            "modifiers": [],
                                            "identifier": {
                                                "kind": "IdentifierName",
                                                "fullStart": 657,
                                                "fullEnd": 660,
                                                "start": 657,
                                                "end": 660,
                                                "fullWidth": 3,
                                                "width": 3,
                                                "text": "obj",
                                                "value": "obj",
                                                "valueText": "obj"
                                            }
                                        }
                                    ],
                                    "closeParenToken": {
                                        "kind": "CloseParenToken",
                                        "fullStart": 660,
                                        "fullEnd": 662,
                                        "start": 660,
                                        "end": 661,
                                        "fullWidth": 2,
                                        "width": 1,
                                        "text": ")",
                                        "value": ")",
                                        "valueText": ")",
                                        "hasTrailingTrivia": true,
                                        "trailingTrivia": [
                                            {
                                                "kind": "WhitespaceTrivia",
                                                "text": " "
                                            }
                                        ]
                                    }
                                }
                            },
                            "block": {
                                "kind": "Block",
                                "fullStart": 662,
                                "fullEnd": 817,
                                "start": 662,
                                "end": 815,
                                "fullWidth": 155,
                                "width": 153,
                                "openBraceToken": {
                                    "kind": "OpenBraceToken",
                                    "fullStart": 662,
                                    "fullEnd": 665,
                                    "start": 662,
                                    "end": 663,
                                    "fullWidth": 3,
                                    "width": 1,
                                    "text": "{",
                                    "value": "{",
                                    "valueText": "{",
                                    "hasTrailingTrivia": true,
                                    "hasTrailingNewLine": true,
                                    "trailingTrivia": [
                                        {
                                            "kind": "NewLineTrivia",
                                            "text": "\r\n"
                                        }
                                    ]
                                },
                                "statements": [
                                    {
                                        "kind": "IfStatement",
                                        "fullStart": 665,
                                        "fullEnd": 806,
                                        "start": 677,
                                        "end": 804,
                                        "fullWidth": 141,
                                        "width": 127,
                                        "ifKeyword": {
                                            "kind": "IfKeyword",
                                            "fullStart": 665,
                                            "fullEnd": 680,
                                            "start": 677,
                                            "end": 679,
                                            "fullWidth": 15,
                                            "width": 2,
                                            "text": "if",
                                            "value": "if",
                                            "valueText": "if",
                                            "hasLeadingTrivia": true,
                                            "hasTrailingTrivia": true,
                                            "leadingTrivia": [
                                                {
                                                    "kind": "WhitespaceTrivia",
                                                    "text": "            "
                                                }
                                            ],
                                            "trailingTrivia": [
                                                {
                                                    "kind": "WhitespaceTrivia",
                                                    "text": " "
                                                }
                                            ]
                                        },
                                        "openParenToken": {
                                            "kind": "OpenParenToken",
                                            "fullStart": 680,
                                            "fullEnd": 681,
                                            "start": 680,
                                            "end": 681,
                                            "fullWidth": 1,
                                            "width": 1,
                                            "text": "(",
                                            "value": "(",
                                            "valueText": "("
                                        },
                                        "condition": {
                                            "kind": "LogicalAndExpression",
                                            "fullStart": 681,
                                            "fullEnd": 703,
                                            "start": 681,
                                            "end": 703,
                                            "fullWidth": 22,
                                            "width": 22,
                                            "left": {
                                                "kind": "EqualsExpression",
                                                "fullStart": 681,
                                                "fullEnd": 691,
                                                "start": 681,
                                                "end": 690,
                                                "fullWidth": 10,
                                                "width": 9,
                                                "left": {
                                                    "kind": "IdentifierName",
                                                    "fullStart": 681,
                                                    "fullEnd": 685,
                                                    "start": 681,
                                                    "end": 684,
                                                    "fullWidth": 4,
                                                    "width": 3,
                                                    "text": "idx",
                                                    "value": "idx",
                                                    "valueText": "idx",
                                                    "hasTrailingTrivia": true,
                                                    "trailingTrivia": [
                                                        {
                                                            "kind": "WhitespaceTrivia",
                                                            "text": " "
                                                        }
                                                    ]
                                                },
                                                "operatorToken": {
                                                    "kind": "EqualsEqualsEqualsToken",
                                                    "fullStart": 685,
                                                    "fullEnd": 689,
                                                    "start": 685,
                                                    "end": 688,
                                                    "fullWidth": 4,
                                                    "width": 3,
                                                    "text": "===",
                                                    "value": "===",
                                                    "valueText": "===",
                                                    "hasTrailingTrivia": true,
                                                    "trailingTrivia": [
                                                        {
                                                            "kind": "WhitespaceTrivia",
                                                            "text": " "
                                                        }
                                                    ]
                                                },
                                                "right": {
                                                    "kind": "NumericLiteral",
                                                    "fullStart": 689,
                                                    "fullEnd": 691,
                                                    "start": 689,
                                                    "end": 690,
                                                    "fullWidth": 2,
                                                    "width": 1,
                                                    "text": "1",
                                                    "value": 1,
                                                    "valueText": "1",
                                                    "hasTrailingTrivia": true,
                                                    "trailingTrivia": [
                                                        {
                                                            "kind": "WhitespaceTrivia",
                                                            "text": " "
                                                        }
                                                    ]
                                                }
                                            },
                                            "operatorToken": {
                                                "kind": "AmpersandAmpersandToken",
                                                "fullStart": 691,
                                                "fullEnd": 694,
                                                "start": 691,
                                                "end": 693,
                                                "fullWidth": 3,
                                                "width": 2,
                                                "text": "&&",
                                                "value": "&&",
                                                "valueText": "&&",
                                                "hasTrailingTrivia": true,
                                                "trailingTrivia": [
                                                    {
                                                        "kind": "WhitespaceTrivia",
                                                        "text": " "
                                                    }
                                                ]
                                            },
                                            "right": {
                                                "kind": "EqualsExpression",
                                                "fullStart": 694,
                                                "fullEnd": 703,
                                                "start": 694,
                                                "end": 703,
                                                "fullWidth": 9,
                                                "width": 9,
                                                "left": {
                                                    "kind": "IdentifierName",
                                                    "fullStart": 694,
                                                    "fullEnd": 698,
                                                    "start": 694,
                                                    "end": 697,
                                                    "fullWidth": 4,
                                                    "width": 3,
                                                    "text": "val",
                                                    "value": "val",
                                                    "valueText": "val",
                                                    "hasTrailingTrivia": true,
                                                    "trailingTrivia": [
                                                        {
                                                            "kind": "WhitespaceTrivia",
                                                            "text": " "
                                                        }
                                                    ]
                                                },
                                                "operatorToken": {
                                                    "kind": "EqualsEqualsEqualsToken",
                                                    "fullStart": 698,
                                                    "fullEnd": 702,
                                                    "start": 698,
                                                    "end": 701,
                                                    "fullWidth": 4,
                                                    "width": 3,
                                                    "text": "===",
                                                    "value": "===",
                                                    "valueText": "===",
                                                    "hasTrailingTrivia": true,
                                                    "trailingTrivia": [
                                                        {
                                                            "kind": "WhitespaceTrivia",
                                                            "text": " "
                                                        }
                                                    ]
                                                },
                                                "right": {
                                                    "kind": "NumericLiteral",
                                                    "fullStart": 702,
                                                    "fullEnd": 703,
                                                    "start": 702,
                                                    "end": 703,
                                                    "fullWidth": 1,
                                                    "width": 1,
                                                    "text": "1",
                                                    "value": 1,
                                                    "valueText": "1"
                                                }
                                            }
                                        },
                                        "closeParenToken": {
                                            "kind": "CloseParenToken",
                                            "fullStart": 703,
                                            "fullEnd": 705,
                                            "start": 703,
                                            "end": 704,
                                            "fullWidth": 2,
                                            "width": 1,
                                            "text": ")",
                                            "value": ")",
                                            "valueText": ")",
                                            "hasTrailingTrivia": true,
                                            "trailingTrivia": [
                                                {
                                                    "kind": "WhitespaceTrivia",
                                                    "text": " "
                                                }
                                            ]
                                        },
                                        "statement": {
                                            "kind": "Block",
                                            "fullStart": 705,
                                            "fullEnd": 753,
                                            "start": 705,
                                            "end": 752,
                                            "fullWidth": 48,
                                            "width": 47,
                                            "openBraceToken": {
                                                "kind": "OpenBraceToken",
                                                "fullStart": 705,
                                                "fullEnd": 708,
                                                "start": 705,
                                                "end": 706,
                                                "fullWidth": 3,
                                                "width": 1,
                                                "text": "{",
                                                "value": "{",
                                                "valueText": "{",
                                                "hasTrailingTrivia": true,
                                                "hasTrailingNewLine": true,
                                                "trailingTrivia": [
                                                    {
                                                        "kind": "NewLineTrivia",
                                                        "text": "\r\n"
                                                    }
                                                ]
                                            },
                                            "statements": [
                                                {
                                                    "kind": "ReturnStatement",
                                                    "fullStart": 708,
                                                    "fullEnd": 739,
                                                    "start": 724,
                                                    "end": 737,
                                                    "fullWidth": 31,
                                                    "width": 13,
                                                    "returnKeyword": {
                                                        "kind": "ReturnKeyword",
                                                        "fullStart": 708,
                                                        "fullEnd": 731,
                                                        "start": 724,
                                                        "end": 730,
                                                        "fullWidth": 23,
                                                        "width": 6,
                                                        "text": "return",
                                                        "value": "return",
                                                        "valueText": "return",
                                                        "hasLeadingTrivia": true,
                                                        "hasTrailingTrivia": true,
                                                        "leadingTrivia": [
                                                            {
                                                                "kind": "WhitespaceTrivia",
                                                                "text": "                "
                                                            }
                                                        ],
                                                        "trailingTrivia": [
                                                            {
                                                                "kind": "WhitespaceTrivia",
                                                                "text": " "
                                                            }
                                                        ]
                                                    },
                                                    "expression": {
                                                        "kind": "FalseKeyword",
                                                        "fullStart": 731,
                                                        "fullEnd": 736,
                                                        "start": 731,
                                                        "end": 736,
                                                        "fullWidth": 5,
                                                        "width": 5,
                                                        "text": "false",
                                                        "value": false,
                                                        "valueText": "false"
                                                    },
                                                    "semicolonToken": {
                                                        "kind": "SemicolonToken",
                                                        "fullStart": 736,
                                                        "fullEnd": 739,
                                                        "start": 736,
                                                        "end": 737,
                                                        "fullWidth": 3,
                                                        "width": 1,
                                                        "text": ";",
                                                        "value": ";",
                                                        "valueText": ";",
                                                        "hasTrailingTrivia": true,
                                                        "hasTrailingNewLine": true,
                                                        "trailingTrivia": [
                                                            {
                                                                "kind": "NewLineTrivia",
                                                                "text": "\r\n"
                                                            }
                                                        ]
                                                    }
                                                }
                                            ],
                                            "closeBraceToken": {
                                                "kind": "CloseBraceToken",
                                                "fullStart": 739,
                                                "fullEnd": 753,
                                                "start": 751,
                                                "end": 752,
                                                "fullWidth": 14,
                                                "width": 1,
                                                "text": "}",
                                                "value": "}",
                                                "valueText": "}",
                                                "hasLeadingTrivia": true,
                                                "hasTrailingTrivia": true,
                                                "leadingTrivia": [
                                                    {
                                                        "kind": "WhitespaceTrivia",
                                                        "text": "            "
                                                    }
                                                ],
                                                "trailingTrivia": [
                                                    {
                                                        "kind": "WhitespaceTrivia",
                                                        "text": " "
                                                    }
                                                ]
                                            }
                                        },
                                        "elseClause": {
                                            "kind": "ElseClause",
                                            "fullStart": 753,
                                            "fullEnd": 806,
                                            "start": 753,
                                            "end": 804,
                                            "fullWidth": 53,
                                            "width": 51,
                                            "elseKeyword": {
                                                "kind": "ElseKeyword",
                                                "fullStart": 753,
                                                "fullEnd": 758,
                                                "start": 753,
                                                "end": 757,
                                                "fullWidth": 5,
                                                "width": 4,
                                                "text": "else",
                                                "value": "else",
                                                "valueText": "else",
                                                "hasTrailingTrivia": true,
                                                "trailingTrivia": [
                                                    {
                                                        "kind": "WhitespaceTrivia",
                                                        "text": " "
                                                    }
                                                ]
                                            },
                                            "statement": {
                                                "kind": "Block",
                                                "fullStart": 758,
                                                "fullEnd": 806,
                                                "start": 758,
                                                "end": 804,
                                                "fullWidth": 48,
                                                "width": 46,
                                                "openBraceToken": {
                                                    "kind": "OpenBraceToken",
                                                    "fullStart": 758,
                                                    "fullEnd": 761,
                                                    "start": 758,
                                                    "end": 759,
                                                    "fullWidth": 3,
                                                    "width": 1,
                                                    "text": "{",
                                                    "value": "{",
                                                    "valueText": "{",
                                                    "hasTrailingTrivia": true,
                                                    "hasTrailingNewLine": true,
                                                    "trailingTrivia": [
                                                        {
                                                            "kind": "NewLineTrivia",
                                                            "text": "\r\n"
                                                        }
                                                    ]
                                                },
                                                "statements": [
                                                    {
                                                        "kind": "ReturnStatement",
                                                        "fullStart": 761,
                                                        "fullEnd": 791,
                                                        "start": 777,
                                                        "end": 789,
                                                        "fullWidth": 30,
                                                        "width": 12,
                                                        "returnKeyword": {
                                                            "kind": "ReturnKeyword",
                                                            "fullStart": 761,
                                                            "fullEnd": 784,
                                                            "start": 777,
                                                            "end": 783,
                                                            "fullWidth": 23,
                                                            "width": 6,
                                                            "text": "return",
                                                            "value": "return",
                                                            "valueText": "return",
                                                            "hasLeadingTrivia": true,
                                                            "hasTrailingTrivia": true,
                                                            "leadingTrivia": [
                                                                {
                                                                    "kind": "WhitespaceTrivia",
                                                                    "text": "                "
                                                                }
                                                            ],
                                                            "trailingTrivia": [
                                                                {
                                                                    "kind": "WhitespaceTrivia",
                                                                    "text": " "
                                                                }
                                                            ]
                                                        },
                                                        "expression": {
                                                            "kind": "TrueKeyword",
                                                            "fullStart": 784,
                                                            "fullEnd": 788,
                                                            "start": 784,
                                                            "end": 788,
                                                            "fullWidth": 4,
                                                            "width": 4,
                                                            "text": "true",
                                                            "value": true,
                                                            "valueText": "true"
                                                        },
                                                        "semicolonToken": {
                                                            "kind": "SemicolonToken",
                                                            "fullStart": 788,
                                                            "fullEnd": 791,
                                                            "start": 788,
                                                            "end": 789,
                                                            "fullWidth": 3,
                                                            "width": 1,
                                                            "text": ";",
                                                            "value": ";",
                                                            "valueText": ";",
                                                            "hasTrailingTrivia": true,
                                                            "hasTrailingNewLine": true,
                                                            "trailingTrivia": [
                                                                {
                                                                    "kind": "NewLineTrivia",
                                                                    "text": "\r\n"
                                                                }
                                                            ]
                                                        }
                                                    }
                                                ],
                                                "closeBraceToken": {
                                                    "kind": "CloseBraceToken",
                                                    "fullStart": 791,
                                                    "fullEnd": 806,
                                                    "start": 803,
                                                    "end": 804,
                                                    "fullWidth": 15,
                                                    "width": 1,
                                                    "text": "}",
                                                    "value": "}",
                                                    "valueText": "}",
                                                    "hasLeadingTrivia": true,
                                                    "hasTrailingTrivia": true,
                                                    "hasTrailingNewLine": true,
                                                    "leadingTrivia": [
                                                        {
                                                            "kind": "WhitespaceTrivia",
                                                            "text": "            "
                                                        }
                                                    ],
                                                    "trailingTrivia": [
                                                        {
                                                            "kind": "NewLineTrivia",
                                                            "text": "\r\n"
                                                        }
                                                    ]
                                                }
                                            }
                                        }
                                    }
                                ],
                                "closeBraceToken": {
                                    "kind": "CloseBraceToken",
                                    "fullStart": 806,
                                    "fullEnd": 817,
                                    "start": 814,
                                    "end": 815,
                                    "fullWidth": 11,
                                    "width": 1,
                                    "text": "}",
                                    "value": "}",
                                    "valueText": "}",
                                    "hasLeadingTrivia": true,
                                    "hasTrailingTrivia": true,
                                    "hasTrailingNewLine": true,
                                    "leadingTrivia": [
                                        {
                                            "kind": "WhitespaceTrivia",
                                            "text": "        "
                                        }
                                    ],
                                    "trailingTrivia": [
                                        {
                                            "kind": "NewLineTrivia",
                                            "text": "\r\n"
                                        }
                                    ]
                                }
                            }
                        },
                        {
                            "kind": "VariableStatement",
                            "fullStart": 817,
                            "fullEnd": 850,
                            "start": 825,
                            "end": 847,
                            "fullWidth": 33,
                            "width": 22,
                            "modifiers": [],
                            "variableDeclaration": {
                                "kind": "VariableDeclaration",
                                "fullStart": 817,
                                "fullEnd": 846,
                                "start": 825,
                                "end": 846,
                                "fullWidth": 29,
                                "width": 21,
                                "varKeyword": {
                                    "kind": "VarKeyword",
                                    "fullStart": 817,
                                    "fullEnd": 829,
                                    "start": 825,
                                    "end": 828,
                                    "fullWidth": 12,
                                    "width": 3,
                                    "text": "var",
                                    "value": "var",
                                    "valueText": "var",
                                    "hasLeadingTrivia": true,
                                    "hasTrailingTrivia": true,
                                    "leadingTrivia": [
                                        {
                                            "kind": "WhitespaceTrivia",
                                            "text": "        "
                                        }
                                    ],
                                    "trailingTrivia": [
                                        {
                                            "kind": "WhitespaceTrivia",
                                            "text": " "
                                        }
                                    ]
                                },
                                "variableDeclarators": [
                                    {
                                        "kind": "VariableDeclarator",
                                        "fullStart": 829,
                                        "fullEnd": 846,
                                        "start": 829,
                                        "end": 846,
                                        "fullWidth": 17,
<<<<<<< HEAD
                                        "width": 17,
                                        "identifier": {
=======
                                        "propertyName": {
>>>>>>> 85e84683
                                            "kind": "IdentifierName",
                                            "fullStart": 829,
                                            "fullEnd": 833,
                                            "start": 829,
                                            "end": 832,
                                            "fullWidth": 4,
                                            "width": 3,
                                            "text": "arr",
                                            "value": "arr",
                                            "valueText": "arr",
                                            "hasTrailingTrivia": true,
                                            "trailingTrivia": [
                                                {
                                                    "kind": "WhitespaceTrivia",
                                                    "text": " "
                                                }
                                            ]
                                        },
                                        "equalsValueClause": {
                                            "kind": "EqualsValueClause",
                                            "fullStart": 833,
                                            "fullEnd": 846,
                                            "start": 833,
                                            "end": 846,
                                            "fullWidth": 13,
                                            "width": 13,
                                            "equalsToken": {
                                                "kind": "EqualsToken",
                                                "fullStart": 833,
                                                "fullEnd": 835,
                                                "start": 833,
                                                "end": 834,
                                                "fullWidth": 2,
                                                "width": 1,
                                                "text": "=",
                                                "value": "=",
                                                "valueText": "=",
                                                "hasTrailingTrivia": true,
                                                "trailingTrivia": [
                                                    {
                                                        "kind": "WhitespaceTrivia",
                                                        "text": " "
                                                    }
                                                ]
                                            },
                                            "value": {
                                                "kind": "ArrayLiteralExpression",
                                                "fullStart": 835,
                                                "fullEnd": 846,
                                                "start": 835,
                                                "end": 846,
                                                "fullWidth": 11,
                                                "width": 11,
                                                "openBracketToken": {
                                                    "kind": "OpenBracketToken",
                                                    "fullStart": 835,
                                                    "fullEnd": 836,
                                                    "start": 835,
                                                    "end": 836,
                                                    "fullWidth": 1,
                                                    "width": 1,
                                                    "text": "[",
                                                    "value": "[",
                                                    "valueText": "["
                                                },
                                                "expressions": [
                                                    {
                                                        "kind": "NumericLiteral",
                                                        "fullStart": 836,
                                                        "fullEnd": 837,
                                                        "start": 836,
                                                        "end": 837,
                                                        "fullWidth": 1,
                                                        "width": 1,
                                                        "text": "0",
                                                        "value": 0,
                                                        "valueText": "0"
                                                    },
                                                    {
                                                        "kind": "CommaToken",
                                                        "fullStart": 837,
                                                        "fullEnd": 839,
                                                        "start": 837,
                                                        "end": 838,
                                                        "fullWidth": 2,
                                                        "width": 1,
                                                        "text": ",",
                                                        "value": ",",
                                                        "valueText": ",",
                                                        "hasTrailingTrivia": true,
                                                        "trailingTrivia": [
                                                            {
                                                                "kind": "WhitespaceTrivia",
                                                                "text": " "
                                                            }
                                                        ]
                                                    },
                                                    {
                                                        "kind": "NumericLiteral",
                                                        "fullStart": 839,
                                                        "fullEnd": 842,
                                                        "start": 839,
                                                        "end": 842,
                                                        "fullWidth": 3,
                                                        "width": 3,
                                                        "text": "111",
                                                        "value": 111,
                                                        "valueText": "111"
                                                    },
                                                    {
                                                        "kind": "CommaToken",
                                                        "fullStart": 842,
                                                        "fullEnd": 844,
                                                        "start": 842,
                                                        "end": 843,
                                                        "fullWidth": 2,
                                                        "width": 1,
                                                        "text": ",",
                                                        "value": ",",
                                                        "valueText": ",",
                                                        "hasTrailingTrivia": true,
                                                        "trailingTrivia": [
                                                            {
                                                                "kind": "WhitespaceTrivia",
                                                                "text": " "
                                                            }
                                                        ]
                                                    },
                                                    {
                                                        "kind": "NumericLiteral",
                                                        "fullStart": 844,
                                                        "fullEnd": 845,
                                                        "start": 844,
                                                        "end": 845,
                                                        "fullWidth": 1,
                                                        "width": 1,
                                                        "text": "2",
                                                        "value": 2,
                                                        "valueText": "2"
                                                    }
                                                ],
                                                "closeBracketToken": {
                                                    "kind": "CloseBracketToken",
                                                    "fullStart": 845,
                                                    "fullEnd": 846,
                                                    "start": 845,
                                                    "end": 846,
                                                    "fullWidth": 1,
                                                    "width": 1,
                                                    "text": "]",
                                                    "value": "]",
                                                    "valueText": "]"
                                                }
                                            }
                                        }
                                    }
                                ]
                            },
                            "semicolonToken": {
                                "kind": "SemicolonToken",
                                "fullStart": 846,
                                "fullEnd": 850,
                                "start": 846,
                                "end": 847,
                                "fullWidth": 4,
                                "width": 1,
                                "text": ";",
                                "value": ";",
                                "valueText": ";",
                                "hasTrailingTrivia": true,
                                "hasTrailingNewLine": true,
                                "trailingTrivia": [
                                    {
                                        "kind": "WhitespaceTrivia",
                                        "text": " "
                                    },
                                    {
                                        "kind": "NewLineTrivia",
                                        "text": "\r\n"
                                    }
                                ]
                            }
                        },
                        {
                            "kind": "ExpressionStatement",
                            "fullStart": 850,
                            "fullEnd": 1055,
                            "start": 868,
                            "end": 1053,
                            "fullWidth": 205,
                            "width": 185,
                            "isIncrementallyUnusable": true,
                            "expression": {
                                "kind": "InvocationExpression",
                                "fullStart": 850,
                                "fullEnd": 1052,
                                "start": 868,
                                "end": 1052,
                                "fullWidth": 202,
                                "width": 184,
                                "isIncrementallyUnusable": true,
                                "expression": {
                                    "kind": "MemberAccessExpression",
                                    "fullStart": 850,
                                    "fullEnd": 889,
                                    "start": 868,
                                    "end": 889,
                                    "fullWidth": 39,
                                    "width": 21,
                                    "expression": {
                                        "kind": "IdentifierName",
                                        "fullStart": 850,
                                        "fullEnd": 874,
                                        "start": 868,
                                        "end": 874,
                                        "fullWidth": 24,
                                        "width": 6,
                                        "text": "Object",
                                        "value": "Object",
                                        "valueText": "Object",
                                        "hasLeadingTrivia": true,
                                        "hasLeadingNewLine": true,
                                        "leadingTrivia": [
                                            {
                                                "kind": "WhitespaceTrivia",
                                                "text": "        "
                                            },
                                            {
                                                "kind": "NewLineTrivia",
                                                "text": "\r\n"
                                            },
                                            {
                                                "kind": "WhitespaceTrivia",
                                                "text": "        "
                                            }
                                        ]
                                    },
                                    "dotToken": {
                                        "kind": "DotToken",
                                        "fullStart": 874,
                                        "fullEnd": 875,
                                        "start": 874,
                                        "end": 875,
                                        "fullWidth": 1,
                                        "width": 1,
                                        "text": ".",
                                        "value": ".",
                                        "valueText": "."
                                    },
                                    "name": {
                                        "kind": "IdentifierName",
                                        "fullStart": 875,
                                        "fullEnd": 889,
                                        "start": 875,
                                        "end": 889,
                                        "fullWidth": 14,
                                        "width": 14,
                                        "text": "defineProperty",
                                        "value": "defineProperty",
                                        "valueText": "defineProperty"
                                    }
                                },
                                "argumentList": {
                                    "kind": "ArgumentList",
                                    "fullStart": 889,
                                    "fullEnd": 1052,
                                    "start": 889,
                                    "end": 1052,
                                    "fullWidth": 163,
                                    "width": 163,
                                    "isIncrementallyUnusable": true,
                                    "openParenToken": {
                                        "kind": "OpenParenToken",
                                        "fullStart": 889,
                                        "fullEnd": 890,
                                        "start": 889,
                                        "end": 890,
                                        "fullWidth": 1,
                                        "width": 1,
                                        "text": "(",
                                        "value": "(",
                                        "valueText": "("
                                    },
                                    "arguments": [
                                        {
                                            "kind": "IdentifierName",
                                            "fullStart": 890,
                                            "fullEnd": 893,
                                            "start": 890,
                                            "end": 893,
                                            "fullWidth": 3,
                                            "width": 3,
                                            "text": "arr",
                                            "value": "arr",
                                            "valueText": "arr"
                                        },
                                        {
                                            "kind": "CommaToken",
                                            "fullStart": 893,
                                            "fullEnd": 895,
                                            "start": 893,
                                            "end": 894,
                                            "fullWidth": 2,
                                            "width": 1,
                                            "text": ",",
                                            "value": ",",
                                            "valueText": ",",
                                            "hasTrailingTrivia": true,
                                            "trailingTrivia": [
                                                {
                                                    "kind": "WhitespaceTrivia",
                                                    "text": " "
                                                }
                                            ]
                                        },
                                        {
                                            "kind": "StringLiteral",
                                            "fullStart": 895,
                                            "fullEnd": 898,
                                            "start": 895,
                                            "end": 898,
                                            "fullWidth": 3,
                                            "width": 3,
                                            "text": "\"0\"",
                                            "value": "0",
                                            "valueText": "0"
                                        },
                                        {
                                            "kind": "CommaToken",
                                            "fullStart": 898,
                                            "fullEnd": 900,
                                            "start": 898,
                                            "end": 899,
                                            "fullWidth": 2,
                                            "width": 1,
                                            "text": ",",
                                            "value": ",",
                                            "valueText": ",",
                                            "hasTrailingTrivia": true,
                                            "trailingTrivia": [
                                                {
                                                    "kind": "WhitespaceTrivia",
                                                    "text": " "
                                                }
                                            ]
                                        },
                                        {
                                            "kind": "ObjectLiteralExpression",
                                            "fullStart": 900,
                                            "fullEnd": 1051,
                                            "start": 900,
                                            "end": 1051,
                                            "fullWidth": 151,
                                            "width": 151,
                                            "isIncrementallyUnusable": true,
                                            "openBraceToken": {
                                                "kind": "OpenBraceToken",
                                                "fullStart": 900,
                                                "fullEnd": 903,
                                                "start": 900,
                                                "end": 901,
                                                "fullWidth": 3,
                                                "width": 1,
                                                "text": "{",
                                                "value": "{",
                                                "valueText": "{",
                                                "hasTrailingTrivia": true,
                                                "hasTrailingNewLine": true,
                                                "trailingTrivia": [
                                                    {
                                                        "kind": "NewLineTrivia",
                                                        "text": "\r\n"
                                                    }
                                                ]
                                            },
                                            "propertyAssignments": [
                                                {
                                                    "kind": "SimplePropertyAssignment",
                                                    "fullStart": 903,
                                                    "fullEnd": 1007,
                                                    "start": 915,
                                                    "end": 1007,
                                                    "fullWidth": 104,
                                                    "width": 92,
                                                    "isIncrementallyUnusable": true,
                                                    "propertyName": {
                                                        "kind": "IdentifierName",
                                                        "fullStart": 903,
                                                        "fullEnd": 918,
                                                        "start": 915,
                                                        "end": 918,
                                                        "fullWidth": 15,
                                                        "width": 3,
                                                        "text": "get",
                                                        "value": "get",
                                                        "valueText": "get",
                                                        "hasLeadingTrivia": true,
                                                        "leadingTrivia": [
                                                            {
                                                                "kind": "WhitespaceTrivia",
                                                                "text": "            "
                                                            }
                                                        ]
                                                    },
                                                    "colonToken": {
                                                        "kind": "ColonToken",
                                                        "fullStart": 918,
                                                        "fullEnd": 920,
                                                        "start": 918,
                                                        "end": 919,
                                                        "fullWidth": 2,
                                                        "width": 1,
                                                        "text": ":",
                                                        "value": ":",
                                                        "valueText": ":",
                                                        "hasTrailingTrivia": true,
                                                        "trailingTrivia": [
                                                            {
                                                                "kind": "WhitespaceTrivia",
                                                                "text": " "
                                                            }
                                                        ]
                                                    },
                                                    "expression": {
                                                        "kind": "FunctionExpression",
                                                        "fullStart": 920,
                                                        "fullEnd": 1007,
                                                        "start": 920,
                                                        "end": 1007,
                                                        "fullWidth": 87,
                                                        "width": 87,
                                                        "functionKeyword": {
                                                            "kind": "FunctionKeyword",
                                                            "fullStart": 920,
                                                            "fullEnd": 929,
                                                            "start": 920,
                                                            "end": 928,
                                                            "fullWidth": 9,
                                                            "width": 8,
                                                            "text": "function",
                                                            "value": "function",
                                                            "valueText": "function",
                                                            "hasTrailingTrivia": true,
                                                            "trailingTrivia": [
                                                                {
                                                                    "kind": "WhitespaceTrivia",
                                                                    "text": " "
                                                                }
                                                            ]
                                                        },
                                                        "callSignature": {
                                                            "kind": "CallSignature",
                                                            "fullStart": 929,
                                                            "fullEnd": 932,
                                                            "start": 929,
                                                            "end": 931,
                                                            "fullWidth": 3,
                                                            "width": 2,
                                                            "parameterList": {
                                                                "kind": "ParameterList",
                                                                "fullStart": 929,
                                                                "fullEnd": 932,
                                                                "start": 929,
                                                                "end": 931,
                                                                "fullWidth": 3,
                                                                "width": 2,
                                                                "openParenToken": {
                                                                    "kind": "OpenParenToken",
                                                                    "fullStart": 929,
                                                                    "fullEnd": 930,
                                                                    "start": 929,
                                                                    "end": 930,
                                                                    "fullWidth": 1,
                                                                    "width": 1,
                                                                    "text": "(",
                                                                    "value": "(",
                                                                    "valueText": "("
                                                                },
                                                                "parameters": [],
                                                                "closeParenToken": {
                                                                    "kind": "CloseParenToken",
                                                                    "fullStart": 930,
                                                                    "fullEnd": 932,
                                                                    "start": 930,
                                                                    "end": 931,
                                                                    "fullWidth": 2,
                                                                    "width": 1,
                                                                    "text": ")",
                                                                    "value": ")",
                                                                    "valueText": ")",
                                                                    "hasTrailingTrivia": true,
                                                                    "trailingTrivia": [
                                                                        {
                                                                            "kind": "WhitespaceTrivia",
                                                                            "text": " "
                                                                        }
                                                                    ]
                                                                }
                                                            }
                                                        },
                                                        "block": {
                                                            "kind": "Block",
                                                            "fullStart": 932,
                                                            "fullEnd": 1007,
                                                            "start": 932,
                                                            "end": 1007,
                                                            "fullWidth": 75,
                                                            "width": 75,
                                                            "openBraceToken": {
                                                                "kind": "OpenBraceToken",
                                                                "fullStart": 932,
                                                                "fullEnd": 935,
                                                                "start": 932,
                                                                "end": 933,
                                                                "fullWidth": 3,
                                                                "width": 1,
                                                                "text": "{",
                                                                "value": "{",
                                                                "valueText": "{",
                                                                "hasTrailingTrivia": true,
                                                                "hasTrailingNewLine": true,
                                                                "trailingTrivia": [
                                                                    {
                                                                        "kind": "NewLineTrivia",
                                                                        "text": "\r\n"
                                                                    }
                                                                ]
                                                            },
                                                            "statements": [
                                                                {
                                                                    "kind": "ExpressionStatement",
                                                                    "fullStart": 935,
                                                                    "fullEnd": 967,
                                                                    "start": 951,
                                                                    "end": 965,
                                                                    "fullWidth": 32,
                                                                    "width": 14,
                                                                    "expression": {
                                                                        "kind": "DeleteExpression",
                                                                        "fullStart": 935,
                                                                        "fullEnd": 964,
                                                                        "start": 951,
                                                                        "end": 964,
                                                                        "fullWidth": 29,
                                                                        "width": 13,
                                                                        "deleteKeyword": {
                                                                            "kind": "DeleteKeyword",
                                                                            "fullStart": 935,
                                                                            "fullEnd": 958,
                                                                            "start": 951,
                                                                            "end": 957,
                                                                            "fullWidth": 23,
                                                                            "width": 6,
                                                                            "text": "delete",
                                                                            "value": "delete",
                                                                            "valueText": "delete",
                                                                            "hasLeadingTrivia": true,
                                                                            "hasTrailingTrivia": true,
                                                                            "leadingTrivia": [
                                                                                {
                                                                                    "kind": "WhitespaceTrivia",
                                                                                    "text": "                "
                                                                                }
                                                                            ],
                                                                            "trailingTrivia": [
                                                                                {
                                                                                    "kind": "WhitespaceTrivia",
                                                                                    "text": " "
                                                                                }
                                                                            ]
                                                                        },
                                                                        "expression": {
                                                                            "kind": "ElementAccessExpression",
                                                                            "fullStart": 958,
                                                                            "fullEnd": 964,
                                                                            "start": 958,
                                                                            "end": 964,
                                                                            "fullWidth": 6,
                                                                            "width": 6,
                                                                            "expression": {
                                                                                "kind": "IdentifierName",
                                                                                "fullStart": 958,
                                                                                "fullEnd": 961,
                                                                                "start": 958,
                                                                                "end": 961,
                                                                                "fullWidth": 3,
                                                                                "width": 3,
                                                                                "text": "arr",
                                                                                "value": "arr",
                                                                                "valueText": "arr"
                                                                            },
                                                                            "openBracketToken": {
                                                                                "kind": "OpenBracketToken",
                                                                                "fullStart": 961,
                                                                                "fullEnd": 962,
                                                                                "start": 961,
                                                                                "end": 962,
                                                                                "fullWidth": 1,
                                                                                "width": 1,
                                                                                "text": "[",
                                                                                "value": "[",
                                                                                "valueText": "["
                                                                            },
                                                                            "argumentExpression": {
                                                                                "kind": "NumericLiteral",
                                                                                "fullStart": 962,
                                                                                "fullEnd": 963,
                                                                                "start": 962,
                                                                                "end": 963,
                                                                                "fullWidth": 1,
                                                                                "width": 1,
                                                                                "text": "1",
                                                                                "value": 1,
                                                                                "valueText": "1"
                                                                            },
                                                                            "closeBracketToken": {
                                                                                "kind": "CloseBracketToken",
                                                                                "fullStart": 963,
                                                                                "fullEnd": 964,
                                                                                "start": 963,
                                                                                "end": 964,
                                                                                "fullWidth": 1,
                                                                                "width": 1,
                                                                                "text": "]",
                                                                                "value": "]",
                                                                                "valueText": "]"
                                                                            }
                                                                        }
                                                                    },
                                                                    "semicolonToken": {
                                                                        "kind": "SemicolonToken",
                                                                        "fullStart": 964,
                                                                        "fullEnd": 967,
                                                                        "start": 964,
                                                                        "end": 965,
                                                                        "fullWidth": 3,
                                                                        "width": 1,
                                                                        "text": ";",
                                                                        "value": ";",
                                                                        "valueText": ";",
                                                                        "hasTrailingTrivia": true,
                                                                        "hasTrailingNewLine": true,
                                                                        "trailingTrivia": [
                                                                            {
                                                                                "kind": "NewLineTrivia",
                                                                                "text": "\r\n"
                                                                            }
                                                                        ]
                                                                    }
                                                                },
                                                                {
                                                                    "kind": "ReturnStatement",
                                                                    "fullStart": 967,
                                                                    "fullEnd": 994,
                                                                    "start": 983,
                                                                    "end": 992,
                                                                    "fullWidth": 27,
                                                                    "width": 9,
                                                                    "returnKeyword": {
                                                                        "kind": "ReturnKeyword",
                                                                        "fullStart": 967,
                                                                        "fullEnd": 990,
                                                                        "start": 983,
                                                                        "end": 989,
                                                                        "fullWidth": 23,
                                                                        "width": 6,
                                                                        "text": "return",
                                                                        "value": "return",
                                                                        "valueText": "return",
                                                                        "hasLeadingTrivia": true,
                                                                        "hasTrailingTrivia": true,
                                                                        "leadingTrivia": [
                                                                            {
                                                                                "kind": "WhitespaceTrivia",
                                                                                "text": "                "
                                                                            }
                                                                        ],
                                                                        "trailingTrivia": [
                                                                            {
                                                                                "kind": "WhitespaceTrivia",
                                                                                "text": " "
                                                                            }
                                                                        ]
                                                                    },
                                                                    "expression": {
                                                                        "kind": "NumericLiteral",
                                                                        "fullStart": 990,
                                                                        "fullEnd": 991,
                                                                        "start": 990,
                                                                        "end": 991,
                                                                        "fullWidth": 1,
                                                                        "width": 1,
                                                                        "text": "0",
                                                                        "value": 0,
                                                                        "valueText": "0"
                                                                    },
                                                                    "semicolonToken": {
                                                                        "kind": "SemicolonToken",
                                                                        "fullStart": 991,
                                                                        "fullEnd": 994,
                                                                        "start": 991,
                                                                        "end": 992,
                                                                        "fullWidth": 3,
                                                                        "width": 1,
                                                                        "text": ";",
                                                                        "value": ";",
                                                                        "valueText": ";",
                                                                        "hasTrailingTrivia": true,
                                                                        "hasTrailingNewLine": true,
                                                                        "trailingTrivia": [
                                                                            {
                                                                                "kind": "NewLineTrivia",
                                                                                "text": "\r\n"
                                                                            }
                                                                        ]
                                                                    }
                                                                }
                                                            ],
                                                            "closeBraceToken": {
                                                                "kind": "CloseBraceToken",
                                                                "fullStart": 994,
                                                                "fullEnd": 1007,
                                                                "start": 1006,
                                                                "end": 1007,
                                                                "fullWidth": 13,
                                                                "width": 1,
                                                                "text": "}",
                                                                "value": "}",
                                                                "valueText": "}",
                                                                "hasLeadingTrivia": true,
                                                                "leadingTrivia": [
                                                                    {
                                                                        "kind": "WhitespaceTrivia",
                                                                        "text": "            "
                                                                    }
                                                                ]
                                                            }
                                                        }
                                                    }
                                                },
                                                {
                                                    "kind": "CommaToken",
                                                    "fullStart": 1007,
                                                    "fullEnd": 1010,
                                                    "start": 1007,
                                                    "end": 1008,
                                                    "fullWidth": 3,
                                                    "width": 1,
                                                    "text": ",",
                                                    "value": ",",
                                                    "valueText": ",",
                                                    "hasTrailingTrivia": true,
                                                    "hasTrailingNewLine": true,
                                                    "trailingTrivia": [
                                                        {
                                                            "kind": "NewLineTrivia",
                                                            "text": "\r\n"
                                                        }
                                                    ]
                                                },
                                                {
                                                    "kind": "SimplePropertyAssignment",
                                                    "fullStart": 1010,
                                                    "fullEnd": 1042,
                                                    "start": 1022,
                                                    "end": 1040,
                                                    "fullWidth": 32,
                                                    "width": 18,
                                                    "propertyName": {
                                                        "kind": "IdentifierName",
                                                        "fullStart": 1010,
                                                        "fullEnd": 1034,
                                                        "start": 1022,
                                                        "end": 1034,
                                                        "fullWidth": 24,
                                                        "width": 12,
                                                        "text": "configurable",
                                                        "value": "configurable",
                                                        "valueText": "configurable",
                                                        "hasLeadingTrivia": true,
                                                        "leadingTrivia": [
                                                            {
                                                                "kind": "WhitespaceTrivia",
                                                                "text": "            "
                                                            }
                                                        ]
                                                    },
                                                    "colonToken": {
                                                        "kind": "ColonToken",
                                                        "fullStart": 1034,
                                                        "fullEnd": 1036,
                                                        "start": 1034,
                                                        "end": 1035,
                                                        "fullWidth": 2,
                                                        "width": 1,
                                                        "text": ":",
                                                        "value": ":",
                                                        "valueText": ":",
                                                        "hasTrailingTrivia": true,
                                                        "trailingTrivia": [
                                                            {
                                                                "kind": "WhitespaceTrivia",
                                                                "text": " "
                                                            }
                                                        ]
                                                    },
                                                    "expression": {
                                                        "kind": "TrueKeyword",
                                                        "fullStart": 1036,
                                                        "fullEnd": 1042,
                                                        "start": 1036,
                                                        "end": 1040,
                                                        "fullWidth": 6,
                                                        "width": 4,
                                                        "text": "true",
                                                        "value": true,
                                                        "valueText": "true",
                                                        "hasTrailingTrivia": true,
                                                        "hasTrailingNewLine": true,
                                                        "trailingTrivia": [
                                                            {
                                                                "kind": "NewLineTrivia",
                                                                "text": "\r\n"
                                                            }
                                                        ]
                                                    }
                                                }
                                            ],
                                            "closeBraceToken": {
                                                "kind": "CloseBraceToken",
                                                "fullStart": 1042,
                                                "fullEnd": 1051,
                                                "start": 1050,
                                                "end": 1051,
                                                "fullWidth": 9,
                                                "width": 1,
                                                "text": "}",
                                                "value": "}",
                                                "valueText": "}",
                                                "hasLeadingTrivia": true,
                                                "leadingTrivia": [
                                                    {
                                                        "kind": "WhitespaceTrivia",
                                                        "text": "        "
                                                    }
                                                ]
                                            }
                                        }
                                    ],
                                    "closeParenToken": {
                                        "kind": "CloseParenToken",
                                        "fullStart": 1051,
                                        "fullEnd": 1052,
                                        "start": 1051,
                                        "end": 1052,
                                        "fullWidth": 1,
                                        "width": 1,
                                        "text": ")",
                                        "value": ")",
                                        "valueText": ")"
                                    }
                                }
                            },
                            "semicolonToken": {
                                "kind": "SemicolonToken",
                                "fullStart": 1052,
                                "fullEnd": 1055,
                                "start": 1052,
                                "end": 1053,
                                "fullWidth": 3,
                                "width": 1,
                                "text": ";",
                                "value": ";",
                                "valueText": ";",
                                "hasTrailingTrivia": true,
                                "hasTrailingNewLine": true,
                                "trailingTrivia": [
                                    {
                                        "kind": "NewLineTrivia",
                                        "text": "\r\n"
                                    }
                                ]
                            }
                        },
                        {
                            "kind": "TryStatement",
                            "fullStart": 1055,
                            "fullEnd": 1225,
                            "start": 1065,
                            "end": 1223,
                            "fullWidth": 170,
                            "width": 158,
                            "tryKeyword": {
                                "kind": "TryKeyword",
                                "fullStart": 1055,
                                "fullEnd": 1069,
                                "start": 1065,
                                "end": 1068,
                                "fullWidth": 14,
                                "width": 3,
                                "text": "try",
                                "value": "try",
                                "valueText": "try",
                                "hasLeadingTrivia": true,
                                "hasLeadingNewLine": true,
                                "hasTrailingTrivia": true,
                                "leadingTrivia": [
                                    {
                                        "kind": "NewLineTrivia",
                                        "text": "\r\n"
                                    },
                                    {
                                        "kind": "WhitespaceTrivia",
                                        "text": "        "
                                    }
                                ],
                                "trailingTrivia": [
                                    {
                                        "kind": "WhitespaceTrivia",
                                        "text": " "
                                    }
                                ]
                            },
                            "block": {
                                "kind": "Block",
                                "fullStart": 1069,
                                "fullEnd": 1163,
                                "start": 1069,
                                "end": 1162,
                                "fullWidth": 94,
                                "width": 93,
                                "openBraceToken": {
                                    "kind": "OpenBraceToken",
                                    "fullStart": 1069,
                                    "fullEnd": 1072,
                                    "start": 1069,
                                    "end": 1070,
                                    "fullWidth": 3,
                                    "width": 1,
                                    "text": "{",
                                    "value": "{",
                                    "valueText": "{",
                                    "hasTrailingTrivia": true,
                                    "hasTrailingNewLine": true,
                                    "trailingTrivia": [
                                        {
                                            "kind": "NewLineTrivia",
                                            "text": "\r\n"
                                        }
                                    ]
                                },
                                "statements": [
                                    {
                                        "kind": "ExpressionStatement",
                                        "fullStart": 1072,
                                        "fullEnd": 1109,
                                        "start": 1084,
                                        "end": 1107,
                                        "fullWidth": 37,
                                        "width": 23,
                                        "expression": {
                                            "kind": "AssignmentExpression",
                                            "fullStart": 1072,
                                            "fullEnd": 1106,
                                            "start": 1084,
                                            "end": 1106,
                                            "fullWidth": 34,
                                            "width": 22,
                                            "left": {
                                                "kind": "ElementAccessExpression",
                                                "fullStart": 1072,
                                                "fullEnd": 1103,
                                                "start": 1084,
                                                "end": 1102,
                                                "fullWidth": 31,
                                                "width": 18,
                                                "expression": {
                                                    "kind": "MemberAccessExpression",
                                                    "fullStart": 1072,
                                                    "fullEnd": 1099,
                                                    "start": 1084,
                                                    "end": 1099,
                                                    "fullWidth": 27,
                                                    "width": 15,
                                                    "expression": {
                                                        "kind": "IdentifierName",
                                                        "fullStart": 1072,
                                                        "fullEnd": 1089,
                                                        "start": 1084,
                                                        "end": 1089,
                                                        "fullWidth": 17,
                                                        "width": 5,
                                                        "text": "Array",
                                                        "value": "Array",
                                                        "valueText": "Array",
                                                        "hasLeadingTrivia": true,
                                                        "leadingTrivia": [
                                                            {
                                                                "kind": "WhitespaceTrivia",
                                                                "text": "            "
                                                            }
                                                        ]
                                                    },
                                                    "dotToken": {
                                                        "kind": "DotToken",
                                                        "fullStart": 1089,
                                                        "fullEnd": 1090,
                                                        "start": 1089,
                                                        "end": 1090,
                                                        "fullWidth": 1,
                                                        "width": 1,
                                                        "text": ".",
                                                        "value": ".",
                                                        "valueText": "."
                                                    },
                                                    "name": {
                                                        "kind": "IdentifierName",
                                                        "fullStart": 1090,
                                                        "fullEnd": 1099,
                                                        "start": 1090,
                                                        "end": 1099,
                                                        "fullWidth": 9,
                                                        "width": 9,
                                                        "text": "prototype",
                                                        "value": "prototype",
                                                        "valueText": "prototype"
                                                    }
                                                },
                                                "openBracketToken": {
                                                    "kind": "OpenBracketToken",
                                                    "fullStart": 1099,
                                                    "fullEnd": 1100,
                                                    "start": 1099,
                                                    "end": 1100,
                                                    "fullWidth": 1,
                                                    "width": 1,
                                                    "text": "[",
                                                    "value": "[",
                                                    "valueText": "["
                                                },
                                                "argumentExpression": {
                                                    "kind": "NumericLiteral",
                                                    "fullStart": 1100,
                                                    "fullEnd": 1101,
                                                    "start": 1100,
                                                    "end": 1101,
                                                    "fullWidth": 1,
                                                    "width": 1,
                                                    "text": "1",
                                                    "value": 1,
                                                    "valueText": "1"
                                                },
                                                "closeBracketToken": {
                                                    "kind": "CloseBracketToken",
                                                    "fullStart": 1101,
                                                    "fullEnd": 1103,
                                                    "start": 1101,
                                                    "end": 1102,
                                                    "fullWidth": 2,
                                                    "width": 1,
                                                    "text": "]",
                                                    "value": "]",
                                                    "valueText": "]",
                                                    "hasTrailingTrivia": true,
                                                    "trailingTrivia": [
                                                        {
                                                            "kind": "WhitespaceTrivia",
                                                            "text": " "
                                                        }
                                                    ]
                                                }
                                            },
                                            "operatorToken": {
                                                "kind": "EqualsToken",
                                                "fullStart": 1103,
                                                "fullEnd": 1105,
                                                "start": 1103,
                                                "end": 1104,
                                                "fullWidth": 2,
                                                "width": 1,
                                                "text": "=",
                                                "value": "=",
                                                "valueText": "=",
                                                "hasTrailingTrivia": true,
                                                "trailingTrivia": [
                                                    {
                                                        "kind": "WhitespaceTrivia",
                                                        "text": " "
                                                    }
                                                ]
                                            },
                                            "right": {
                                                "kind": "NumericLiteral",
                                                "fullStart": 1105,
                                                "fullEnd": 1106,
                                                "start": 1105,
                                                "end": 1106,
                                                "fullWidth": 1,
                                                "width": 1,
                                                "text": "1",
                                                "value": 1,
                                                "valueText": "1"
                                            }
                                        },
                                        "semicolonToken": {
                                            "kind": "SemicolonToken",
                                            "fullStart": 1106,
                                            "fullEnd": 1109,
                                            "start": 1106,
                                            "end": 1107,
                                            "fullWidth": 3,
                                            "width": 1,
                                            "text": ";",
                                            "value": ";",
                                            "valueText": ";",
                                            "hasTrailingTrivia": true,
                                            "hasTrailingNewLine": true,
                                            "trailingTrivia": [
                                                {
                                                    "kind": "NewLineTrivia",
                                                    "text": "\r\n"
                                                }
                                            ]
                                        }
                                    },
                                    {
                                        "kind": "ReturnStatement",
                                        "fullStart": 1109,
                                        "fullEnd": 1153,
                                        "start": 1121,
                                        "end": 1151,
                                        "fullWidth": 44,
                                        "width": 30,
                                        "returnKeyword": {
                                            "kind": "ReturnKeyword",
                                            "fullStart": 1109,
                                            "fullEnd": 1128,
                                            "start": 1121,
                                            "end": 1127,
                                            "fullWidth": 19,
                                            "width": 6,
                                            "text": "return",
                                            "value": "return",
                                            "valueText": "return",
                                            "hasLeadingTrivia": true,
                                            "hasTrailingTrivia": true,
                                            "leadingTrivia": [
                                                {
                                                    "kind": "WhitespaceTrivia",
                                                    "text": "            "
                                                }
                                            ],
                                            "trailingTrivia": [
                                                {
                                                    "kind": "WhitespaceTrivia",
                                                    "text": " "
                                                }
                                            ]
                                        },
                                        "expression": {
                                            "kind": "LogicalNotExpression",
                                            "fullStart": 1128,
                                            "fullEnd": 1150,
                                            "start": 1128,
                                            "end": 1150,
                                            "fullWidth": 22,
                                            "width": 22,
                                            "operatorToken": {
                                                "kind": "ExclamationToken",
                                                "fullStart": 1128,
                                                "fullEnd": 1129,
                                                "start": 1128,
                                                "end": 1129,
                                                "fullWidth": 1,
                                                "width": 1,
                                                "text": "!",
                                                "value": "!",
                                                "valueText": "!"
                                            },
                                            "operand": {
                                                "kind": "InvocationExpression",
                                                "fullStart": 1129,
                                                "fullEnd": 1150,
                                                "start": 1129,
                                                "end": 1150,
                                                "fullWidth": 21,
                                                "width": 21,
                                                "expression": {
                                                    "kind": "MemberAccessExpression",
                                                    "fullStart": 1129,
                                                    "fullEnd": 1138,
                                                    "start": 1129,
                                                    "end": 1138,
                                                    "fullWidth": 9,
                                                    "width": 9,
                                                    "expression": {
                                                        "kind": "IdentifierName",
                                                        "fullStart": 1129,
                                                        "fullEnd": 1132,
                                                        "start": 1129,
                                                        "end": 1132,
                                                        "fullWidth": 3,
                                                        "width": 3,
                                                        "text": "arr",
                                                        "value": "arr",
                                                        "valueText": "arr"
                                                    },
                                                    "dotToken": {
                                                        "kind": "DotToken",
                                                        "fullStart": 1132,
                                                        "fullEnd": 1133,
                                                        "start": 1132,
                                                        "end": 1133,
                                                        "fullWidth": 1,
                                                        "width": 1,
                                                        "text": ".",
                                                        "value": ".",
                                                        "valueText": "."
                                                    },
                                                    "name": {
                                                        "kind": "IdentifierName",
                                                        "fullStart": 1133,
                                                        "fullEnd": 1138,
                                                        "start": 1133,
                                                        "end": 1138,
                                                        "fullWidth": 5,
                                                        "width": 5,
                                                        "text": "every",
                                                        "value": "every",
                                                        "valueText": "every"
                                                    }
                                                },
                                                "argumentList": {
                                                    "kind": "ArgumentList",
                                                    "fullStart": 1138,
                                                    "fullEnd": 1150,
                                                    "start": 1138,
                                                    "end": 1150,
                                                    "fullWidth": 12,
                                                    "width": 12,
                                                    "openParenToken": {
                                                        "kind": "OpenParenToken",
                                                        "fullStart": 1138,
                                                        "fullEnd": 1139,
                                                        "start": 1138,
                                                        "end": 1139,
                                                        "fullWidth": 1,
                                                        "width": 1,
                                                        "text": "(",
                                                        "value": "(",
                                                        "valueText": "("
                                                    },
                                                    "arguments": [
                                                        {
                                                            "kind": "IdentifierName",
                                                            "fullStart": 1139,
                                                            "fullEnd": 1149,
                                                            "start": 1139,
                                                            "end": 1149,
                                                            "fullWidth": 10,
                                                            "width": 10,
                                                            "text": "callbackfn",
                                                            "value": "callbackfn",
                                                            "valueText": "callbackfn"
                                                        }
                                                    ],
                                                    "closeParenToken": {
                                                        "kind": "CloseParenToken",
                                                        "fullStart": 1149,
                                                        "fullEnd": 1150,
                                                        "start": 1149,
                                                        "end": 1150,
                                                        "fullWidth": 1,
                                                        "width": 1,
                                                        "text": ")",
                                                        "value": ")",
                                                        "valueText": ")"
                                                    }
                                                }
                                            }
                                        },
                                        "semicolonToken": {
                                            "kind": "SemicolonToken",
                                            "fullStart": 1150,
                                            "fullEnd": 1153,
                                            "start": 1150,
                                            "end": 1151,
                                            "fullWidth": 3,
                                            "width": 1,
                                            "text": ";",
                                            "value": ";",
                                            "valueText": ";",
                                            "hasTrailingTrivia": true,
                                            "hasTrailingNewLine": true,
                                            "trailingTrivia": [
                                                {
                                                    "kind": "NewLineTrivia",
                                                    "text": "\r\n"
                                                }
                                            ]
                                        }
                                    }
                                ],
                                "closeBraceToken": {
                                    "kind": "CloseBraceToken",
                                    "fullStart": 1153,
                                    "fullEnd": 1163,
                                    "start": 1161,
                                    "end": 1162,
                                    "fullWidth": 10,
                                    "width": 1,
                                    "text": "}",
                                    "value": "}",
                                    "valueText": "}",
                                    "hasLeadingTrivia": true,
                                    "hasTrailingTrivia": true,
                                    "leadingTrivia": [
                                        {
                                            "kind": "WhitespaceTrivia",
                                            "text": "        "
                                        }
                                    ],
                                    "trailingTrivia": [
                                        {
                                            "kind": "WhitespaceTrivia",
                                            "text": " "
                                        }
                                    ]
                                }
                            },
                            "finallyClause": {
                                "kind": "FinallyClause",
                                "fullStart": 1163,
                                "fullEnd": 1225,
                                "start": 1163,
                                "end": 1223,
                                "fullWidth": 62,
                                "width": 60,
                                "finallyKeyword": {
                                    "kind": "FinallyKeyword",
                                    "fullStart": 1163,
                                    "fullEnd": 1171,
                                    "start": 1163,
                                    "end": 1170,
                                    "fullWidth": 8,
                                    "width": 7,
                                    "text": "finally",
                                    "value": "finally",
                                    "valueText": "finally",
                                    "hasTrailingTrivia": true,
                                    "trailingTrivia": [
                                        {
                                            "kind": "WhitespaceTrivia",
                                            "text": " "
                                        }
                                    ]
                                },
                                "block": {
                                    "kind": "Block",
                                    "fullStart": 1171,
                                    "fullEnd": 1225,
                                    "start": 1171,
                                    "end": 1223,
                                    "fullWidth": 54,
                                    "width": 52,
                                    "openBraceToken": {
                                        "kind": "OpenBraceToken",
                                        "fullStart": 1171,
                                        "fullEnd": 1174,
                                        "start": 1171,
                                        "end": 1172,
                                        "fullWidth": 3,
                                        "width": 1,
                                        "text": "{",
                                        "value": "{",
                                        "valueText": "{",
                                        "hasTrailingTrivia": true,
                                        "hasTrailingNewLine": true,
                                        "trailingTrivia": [
                                            {
                                                "kind": "NewLineTrivia",
                                                "text": "\r\n"
                                            }
                                        ]
                                    },
                                    "statements": [
                                        {
                                            "kind": "ExpressionStatement",
                                            "fullStart": 1174,
                                            "fullEnd": 1214,
                                            "start": 1186,
                                            "end": 1212,
                                            "fullWidth": 40,
                                            "width": 26,
                                            "expression": {
                                                "kind": "DeleteExpression",
                                                "fullStart": 1174,
                                                "fullEnd": 1211,
                                                "start": 1186,
                                                "end": 1211,
                                                "fullWidth": 37,
                                                "width": 25,
                                                "deleteKeyword": {
                                                    "kind": "DeleteKeyword",
                                                    "fullStart": 1174,
                                                    "fullEnd": 1193,
                                                    "start": 1186,
                                                    "end": 1192,
                                                    "fullWidth": 19,
                                                    "width": 6,
                                                    "text": "delete",
                                                    "value": "delete",
                                                    "valueText": "delete",
                                                    "hasLeadingTrivia": true,
                                                    "hasTrailingTrivia": true,
                                                    "leadingTrivia": [
                                                        {
                                                            "kind": "WhitespaceTrivia",
                                                            "text": "            "
                                                        }
                                                    ],
                                                    "trailingTrivia": [
                                                        {
                                                            "kind": "WhitespaceTrivia",
                                                            "text": " "
                                                        }
                                                    ]
                                                },
                                                "expression": {
                                                    "kind": "ElementAccessExpression",
                                                    "fullStart": 1193,
                                                    "fullEnd": 1211,
                                                    "start": 1193,
                                                    "end": 1211,
                                                    "fullWidth": 18,
                                                    "width": 18,
                                                    "expression": {
                                                        "kind": "MemberAccessExpression",
                                                        "fullStart": 1193,
                                                        "fullEnd": 1208,
                                                        "start": 1193,
                                                        "end": 1208,
                                                        "fullWidth": 15,
                                                        "width": 15,
                                                        "expression": {
                                                            "kind": "IdentifierName",
                                                            "fullStart": 1193,
                                                            "fullEnd": 1198,
                                                            "start": 1193,
                                                            "end": 1198,
                                                            "fullWidth": 5,
                                                            "width": 5,
                                                            "text": "Array",
                                                            "value": "Array",
                                                            "valueText": "Array"
                                                        },
                                                        "dotToken": {
                                                            "kind": "DotToken",
                                                            "fullStart": 1198,
                                                            "fullEnd": 1199,
                                                            "start": 1198,
                                                            "end": 1199,
                                                            "fullWidth": 1,
                                                            "width": 1,
                                                            "text": ".",
                                                            "value": ".",
                                                            "valueText": "."
                                                        },
                                                        "name": {
                                                            "kind": "IdentifierName",
                                                            "fullStart": 1199,
                                                            "fullEnd": 1208,
                                                            "start": 1199,
                                                            "end": 1208,
                                                            "fullWidth": 9,
                                                            "width": 9,
                                                            "text": "prototype",
                                                            "value": "prototype",
                                                            "valueText": "prototype"
                                                        }
                                                    },
                                                    "openBracketToken": {
                                                        "kind": "OpenBracketToken",
                                                        "fullStart": 1208,
                                                        "fullEnd": 1209,
                                                        "start": 1208,
                                                        "end": 1209,
                                                        "fullWidth": 1,
                                                        "width": 1,
                                                        "text": "[",
                                                        "value": "[",
                                                        "valueText": "["
                                                    },
                                                    "argumentExpression": {
                                                        "kind": "NumericLiteral",
                                                        "fullStart": 1209,
                                                        "fullEnd": 1210,
                                                        "start": 1209,
                                                        "end": 1210,
                                                        "fullWidth": 1,
                                                        "width": 1,
                                                        "text": "1",
                                                        "value": 1,
                                                        "valueText": "1"
                                                    },
                                                    "closeBracketToken": {
                                                        "kind": "CloseBracketToken",
                                                        "fullStart": 1210,
                                                        "fullEnd": 1211,
                                                        "start": 1210,
                                                        "end": 1211,
                                                        "fullWidth": 1,
                                                        "width": 1,
                                                        "text": "]",
                                                        "value": "]",
                                                        "valueText": "]"
                                                    }
                                                }
                                            },
                                            "semicolonToken": {
                                                "kind": "SemicolonToken",
                                                "fullStart": 1211,
                                                "fullEnd": 1214,
                                                "start": 1211,
                                                "end": 1212,
                                                "fullWidth": 3,
                                                "width": 1,
                                                "text": ";",
                                                "value": ";",
                                                "valueText": ";",
                                                "hasTrailingTrivia": true,
                                                "hasTrailingNewLine": true,
                                                "trailingTrivia": [
                                                    {
                                                        "kind": "NewLineTrivia",
                                                        "text": "\r\n"
                                                    }
                                                ]
                                            }
                                        }
                                    ],
                                    "closeBraceToken": {
                                        "kind": "CloseBraceToken",
                                        "fullStart": 1214,
                                        "fullEnd": 1225,
                                        "start": 1222,
                                        "end": 1223,
                                        "fullWidth": 11,
                                        "width": 1,
                                        "text": "}",
                                        "value": "}",
                                        "valueText": "}",
                                        "hasLeadingTrivia": true,
                                        "hasTrailingTrivia": true,
                                        "hasTrailingNewLine": true,
                                        "leadingTrivia": [
                                            {
                                                "kind": "WhitespaceTrivia",
                                                "text": "        "
                                            }
                                        ],
                                        "trailingTrivia": [
                                            {
                                                "kind": "NewLineTrivia",
                                                "text": "\r\n"
                                            }
                                        ]
                                    }
                                }
                            }
                        }
                    ],
                    "closeBraceToken": {
                        "kind": "CloseBraceToken",
                        "fullStart": 1225,
                        "fullEnd": 1232,
                        "start": 1229,
                        "end": 1230,
                        "fullWidth": 7,
                        "width": 1,
                        "text": "}",
                        "value": "}",
                        "valueText": "}",
                        "hasLeadingTrivia": true,
                        "hasTrailingTrivia": true,
                        "hasTrailingNewLine": true,
                        "leadingTrivia": [
                            {
                                "kind": "WhitespaceTrivia",
                                "text": "    "
                            }
                        ],
                        "trailingTrivia": [
                            {
                                "kind": "NewLineTrivia",
                                "text": "\r\n"
                            }
                        ]
                    }
                }
            },
            {
                "kind": "ExpressionStatement",
                "fullStart": 1232,
                "fullEnd": 1256,
                "start": 1232,
                "end": 1254,
                "fullWidth": 24,
                "width": 22,
                "expression": {
                    "kind": "InvocationExpression",
                    "fullStart": 1232,
                    "fullEnd": 1253,
                    "start": 1232,
                    "end": 1253,
                    "fullWidth": 21,
                    "width": 21,
                    "expression": {
                        "kind": "IdentifierName",
                        "fullStart": 1232,
                        "fullEnd": 1243,
                        "start": 1232,
                        "end": 1243,
                        "fullWidth": 11,
                        "width": 11,
                        "text": "runTestCase",
                        "value": "runTestCase",
                        "valueText": "runTestCase"
                    },
                    "argumentList": {
                        "kind": "ArgumentList",
                        "fullStart": 1243,
                        "fullEnd": 1253,
                        "start": 1243,
                        "end": 1253,
                        "fullWidth": 10,
                        "width": 10,
                        "openParenToken": {
                            "kind": "OpenParenToken",
                            "fullStart": 1243,
                            "fullEnd": 1244,
                            "start": 1243,
                            "end": 1244,
                            "fullWidth": 1,
                            "width": 1,
                            "text": "(",
                            "value": "(",
                            "valueText": "("
                        },
                        "arguments": [
                            {
                                "kind": "IdentifierName",
                                "fullStart": 1244,
                                "fullEnd": 1252,
                                "start": 1244,
                                "end": 1252,
                                "fullWidth": 8,
                                "width": 8,
                                "text": "testcase",
                                "value": "testcase",
                                "valueText": "testcase"
                            }
                        ],
                        "closeParenToken": {
                            "kind": "CloseParenToken",
                            "fullStart": 1252,
                            "fullEnd": 1253,
                            "start": 1252,
                            "end": 1253,
                            "fullWidth": 1,
                            "width": 1,
                            "text": ")",
                            "value": ")",
                            "valueText": ")"
                        }
                    }
                },
                "semicolonToken": {
                    "kind": "SemicolonToken",
                    "fullStart": 1253,
                    "fullEnd": 1256,
                    "start": 1253,
                    "end": 1254,
                    "fullWidth": 3,
                    "width": 1,
                    "text": ";",
                    "value": ";",
                    "valueText": ";",
                    "hasTrailingTrivia": true,
                    "hasTrailingNewLine": true,
                    "trailingTrivia": [
                        {
                            "kind": "NewLineTrivia",
                            "text": "\r\n"
                        }
                    ]
                }
            }
        ],
        "endOfFileToken": {
            "kind": "EndOfFileToken",
            "fullStart": 1256,
            "fullEnd": 1256,
            "start": 1256,
            "end": 1256,
            "fullWidth": 0,
            "width": 0,
            "text": ""
        }
    },
    "lineMap": {
        "lineStarts": [
            0,
            67,
            152,
            232,
            308,
            380,
            385,
            442,
            587,
            592,
            594,
            596,
            619,
            665,
            708,
            739,
            761,
            791,
            806,
            817,
            850,
            860,
            903,
            935,
            967,
            994,
            1010,
            1042,
            1055,
            1057,
            1072,
            1109,
            1153,
            1174,
            1214,
            1225,
            1232,
            1256
        ],
        "length": 1256
    }
}<|MERGE_RESOLUTION|>--- conflicted
+++ resolved
@@ -1004,12 +1004,8 @@
                                         "start": 829,
                                         "end": 846,
                                         "fullWidth": 17,
-<<<<<<< HEAD
                                         "width": 17,
-                                        "identifier": {
-=======
                                         "propertyName": {
->>>>>>> 85e84683
                                             "kind": "IdentifierName",
                                             "fullStart": 829,
                                             "fullEnd": 833,
