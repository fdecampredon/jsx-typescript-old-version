{
    "isDeclaration": false,
    "languageVersion": "EcmaScript5",
    "parseOptions": {
        "allowAutomaticSemicolonInsertion": true
    },
    "sourceUnit": {
        "kind": "SourceUnit",
        "fullStart": 0,
        "fullEnd": 811,
        "start": 544,
        "end": 811,
        "fullWidth": 811,
        "width": 267,
        "isIncrementallyUnusable": true,
        "moduleElements": [
            {
                "kind": "FunctionDeclaration",
                "fullStart": 0,
                "fullEnd": 787,
                "start": 544,
                "end": 785,
                "fullWidth": 787,
                "width": 241,
                "modifiers": [],
                "functionKeyword": {
                    "kind": "FunctionKeyword",
                    "fullStart": 0,
                    "fullEnd": 553,
                    "start": 544,
                    "end": 552,
                    "fullWidth": 553,
                    "width": 8,
                    "text": "function",
                    "value": "function",
                    "valueText": "function",
                    "hasLeadingTrivia": true,
                    "hasLeadingComment": true,
                    "hasLeadingNewLine": true,
                    "hasTrailingTrivia": true,
                    "leadingTrivia": [
                        {
                            "kind": "SingleLineCommentTrivia",
                            "text": "/// Copyright (c) 2012 Ecma International.  All rights reserved. "
                        },
                        {
                            "kind": "NewLineTrivia",
                            "text": "\r\n"
                        },
                        {
                            "kind": "SingleLineCommentTrivia",
                            "text": "/// Ecma International makes this code available under the terms and conditions set"
                        },
                        {
                            "kind": "NewLineTrivia",
                            "text": "\r\n"
                        },
                        {
                            "kind": "SingleLineCommentTrivia",
                            "text": "/// forth on http://hg.ecmascript.org/tests/test262/raw-file/tip/LICENSE (the "
                        },
                        {
                            "kind": "NewLineTrivia",
                            "text": "\r\n"
                        },
                        {
                            "kind": "SingleLineCommentTrivia",
                            "text": "/// \"Use Terms\").   Any redistribution of this code must retain the above "
                        },
                        {
                            "kind": "NewLineTrivia",
                            "text": "\r\n"
                        },
                        {
                            "kind": "SingleLineCommentTrivia",
                            "text": "/// copyright and this notice and otherwise comply with the Use Terms."
                        },
                        {
                            "kind": "NewLineTrivia",
                            "text": "\r\n"
                        },
                        {
                            "kind": "MultiLineCommentTrivia",
                            "text": "/**\r\n * @path ch15/15.4/15.4.4/15.4.4.16/15.4.4.16-7-c-iii-15.js\r\n * @description Array.prototype.every - return value of callbackfn is a Function object\r\n */"
                        },
                        {
                            "kind": "NewLineTrivia",
                            "text": "\r\n"
                        },
                        {
                            "kind": "NewLineTrivia",
                            "text": "\r\n"
                        },
                        {
                            "kind": "NewLineTrivia",
                            "text": "\r\n"
                        }
                    ],
                    "trailingTrivia": [
                        {
                            "kind": "WhitespaceTrivia",
                            "text": " "
                        }
                    ]
                },
                "identifier": {
                    "kind": "IdentifierName",
                    "fullStart": 553,
                    "fullEnd": 561,
                    "start": 553,
                    "end": 561,
                    "fullWidth": 8,
                    "width": 8,
                    "text": "testcase",
                    "value": "testcase",
                    "valueText": "testcase"
                },
                "callSignature": {
                    "kind": "CallSignature",
                    "fullStart": 561,
                    "fullEnd": 564,
                    "start": 561,
                    "end": 563,
                    "fullWidth": 3,
                    "width": 2,
                    "parameterList": {
                        "kind": "ParameterList",
                        "fullStart": 561,
                        "fullEnd": 564,
                        "start": 561,
                        "end": 563,
                        "fullWidth": 3,
                        "width": 2,
                        "openParenToken": {
                            "kind": "OpenParenToken",
                            "fullStart": 561,
                            "fullEnd": 562,
                            "start": 561,
                            "end": 562,
                            "fullWidth": 1,
                            "width": 1,
                            "text": "(",
                            "value": "(",
                            "valueText": "("
                        },
                        "parameters": [],
                        "closeParenToken": {
                            "kind": "CloseParenToken",
                            "fullStart": 562,
                            "fullEnd": 564,
                            "start": 562,
                            "end": 563,
                            "fullWidth": 2,
                            "width": 1,
                            "text": ")",
                            "value": ")",
                            "valueText": ")",
                            "hasTrailingTrivia": true,
                            "trailingTrivia": [
                                {
                                    "kind": "WhitespaceTrivia",
                                    "text": " "
                                }
                            ]
                        }
                    }
                },
                "block": {
                    "kind": "Block",
                    "fullStart": 564,
                    "fullEnd": 787,
                    "start": 564,
                    "end": 785,
                    "fullWidth": 223,
                    "width": 221,
                    "openBraceToken": {
                        "kind": "OpenBraceToken",
                        "fullStart": 564,
                        "fullEnd": 567,
                        "start": 564,
                        "end": 565,
                        "fullWidth": 3,
                        "width": 1,
                        "text": "{",
                        "value": "{",
                        "valueText": "{",
                        "hasTrailingTrivia": true,
                        "hasTrailingNewLine": true,
                        "trailingTrivia": [
                            {
                                "kind": "NewLineTrivia",
                                "text": "\r\n"
                            }
                        ]
                    },
                    "statements": [
                        {
                            "kind": "VariableStatement",
                            "fullStart": 567,
                            "fullEnd": 600,
                            "start": 577,
                            "end": 598,
                            "fullWidth": 33,
                            "width": 21,
                            "modifiers": [],
                            "variableDeclaration": {
                                "kind": "VariableDeclaration",
                                "fullStart": 567,
                                "fullEnd": 597,
                                "start": 577,
                                "end": 597,
                                "fullWidth": 30,
                                "width": 20,
                                "varKeyword": {
                                    "kind": "VarKeyword",
                                    "fullStart": 567,
                                    "fullEnd": 581,
                                    "start": 577,
                                    "end": 580,
                                    "fullWidth": 14,
                                    "width": 3,
                                    "text": "var",
                                    "value": "var",
                                    "valueText": "var",
                                    "hasLeadingTrivia": true,
                                    "hasLeadingNewLine": true,
                                    "hasTrailingTrivia": true,
                                    "leadingTrivia": [
                                        {
                                            "kind": "NewLineTrivia",
                                            "text": "\r\n"
                                        },
                                        {
                                            "kind": "WhitespaceTrivia",
                                            "text": "        "
                                        }
                                    ],
                                    "trailingTrivia": [
                                        {
                                            "kind": "WhitespaceTrivia",
                                            "text": " "
                                        }
                                    ]
                                },
                                "variableDeclarators": [
                                    {
                                        "kind": "VariableDeclarator",
                                        "fullStart": 581,
                                        "fullEnd": 597,
                                        "start": 581,
                                        "end": 597,
                                        "fullWidth": 16,
<<<<<<< HEAD
                                        "width": 16,
                                        "identifier": {
=======
                                        "propertyName": {
>>>>>>> 85e84683
                                            "kind": "IdentifierName",
                                            "fullStart": 581,
                                            "fullEnd": 590,
                                            "start": 581,
                                            "end": 589,
                                            "fullWidth": 9,
                                            "width": 8,
                                            "text": "accessed",
                                            "value": "accessed",
                                            "valueText": "accessed",
                                            "hasTrailingTrivia": true,
                                            "trailingTrivia": [
                                                {
                                                    "kind": "WhitespaceTrivia",
                                                    "text": " "
                                                }
                                            ]
                                        },
                                        "equalsValueClause": {
                                            "kind": "EqualsValueClause",
                                            "fullStart": 590,
                                            "fullEnd": 597,
                                            "start": 590,
                                            "end": 597,
                                            "fullWidth": 7,
                                            "width": 7,
                                            "equalsToken": {
                                                "kind": "EqualsToken",
                                                "fullStart": 590,
                                                "fullEnd": 592,
                                                "start": 590,
                                                "end": 591,
                                                "fullWidth": 2,
                                                "width": 1,
                                                "text": "=",
                                                "value": "=",
                                                "valueText": "=",
                                                "hasTrailingTrivia": true,
                                                "trailingTrivia": [
                                                    {
                                                        "kind": "WhitespaceTrivia",
                                                        "text": " "
                                                    }
                                                ]
                                            },
                                            "value": {
                                                "kind": "FalseKeyword",
                                                "fullStart": 592,
                                                "fullEnd": 597,
                                                "start": 592,
                                                "end": 597,
                                                "fullWidth": 5,
                                                "width": 5,
                                                "text": "false",
                                                "value": false,
                                                "valueText": "false"
                                            }
                                        }
                                    }
                                ]
                            },
                            "semicolonToken": {
                                "kind": "SemicolonToken",
                                "fullStart": 597,
                                "fullEnd": 600,
                                "start": 597,
                                "end": 598,
                                "fullWidth": 3,
                                "width": 1,
                                "text": ";",
                                "value": ";",
                                "valueText": ";",
                                "hasTrailingTrivia": true,
                                "hasTrailingNewLine": true,
                                "trailingTrivia": [
                                    {
                                        "kind": "NewLineTrivia",
                                        "text": "\r\n"
                                    }
                                ]
                            }
                        },
                        {
                            "kind": "FunctionDeclaration",
                            "fullStart": 600,
                            "fullEnd": 726,
                            "start": 610,
                            "end": 724,
                            "fullWidth": 126,
                            "width": 114,
                            "modifiers": [],
                            "functionKeyword": {
                                "kind": "FunctionKeyword",
                                "fullStart": 600,
                                "fullEnd": 619,
                                "start": 610,
                                "end": 618,
                                "fullWidth": 19,
                                "width": 8,
                                "text": "function",
                                "value": "function",
                                "valueText": "function",
                                "hasLeadingTrivia": true,
                                "hasLeadingNewLine": true,
                                "hasTrailingTrivia": true,
                                "leadingTrivia": [
                                    {
                                        "kind": "NewLineTrivia",
                                        "text": "\r\n"
                                    },
                                    {
                                        "kind": "WhitespaceTrivia",
                                        "text": "        "
                                    }
                                ],
                                "trailingTrivia": [
                                    {
                                        "kind": "WhitespaceTrivia",
                                        "text": " "
                                    }
                                ]
                            },
                            "identifier": {
                                "kind": "IdentifierName",
                                "fullStart": 619,
                                "fullEnd": 629,
                                "start": 619,
                                "end": 629,
                                "fullWidth": 10,
                                "width": 10,
                                "text": "callbackfn",
                                "value": "callbackfn",
                                "valueText": "callbackfn"
                            },
                            "callSignature": {
                                "kind": "CallSignature",
                                "fullStart": 629,
                                "fullEnd": 645,
                                "start": 629,
                                "end": 644,
                                "fullWidth": 16,
                                "width": 15,
                                "parameterList": {
                                    "kind": "ParameterList",
                                    "fullStart": 629,
                                    "fullEnd": 645,
                                    "start": 629,
                                    "end": 644,
                                    "fullWidth": 16,
                                    "width": 15,
                                    "openParenToken": {
                                        "kind": "OpenParenToken",
                                        "fullStart": 629,
                                        "fullEnd": 630,
                                        "start": 629,
                                        "end": 630,
                                        "fullWidth": 1,
                                        "width": 1,
                                        "text": "(",
                                        "value": "(",
                                        "valueText": "("
                                    },
                                    "parameters": [
                                        {
                                            "kind": "Parameter",
                                            "fullStart": 630,
                                            "fullEnd": 633,
                                            "start": 630,
                                            "end": 633,
                                            "fullWidth": 3,
                                            "width": 3,
                                            "modifiers": [],
                                            "identifier": {
                                                "kind": "IdentifierName",
                                                "fullStart": 630,
                                                "fullEnd": 633,
                                                "start": 630,
                                                "end": 633,
                                                "fullWidth": 3,
                                                "width": 3,
                                                "text": "val",
                                                "value": "val",
                                                "valueText": "val"
                                            }
                                        },
                                        {
                                            "kind": "CommaToken",
                                            "fullStart": 633,
                                            "fullEnd": 635,
                                            "start": 633,
                                            "end": 634,
                                            "fullWidth": 2,
                                            "width": 1,
                                            "text": ",",
                                            "value": ",",
                                            "valueText": ",",
                                            "hasTrailingTrivia": true,
                                            "trailingTrivia": [
                                                {
                                                    "kind": "WhitespaceTrivia",
                                                    "text": " "
                                                }
                                            ]
                                        },
                                        {
                                            "kind": "Parameter",
                                            "fullStart": 635,
                                            "fullEnd": 638,
                                            "start": 635,
                                            "end": 638,
                                            "fullWidth": 3,
                                            "width": 3,
                                            "modifiers": [],
                                            "identifier": {
                                                "kind": "IdentifierName",
                                                "fullStart": 635,
                                                "fullEnd": 638,
                                                "start": 635,
                                                "end": 638,
                                                "fullWidth": 3,
                                                "width": 3,
                                                "text": "idx",
                                                "value": "idx",
                                                "valueText": "idx"
                                            }
                                        },
                                        {
                                            "kind": "CommaToken",
                                            "fullStart": 638,
                                            "fullEnd": 640,
                                            "start": 638,
                                            "end": 639,
                                            "fullWidth": 2,
                                            "width": 1,
                                            "text": ",",
                                            "value": ",",
                                            "valueText": ",",
                                            "hasTrailingTrivia": true,
                                            "trailingTrivia": [
                                                {
                                                    "kind": "WhitespaceTrivia",
                                                    "text": " "
                                                }
                                            ]
                                        },
                                        {
                                            "kind": "Parameter",
                                            "fullStart": 640,
                                            "fullEnd": 643,
                                            "start": 640,
                                            "end": 643,
                                            "fullWidth": 3,
                                            "width": 3,
                                            "modifiers": [],
                                            "identifier": {
                                                "kind": "IdentifierName",
                                                "fullStart": 640,
                                                "fullEnd": 643,
                                                "start": 640,
                                                "end": 643,
                                                "fullWidth": 3,
                                                "width": 3,
                                                "text": "obj",
                                                "value": "obj",
                                                "valueText": "obj"
                                            }
                                        }
                                    ],
                                    "closeParenToken": {
                                        "kind": "CloseParenToken",
                                        "fullStart": 643,
                                        "fullEnd": 645,
                                        "start": 643,
                                        "end": 644,
                                        "fullWidth": 2,
                                        "width": 1,
                                        "text": ")",
                                        "value": ")",
                                        "valueText": ")",
                                        "hasTrailingTrivia": true,
                                        "trailingTrivia": [
                                            {
                                                "kind": "WhitespaceTrivia",
                                                "text": " "
                                            }
                                        ]
                                    }
                                }
                            },
                            "block": {
                                "kind": "Block",
                                "fullStart": 645,
                                "fullEnd": 726,
                                "start": 645,
                                "end": 724,
                                "fullWidth": 81,
                                "width": 79,
                                "openBraceToken": {
                                    "kind": "OpenBraceToken",
                                    "fullStart": 645,
                                    "fullEnd": 648,
                                    "start": 645,
                                    "end": 646,
                                    "fullWidth": 3,
                                    "width": 1,
                                    "text": "{",
                                    "value": "{",
                                    "valueText": "{",
                                    "hasTrailingTrivia": true,
                                    "hasTrailingNewLine": true,
                                    "trailingTrivia": [
                                        {
                                            "kind": "NewLineTrivia",
                                            "text": "\r\n"
                                        }
                                    ]
                                },
                                "statements": [
                                    {
                                        "kind": "ExpressionStatement",
                                        "fullStart": 648,
                                        "fullEnd": 678,
                                        "start": 660,
                                        "end": 676,
                                        "fullWidth": 30,
                                        "width": 16,
                                        "expression": {
                                            "kind": "AssignmentExpression",
                                            "fullStart": 648,
                                            "fullEnd": 675,
                                            "start": 660,
                                            "end": 675,
                                            "fullWidth": 27,
                                            "width": 15,
                                            "left": {
                                                "kind": "IdentifierName",
                                                "fullStart": 648,
                                                "fullEnd": 669,
                                                "start": 660,
                                                "end": 668,
                                                "fullWidth": 21,
                                                "width": 8,
                                                "text": "accessed",
                                                "value": "accessed",
                                                "valueText": "accessed",
                                                "hasLeadingTrivia": true,
                                                "hasTrailingTrivia": true,
                                                "leadingTrivia": [
                                                    {
                                                        "kind": "WhitespaceTrivia",
                                                        "text": "            "
                                                    }
                                                ],
                                                "trailingTrivia": [
                                                    {
                                                        "kind": "WhitespaceTrivia",
                                                        "text": " "
                                                    }
                                                ]
                                            },
                                            "operatorToken": {
                                                "kind": "EqualsToken",
                                                "fullStart": 669,
                                                "fullEnd": 671,
                                                "start": 669,
                                                "end": 670,
                                                "fullWidth": 2,
                                                "width": 1,
                                                "text": "=",
                                                "value": "=",
                                                "valueText": "=",
                                                "hasTrailingTrivia": true,
                                                "trailingTrivia": [
                                                    {
                                                        "kind": "WhitespaceTrivia",
                                                        "text": " "
                                                    }
                                                ]
                                            },
                                            "right": {
                                                "kind": "TrueKeyword",
                                                "fullStart": 671,
                                                "fullEnd": 675,
                                                "start": 671,
                                                "end": 675,
                                                "fullWidth": 4,
                                                "width": 4,
                                                "text": "true",
                                                "value": true,
                                                "valueText": "true"
                                            }
                                        },
                                        "semicolonToken": {
                                            "kind": "SemicolonToken",
                                            "fullStart": 675,
                                            "fullEnd": 678,
                                            "start": 675,
                                            "end": 676,
                                            "fullWidth": 3,
                                            "width": 1,
                                            "text": ";",
                                            "value": ";",
                                            "valueText": ";",
                                            "hasTrailingTrivia": true,
                                            "hasTrailingNewLine": true,
                                            "trailingTrivia": [
                                                {
                                                    "kind": "NewLineTrivia",
                                                    "text": "\r\n"
                                                }
                                            ]
                                        }
                                    },
                                    {
                                        "kind": "ReturnStatement",
                                        "fullStart": 678,
                                        "fullEnd": 715,
                                        "start": 690,
                                        "end": 713,
                                        "fullWidth": 37,
                                        "width": 23,
                                        "returnKeyword": {
                                            "kind": "ReturnKeyword",
                                            "fullStart": 678,
                                            "fullEnd": 697,
                                            "start": 690,
                                            "end": 696,
                                            "fullWidth": 19,
                                            "width": 6,
                                            "text": "return",
                                            "value": "return",
                                            "valueText": "return",
                                            "hasLeadingTrivia": true,
                                            "hasTrailingTrivia": true,
                                            "leadingTrivia": [
                                                {
                                                    "kind": "WhitespaceTrivia",
                                                    "text": "            "
                                                }
                                            ],
                                            "trailingTrivia": [
                                                {
                                                    "kind": "WhitespaceTrivia",
                                                    "text": " "
                                                }
                                            ]
                                        },
                                        "expression": {
                                            "kind": "FunctionExpression",
                                            "fullStart": 697,
                                            "fullEnd": 712,
                                            "start": 697,
                                            "end": 712,
                                            "fullWidth": 15,
                                            "width": 15,
                                            "functionKeyword": {
                                                "kind": "FunctionKeyword",
                                                "fullStart": 697,
                                                "fullEnd": 706,
                                                "start": 697,
                                                "end": 705,
                                                "fullWidth": 9,
                                                "width": 8,
                                                "text": "function",
                                                "value": "function",
                                                "valueText": "function",
                                                "hasTrailingTrivia": true,
                                                "trailingTrivia": [
                                                    {
                                                        "kind": "WhitespaceTrivia",
                                                        "text": " "
                                                    }
                                                ]
                                            },
                                            "callSignature": {
                                                "kind": "CallSignature",
                                                "fullStart": 706,
                                                "fullEnd": 709,
                                                "start": 706,
                                                "end": 708,
                                                "fullWidth": 3,
                                                "width": 2,
                                                "parameterList": {
                                                    "kind": "ParameterList",
                                                    "fullStart": 706,
                                                    "fullEnd": 709,
                                                    "start": 706,
                                                    "end": 708,
                                                    "fullWidth": 3,
                                                    "width": 2,
                                                    "openParenToken": {
                                                        "kind": "OpenParenToken",
                                                        "fullStart": 706,
                                                        "fullEnd": 707,
                                                        "start": 706,
                                                        "end": 707,
                                                        "fullWidth": 1,
                                                        "width": 1,
                                                        "text": "(",
                                                        "value": "(",
                                                        "valueText": "("
                                                    },
                                                    "parameters": [],
                                                    "closeParenToken": {
                                                        "kind": "CloseParenToken",
                                                        "fullStart": 707,
                                                        "fullEnd": 709,
                                                        "start": 707,
                                                        "end": 708,
                                                        "fullWidth": 2,
                                                        "width": 1,
                                                        "text": ")",
                                                        "value": ")",
                                                        "valueText": ")",
                                                        "hasTrailingTrivia": true,
                                                        "trailingTrivia": [
                                                            {
                                                                "kind": "WhitespaceTrivia",
                                                                "text": " "
                                                            }
                                                        ]
                                                    }
                                                }
                                            },
                                            "block": {
                                                "kind": "Block",
                                                "fullStart": 709,
                                                "fullEnd": 712,
                                                "start": 709,
                                                "end": 712,
                                                "fullWidth": 3,
                                                "width": 3,
                                                "openBraceToken": {
                                                    "kind": "OpenBraceToken",
                                                    "fullStart": 709,
                                                    "fullEnd": 711,
                                                    "start": 709,
                                                    "end": 710,
                                                    "fullWidth": 2,
                                                    "width": 1,
                                                    "text": "{",
                                                    "value": "{",
                                                    "valueText": "{",
                                                    "hasTrailingTrivia": true,
                                                    "trailingTrivia": [
                                                        {
                                                            "kind": "WhitespaceTrivia",
                                                            "text": " "
                                                        }
                                                    ]
                                                },
                                                "statements": [],
                                                "closeBraceToken": {
                                                    "kind": "CloseBraceToken",
                                                    "fullStart": 711,
                                                    "fullEnd": 712,
                                                    "start": 711,
                                                    "end": 712,
                                                    "fullWidth": 1,
                                                    "width": 1,
                                                    "text": "}",
                                                    "value": "}",
                                                    "valueText": "}"
                                                }
                                            }
                                        },
                                        "semicolonToken": {
                                            "kind": "SemicolonToken",
                                            "fullStart": 712,
                                            "fullEnd": 715,
                                            "start": 712,
                                            "end": 713,
                                            "fullWidth": 3,
                                            "width": 1,
                                            "text": ";",
                                            "value": ";",
                                            "valueText": ";",
                                            "hasTrailingTrivia": true,
                                            "hasTrailingNewLine": true,
                                            "trailingTrivia": [
                                                {
                                                    "kind": "NewLineTrivia",
                                                    "text": "\r\n"
                                                }
                                            ]
                                        }
                                    }
                                ],
                                "closeBraceToken": {
                                    "kind": "CloseBraceToken",
                                    "fullStart": 715,
                                    "fullEnd": 726,
                                    "start": 723,
                                    "end": 724,
                                    "fullWidth": 11,
                                    "width": 1,
                                    "text": "}",
                                    "value": "}",
                                    "valueText": "}",
                                    "hasLeadingTrivia": true,
                                    "hasTrailingTrivia": true,
                                    "hasTrailingNewLine": true,
                                    "leadingTrivia": [
                                        {
                                            "kind": "WhitespaceTrivia",
                                            "text": "        "
                                        }
                                    ],
                                    "trailingTrivia": [
                                        {
                                            "kind": "NewLineTrivia",
                                            "text": "\r\n"
                                        }
                                    ]
                                }
                            }
                        },
                        {
                            "kind": "ReturnStatement",
                            "fullStart": 726,
                            "fullEnd": 780,
                            "start": 736,
                            "end": 778,
                            "fullWidth": 54,
                            "width": 42,
                            "returnKeyword": {
                                "kind": "ReturnKeyword",
                                "fullStart": 726,
                                "fullEnd": 743,
                                "start": 736,
                                "end": 742,
                                "fullWidth": 17,
                                "width": 6,
                                "text": "return",
                                "value": "return",
                                "valueText": "return",
                                "hasLeadingTrivia": true,
                                "hasLeadingNewLine": true,
                                "hasTrailingTrivia": true,
                                "leadingTrivia": [
                                    {
                                        "kind": "NewLineTrivia",
                                        "text": "\r\n"
                                    },
                                    {
                                        "kind": "WhitespaceTrivia",
                                        "text": "        "
                                    }
                                ],
                                "trailingTrivia": [
                                    {
                                        "kind": "WhitespaceTrivia",
                                        "text": " "
                                    }
                                ]
                            },
                            "expression": {
                                "kind": "LogicalAndExpression",
                                "fullStart": 743,
                                "fullEnd": 777,
                                "start": 743,
                                "end": 777,
                                "fullWidth": 34,
                                "width": 34,
                                "left": {
                                    "kind": "InvocationExpression",
                                    "fullStart": 743,
                                    "fullEnd": 766,
                                    "start": 743,
                                    "end": 765,
                                    "fullWidth": 23,
                                    "width": 22,
                                    "expression": {
                                        "kind": "MemberAccessExpression",
                                        "fullStart": 743,
                                        "fullEnd": 753,
                                        "start": 743,
                                        "end": 753,
                                        "fullWidth": 10,
                                        "width": 10,
                                        "expression": {
                                            "kind": "ArrayLiteralExpression",
                                            "fullStart": 743,
                                            "fullEnd": 747,
                                            "start": 743,
                                            "end": 747,
                                            "fullWidth": 4,
                                            "width": 4,
                                            "openBracketToken": {
                                                "kind": "OpenBracketToken",
                                                "fullStart": 743,
                                                "fullEnd": 744,
                                                "start": 743,
                                                "end": 744,
                                                "fullWidth": 1,
                                                "width": 1,
                                                "text": "[",
                                                "value": "[",
                                                "valueText": "["
                                            },
                                            "expressions": [
                                                {
                                                    "kind": "NumericLiteral",
                                                    "fullStart": 744,
                                                    "fullEnd": 746,
                                                    "start": 744,
                                                    "end": 746,
                                                    "fullWidth": 2,
                                                    "width": 2,
                                                    "text": "11",
                                                    "value": 11,
                                                    "valueText": "11"
                                                }
                                            ],
                                            "closeBracketToken": {
                                                "kind": "CloseBracketToken",
                                                "fullStart": 746,
                                                "fullEnd": 747,
                                                "start": 746,
                                                "end": 747,
                                                "fullWidth": 1,
                                                "width": 1,
                                                "text": "]",
                                                "value": "]",
                                                "valueText": "]"
                                            }
                                        },
                                        "dotToken": {
                                            "kind": "DotToken",
                                            "fullStart": 747,
                                            "fullEnd": 748,
                                            "start": 747,
                                            "end": 748,
                                            "fullWidth": 1,
                                            "width": 1,
                                            "text": ".",
                                            "value": ".",
                                            "valueText": "."
                                        },
                                        "name": {
                                            "kind": "IdentifierName",
                                            "fullStart": 748,
                                            "fullEnd": 753,
                                            "start": 748,
                                            "end": 753,
                                            "fullWidth": 5,
                                            "width": 5,
                                            "text": "every",
                                            "value": "every",
                                            "valueText": "every"
                                        }
                                    },
                                    "argumentList": {
                                        "kind": "ArgumentList",
                                        "fullStart": 753,
                                        "fullEnd": 766,
                                        "start": 753,
                                        "end": 765,
                                        "fullWidth": 13,
                                        "width": 12,
                                        "openParenToken": {
                                            "kind": "OpenParenToken",
                                            "fullStart": 753,
                                            "fullEnd": 754,
                                            "start": 753,
                                            "end": 754,
                                            "fullWidth": 1,
                                            "width": 1,
                                            "text": "(",
                                            "value": "(",
                                            "valueText": "("
                                        },
                                        "arguments": [
                                            {
                                                "kind": "IdentifierName",
                                                "fullStart": 754,
                                                "fullEnd": 764,
                                                "start": 754,
                                                "end": 764,
                                                "fullWidth": 10,
                                                "width": 10,
                                                "text": "callbackfn",
                                                "value": "callbackfn",
                                                "valueText": "callbackfn"
                                            }
                                        ],
                                        "closeParenToken": {
                                            "kind": "CloseParenToken",
                                            "fullStart": 764,
                                            "fullEnd": 766,
                                            "start": 764,
                                            "end": 765,
                                            "fullWidth": 2,
                                            "width": 1,
                                            "text": ")",
                                            "value": ")",
                                            "valueText": ")",
                                            "hasTrailingTrivia": true,
                                            "trailingTrivia": [
                                                {
                                                    "kind": "WhitespaceTrivia",
                                                    "text": " "
                                                }
                                            ]
                                        }
                                    }
                                },
                                "operatorToken": {
                                    "kind": "AmpersandAmpersandToken",
                                    "fullStart": 766,
                                    "fullEnd": 769,
                                    "start": 766,
                                    "end": 768,
                                    "fullWidth": 3,
                                    "width": 2,
                                    "text": "&&",
                                    "value": "&&",
                                    "valueText": "&&",
                                    "hasTrailingTrivia": true,
                                    "trailingTrivia": [
                                        {
                                            "kind": "WhitespaceTrivia",
                                            "text": " "
                                        }
                                    ]
                                },
                                "right": {
                                    "kind": "IdentifierName",
                                    "fullStart": 769,
                                    "fullEnd": 777,
                                    "start": 769,
                                    "end": 777,
                                    "fullWidth": 8,
                                    "width": 8,
                                    "text": "accessed",
                                    "value": "accessed",
                                    "valueText": "accessed"
                                }
                            },
                            "semicolonToken": {
                                "kind": "SemicolonToken",
                                "fullStart": 777,
                                "fullEnd": 780,
                                "start": 777,
                                "end": 778,
                                "fullWidth": 3,
                                "width": 1,
                                "text": ";",
                                "value": ";",
                                "valueText": ";",
                                "hasTrailingTrivia": true,
                                "hasTrailingNewLine": true,
                                "trailingTrivia": [
                                    {
                                        "kind": "NewLineTrivia",
                                        "text": "\r\n"
                                    }
                                ]
                            }
                        }
                    ],
                    "closeBraceToken": {
                        "kind": "CloseBraceToken",
                        "fullStart": 780,
                        "fullEnd": 787,
                        "start": 784,
                        "end": 785,
                        "fullWidth": 7,
                        "width": 1,
                        "text": "}",
                        "value": "}",
                        "valueText": "}",
                        "hasLeadingTrivia": true,
                        "hasTrailingTrivia": true,
                        "hasTrailingNewLine": true,
                        "leadingTrivia": [
                            {
                                "kind": "WhitespaceTrivia",
                                "text": "    "
                            }
                        ],
                        "trailingTrivia": [
                            {
                                "kind": "NewLineTrivia",
                                "text": "\r\n"
                            }
                        ]
                    }
                }
            },
            {
                "kind": "ExpressionStatement",
                "fullStart": 787,
                "fullEnd": 811,
                "start": 787,
                "end": 809,
                "fullWidth": 24,
                "width": 22,
                "expression": {
                    "kind": "InvocationExpression",
                    "fullStart": 787,
                    "fullEnd": 808,
                    "start": 787,
                    "end": 808,
                    "fullWidth": 21,
                    "width": 21,
                    "expression": {
                        "kind": "IdentifierName",
                        "fullStart": 787,
                        "fullEnd": 798,
                        "start": 787,
                        "end": 798,
                        "fullWidth": 11,
                        "width": 11,
                        "text": "runTestCase",
                        "value": "runTestCase",
                        "valueText": "runTestCase"
                    },
                    "argumentList": {
                        "kind": "ArgumentList",
                        "fullStart": 798,
                        "fullEnd": 808,
                        "start": 798,
                        "end": 808,
                        "fullWidth": 10,
                        "width": 10,
                        "openParenToken": {
                            "kind": "OpenParenToken",
                            "fullStart": 798,
                            "fullEnd": 799,
                            "start": 798,
                            "end": 799,
                            "fullWidth": 1,
                            "width": 1,
                            "text": "(",
                            "value": "(",
                            "valueText": "("
                        },
                        "arguments": [
                            {
                                "kind": "IdentifierName",
                                "fullStart": 799,
                                "fullEnd": 807,
                                "start": 799,
                                "end": 807,
                                "fullWidth": 8,
                                "width": 8,
                                "text": "testcase",
                                "value": "testcase",
                                "valueText": "testcase"
                            }
                        ],
                        "closeParenToken": {
                            "kind": "CloseParenToken",
                            "fullStart": 807,
                            "fullEnd": 808,
                            "start": 807,
                            "end": 808,
                            "fullWidth": 1,
                            "width": 1,
                            "text": ")",
                            "value": ")",
                            "valueText": ")"
                        }
                    }
                },
                "semicolonToken": {
                    "kind": "SemicolonToken",
                    "fullStart": 808,
                    "fullEnd": 811,
                    "start": 808,
                    "end": 809,
                    "fullWidth": 3,
                    "width": 1,
                    "text": ";",
                    "value": ";",
                    "valueText": ";",
                    "hasTrailingTrivia": true,
                    "hasTrailingNewLine": true,
                    "trailingTrivia": [
                        {
                            "kind": "NewLineTrivia",
                            "text": "\r\n"
                        }
                    ]
                }
            }
        ],
        "endOfFileToken": {
            "kind": "EndOfFileToken",
            "fullStart": 811,
            "fullEnd": 811,
            "start": 811,
            "end": 811,
            "fullWidth": 0,
            "width": 0,
            "text": ""
        }
    },
    "lineMap": {
        "lineStarts": [
            0,
            67,
            152,
            232,
            308,
            380,
            385,
            446,
            535,
            540,
            542,
            544,
            567,
            569,
            600,
            602,
            648,
            678,
            715,
            726,
            728,
            780,
            787,
            811
        ],
        "length": 811
    }
}<|MERGE_RESOLUTION|>--- conflicted
+++ resolved
@@ -250,12 +250,8 @@
                                         "start": 581,
                                         "end": 597,
                                         "fullWidth": 16,
-<<<<<<< HEAD
                                         "width": 16,
-                                        "identifier": {
-=======
                                         "propertyName": {
->>>>>>> 85e84683
                                             "kind": "IdentifierName",
                                             "fullStart": 581,
                                             "fullEnd": 590,
