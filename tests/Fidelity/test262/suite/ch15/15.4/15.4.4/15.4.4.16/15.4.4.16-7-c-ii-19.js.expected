--- conflicted
+++ resolved
@@ -250,12 +250,8 @@
                                         "start": 570,
                                         "end": 580,
                                         "fullWidth": 10,
-<<<<<<< HEAD
                                         "width": 10,
-                                        "identifier": {
-=======
                                         "propertyName": {
->>>>>>> 85e84683
                                             "kind": "IdentifierName",
                                             "fullStart": 570,
                                             "fullEnd": 577,
@@ -843,12 +839,8 @@
                                         "start": 710,
                                         "end": 768,
                                         "fullWidth": 58,
-<<<<<<< HEAD
                                         "width": 58,
-                                        "identifier": {
-=======
                                         "propertyName": {
->>>>>>> 85e84683
                                             "kind": "IdentifierName",
                                             "fullStart": 710,
                                             "fullEnd": 714,
