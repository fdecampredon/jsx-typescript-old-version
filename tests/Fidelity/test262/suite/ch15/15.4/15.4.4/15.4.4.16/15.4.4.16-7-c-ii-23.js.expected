{
    "isDeclaration": false,
    "languageVersion": "EcmaScript5",
    "parseOptions": {
        "allowAutomaticSemicolonInsertion": true
    },
    "sourceUnit": {
        "kind": "SourceUnit",
        "fullStart": 0,
        "fullEnd": 883,
        "start": 564,
        "end": 883,
        "fullWidth": 883,
        "width": 319,
        "isIncrementallyUnusable": true,
        "moduleElements": [
            {
                "kind": "FunctionDeclaration",
                "fullStart": 0,
                "fullEnd": 859,
                "start": 564,
                "end": 857,
                "fullWidth": 859,
                "width": 293,
                "modifiers": [],
                "functionKeyword": {
                    "kind": "FunctionKeyword",
                    "fullStart": 0,
                    "fullEnd": 573,
                    "start": 564,
                    "end": 572,
                    "fullWidth": 573,
                    "width": 8,
                    "text": "function",
                    "value": "function",
                    "valueText": "function",
                    "hasLeadingTrivia": true,
                    "hasLeadingComment": true,
                    "hasLeadingNewLine": true,
                    "hasTrailingTrivia": true,
                    "leadingTrivia": [
                        {
                            "kind": "SingleLineCommentTrivia",
                            "text": "/// Copyright (c) 2012 Ecma International.  All rights reserved. "
                        },
                        {
                            "kind": "NewLineTrivia",
                            "text": "\r\n"
                        },
                        {
                            "kind": "SingleLineCommentTrivia",
                            "text": "/// Ecma International makes this code available under the terms and conditions set"
                        },
                        {
                            "kind": "NewLineTrivia",
                            "text": "\r\n"
                        },
                        {
                            "kind": "SingleLineCommentTrivia",
                            "text": "/// forth on http://hg.ecmascript.org/tests/test262/raw-file/tip/LICENSE (the "
                        },
                        {
                            "kind": "NewLineTrivia",
                            "text": "\r\n"
                        },
                        {
                            "kind": "SingleLineCommentTrivia",
                            "text": "/// \"Use Terms\").   Any redistribution of this code must retain the above "
                        },
                        {
                            "kind": "NewLineTrivia",
                            "text": "\r\n"
                        },
                        {
                            "kind": "SingleLineCommentTrivia",
                            "text": "/// copyright and this notice and otherwise comply with the Use Terms."
                        },
                        {
                            "kind": "NewLineTrivia",
                            "text": "\r\n"
                        },
                        {
                            "kind": "MultiLineCommentTrivia",
                            "text": "/**\r\n * @path ch15/15.4/15.4.4/15.4.4.16/15.4.4.16-7-c-ii-23.js\r\n * @description Array.prototype.every - callbackfn called with correct parameters (this object O is correct)\r\n */"
                        },
                        {
                            "kind": "NewLineTrivia",
                            "text": "\r\n"
                        },
                        {
                            "kind": "NewLineTrivia",
                            "text": "\r\n"
                        },
                        {
                            "kind": "NewLineTrivia",
                            "text": "\r\n"
                        }
                    ],
                    "trailingTrivia": [
                        {
                            "kind": "WhitespaceTrivia",
                            "text": " "
                        }
                    ]
                },
                "identifier": {
                    "kind": "IdentifierName",
                    "fullStart": 573,
                    "fullEnd": 581,
                    "start": 573,
                    "end": 581,
                    "fullWidth": 8,
                    "width": 8,
                    "text": "testcase",
                    "value": "testcase",
                    "valueText": "testcase"
                },
                "callSignature": {
                    "kind": "CallSignature",
                    "fullStart": 581,
                    "fullEnd": 584,
                    "start": 581,
                    "end": 583,
                    "fullWidth": 3,
                    "width": 2,
                    "parameterList": {
                        "kind": "ParameterList",
                        "fullStart": 581,
                        "fullEnd": 584,
                        "start": 581,
                        "end": 583,
                        "fullWidth": 3,
                        "width": 2,
                        "openParenToken": {
                            "kind": "OpenParenToken",
                            "fullStart": 581,
                            "fullEnd": 582,
                            "start": 581,
                            "end": 582,
                            "fullWidth": 1,
                            "width": 1,
                            "text": "(",
                            "value": "(",
                            "valueText": "("
                        },
                        "parameters": [],
                        "closeParenToken": {
                            "kind": "CloseParenToken",
                            "fullStart": 582,
                            "fullEnd": 584,
                            "start": 582,
                            "end": 583,
                            "fullWidth": 2,
                            "width": 1,
                            "text": ")",
                            "value": ")",
                            "valueText": ")",
                            "hasTrailingTrivia": true,
                            "trailingTrivia": [
                                {
                                    "kind": "WhitespaceTrivia",
                                    "text": " "
                                }
                            ]
                        }
                    }
                },
                "block": {
                    "kind": "Block",
                    "fullStart": 584,
                    "fullEnd": 859,
                    "start": 584,
                    "end": 857,
                    "fullWidth": 275,
                    "width": 273,
                    "openBraceToken": {
                        "kind": "OpenBraceToken",
                        "fullStart": 584,
                        "fullEnd": 587,
                        "start": 584,
                        "end": 585,
                        "fullWidth": 3,
                        "width": 1,
                        "text": "{",
                        "value": "{",
                        "valueText": "{",
                        "hasTrailingTrivia": true,
                        "hasTrailingNewLine": true,
                        "trailingTrivia": [
                            {
                                "kind": "NewLineTrivia",
                                "text": "\r\n"
                            }
                        ]
                    },
                    "statements": [
                        {
                            "kind": "VariableStatement",
                            "fullStart": 587,
                            "fullEnd": 614,
                            "start": 597,
                            "end": 612,
                            "fullWidth": 27,
                            "width": 15,
                            "modifiers": [],
                            "variableDeclaration": {
                                "kind": "VariableDeclaration",
                                "fullStart": 587,
                                "fullEnd": 611,
                                "start": 597,
                                "end": 611,
                                "fullWidth": 24,
                                "width": 14,
                                "varKeyword": {
                                    "kind": "VarKeyword",
                                    "fullStart": 587,
                                    "fullEnd": 601,
                                    "start": 597,
                                    "end": 600,
                                    "fullWidth": 14,
                                    "width": 3,
                                    "text": "var",
                                    "value": "var",
                                    "valueText": "var",
                                    "hasLeadingTrivia": true,
                                    "hasLeadingNewLine": true,
                                    "hasTrailingTrivia": true,
                                    "leadingTrivia": [
                                        {
                                            "kind": "NewLineTrivia",
                                            "text": "\r\n"
                                        },
                                        {
                                            "kind": "WhitespaceTrivia",
                                            "text": "        "
                                        }
                                    ],
                                    "trailingTrivia": [
                                        {
                                            "kind": "WhitespaceTrivia",
                                            "text": " "
                                        }
                                    ]
                                },
                                "variableDeclarators": [
                                    {
                                        "kind": "VariableDeclarator",
                                        "fullStart": 601,
                                        "fullEnd": 611,
                                        "start": 601,
                                        "end": 611,
                                        "fullWidth": 10,
                                        "width": 10,
                                        "identifier": {
                                            "kind": "IdentifierName",
                                            "fullStart": 601,
                                            "fullEnd": 608,
                                            "start": 601,
                                            "end": 607,
                                            "fullWidth": 7,
                                            "width": 6,
                                            "text": "called",
                                            "value": "called",
                                            "valueText": "called",
                                            "hasTrailingTrivia": true,
                                            "trailingTrivia": [
                                                {
                                                    "kind": "WhitespaceTrivia",
                                                    "text": " "
                                                }
                                            ]
                                        },
                                        "equalsValueClause": {
                                            "kind": "EqualsValueClause",
                                            "fullStart": 608,
                                            "fullEnd": 611,
                                            "start": 608,
                                            "end": 611,
                                            "fullWidth": 3,
                                            "width": 3,
                                            "equalsToken": {
                                                "kind": "EqualsToken",
                                                "fullStart": 608,
                                                "fullEnd": 610,
                                                "start": 608,
                                                "end": 609,
                                                "fullWidth": 2,
                                                "width": 1,
                                                "text": "=",
                                                "value": "=",
                                                "valueText": "=",
                                                "hasTrailingTrivia": true,
                                                "trailingTrivia": [
                                                    {
                                                        "kind": "WhitespaceTrivia",
                                                        "text": " "
                                                    }
                                                ]
                                            },
                                            "value": {
                                                "kind": "NumericLiteral",
                                                "fullStart": 610,
                                                "fullEnd": 611,
                                                "start": 610,
                                                "end": 611,
                                                "fullWidth": 1,
                                                "width": 1,
                                                "text": "0",
                                                "value": 0,
                                                "valueText": "0"
                                            }
                                        }
                                    }
                                ]
                            },
                            "semicolonToken": {
                                "kind": "SemicolonToken",
                                "fullStart": 611,
                                "fullEnd": 614,
                                "start": 611,
                                "end": 612,
                                "fullWidth": 3,
                                "width": 1,
                                "text": ";",
                                "value": ";",
                                "valueText": ";",
                                "hasTrailingTrivia": true,
                                "hasTrailingNewLine": true,
                                "trailingTrivia": [
                                    {
                                        "kind": "NewLineTrivia",
                                        "text": "\r\n"
                                    }
                                ]
                            }
                        },
                        {
                            "kind": "VariableStatement",
                            "fullStart": 614,
                            "fullEnd": 662,
                            "start": 622,
                            "end": 660,
                            "fullWidth": 48,
                            "width": 38,
                            "modifiers": [],
                            "variableDeclaration": {
                                "kind": "VariableDeclaration",
                                "fullStart": 614,
                                "fullEnd": 659,
                                "start": 622,
                                "end": 659,
                                "fullWidth": 45,
                                "width": 37,
                                "varKeyword": {
                                    "kind": "VarKeyword",
                                    "fullStart": 614,
                                    "fullEnd": 626,
                                    "start": 622,
                                    "end": 625,
                                    "fullWidth": 12,
                                    "width": 3,
                                    "text": "var",
                                    "value": "var",
                                    "valueText": "var",
                                    "hasLeadingTrivia": true,
                                    "hasTrailingTrivia": true,
                                    "leadingTrivia": [
                                        {
                                            "kind": "WhitespaceTrivia",
                                            "text": "        "
                                        }
                                    ],
                                    "trailingTrivia": [
                                        {
                                            "kind": "WhitespaceTrivia",
                                            "text": " "
                                        }
                                    ]
                                },
                                "variableDeclarators": [
                                    {
                                        "kind": "VariableDeclarator",
                                        "fullStart": 626,
                                        "fullEnd": 659,
                                        "start": 626,
                                        "end": 659,
                                        "fullWidth": 33,
                                        "width": 33,
                                        "identifier": {
                                            "kind": "IdentifierName",
                                            "fullStart": 626,
                                            "fullEnd": 630,
                                            "start": 626,
                                            "end": 629,
                                            "fullWidth": 4,
                                            "width": 3,
                                            "text": "obj",
                                            "value": "obj",
                                            "valueText": "obj",
                                            "hasTrailingTrivia": true,
                                            "trailingTrivia": [
                                                {
                                                    "kind": "WhitespaceTrivia",
                                                    "text": " "
                                                }
                                            ]
                                        },
                                        "equalsValueClause": {
                                            "kind": "EqualsValueClause",
                                            "fullStart": 630,
                                            "fullEnd": 659,
                                            "start": 630,
                                            "end": 659,
                                            "fullWidth": 29,
                                            "width": 29,
                                            "equalsToken": {
                                                "kind": "EqualsToken",
                                                "fullStart": 630,
                                                "fullEnd": 632,
                                                "start": 630,
                                                "end": 631,
                                                "fullWidth": 2,
                                                "width": 1,
                                                "text": "=",
                                                "value": "=",
                                                "valueText": "=",
                                                "hasTrailingTrivia": true,
                                                "trailingTrivia": [
                                                    {
                                                        "kind": "WhitespaceTrivia",
                                                        "text": " "
                                                    }
                                                ]
                                            },
                                            "value": {
                                                "kind": "ObjectLiteralExpression",
                                                "fullStart": 632,
                                                "fullEnd": 659,
                                                "start": 632,
                                                "end": 659,
                                                "fullWidth": 27,
                                                "width": 27,
                                                "openBraceToken": {
                                                    "kind": "OpenBraceToken",
                                                    "fullStart": 632,
                                                    "fullEnd": 634,
                                                    "start": 632,
                                                    "end": 633,
                                                    "fullWidth": 2,
                                                    "width": 1,
                                                    "text": "{",
                                                    "value": "{",
                                                    "valueText": "{",
                                                    "hasTrailingTrivia": true,
                                                    "trailingTrivia": [
                                                        {
                                                            "kind": "WhitespaceTrivia",
                                                            "text": " "
                                                        }
                                                    ]
                                                },
                                                "propertyAssignments": [
                                                    {
                                                        "kind": "SimplePropertyAssignment",
                                                        "fullStart": 634,
                                                        "fullEnd": 639,
                                                        "start": 634,
                                                        "end": 639,
                                                        "fullWidth": 5,
                                                        "width": 5,
                                                        "propertyName": {
                                                            "kind": "NumericLiteral",
                                                            "fullStart": 634,
                                                            "fullEnd": 635,
                                                            "start": 634,
                                                            "end": 635,
                                                            "fullWidth": 1,
                                                            "width": 1,
                                                            "text": "0",
                                                            "value": 0,
                                                            "valueText": "0"
                                                        },
                                                        "colonToken": {
                                                            "kind": "ColonToken",
                                                            "fullStart": 635,
                                                            "fullEnd": 637,
                                                            "start": 635,
                                                            "end": 636,
                                                            "fullWidth": 2,
                                                            "width": 1,
                                                            "text": ":",
                                                            "value": ":",
                                                            "valueText": ":",
                                                            "hasTrailingTrivia": true,
                                                            "trailingTrivia": [
                                                                {
                                                                    "kind": "WhitespaceTrivia",
                                                                    "text": " "
                                                                }
                                                            ]
                                                        },
                                                        "expression": {
                                                            "kind": "NumericLiteral",
                                                            "fullStart": 637,
                                                            "fullEnd": 639,
                                                            "start": 637,
                                                            "end": 639,
                                                            "fullWidth": 2,
                                                            "width": 2,
                                                            "text": "11",
                                                            "value": 11,
                                                            "valueText": "11"
                                                        }
                                                    },
                                                    {
                                                        "kind": "CommaToken",
                                                        "fullStart": 639,
                                                        "fullEnd": 641,
                                                        "start": 639,
                                                        "end": 640,
                                                        "fullWidth": 2,
                                                        "width": 1,
                                                        "text": ",",
                                                        "value": ",",
                                                        "valueText": ",",
                                                        "hasTrailingTrivia": true,
                                                        "trailingTrivia": [
                                                            {
                                                                "kind": "WhitespaceTrivia",
                                                                "text": " "
                                                            }
                                                        ]
                                                    },
                                                    {
                                                        "kind": "SimplePropertyAssignment",
                                                        "fullStart": 641,
                                                        "fullEnd": 646,
                                                        "start": 641,
                                                        "end": 646,
                                                        "fullWidth": 5,
                                                        "width": 5,
                                                        "propertyName": {
                                                            "kind": "NumericLiteral",
                                                            "fullStart": 641,
                                                            "fullEnd": 642,
                                                            "start": 641,
                                                            "end": 642,
                                                            "fullWidth": 1,
                                                            "width": 1,
                                                            "text": "1",
                                                            "value": 1,
                                                            "valueText": "1"
                                                        },
                                                        "colonToken": {
                                                            "kind": "ColonToken",
                                                            "fullStart": 642,
                                                            "fullEnd": 644,
                                                            "start": 642,
                                                            "end": 643,
                                                            "fullWidth": 2,
                                                            "width": 1,
                                                            "text": ":",
                                                            "value": ":",
                                                            "valueText": ":",
                                                            "hasTrailingTrivia": true,
                                                            "trailingTrivia": [
                                                                {
                                                                    "kind": "WhitespaceTrivia",
                                                                    "text": " "
                                                                }
                                                            ]
                                                        },
                                                        "expression": {
                                                            "kind": "NumericLiteral",
                                                            "fullStart": 644,
                                                            "fullEnd": 646,
                                                            "start": 644,
                                                            "end": 646,
                                                            "fullWidth": 2,
                                                            "width": 2,
                                                            "text": "12",
                                                            "value": 12,
                                                            "valueText": "12"
                                                        }
                                                    },
                                                    {
                                                        "kind": "CommaToken",
                                                        "fullStart": 646,
                                                        "fullEnd": 648,
                                                        "start": 646,
                                                        "end": 647,
                                                        "fullWidth": 2,
                                                        "width": 1,
                                                        "text": ",",
                                                        "value": ",",
                                                        "valueText": ",",
                                                        "hasTrailingTrivia": true,
                                                        "trailingTrivia": [
                                                            {
                                                                "kind": "WhitespaceTrivia",
                                                                "text": " "
                                                            }
                                                        ]
                                                    },
                                                    {
                                                        "kind": "SimplePropertyAssignment",
                                                        "fullStart": 648,
                                                        "fullEnd": 658,
                                                        "start": 648,
                                                        "end": 657,
                                                        "fullWidth": 10,
                                                        "width": 9,
                                                        "propertyName": {
                                                            "kind": "IdentifierName",
                                                            "fullStart": 648,
                                                            "fullEnd": 654,
                                                            "start": 648,
                                                            "end": 654,
                                                            "fullWidth": 6,
                                                            "width": 6,
                                                            "text": "length",
                                                            "value": "length",
                                                            "valueText": "length"
                                                        },
                                                        "colonToken": {
                                                            "kind": "ColonToken",
                                                            "fullStart": 654,
                                                            "fullEnd": 656,
                                                            "start": 654,
                                                            "end": 655,
                                                            "fullWidth": 2,
                                                            "width": 1,
                                                            "text": ":",
                                                            "value": ":",
                                                            "valueText": ":",
                                                            "hasTrailingTrivia": true,
                                                            "trailingTrivia": [
                                                                {
                                                                    "kind": "WhitespaceTrivia",
                                                                    "text": " "
                                                                }
                                                            ]
                                                        },
                                                        "expression": {
                                                            "kind": "NumericLiteral",
                                                            "fullStart": 656,
                                                            "fullEnd": 658,
                                                            "start": 656,
                                                            "end": 657,
                                                            "fullWidth": 2,
                                                            "width": 1,
                                                            "text": "2",
                                                            "value": 2,
                                                            "valueText": "2",
                                                            "hasTrailingTrivia": true,
                                                            "trailingTrivia": [
                                                                {
                                                                    "kind": "WhitespaceTrivia",
                                                                    "text": " "
                                                                }
                                                            ]
                                                        }
                                                    }
                                                ],
                                                "closeBraceToken": {
                                                    "kind": "CloseBraceToken",
                                                    "fullStart": 658,
                                                    "fullEnd": 659,
                                                    "start": 658,
                                                    "end": 659,
                                                    "fullWidth": 1,
                                                    "width": 1,
                                                    "text": "}",
                                                    "value": "}",
                                                    "valueText": "}"
                                                }
                                            }
                                        }
                                    }
                                ]
                            },
                            "semicolonToken": {
                                "kind": "SemicolonToken",
                                "fullStart": 659,
                                "fullEnd": 662,
                                "start": 659,
                                "end": 660,
                                "fullWidth": 3,
                                "width": 1,
                                "text": ";",
                                "value": ";",
                                "valueText": ";",
                                "hasTrailingTrivia": true,
                                "hasTrailingNewLine": true,
                                "trailingTrivia": [
                                    {
                                        "kind": "NewLineTrivia",
                                        "text": "\r\n"
                                    }
                                ]
                            }
                        },
                        {
                            "kind": "FunctionDeclaration",
                            "fullStart": 662,
                            "fullEnd": 773,
                            "start": 672,
                            "end": 771,
                            "fullWidth": 111,
                            "width": 99,
                            "modifiers": [],
                            "functionKeyword": {
                                "kind": "FunctionKeyword",
                                "fullStart": 662,
                                "fullEnd": 681,
                                "start": 672,
                                "end": 680,
                                "fullWidth": 19,
                                "width": 8,
                                "text": "function",
                                "value": "function",
                                "valueText": "function",
                                "hasLeadingTrivia": true,
                                "hasLeadingNewLine": true,
                                "hasTrailingTrivia": true,
                                "leadingTrivia": [
                                    {
                                        "kind": "NewLineTrivia",
                                        "text": "\r\n"
                                    },
                                    {
                                        "kind": "WhitespaceTrivia",
                                        "text": "        "
                                    }
                                ],
                                "trailingTrivia": [
                                    {
                                        "kind": "WhitespaceTrivia",
                                        "text": " "
                                    }
                                ]
                            },
                            "identifier": {
                                "kind": "IdentifierName",
                                "fullStart": 681,
                                "fullEnd": 691,
                                "start": 681,
                                "end": 691,
                                "fullWidth": 10,
                                "width": 10,
                                "text": "callbackfn",
                                "value": "callbackfn",
                                "valueText": "callbackfn"
                            },
                            "callSignature": {
                                "kind": "CallSignature",
                                "fullStart": 691,
                                "fullEnd": 705,
                                "start": 691,
                                "end": 704,
                                "fullWidth": 14,
                                "width": 13,
                                "parameterList": {
                                    "kind": "ParameterList",
                                    "fullStart": 691,
                                    "fullEnd": 705,
                                    "start": 691,
                                    "end": 704,
                                    "fullWidth": 14,
                                    "width": 13,
                                    "openParenToken": {
                                        "kind": "OpenParenToken",
                                        "fullStart": 691,
                                        "fullEnd": 692,
                                        "start": 691,
                                        "end": 692,
                                        "fullWidth": 1,
                                        "width": 1,
                                        "text": "(",
                                        "value": "(",
                                        "valueText": "("
                                    },
                                    "parameters": [
                                        {
                                            "kind": "Parameter",
                                            "fullStart": 692,
                                            "fullEnd": 695,
                                            "start": 692,
                                            "end": 695,
                                            "fullWidth": 3,
<<<<<<< HEAD
                                            "width": 3,
=======
                                            "modifiers": [],
>>>>>>> e3c38734
                                            "identifier": {
                                                "kind": "IdentifierName",
                                                "fullStart": 692,
                                                "fullEnd": 695,
                                                "start": 692,
                                                "end": 695,
                                                "fullWidth": 3,
                                                "width": 3,
                                                "text": "val",
                                                "value": "val",
                                                "valueText": "val"
                                            }
                                        },
                                        {
                                            "kind": "CommaToken",
                                            "fullStart": 695,
                                            "fullEnd": 697,
                                            "start": 695,
                                            "end": 696,
                                            "fullWidth": 2,
                                            "width": 1,
                                            "text": ",",
                                            "value": ",",
                                            "valueText": ",",
                                            "hasTrailingTrivia": true,
                                            "trailingTrivia": [
                                                {
                                                    "kind": "WhitespaceTrivia",
                                                    "text": " "
                                                }
                                            ]
                                        },
                                        {
                                            "kind": "Parameter",
                                            "fullStart": 697,
                                            "fullEnd": 700,
                                            "start": 697,
                                            "end": 700,
                                            "fullWidth": 3,
<<<<<<< HEAD
                                            "width": 3,
=======
                                            "modifiers": [],
>>>>>>> e3c38734
                                            "identifier": {
                                                "kind": "IdentifierName",
                                                "fullStart": 697,
                                                "fullEnd": 700,
                                                "start": 697,
                                                "end": 700,
                                                "fullWidth": 3,
                                                "width": 3,
                                                "text": "idx",
                                                "value": "idx",
                                                "valueText": "idx"
                                            }
                                        },
                                        {
                                            "kind": "CommaToken",
                                            "fullStart": 700,
                                            "fullEnd": 702,
                                            "start": 700,
                                            "end": 701,
                                            "fullWidth": 2,
                                            "width": 1,
                                            "text": ",",
                                            "value": ",",
                                            "valueText": ",",
                                            "hasTrailingTrivia": true,
                                            "trailingTrivia": [
                                                {
                                                    "kind": "WhitespaceTrivia",
                                                    "text": " "
                                                }
                                            ]
                                        },
                                        {
                                            "kind": "Parameter",
                                            "fullStart": 702,
                                            "fullEnd": 703,
                                            "start": 702,
                                            "end": 703,
                                            "fullWidth": 1,
<<<<<<< HEAD
                                            "width": 1,
=======
                                            "modifiers": [],
>>>>>>> e3c38734
                                            "identifier": {
                                                "kind": "IdentifierName",
                                                "fullStart": 702,
                                                "fullEnd": 703,
                                                "start": 702,
                                                "end": 703,
                                                "fullWidth": 1,
                                                "width": 1,
                                                "text": "o",
                                                "value": "o",
                                                "valueText": "o"
                                            }
                                        }
                                    ],
                                    "closeParenToken": {
                                        "kind": "CloseParenToken",
                                        "fullStart": 703,
                                        "fullEnd": 705,
                                        "start": 703,
                                        "end": 704,
                                        "fullWidth": 2,
                                        "width": 1,
                                        "text": ")",
                                        "value": ")",
                                        "valueText": ")",
                                        "hasTrailingTrivia": true,
                                        "trailingTrivia": [
                                            {
                                                "kind": "WhitespaceTrivia",
                                                "text": " "
                                            }
                                        ]
                                    }
                                }
                            },
                            "block": {
                                "kind": "Block",
                                "fullStart": 705,
                                "fullEnd": 773,
                                "start": 705,
                                "end": 771,
                                "fullWidth": 68,
                                "width": 66,
                                "openBraceToken": {
                                    "kind": "OpenBraceToken",
                                    "fullStart": 705,
                                    "fullEnd": 708,
                                    "start": 705,
                                    "end": 706,
                                    "fullWidth": 3,
                                    "width": 1,
                                    "text": "{",
                                    "value": "{",
                                    "valueText": "{",
                                    "hasTrailingTrivia": true,
                                    "hasTrailingNewLine": true,
                                    "trailingTrivia": [
                                        {
                                            "kind": "NewLineTrivia",
                                            "text": "\r\n"
                                        }
                                    ]
                                },
                                "statements": [
                                    {
                                        "kind": "ExpressionStatement",
                                        "fullStart": 708,
                                        "fullEnd": 731,
                                        "start": 720,
                                        "end": 729,
                                        "fullWidth": 23,
                                        "width": 9,
                                        "expression": {
                                            "kind": "PostIncrementExpression",
                                            "fullStart": 708,
                                            "fullEnd": 728,
                                            "start": 720,
                                            "end": 728,
                                            "fullWidth": 20,
                                            "width": 8,
                                            "operand": {
                                                "kind": "IdentifierName",
                                                "fullStart": 708,
                                                "fullEnd": 726,
                                                "start": 720,
                                                "end": 726,
                                                "fullWidth": 18,
                                                "width": 6,
                                                "text": "called",
                                                "value": "called",
                                                "valueText": "called",
                                                "hasLeadingTrivia": true,
                                                "leadingTrivia": [
                                                    {
                                                        "kind": "WhitespaceTrivia",
                                                        "text": "            "
                                                    }
                                                ]
                                            },
                                            "operatorToken": {
                                                "kind": "PlusPlusToken",
                                                "fullStart": 726,
                                                "fullEnd": 728,
                                                "start": 726,
                                                "end": 728,
                                                "fullWidth": 2,
                                                "width": 2,
                                                "text": "++",
                                                "value": "++",
                                                "valueText": "++"
                                            }
                                        },
                                        "semicolonToken": {
                                            "kind": "SemicolonToken",
                                            "fullStart": 728,
                                            "fullEnd": 731,
                                            "start": 728,
                                            "end": 729,
                                            "fullWidth": 3,
                                            "width": 1,
                                            "text": ";",
                                            "value": ";",
                                            "valueText": ";",
                                            "hasTrailingTrivia": true,
                                            "hasTrailingNewLine": true,
                                            "trailingTrivia": [
                                                {
                                                    "kind": "NewLineTrivia",
                                                    "text": "\r\n"
                                                }
                                            ]
                                        }
                                    },
                                    {
                                        "kind": "ReturnStatement",
                                        "fullStart": 731,
                                        "fullEnd": 762,
                                        "start": 743,
                                        "end": 760,
                                        "fullWidth": 31,
                                        "width": 17,
                                        "returnKeyword": {
                                            "kind": "ReturnKeyword",
                                            "fullStart": 731,
                                            "fullEnd": 750,
                                            "start": 743,
                                            "end": 749,
                                            "fullWidth": 19,
                                            "width": 6,
                                            "text": "return",
                                            "value": "return",
                                            "valueText": "return",
                                            "hasLeadingTrivia": true,
                                            "hasTrailingTrivia": true,
                                            "leadingTrivia": [
                                                {
                                                    "kind": "WhitespaceTrivia",
                                                    "text": "            "
                                                }
                                            ],
                                            "trailingTrivia": [
                                                {
                                                    "kind": "WhitespaceTrivia",
                                                    "text": " "
                                                }
                                            ]
                                        },
                                        "expression": {
                                            "kind": "EqualsExpression",
                                            "fullStart": 750,
                                            "fullEnd": 759,
                                            "start": 750,
                                            "end": 759,
                                            "fullWidth": 9,
                                            "width": 9,
                                            "left": {
                                                "kind": "IdentifierName",
                                                "fullStart": 750,
                                                "fullEnd": 754,
                                                "start": 750,
                                                "end": 753,
                                                "fullWidth": 4,
                                                "width": 3,
                                                "text": "obj",
                                                "value": "obj",
                                                "valueText": "obj",
                                                "hasTrailingTrivia": true,
                                                "trailingTrivia": [
                                                    {
                                                        "kind": "WhitespaceTrivia",
                                                        "text": " "
                                                    }
                                                ]
                                            },
                                            "operatorToken": {
                                                "kind": "EqualsEqualsEqualsToken",
                                                "fullStart": 754,
                                                "fullEnd": 758,
                                                "start": 754,
                                                "end": 757,
                                                "fullWidth": 4,
                                                "width": 3,
                                                "text": "===",
                                                "value": "===",
                                                "valueText": "===",
                                                "hasTrailingTrivia": true,
                                                "trailingTrivia": [
                                                    {
                                                        "kind": "WhitespaceTrivia",
                                                        "text": " "
                                                    }
                                                ]
                                            },
                                            "right": {
                                                "kind": "IdentifierName",
                                                "fullStart": 758,
                                                "fullEnd": 759,
                                                "start": 758,
                                                "end": 759,
                                                "fullWidth": 1,
                                                "width": 1,
                                                "text": "o",
                                                "value": "o",
                                                "valueText": "o"
                                            }
                                        },
                                        "semicolonToken": {
                                            "kind": "SemicolonToken",
                                            "fullStart": 759,
                                            "fullEnd": 762,
                                            "start": 759,
                                            "end": 760,
                                            "fullWidth": 3,
                                            "width": 1,
                                            "text": ";",
                                            "value": ";",
                                            "valueText": ";",
                                            "hasTrailingTrivia": true,
                                            "hasTrailingNewLine": true,
                                            "trailingTrivia": [
                                                {
                                                    "kind": "NewLineTrivia",
                                                    "text": "\r\n"
                                                }
                                            ]
                                        }
                                    }
                                ],
                                "closeBraceToken": {
                                    "kind": "CloseBraceToken",
                                    "fullStart": 762,
                                    "fullEnd": 773,
                                    "start": 770,
                                    "end": 771,
                                    "fullWidth": 11,
                                    "width": 1,
                                    "text": "}",
                                    "value": "}",
                                    "valueText": "}",
                                    "hasLeadingTrivia": true,
                                    "hasTrailingTrivia": true,
                                    "hasTrailingNewLine": true,
                                    "leadingTrivia": [
                                        {
                                            "kind": "WhitespaceTrivia",
                                            "text": "        "
                                        }
                                    ],
                                    "trailingTrivia": [
                                        {
                                            "kind": "NewLineTrivia",
                                            "text": "\r\n"
                                        }
                                    ]
                                }
                            }
                        },
                        {
                            "kind": "ReturnStatement",
                            "fullStart": 773,
                            "fullEnd": 852,
                            "start": 783,
                            "end": 850,
                            "fullWidth": 79,
                            "width": 67,
                            "returnKeyword": {
                                "kind": "ReturnKeyword",
                                "fullStart": 773,
                                "fullEnd": 790,
                                "start": 783,
                                "end": 789,
                                "fullWidth": 17,
                                "width": 6,
                                "text": "return",
                                "value": "return",
                                "valueText": "return",
                                "hasLeadingTrivia": true,
                                "hasLeadingNewLine": true,
                                "hasTrailingTrivia": true,
                                "leadingTrivia": [
                                    {
                                        "kind": "NewLineTrivia",
                                        "text": "\r\n"
                                    },
                                    {
                                        "kind": "WhitespaceTrivia",
                                        "text": "        "
                                    }
                                ],
                                "trailingTrivia": [
                                    {
                                        "kind": "WhitespaceTrivia",
                                        "text": " "
                                    }
                                ]
                            },
                            "expression": {
                                "kind": "LogicalAndExpression",
                                "fullStart": 790,
                                "fullEnd": 849,
                                "start": 790,
                                "end": 849,
                                "fullWidth": 59,
                                "width": 59,
                                "left": {
                                    "kind": "InvocationExpression",
                                    "fullStart": 790,
                                    "fullEnd": 834,
                                    "start": 790,
                                    "end": 833,
                                    "fullWidth": 44,
                                    "width": 43,
                                    "expression": {
                                        "kind": "MemberAccessExpression",
                                        "fullStart": 790,
                                        "fullEnd": 816,
                                        "start": 790,
                                        "end": 816,
                                        "fullWidth": 26,
                                        "width": 26,
                                        "expression": {
                                            "kind": "MemberAccessExpression",
                                            "fullStart": 790,
                                            "fullEnd": 811,
                                            "start": 790,
                                            "end": 811,
                                            "fullWidth": 21,
                                            "width": 21,
                                            "expression": {
                                                "kind": "MemberAccessExpression",
                                                "fullStart": 790,
                                                "fullEnd": 805,
                                                "start": 790,
                                                "end": 805,
                                                "fullWidth": 15,
                                                "width": 15,
                                                "expression": {
                                                    "kind": "IdentifierName",
                                                    "fullStart": 790,
                                                    "fullEnd": 795,
                                                    "start": 790,
                                                    "end": 795,
                                                    "fullWidth": 5,
                                                    "width": 5,
                                                    "text": "Array",
                                                    "value": "Array",
                                                    "valueText": "Array"
                                                },
                                                "dotToken": {
                                                    "kind": "DotToken",
                                                    "fullStart": 795,
                                                    "fullEnd": 796,
                                                    "start": 795,
                                                    "end": 796,
                                                    "fullWidth": 1,
                                                    "width": 1,
                                                    "text": ".",
                                                    "value": ".",
                                                    "valueText": "."
                                                },
                                                "name": {
                                                    "kind": "IdentifierName",
                                                    "fullStart": 796,
                                                    "fullEnd": 805,
                                                    "start": 796,
                                                    "end": 805,
                                                    "fullWidth": 9,
                                                    "width": 9,
                                                    "text": "prototype",
                                                    "value": "prototype",
                                                    "valueText": "prototype"
                                                }
                                            },
                                            "dotToken": {
                                                "kind": "DotToken",
                                                "fullStart": 805,
                                                "fullEnd": 806,
                                                "start": 805,
                                                "end": 806,
                                                "fullWidth": 1,
                                                "width": 1,
                                                "text": ".",
                                                "value": ".",
                                                "valueText": "."
                                            },
                                            "name": {
                                                "kind": "IdentifierName",
                                                "fullStart": 806,
                                                "fullEnd": 811,
                                                "start": 806,
                                                "end": 811,
                                                "fullWidth": 5,
                                                "width": 5,
                                                "text": "every",
                                                "value": "every",
                                                "valueText": "every"
                                            }
                                        },
                                        "dotToken": {
                                            "kind": "DotToken",
                                            "fullStart": 811,
                                            "fullEnd": 812,
                                            "start": 811,
                                            "end": 812,
                                            "fullWidth": 1,
                                            "width": 1,
                                            "text": ".",
                                            "value": ".",
                                            "valueText": "."
                                        },
                                        "name": {
                                            "kind": "IdentifierName",
                                            "fullStart": 812,
                                            "fullEnd": 816,
                                            "start": 812,
                                            "end": 816,
                                            "fullWidth": 4,
                                            "width": 4,
                                            "text": "call",
                                            "value": "call",
                                            "valueText": "call"
                                        }
                                    },
                                    "argumentList": {
                                        "kind": "ArgumentList",
                                        "fullStart": 816,
                                        "fullEnd": 834,
                                        "start": 816,
                                        "end": 833,
                                        "fullWidth": 18,
                                        "width": 17,
                                        "openParenToken": {
                                            "kind": "OpenParenToken",
                                            "fullStart": 816,
                                            "fullEnd": 817,
                                            "start": 816,
                                            "end": 817,
                                            "fullWidth": 1,
                                            "width": 1,
                                            "text": "(",
                                            "value": "(",
                                            "valueText": "("
                                        },
                                        "arguments": [
                                            {
                                                "kind": "IdentifierName",
                                                "fullStart": 817,
                                                "fullEnd": 820,
                                                "start": 817,
                                                "end": 820,
                                                "fullWidth": 3,
                                                "width": 3,
                                                "text": "obj",
                                                "value": "obj",
                                                "valueText": "obj"
                                            },
                                            {
                                                "kind": "CommaToken",
                                                "fullStart": 820,
                                                "fullEnd": 822,
                                                "start": 820,
                                                "end": 821,
                                                "fullWidth": 2,
                                                "width": 1,
                                                "text": ",",
                                                "value": ",",
                                                "valueText": ",",
                                                "hasTrailingTrivia": true,
                                                "trailingTrivia": [
                                                    {
                                                        "kind": "WhitespaceTrivia",
                                                        "text": " "
                                                    }
                                                ]
                                            },
                                            {
                                                "kind": "IdentifierName",
                                                "fullStart": 822,
                                                "fullEnd": 832,
                                                "start": 822,
                                                "end": 832,
                                                "fullWidth": 10,
                                                "width": 10,
                                                "text": "callbackfn",
                                                "value": "callbackfn",
                                                "valueText": "callbackfn"
                                            }
                                        ],
                                        "closeParenToken": {
                                            "kind": "CloseParenToken",
                                            "fullStart": 832,
                                            "fullEnd": 834,
                                            "start": 832,
                                            "end": 833,
                                            "fullWidth": 2,
                                            "width": 1,
                                            "text": ")",
                                            "value": ")",
                                            "valueText": ")",
                                            "hasTrailingTrivia": true,
                                            "trailingTrivia": [
                                                {
                                                    "kind": "WhitespaceTrivia",
                                                    "text": " "
                                                }
                                            ]
                                        }
                                    }
                                },
                                "operatorToken": {
                                    "kind": "AmpersandAmpersandToken",
                                    "fullStart": 834,
                                    "fullEnd": 837,
                                    "start": 834,
                                    "end": 836,
                                    "fullWidth": 3,
                                    "width": 2,
                                    "text": "&&",
                                    "value": "&&",
                                    "valueText": "&&",
                                    "hasTrailingTrivia": true,
                                    "trailingTrivia": [
                                        {
                                            "kind": "WhitespaceTrivia",
                                            "text": " "
                                        }
                                    ]
                                },
                                "right": {
                                    "kind": "EqualsExpression",
                                    "fullStart": 837,
                                    "fullEnd": 849,
                                    "start": 837,
                                    "end": 849,
                                    "fullWidth": 12,
                                    "width": 12,
                                    "left": {
                                        "kind": "NumericLiteral",
                                        "fullStart": 837,
                                        "fullEnd": 839,
                                        "start": 837,
                                        "end": 838,
                                        "fullWidth": 2,
                                        "width": 1,
                                        "text": "2",
                                        "value": 2,
                                        "valueText": "2",
                                        "hasTrailingTrivia": true,
                                        "trailingTrivia": [
                                            {
                                                "kind": "WhitespaceTrivia",
                                                "text": " "
                                            }
                                        ]
                                    },
                                    "operatorToken": {
                                        "kind": "EqualsEqualsEqualsToken",
                                        "fullStart": 839,
                                        "fullEnd": 843,
                                        "start": 839,
                                        "end": 842,
                                        "fullWidth": 4,
                                        "width": 3,
                                        "text": "===",
                                        "value": "===",
                                        "valueText": "===",
                                        "hasTrailingTrivia": true,
                                        "trailingTrivia": [
                                            {
                                                "kind": "WhitespaceTrivia",
                                                "text": " "
                                            }
                                        ]
                                    },
                                    "right": {
                                        "kind": "IdentifierName",
                                        "fullStart": 843,
                                        "fullEnd": 849,
                                        "start": 843,
                                        "end": 849,
                                        "fullWidth": 6,
                                        "width": 6,
                                        "text": "called",
                                        "value": "called",
                                        "valueText": "called"
                                    }
                                }
                            },
                            "semicolonToken": {
                                "kind": "SemicolonToken",
                                "fullStart": 849,
                                "fullEnd": 852,
                                "start": 849,
                                "end": 850,
                                "fullWidth": 3,
                                "width": 1,
                                "text": ";",
                                "value": ";",
                                "valueText": ";",
                                "hasTrailingTrivia": true,
                                "hasTrailingNewLine": true,
                                "trailingTrivia": [
                                    {
                                        "kind": "NewLineTrivia",
                                        "text": "\r\n"
                                    }
                                ]
                            }
                        }
                    ],
                    "closeBraceToken": {
                        "kind": "CloseBraceToken",
                        "fullStart": 852,
                        "fullEnd": 859,
                        "start": 856,
                        "end": 857,
                        "fullWidth": 7,
                        "width": 1,
                        "text": "}",
                        "value": "}",
                        "valueText": "}",
                        "hasLeadingTrivia": true,
                        "hasTrailingTrivia": true,
                        "hasTrailingNewLine": true,
                        "leadingTrivia": [
                            {
                                "kind": "WhitespaceTrivia",
                                "text": "    "
                            }
                        ],
                        "trailingTrivia": [
                            {
                                "kind": "NewLineTrivia",
                                "text": "\r\n"
                            }
                        ]
                    }
                }
            },
            {
                "kind": "ExpressionStatement",
                "fullStart": 859,
                "fullEnd": 883,
                "start": 859,
                "end": 881,
                "fullWidth": 24,
                "width": 22,
                "expression": {
                    "kind": "InvocationExpression",
                    "fullStart": 859,
                    "fullEnd": 880,
                    "start": 859,
                    "end": 880,
                    "fullWidth": 21,
                    "width": 21,
                    "expression": {
                        "kind": "IdentifierName",
                        "fullStart": 859,
                        "fullEnd": 870,
                        "start": 859,
                        "end": 870,
                        "fullWidth": 11,
                        "width": 11,
                        "text": "runTestCase",
                        "value": "runTestCase",
                        "valueText": "runTestCase"
                    },
                    "argumentList": {
                        "kind": "ArgumentList",
                        "fullStart": 870,
                        "fullEnd": 880,
                        "start": 870,
                        "end": 880,
                        "fullWidth": 10,
                        "width": 10,
                        "openParenToken": {
                            "kind": "OpenParenToken",
                            "fullStart": 870,
                            "fullEnd": 871,
                            "start": 870,
                            "end": 871,
                            "fullWidth": 1,
                            "width": 1,
                            "text": "(",
                            "value": "(",
                            "valueText": "("
                        },
                        "arguments": [
                            {
                                "kind": "IdentifierName",
                                "fullStart": 871,
                                "fullEnd": 879,
                                "start": 871,
                                "end": 879,
                                "fullWidth": 8,
                                "width": 8,
                                "text": "testcase",
                                "value": "testcase",
                                "valueText": "testcase"
                            }
                        ],
                        "closeParenToken": {
                            "kind": "CloseParenToken",
                            "fullStart": 879,
                            "fullEnd": 880,
                            "start": 879,
                            "end": 880,
                            "fullWidth": 1,
                            "width": 1,
                            "text": ")",
                            "value": ")",
                            "valueText": ")"
                        }
                    }
                },
                "semicolonToken": {
                    "kind": "SemicolonToken",
                    "fullStart": 880,
                    "fullEnd": 883,
                    "start": 880,
                    "end": 881,
                    "fullWidth": 3,
                    "width": 1,
                    "text": ";",
                    "value": ";",
                    "valueText": ";",
                    "hasTrailingTrivia": true,
                    "hasTrailingNewLine": true,
                    "trailingTrivia": [
                        {
                            "kind": "NewLineTrivia",
                            "text": "\r\n"
                        }
                    ]
                }
            }
        ],
        "endOfFileToken": {
            "kind": "EndOfFileToken",
            "fullStart": 883,
            "fullEnd": 883,
            "start": 883,
            "end": 883,
            "fullWidth": 0,
            "width": 0,
            "text": ""
        }
    },
    "lineMap": {
        "lineStarts": [
            0,
            67,
            152,
            232,
            308,
            380,
            385,
            445,
            555,
            560,
            562,
            564,
            587,
            589,
            614,
            662,
            664,
            708,
            731,
            762,
            773,
            775,
            852,
            859,
            883
        ],
        "length": 883
    }
}<|MERGE_RESOLUTION|>--- conflicted
+++ resolved
@@ -788,11 +788,8 @@
                                             "start": 692,
                                             "end": 695,
                                             "fullWidth": 3,
-<<<<<<< HEAD
                                             "width": 3,
-=======
                                             "modifiers": [],
->>>>>>> e3c38734
                                             "identifier": {
                                                 "kind": "IdentifierName",
                                                 "fullStart": 692,
@@ -832,11 +829,8 @@
                                             "start": 697,
                                             "end": 700,
                                             "fullWidth": 3,
-<<<<<<< HEAD
                                             "width": 3,
-=======
                                             "modifiers": [],
->>>>>>> e3c38734
                                             "identifier": {
                                                 "kind": "IdentifierName",
                                                 "fullStart": 697,
@@ -876,11 +870,8 @@
                                             "start": 702,
                                             "end": 703,
                                             "fullWidth": 1,
-<<<<<<< HEAD
                                             "width": 1,
-=======
                                             "modifiers": [],
->>>>>>> e3c38734
                                             "identifier": {
                                                 "kind": "IdentifierName",
                                                 "fullStart": 702,
