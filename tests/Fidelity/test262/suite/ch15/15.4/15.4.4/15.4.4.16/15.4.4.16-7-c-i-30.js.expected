{
    "isDeclaration": false,
    "languageVersion": "EcmaScript5",
    "parseOptions": {
        "allowAutomaticSemicolonInsertion": true
    },
    "sourceUnit": {
        "kind": "SourceUnit",
        "fullStart": 0,
        "fullEnd": 1298,
        "start": 579,
        "end": 1298,
        "fullWidth": 1298,
        "width": 719,
        "isIncrementallyUnusable": true,
        "moduleElements": [
            {
                "kind": "FunctionDeclaration",
                "fullStart": 0,
                "fullEnd": 1274,
                "start": 579,
                "end": 1272,
                "fullWidth": 1274,
                "width": 693,
                "isIncrementallyUnusable": true,
                "modifiers": [],
                "functionKeyword": {
                    "kind": "FunctionKeyword",
                    "fullStart": 0,
                    "fullEnd": 588,
                    "start": 579,
                    "end": 587,
                    "fullWidth": 588,
                    "width": 8,
                    "text": "function",
                    "value": "function",
                    "valueText": "function",
                    "hasLeadingTrivia": true,
                    "hasLeadingComment": true,
                    "hasLeadingNewLine": true,
                    "hasTrailingTrivia": true,
                    "leadingTrivia": [
                        {
                            "kind": "SingleLineCommentTrivia",
                            "text": "/// Copyright (c) 2012 Ecma International.  All rights reserved. "
                        },
                        {
                            "kind": "NewLineTrivia",
                            "text": "\r\n"
                        },
                        {
                            "kind": "SingleLineCommentTrivia",
                            "text": "/// Ecma International makes this code available under the terms and conditions set"
                        },
                        {
                            "kind": "NewLineTrivia",
                            "text": "\r\n"
                        },
                        {
                            "kind": "SingleLineCommentTrivia",
                            "text": "/// forth on http://hg.ecmascript.org/tests/test262/raw-file/tip/LICENSE (the "
                        },
                        {
                            "kind": "NewLineTrivia",
                            "text": "\r\n"
                        },
                        {
                            "kind": "SingleLineCommentTrivia",
                            "text": "/// \"Use Terms\").   Any redistribution of this code must retain the above "
                        },
                        {
                            "kind": "NewLineTrivia",
                            "text": "\r\n"
                        },
                        {
                            "kind": "SingleLineCommentTrivia",
                            "text": "/// copyright and this notice and otherwise comply with the Use Terms."
                        },
                        {
                            "kind": "NewLineTrivia",
                            "text": "\r\n"
                        },
                        {
                            "kind": "MultiLineCommentTrivia",
                            "text": "/**\r\n * @path ch15/15.4/15.4.4/15.4.4.16/15.4.4.16-7-c-i-30.js\r\n * @description Array.prototype.every - unnhandled exceptions happened in getter terminate iteration on an Array-like object\r\n */"
                        },
                        {
                            "kind": "NewLineTrivia",
                            "text": "\r\n"
                        },
                        {
                            "kind": "NewLineTrivia",
                            "text": "\r\n"
                        },
                        {
                            "kind": "NewLineTrivia",
                            "text": "\r\n"
                        }
                    ],
                    "trailingTrivia": [
                        {
                            "kind": "WhitespaceTrivia",
                            "text": " "
                        }
                    ]
                },
                "identifier": {
                    "kind": "IdentifierName",
                    "fullStart": 588,
                    "fullEnd": 596,
                    "start": 588,
                    "end": 596,
                    "fullWidth": 8,
                    "width": 8,
                    "text": "testcase",
                    "value": "testcase",
                    "valueText": "testcase"
                },
                "callSignature": {
                    "kind": "CallSignature",
                    "fullStart": 596,
                    "fullEnd": 599,
                    "start": 596,
                    "end": 598,
                    "fullWidth": 3,
                    "width": 2,
                    "parameterList": {
                        "kind": "ParameterList",
                        "fullStart": 596,
                        "fullEnd": 599,
                        "start": 596,
                        "end": 598,
                        "fullWidth": 3,
                        "width": 2,
                        "openParenToken": {
                            "kind": "OpenParenToken",
                            "fullStart": 596,
                            "fullEnd": 597,
                            "start": 596,
                            "end": 597,
                            "fullWidth": 1,
                            "width": 1,
                            "text": "(",
                            "value": "(",
                            "valueText": "("
                        },
                        "parameters": [],
                        "closeParenToken": {
                            "kind": "CloseParenToken",
                            "fullStart": 597,
                            "fullEnd": 599,
                            "start": 597,
                            "end": 598,
                            "fullWidth": 2,
                            "width": 1,
                            "text": ")",
                            "value": ")",
                            "valueText": ")",
                            "hasTrailingTrivia": true,
                            "trailingTrivia": [
                                {
                                    "kind": "WhitespaceTrivia",
                                    "text": " "
                                }
                            ]
                        }
                    }
                },
                "block": {
                    "kind": "Block",
                    "fullStart": 599,
                    "fullEnd": 1274,
                    "start": 599,
                    "end": 1272,
                    "fullWidth": 675,
                    "width": 673,
                    "isIncrementallyUnusable": true,
                    "openBraceToken": {
                        "kind": "OpenBraceToken",
                        "fullStart": 599,
                        "fullEnd": 602,
                        "start": 599,
                        "end": 600,
                        "fullWidth": 3,
                        "width": 1,
                        "text": "{",
                        "value": "{",
                        "valueText": "{",
                        "hasTrailingTrivia": true,
                        "hasTrailingNewLine": true,
                        "trailingTrivia": [
                            {
                                "kind": "NewLineTrivia",
                                "text": "\r\n"
                            }
                        ]
                    },
                    "statements": [
                        {
                            "kind": "VariableStatement",
                            "fullStart": 602,
                            "fullEnd": 635,
                            "start": 612,
                            "end": 633,
                            "fullWidth": 33,
                            "width": 21,
                            "modifiers": [],
                            "variableDeclaration": {
                                "kind": "VariableDeclaration",
                                "fullStart": 602,
                                "fullEnd": 632,
                                "start": 612,
                                "end": 632,
                                "fullWidth": 30,
                                "width": 20,
                                "varKeyword": {
                                    "kind": "VarKeyword",
                                    "fullStart": 602,
                                    "fullEnd": 616,
                                    "start": 612,
                                    "end": 615,
                                    "fullWidth": 14,
                                    "width": 3,
                                    "text": "var",
                                    "value": "var",
                                    "valueText": "var",
                                    "hasLeadingTrivia": true,
                                    "hasLeadingNewLine": true,
                                    "hasTrailingTrivia": true,
                                    "leadingTrivia": [
                                        {
                                            "kind": "NewLineTrivia",
                                            "text": "\r\n"
                                        },
                                        {
                                            "kind": "WhitespaceTrivia",
                                            "text": "        "
                                        }
                                    ],
                                    "trailingTrivia": [
                                        {
                                            "kind": "WhitespaceTrivia",
                                            "text": " "
                                        }
                                    ]
                                },
                                "variableDeclarators": [
                                    {
                                        "kind": "VariableDeclarator",
                                        "fullStart": 616,
                                        "fullEnd": 632,
                                        "start": 616,
                                        "end": 632,
                                        "fullWidth": 16,
                                        "width": 16,
                                        "identifier": {
                                            "kind": "IdentifierName",
                                            "fullStart": 616,
                                            "fullEnd": 625,
                                            "start": 616,
                                            "end": 624,
                                            "fullWidth": 9,
                                            "width": 8,
                                            "text": "accessed",
                                            "value": "accessed",
                                            "valueText": "accessed",
                                            "hasTrailingTrivia": true,
                                            "trailingTrivia": [
                                                {
                                                    "kind": "WhitespaceTrivia",
                                                    "text": " "
                                                }
                                            ]
                                        },
                                        "equalsValueClause": {
                                            "kind": "EqualsValueClause",
                                            "fullStart": 625,
                                            "fullEnd": 632,
                                            "start": 625,
                                            "end": 632,
                                            "fullWidth": 7,
                                            "width": 7,
                                            "equalsToken": {
                                                "kind": "EqualsToken",
                                                "fullStart": 625,
                                                "fullEnd": 627,
                                                "start": 625,
                                                "end": 626,
                                                "fullWidth": 2,
                                                "width": 1,
                                                "text": "=",
                                                "value": "=",
                                                "valueText": "=",
                                                "hasTrailingTrivia": true,
                                                "trailingTrivia": [
                                                    {
                                                        "kind": "WhitespaceTrivia",
                                                        "text": " "
                                                    }
                                                ]
                                            },
                                            "value": {
                                                "kind": "FalseKeyword",
                                                "fullStart": 627,
                                                "fullEnd": 632,
                                                "start": 627,
                                                "end": 632,
                                                "fullWidth": 5,
                                                "width": 5,
                                                "text": "false",
                                                "value": false,
                                                "valueText": "false"
                                            }
                                        }
                                    }
                                ]
                            },
                            "semicolonToken": {
                                "kind": "SemicolonToken",
                                "fullStart": 632,
                                "fullEnd": 635,
                                "start": 632,
                                "end": 633,
                                "fullWidth": 3,
                                "width": 1,
                                "text": ";",
                                "value": ";",
                                "valueText": ";",
                                "hasTrailingTrivia": true,
                                "hasTrailingNewLine": true,
                                "trailingTrivia": [
                                    {
                                        "kind": "NewLineTrivia",
                                        "text": "\r\n"
                                    }
                                ]
                            }
                        },
                        {
                            "kind": "FunctionDeclaration",
                            "fullStart": 635,
                            "fullEnd": 795,
                            "start": 643,
                            "end": 793,
                            "fullWidth": 160,
                            "width": 150,
                            "modifiers": [],
                            "functionKeyword": {
                                "kind": "FunctionKeyword",
                                "fullStart": 635,
                                "fullEnd": 652,
                                "start": 643,
                                "end": 651,
                                "fullWidth": 17,
                                "width": 8,
                                "text": "function",
                                "value": "function",
                                "valueText": "function",
                                "hasLeadingTrivia": true,
                                "hasTrailingTrivia": true,
                                "leadingTrivia": [
                                    {
                                        "kind": "WhitespaceTrivia",
                                        "text": "        "
                                    }
                                ],
                                "trailingTrivia": [
                                    {
                                        "kind": "WhitespaceTrivia",
                                        "text": " "
                                    }
                                ]
                            },
                            "identifier": {
                                "kind": "IdentifierName",
                                "fullStart": 652,
                                "fullEnd": 662,
                                "start": 652,
                                "end": 662,
                                "fullWidth": 10,
                                "width": 10,
                                "text": "callbackfn",
                                "value": "callbackfn",
                                "valueText": "callbackfn"
                            },
                            "callSignature": {
                                "kind": "CallSignature",
                                "fullStart": 662,
                                "fullEnd": 678,
                                "start": 662,
                                "end": 677,
                                "fullWidth": 16,
                                "width": 15,
                                "parameterList": {
                                    "kind": "ParameterList",
                                    "fullStart": 662,
                                    "fullEnd": 678,
                                    "start": 662,
                                    "end": 677,
                                    "fullWidth": 16,
                                    "width": 15,
                                    "openParenToken": {
                                        "kind": "OpenParenToken",
                                        "fullStart": 662,
                                        "fullEnd": 663,
                                        "start": 662,
                                        "end": 663,
                                        "fullWidth": 1,
                                        "width": 1,
                                        "text": "(",
                                        "value": "(",
                                        "valueText": "("
                                    },
                                    "parameters": [
                                        {
                                            "kind": "Parameter",
                                            "fullStart": 663,
                                            "fullEnd": 666,
                                            "start": 663,
                                            "end": 666,
                                            "fullWidth": 3,
<<<<<<< HEAD
                                            "width": 3,
=======
                                            "modifiers": [],
>>>>>>> e3c38734
                                            "identifier": {
                                                "kind": "IdentifierName",
                                                "fullStart": 663,
                                                "fullEnd": 666,
                                                "start": 663,
                                                "end": 666,
                                                "fullWidth": 3,
                                                "width": 3,
                                                "text": "val",
                                                "value": "val",
                                                "valueText": "val"
                                            }
                                        },
                                        {
                                            "kind": "CommaToken",
                                            "fullStart": 666,
                                            "fullEnd": 668,
                                            "start": 666,
                                            "end": 667,
                                            "fullWidth": 2,
                                            "width": 1,
                                            "text": ",",
                                            "value": ",",
                                            "valueText": ",",
                                            "hasTrailingTrivia": true,
                                            "trailingTrivia": [
                                                {
                                                    "kind": "WhitespaceTrivia",
                                                    "text": " "
                                                }
                                            ]
                                        },
                                        {
                                            "kind": "Parameter",
                                            "fullStart": 668,
                                            "fullEnd": 671,
                                            "start": 668,
                                            "end": 671,
                                            "fullWidth": 3,
<<<<<<< HEAD
                                            "width": 3,
=======
                                            "modifiers": [],
>>>>>>> e3c38734
                                            "identifier": {
                                                "kind": "IdentifierName",
                                                "fullStart": 668,
                                                "fullEnd": 671,
                                                "start": 668,
                                                "end": 671,
                                                "fullWidth": 3,
                                                "width": 3,
                                                "text": "idx",
                                                "value": "idx",
                                                "valueText": "idx"
                                            }
                                        },
                                        {
                                            "kind": "CommaToken",
                                            "fullStart": 671,
                                            "fullEnd": 673,
                                            "start": 671,
                                            "end": 672,
                                            "fullWidth": 2,
                                            "width": 1,
                                            "text": ",",
                                            "value": ",",
                                            "valueText": ",",
                                            "hasTrailingTrivia": true,
                                            "trailingTrivia": [
                                                {
                                                    "kind": "WhitespaceTrivia",
                                                    "text": " "
                                                }
                                            ]
                                        },
                                        {
                                            "kind": "Parameter",
                                            "fullStart": 673,
                                            "fullEnd": 676,
                                            "start": 673,
                                            "end": 676,
                                            "fullWidth": 3,
<<<<<<< HEAD
                                            "width": 3,
=======
                                            "modifiers": [],
>>>>>>> e3c38734
                                            "identifier": {
                                                "kind": "IdentifierName",
                                                "fullStart": 673,
                                                "fullEnd": 676,
                                                "start": 673,
                                                "end": 676,
                                                "fullWidth": 3,
                                                "width": 3,
                                                "text": "obj",
                                                "value": "obj",
                                                "valueText": "obj"
                                            }
                                        }
                                    ],
                                    "closeParenToken": {
                                        "kind": "CloseParenToken",
                                        "fullStart": 676,
                                        "fullEnd": 678,
                                        "start": 676,
                                        "end": 677,
                                        "fullWidth": 2,
                                        "width": 1,
                                        "text": ")",
                                        "value": ")",
                                        "valueText": ")",
                                        "hasTrailingTrivia": true,
                                        "trailingTrivia": [
                                            {
                                                "kind": "WhitespaceTrivia",
                                                "text": " "
                                            }
                                        ]
                                    }
                                }
                            },
                            "block": {
                                "kind": "Block",
                                "fullStart": 678,
                                "fullEnd": 795,
                                "start": 678,
                                "end": 793,
                                "fullWidth": 117,
                                "width": 115,
                                "openBraceToken": {
                                    "kind": "OpenBraceToken",
                                    "fullStart": 678,
                                    "fullEnd": 681,
                                    "start": 678,
                                    "end": 679,
                                    "fullWidth": 3,
                                    "width": 1,
                                    "text": "{",
                                    "value": "{",
                                    "valueText": "{",
                                    "hasTrailingTrivia": true,
                                    "hasTrailingNewLine": true,
                                    "trailingTrivia": [
                                        {
                                            "kind": "NewLineTrivia",
                                            "text": "\r\n"
                                        }
                                    ]
                                },
                                "statements": [
                                    {
                                        "kind": "IfStatement",
                                        "fullStart": 681,
                                        "fullEnd": 758,
                                        "start": 693,
                                        "end": 756,
                                        "fullWidth": 77,
                                        "width": 63,
                                        "ifKeyword": {
                                            "kind": "IfKeyword",
                                            "fullStart": 681,
                                            "fullEnd": 696,
                                            "start": 693,
                                            "end": 695,
                                            "fullWidth": 15,
                                            "width": 2,
                                            "text": "if",
                                            "value": "if",
                                            "valueText": "if",
                                            "hasLeadingTrivia": true,
                                            "hasTrailingTrivia": true,
                                            "leadingTrivia": [
                                                {
                                                    "kind": "WhitespaceTrivia",
                                                    "text": "            "
                                                }
                                            ],
                                            "trailingTrivia": [
                                                {
                                                    "kind": "WhitespaceTrivia",
                                                    "text": " "
                                                }
                                            ]
                                        },
                                        "openParenToken": {
                                            "kind": "OpenParenToken",
                                            "fullStart": 696,
                                            "fullEnd": 697,
                                            "start": 696,
                                            "end": 697,
                                            "fullWidth": 1,
                                            "width": 1,
                                            "text": "(",
                                            "value": "(",
                                            "valueText": "("
                                        },
                                        "condition": {
                                            "kind": "GreaterThanExpression",
                                            "fullStart": 697,
                                            "fullEnd": 704,
                                            "start": 697,
                                            "end": 704,
                                            "fullWidth": 7,
                                            "width": 7,
                                            "left": {
                                                "kind": "IdentifierName",
                                                "fullStart": 697,
                                                "fullEnd": 701,
                                                "start": 697,
                                                "end": 700,
                                                "fullWidth": 4,
                                                "width": 3,
                                                "text": "idx",
                                                "value": "idx",
                                                "valueText": "idx",
                                                "hasTrailingTrivia": true,
                                                "trailingTrivia": [
                                                    {
                                                        "kind": "WhitespaceTrivia",
                                                        "text": " "
                                                    }
                                                ]
                                            },
                                            "operatorToken": {
                                                "kind": "GreaterThanToken",
                                                "fullStart": 701,
                                                "fullEnd": 703,
                                                "start": 701,
                                                "end": 702,
                                                "fullWidth": 2,
                                                "width": 1,
                                                "text": ">",
                                                "value": ">",
                                                "valueText": ">",
                                                "hasTrailingTrivia": true,
                                                "trailingTrivia": [
                                                    {
                                                        "kind": "WhitespaceTrivia",
                                                        "text": " "
                                                    }
                                                ]
                                            },
                                            "right": {
                                                "kind": "NumericLiteral",
                                                "fullStart": 703,
                                                "fullEnd": 704,
                                                "start": 703,
                                                "end": 704,
                                                "fullWidth": 1,
                                                "width": 1,
                                                "text": "1",
                                                "value": 1,
                                                "valueText": "1"
                                            }
                                        },
                                        "closeParenToken": {
                                            "kind": "CloseParenToken",
                                            "fullStart": 704,
                                            "fullEnd": 706,
                                            "start": 704,
                                            "end": 705,
                                            "fullWidth": 2,
                                            "width": 1,
                                            "text": ")",
                                            "value": ")",
                                            "valueText": ")",
                                            "hasTrailingTrivia": true,
                                            "trailingTrivia": [
                                                {
                                                    "kind": "WhitespaceTrivia",
                                                    "text": " "
                                                }
                                            ]
                                        },
                                        "statement": {
                                            "kind": "Block",
                                            "fullStart": 706,
                                            "fullEnd": 758,
                                            "start": 706,
                                            "end": 756,
                                            "fullWidth": 52,
                                            "width": 50,
                                            "openBraceToken": {
                                                "kind": "OpenBraceToken",
                                                "fullStart": 706,
                                                "fullEnd": 709,
                                                "start": 706,
                                                "end": 707,
                                                "fullWidth": 3,
                                                "width": 1,
                                                "text": "{",
                                                "value": "{",
                                                "valueText": "{",
                                                "hasTrailingTrivia": true,
                                                "hasTrailingNewLine": true,
                                                "trailingTrivia": [
                                                    {
                                                        "kind": "NewLineTrivia",
                                                        "text": "\r\n"
                                                    }
                                                ]
                                            },
                                            "statements": [
                                                {
                                                    "kind": "ExpressionStatement",
                                                    "fullStart": 709,
                                                    "fullEnd": 743,
                                                    "start": 725,
                                                    "end": 741,
                                                    "fullWidth": 34,
                                                    "width": 16,
                                                    "expression": {
                                                        "kind": "AssignmentExpression",
                                                        "fullStart": 709,
                                                        "fullEnd": 740,
                                                        "start": 725,
                                                        "end": 740,
                                                        "fullWidth": 31,
                                                        "width": 15,
                                                        "left": {
                                                            "kind": "IdentifierName",
                                                            "fullStart": 709,
                                                            "fullEnd": 734,
                                                            "start": 725,
                                                            "end": 733,
                                                            "fullWidth": 25,
                                                            "width": 8,
                                                            "text": "accessed",
                                                            "value": "accessed",
                                                            "valueText": "accessed",
                                                            "hasLeadingTrivia": true,
                                                            "hasTrailingTrivia": true,
                                                            "leadingTrivia": [
                                                                {
                                                                    "kind": "WhitespaceTrivia",
                                                                    "text": "                "
                                                                }
                                                            ],
                                                            "trailingTrivia": [
                                                                {
                                                                    "kind": "WhitespaceTrivia",
                                                                    "text": " "
                                                                }
                                                            ]
                                                        },
                                                        "operatorToken": {
                                                            "kind": "EqualsToken",
                                                            "fullStart": 734,
                                                            "fullEnd": 736,
                                                            "start": 734,
                                                            "end": 735,
                                                            "fullWidth": 2,
                                                            "width": 1,
                                                            "text": "=",
                                                            "value": "=",
                                                            "valueText": "=",
                                                            "hasTrailingTrivia": true,
                                                            "trailingTrivia": [
                                                                {
                                                                    "kind": "WhitespaceTrivia",
                                                                    "text": " "
                                                                }
                                                            ]
                                                        },
                                                        "right": {
                                                            "kind": "TrueKeyword",
                                                            "fullStart": 736,
                                                            "fullEnd": 740,
                                                            "start": 736,
                                                            "end": 740,
                                                            "fullWidth": 4,
                                                            "width": 4,
                                                            "text": "true",
                                                            "value": true,
                                                            "valueText": "true"
                                                        }
                                                    },
                                                    "semicolonToken": {
                                                        "kind": "SemicolonToken",
                                                        "fullStart": 740,
                                                        "fullEnd": 743,
                                                        "start": 740,
                                                        "end": 741,
                                                        "fullWidth": 3,
                                                        "width": 1,
                                                        "text": ";",
                                                        "value": ";",
                                                        "valueText": ";",
                                                        "hasTrailingTrivia": true,
                                                        "hasTrailingNewLine": true,
                                                        "trailingTrivia": [
                                                            {
                                                                "kind": "NewLineTrivia",
                                                                "text": "\r\n"
                                                            }
                                                        ]
                                                    }
                                                }
                                            ],
                                            "closeBraceToken": {
                                                "kind": "CloseBraceToken",
                                                "fullStart": 743,
                                                "fullEnd": 758,
                                                "start": 755,
                                                "end": 756,
                                                "fullWidth": 15,
                                                "width": 1,
                                                "text": "}",
                                                "value": "}",
                                                "valueText": "}",
                                                "hasLeadingTrivia": true,
                                                "hasTrailingTrivia": true,
                                                "hasTrailingNewLine": true,
                                                "leadingTrivia": [
                                                    {
                                                        "kind": "WhitespaceTrivia",
                                                        "text": "            "
                                                    }
                                                ],
                                                "trailingTrivia": [
                                                    {
                                                        "kind": "NewLineTrivia",
                                                        "text": "\r\n"
                                                    }
                                                ]
                                            }
                                        }
                                    },
                                    {
                                        "kind": "ReturnStatement",
                                        "fullStart": 758,
                                        "fullEnd": 784,
                                        "start": 770,
                                        "end": 782,
                                        "fullWidth": 26,
                                        "width": 12,
                                        "returnKeyword": {
                                            "kind": "ReturnKeyword",
                                            "fullStart": 758,
                                            "fullEnd": 777,
                                            "start": 770,
                                            "end": 776,
                                            "fullWidth": 19,
                                            "width": 6,
                                            "text": "return",
                                            "value": "return",
                                            "valueText": "return",
                                            "hasLeadingTrivia": true,
                                            "hasTrailingTrivia": true,
                                            "leadingTrivia": [
                                                {
                                                    "kind": "WhitespaceTrivia",
                                                    "text": "            "
                                                }
                                            ],
                                            "trailingTrivia": [
                                                {
                                                    "kind": "WhitespaceTrivia",
                                                    "text": " "
                                                }
                                            ]
                                        },
                                        "expression": {
                                            "kind": "TrueKeyword",
                                            "fullStart": 777,
                                            "fullEnd": 781,
                                            "start": 777,
                                            "end": 781,
                                            "fullWidth": 4,
                                            "width": 4,
                                            "text": "true",
                                            "value": true,
                                            "valueText": "true"
                                        },
                                        "semicolonToken": {
                                            "kind": "SemicolonToken",
                                            "fullStart": 781,
                                            "fullEnd": 784,
                                            "start": 781,
                                            "end": 782,
                                            "fullWidth": 3,
                                            "width": 1,
                                            "text": ";",
                                            "value": ";",
                                            "valueText": ";",
                                            "hasTrailingTrivia": true,
                                            "hasTrailingNewLine": true,
                                            "trailingTrivia": [
                                                {
                                                    "kind": "NewLineTrivia",
                                                    "text": "\r\n"
                                                }
                                            ]
                                        }
                                    }
                                ],
                                "closeBraceToken": {
                                    "kind": "CloseBraceToken",
                                    "fullStart": 784,
                                    "fullEnd": 795,
                                    "start": 792,
                                    "end": 793,
                                    "fullWidth": 11,
                                    "width": 1,
                                    "text": "}",
                                    "value": "}",
                                    "valueText": "}",
                                    "hasLeadingTrivia": true,
                                    "hasTrailingTrivia": true,
                                    "hasTrailingNewLine": true,
                                    "leadingTrivia": [
                                        {
                                            "kind": "WhitespaceTrivia",
                                            "text": "        "
                                        }
                                    ],
                                    "trailingTrivia": [
                                        {
                                            "kind": "NewLineTrivia",
                                            "text": "\r\n"
                                        }
                                    ]
                                }
                            }
                        },
                        {
                            "kind": "VariableStatement",
                            "fullStart": 795,
                            "fullEnd": 853,
                            "start": 805,
                            "end": 851,
                            "fullWidth": 58,
                            "width": 46,
                            "modifiers": [],
                            "variableDeclaration": {
                                "kind": "VariableDeclaration",
                                "fullStart": 795,
                                "fullEnd": 850,
                                "start": 805,
                                "end": 850,
                                "fullWidth": 55,
                                "width": 45,
                                "varKeyword": {
                                    "kind": "VarKeyword",
                                    "fullStart": 795,
                                    "fullEnd": 809,
                                    "start": 805,
                                    "end": 808,
                                    "fullWidth": 14,
                                    "width": 3,
                                    "text": "var",
                                    "value": "var",
                                    "valueText": "var",
                                    "hasLeadingTrivia": true,
                                    "hasLeadingNewLine": true,
                                    "hasTrailingTrivia": true,
                                    "leadingTrivia": [
                                        {
                                            "kind": "NewLineTrivia",
                                            "text": "\r\n"
                                        },
                                        {
                                            "kind": "WhitespaceTrivia",
                                            "text": "        "
                                        }
                                    ],
                                    "trailingTrivia": [
                                        {
                                            "kind": "WhitespaceTrivia",
                                            "text": " "
                                        }
                                    ]
                                },
                                "variableDeclarators": [
                                    {
                                        "kind": "VariableDeclarator",
                                        "fullStart": 809,
                                        "fullEnd": 850,
                                        "start": 809,
                                        "end": 850,
                                        "fullWidth": 41,
                                        "width": 41,
                                        "identifier": {
                                            "kind": "IdentifierName",
                                            "fullStart": 809,
                                            "fullEnd": 813,
                                            "start": 809,
                                            "end": 812,
                                            "fullWidth": 4,
                                            "width": 3,
                                            "text": "obj",
                                            "value": "obj",
                                            "valueText": "obj",
                                            "hasTrailingTrivia": true,
                                            "trailingTrivia": [
                                                {
                                                    "kind": "WhitespaceTrivia",
                                                    "text": " "
                                                }
                                            ]
                                        },
                                        "equalsValueClause": {
                                            "kind": "EqualsValueClause",
                                            "fullStart": 813,
                                            "fullEnd": 850,
                                            "start": 813,
                                            "end": 850,
                                            "fullWidth": 37,
                                            "width": 37,
                                            "equalsToken": {
                                                "kind": "EqualsToken",
                                                "fullStart": 813,
                                                "fullEnd": 815,
                                                "start": 813,
                                                "end": 814,
                                                "fullWidth": 2,
                                                "width": 1,
                                                "text": "=",
                                                "value": "=",
                                                "valueText": "=",
                                                "hasTrailingTrivia": true,
                                                "trailingTrivia": [
                                                    {
                                                        "kind": "WhitespaceTrivia",
                                                        "text": " "
                                                    }
                                                ]
                                            },
                                            "value": {
                                                "kind": "ObjectLiteralExpression",
                                                "fullStart": 815,
                                                "fullEnd": 850,
                                                "start": 815,
                                                "end": 850,
                                                "fullWidth": 35,
                                                "width": 35,
                                                "openBraceToken": {
                                                    "kind": "OpenBraceToken",
                                                    "fullStart": 815,
                                                    "fullEnd": 817,
                                                    "start": 815,
                                                    "end": 816,
                                                    "fullWidth": 2,
                                                    "width": 1,
                                                    "text": "{",
                                                    "value": "{",
                                                    "valueText": "{",
                                                    "hasTrailingTrivia": true,
                                                    "trailingTrivia": [
                                                        {
                                                            "kind": "WhitespaceTrivia",
                                                            "text": " "
                                                        }
                                                    ]
                                                },
                                                "propertyAssignments": [
                                                    {
                                                        "kind": "SimplePropertyAssignment",
                                                        "fullStart": 817,
                                                        "fullEnd": 822,
                                                        "start": 817,
                                                        "end": 822,
                                                        "fullWidth": 5,
                                                        "width": 5,
                                                        "propertyName": {
                                                            "kind": "NumericLiteral",
                                                            "fullStart": 817,
                                                            "fullEnd": 818,
                                                            "start": 817,
                                                            "end": 818,
                                                            "fullWidth": 1,
                                                            "width": 1,
                                                            "text": "0",
                                                            "value": 0,
                                                            "valueText": "0"
                                                        },
                                                        "colonToken": {
                                                            "kind": "ColonToken",
                                                            "fullStart": 818,
                                                            "fullEnd": 820,
                                                            "start": 818,
                                                            "end": 819,
                                                            "fullWidth": 2,
                                                            "width": 1,
                                                            "text": ":",
                                                            "value": ":",
                                                            "valueText": ":",
                                                            "hasTrailingTrivia": true,
                                                            "trailingTrivia": [
                                                                {
                                                                    "kind": "WhitespaceTrivia",
                                                                    "text": " "
                                                                }
                                                            ]
                                                        },
                                                        "expression": {
                                                            "kind": "NumericLiteral",
                                                            "fullStart": 820,
                                                            "fullEnd": 822,
                                                            "start": 820,
                                                            "end": 822,
                                                            "fullWidth": 2,
                                                            "width": 2,
                                                            "text": "11",
                                                            "value": 11,
                                                            "valueText": "11"
                                                        }
                                                    },
                                                    {
                                                        "kind": "CommaToken",
                                                        "fullStart": 822,
                                                        "fullEnd": 824,
                                                        "start": 822,
                                                        "end": 823,
                                                        "fullWidth": 2,
                                                        "width": 1,
                                                        "text": ",",
                                                        "value": ",",
                                                        "valueText": ",",
                                                        "hasTrailingTrivia": true,
                                                        "trailingTrivia": [
                                                            {
                                                                "kind": "WhitespaceTrivia",
                                                                "text": " "
                                                            }
                                                        ]
                                                    },
                                                    {
                                                        "kind": "SimplePropertyAssignment",
                                                        "fullStart": 824,
                                                        "fullEnd": 829,
                                                        "start": 824,
                                                        "end": 829,
                                                        "fullWidth": 5,
                                                        "width": 5,
                                                        "propertyName": {
                                                            "kind": "NumericLiteral",
                                                            "fullStart": 824,
                                                            "fullEnd": 825,
                                                            "start": 824,
                                                            "end": 825,
                                                            "fullWidth": 1,
                                                            "width": 1,
                                                            "text": "5",
                                                            "value": 5,
                                                            "valueText": "5"
                                                        },
                                                        "colonToken": {
                                                            "kind": "ColonToken",
                                                            "fullStart": 825,
                                                            "fullEnd": 827,
                                                            "start": 825,
                                                            "end": 826,
                                                            "fullWidth": 2,
                                                            "width": 1,
                                                            "text": ":",
                                                            "value": ":",
                                                            "valueText": ":",
                                                            "hasTrailingTrivia": true,
                                                            "trailingTrivia": [
                                                                {
                                                                    "kind": "WhitespaceTrivia",
                                                                    "text": " "
                                                                }
                                                            ]
                                                        },
                                                        "expression": {
                                                            "kind": "NumericLiteral",
                                                            "fullStart": 827,
                                                            "fullEnd": 829,
                                                            "start": 827,
                                                            "end": 829,
                                                            "fullWidth": 2,
                                                            "width": 2,
                                                            "text": "10",
                                                            "value": 10,
                                                            "valueText": "10"
                                                        }
                                                    },
                                                    {
                                                        "kind": "CommaToken",
                                                        "fullStart": 829,
                                                        "fullEnd": 831,
                                                        "start": 829,
                                                        "end": 830,
                                                        "fullWidth": 2,
                                                        "width": 1,
                                                        "text": ",",
                                                        "value": ",",
                                                        "valueText": ",",
                                                        "hasTrailingTrivia": true,
                                                        "trailingTrivia": [
                                                            {
                                                                "kind": "WhitespaceTrivia",
                                                                "text": " "
                                                            }
                                                        ]
                                                    },
                                                    {
                                                        "kind": "SimplePropertyAssignment",
                                                        "fullStart": 831,
                                                        "fullEnd": 836,
                                                        "start": 831,
                                                        "end": 836,
                                                        "fullWidth": 5,
                                                        "width": 5,
                                                        "propertyName": {
                                                            "kind": "NumericLiteral",
                                                            "fullStart": 831,
                                                            "fullEnd": 833,
                                                            "start": 831,
                                                            "end": 833,
                                                            "fullWidth": 2,
                                                            "width": 2,
                                                            "text": "10",
                                                            "value": 10,
                                                            "valueText": "10"
                                                        },
                                                        "colonToken": {
                                                            "kind": "ColonToken",
                                                            "fullStart": 833,
                                                            "fullEnd": 835,
                                                            "start": 833,
                                                            "end": 834,
                                                            "fullWidth": 2,
                                                            "width": 1,
                                                            "text": ":",
                                                            "value": ":",
                                                            "valueText": ":",
                                                            "hasTrailingTrivia": true,
                                                            "trailingTrivia": [
                                                                {
                                                                    "kind": "WhitespaceTrivia",
                                                                    "text": " "
                                                                }
                                                            ]
                                                        },
                                                        "expression": {
                                                            "kind": "NumericLiteral",
                                                            "fullStart": 835,
                                                            "fullEnd": 836,
                                                            "start": 835,
                                                            "end": 836,
                                                            "fullWidth": 1,
                                                            "width": 1,
                                                            "text": "8",
                                                            "value": 8,
                                                            "valueText": "8"
                                                        }
                                                    },
                                                    {
                                                        "kind": "CommaToken",
                                                        "fullStart": 836,
                                                        "fullEnd": 838,
                                                        "start": 836,
                                                        "end": 837,
                                                        "fullWidth": 2,
                                                        "width": 1,
                                                        "text": ",",
                                                        "value": ",",
                                                        "valueText": ",",
                                                        "hasTrailingTrivia": true,
                                                        "trailingTrivia": [
                                                            {
                                                                "kind": "WhitespaceTrivia",
                                                                "text": " "
                                                            }
                                                        ]
                                                    },
                                                    {
                                                        "kind": "SimplePropertyAssignment",
                                                        "fullStart": 838,
                                                        "fullEnd": 849,
                                                        "start": 838,
                                                        "end": 848,
                                                        "fullWidth": 11,
                                                        "width": 10,
                                                        "propertyName": {
                                                            "kind": "IdentifierName",
                                                            "fullStart": 838,
                                                            "fullEnd": 844,
                                                            "start": 838,
                                                            "end": 844,
                                                            "fullWidth": 6,
                                                            "width": 6,
                                                            "text": "length",
                                                            "value": "length",
                                                            "valueText": "length"
                                                        },
                                                        "colonToken": {
                                                            "kind": "ColonToken",
                                                            "fullStart": 844,
                                                            "fullEnd": 846,
                                                            "start": 844,
                                                            "end": 845,
                                                            "fullWidth": 2,
                                                            "width": 1,
                                                            "text": ":",
                                                            "value": ":",
                                                            "valueText": ":",
                                                            "hasTrailingTrivia": true,
                                                            "trailingTrivia": [
                                                                {
                                                                    "kind": "WhitespaceTrivia",
                                                                    "text": " "
                                                                }
                                                            ]
                                                        },
                                                        "expression": {
                                                            "kind": "NumericLiteral",
                                                            "fullStart": 846,
                                                            "fullEnd": 849,
                                                            "start": 846,
                                                            "end": 848,
                                                            "fullWidth": 3,
                                                            "width": 2,
                                                            "text": "20",
                                                            "value": 20,
                                                            "valueText": "20",
                                                            "hasTrailingTrivia": true,
                                                            "trailingTrivia": [
                                                                {
                                                                    "kind": "WhitespaceTrivia",
                                                                    "text": " "
                                                                }
                                                            ]
                                                        }
                                                    }
                                                ],
                                                "closeBraceToken": {
                                                    "kind": "CloseBraceToken",
                                                    "fullStart": 849,
                                                    "fullEnd": 850,
                                                    "start": 849,
                                                    "end": 850,
                                                    "fullWidth": 1,
                                                    "width": 1,
                                                    "text": "}",
                                                    "value": "}",
                                                    "valueText": "}"
                                                }
                                            }
                                        }
                                    }
                                ]
                            },
                            "semicolonToken": {
                                "kind": "SemicolonToken",
                                "fullStart": 850,
                                "fullEnd": 853,
                                "start": 850,
                                "end": 851,
                                "fullWidth": 3,
                                "width": 1,
                                "text": ";",
                                "value": ";",
                                "valueText": ";",
                                "hasTrailingTrivia": true,
                                "hasTrailingNewLine": true,
                                "trailingTrivia": [
                                    {
                                        "kind": "NewLineTrivia",
                                        "text": "\r\n"
                                    }
                                ]
                            }
                        },
                        {
                            "kind": "ExpressionStatement",
                            "fullStart": 853,
                            "fullEnd": 1069,
                            "start": 861,
                            "end": 1067,
                            "fullWidth": 216,
                            "width": 206,
                            "isIncrementallyUnusable": true,
                            "expression": {
                                "kind": "InvocationExpression",
                                "fullStart": 853,
                                "fullEnd": 1066,
                                "start": 861,
                                "end": 1066,
                                "fullWidth": 213,
                                "width": 205,
                                "isIncrementallyUnusable": true,
                                "expression": {
                                    "kind": "MemberAccessExpression",
                                    "fullStart": 853,
                                    "fullEnd": 882,
                                    "start": 861,
                                    "end": 882,
                                    "fullWidth": 29,
                                    "width": 21,
                                    "expression": {
                                        "kind": "IdentifierName",
                                        "fullStart": 853,
                                        "fullEnd": 867,
                                        "start": 861,
                                        "end": 867,
                                        "fullWidth": 14,
                                        "width": 6,
                                        "text": "Object",
                                        "value": "Object",
                                        "valueText": "Object",
                                        "hasLeadingTrivia": true,
                                        "leadingTrivia": [
                                            {
                                                "kind": "WhitespaceTrivia",
                                                "text": "        "
                                            }
                                        ]
                                    },
                                    "dotToken": {
                                        "kind": "DotToken",
                                        "fullStart": 867,
                                        "fullEnd": 868,
                                        "start": 867,
                                        "end": 868,
                                        "fullWidth": 1,
                                        "width": 1,
                                        "text": ".",
                                        "value": ".",
                                        "valueText": "."
                                    },
                                    "name": {
                                        "kind": "IdentifierName",
                                        "fullStart": 868,
                                        "fullEnd": 882,
                                        "start": 868,
                                        "end": 882,
                                        "fullWidth": 14,
                                        "width": 14,
                                        "text": "defineProperty",
                                        "value": "defineProperty",
                                        "valueText": "defineProperty"
                                    }
                                },
                                "argumentList": {
                                    "kind": "ArgumentList",
                                    "fullStart": 882,
                                    "fullEnd": 1066,
                                    "start": 882,
                                    "end": 1066,
                                    "fullWidth": 184,
                                    "width": 184,
                                    "isIncrementallyUnusable": true,
                                    "openParenToken": {
                                        "kind": "OpenParenToken",
                                        "fullStart": 882,
                                        "fullEnd": 883,
                                        "start": 882,
                                        "end": 883,
                                        "fullWidth": 1,
                                        "width": 1,
                                        "text": "(",
                                        "value": "(",
                                        "valueText": "("
                                    },
                                    "arguments": [
                                        {
                                            "kind": "IdentifierName",
                                            "fullStart": 883,
                                            "fullEnd": 886,
                                            "start": 883,
                                            "end": 886,
                                            "fullWidth": 3,
                                            "width": 3,
                                            "text": "obj",
                                            "value": "obj",
                                            "valueText": "obj"
                                        },
                                        {
                                            "kind": "CommaToken",
                                            "fullStart": 886,
                                            "fullEnd": 888,
                                            "start": 886,
                                            "end": 887,
                                            "fullWidth": 2,
                                            "width": 1,
                                            "text": ",",
                                            "value": ",",
                                            "valueText": ",",
                                            "hasTrailingTrivia": true,
                                            "trailingTrivia": [
                                                {
                                                    "kind": "WhitespaceTrivia",
                                                    "text": " "
                                                }
                                            ]
                                        },
                                        {
                                            "kind": "StringLiteral",
                                            "fullStart": 888,
                                            "fullEnd": 891,
                                            "start": 888,
                                            "end": 891,
                                            "fullWidth": 3,
                                            "width": 3,
                                            "text": "\"1\"",
                                            "value": "1",
                                            "valueText": "1"
                                        },
                                        {
                                            "kind": "CommaToken",
                                            "fullStart": 891,
                                            "fullEnd": 893,
                                            "start": 891,
                                            "end": 892,
                                            "fullWidth": 2,
                                            "width": 1,
                                            "text": ",",
                                            "value": ",",
                                            "valueText": ",",
                                            "hasTrailingTrivia": true,
                                            "trailingTrivia": [
                                                {
                                                    "kind": "WhitespaceTrivia",
                                                    "text": " "
                                                }
                                            ]
                                        },
                                        {
                                            "kind": "ObjectLiteralExpression",
                                            "fullStart": 893,
                                            "fullEnd": 1065,
                                            "start": 893,
                                            "end": 1065,
                                            "fullWidth": 172,
                                            "width": 172,
                                            "isIncrementallyUnusable": true,
                                            "openBraceToken": {
                                                "kind": "OpenBraceToken",
                                                "fullStart": 893,
                                                "fullEnd": 896,
                                                "start": 893,
                                                "end": 894,
                                                "fullWidth": 3,
                                                "width": 1,
                                                "text": "{",
                                                "value": "{",
                                                "valueText": "{",
                                                "hasTrailingTrivia": true,
                                                "hasTrailingNewLine": true,
                                                "trailingTrivia": [
                                                    {
                                                        "kind": "NewLineTrivia",
                                                        "text": "\r\n"
                                                    }
                                                ]
                                            },
                                            "propertyAssignments": [
                                                {
                                                    "kind": "SimplePropertyAssignment",
                                                    "fullStart": 896,
                                                    "fullEnd": 1021,
                                                    "start": 908,
                                                    "end": 1021,
                                                    "fullWidth": 125,
                                                    "width": 113,
                                                    "isIncrementallyUnusable": true,
                                                    "propertyName": {
                                                        "kind": "IdentifierName",
                                                        "fullStart": 896,
                                                        "fullEnd": 911,
                                                        "start": 908,
                                                        "end": 911,
                                                        "fullWidth": 15,
                                                        "width": 3,
                                                        "text": "get",
                                                        "value": "get",
                                                        "valueText": "get",
                                                        "hasLeadingTrivia": true,
                                                        "leadingTrivia": [
                                                            {
                                                                "kind": "WhitespaceTrivia",
                                                                "text": "            "
                                                            }
                                                        ]
                                                    },
                                                    "colonToken": {
                                                        "kind": "ColonToken",
                                                        "fullStart": 911,
                                                        "fullEnd": 913,
                                                        "start": 911,
                                                        "end": 912,
                                                        "fullWidth": 2,
                                                        "width": 1,
                                                        "text": ":",
                                                        "value": ":",
                                                        "valueText": ":",
                                                        "hasTrailingTrivia": true,
                                                        "trailingTrivia": [
                                                            {
                                                                "kind": "WhitespaceTrivia",
                                                                "text": " "
                                                            }
                                                        ]
                                                    },
                                                    "expression": {
                                                        "kind": "FunctionExpression",
                                                        "fullStart": 913,
                                                        "fullEnd": 1021,
                                                        "start": 913,
                                                        "end": 1021,
                                                        "fullWidth": 108,
                                                        "width": 108,
                                                        "functionKeyword": {
                                                            "kind": "FunctionKeyword",
                                                            "fullStart": 913,
                                                            "fullEnd": 922,
                                                            "start": 913,
                                                            "end": 921,
                                                            "fullWidth": 9,
                                                            "width": 8,
                                                            "text": "function",
                                                            "value": "function",
                                                            "valueText": "function",
                                                            "hasTrailingTrivia": true,
                                                            "trailingTrivia": [
                                                                {
                                                                    "kind": "WhitespaceTrivia",
                                                                    "text": " "
                                                                }
                                                            ]
                                                        },
                                                        "callSignature": {
                                                            "kind": "CallSignature",
                                                            "fullStart": 922,
                                                            "fullEnd": 925,
                                                            "start": 922,
                                                            "end": 924,
                                                            "fullWidth": 3,
                                                            "width": 2,
                                                            "parameterList": {
                                                                "kind": "ParameterList",
                                                                "fullStart": 922,
                                                                "fullEnd": 925,
                                                                "start": 922,
                                                                "end": 924,
                                                                "fullWidth": 3,
                                                                "width": 2,
                                                                "openParenToken": {
                                                                    "kind": "OpenParenToken",
                                                                    "fullStart": 922,
                                                                    "fullEnd": 923,
                                                                    "start": 922,
                                                                    "end": 923,
                                                                    "fullWidth": 1,
                                                                    "width": 1,
                                                                    "text": "(",
                                                                    "value": "(",
                                                                    "valueText": "("
                                                                },
                                                                "parameters": [],
                                                                "closeParenToken": {
                                                                    "kind": "CloseParenToken",
                                                                    "fullStart": 923,
                                                                    "fullEnd": 925,
                                                                    "start": 923,
                                                                    "end": 924,
                                                                    "fullWidth": 2,
                                                                    "width": 1,
                                                                    "text": ")",
                                                                    "value": ")",
                                                                    "valueText": ")",
                                                                    "hasTrailingTrivia": true,
                                                                    "trailingTrivia": [
                                                                        {
                                                                            "kind": "WhitespaceTrivia",
                                                                            "text": " "
                                                                        }
                                                                    ]
                                                                }
                                                            }
                                                        },
                                                        "block": {
                                                            "kind": "Block",
                                                            "fullStart": 925,
                                                            "fullEnd": 1021,
                                                            "start": 925,
                                                            "end": 1021,
                                                            "fullWidth": 96,
                                                            "width": 96,
                                                            "openBraceToken": {
                                                                "kind": "OpenBraceToken",
                                                                "fullStart": 925,
                                                                "fullEnd": 928,
                                                                "start": 925,
                                                                "end": 926,
                                                                "fullWidth": 3,
                                                                "width": 1,
                                                                "text": "{",
                                                                "value": "{",
                                                                "valueText": "{",
                                                                "hasTrailingTrivia": true,
                                                                "hasTrailingNewLine": true,
                                                                "trailingTrivia": [
                                                                    {
                                                                        "kind": "NewLineTrivia",
                                                                        "text": "\r\n"
                                                                    }
                                                                ]
                                                            },
                                                            "statements": [
                                                                {
                                                                    "kind": "ThrowStatement",
                                                                    "fullStart": 928,
                                                                    "fullEnd": 1008,
                                                                    "start": 944,
                                                                    "end": 1006,
                                                                    "fullWidth": 80,
                                                                    "width": 62,
                                                                    "throwKeyword": {
                                                                        "kind": "ThrowKeyword",
                                                                        "fullStart": 928,
                                                                        "fullEnd": 950,
                                                                        "start": 944,
                                                                        "end": 949,
                                                                        "fullWidth": 22,
                                                                        "width": 5,
                                                                        "text": "throw",
                                                                        "value": "throw",
                                                                        "valueText": "throw",
                                                                        "hasLeadingTrivia": true,
                                                                        "hasTrailingTrivia": true,
                                                                        "leadingTrivia": [
                                                                            {
                                                                                "kind": "WhitespaceTrivia",
                                                                                "text": "                "
                                                                            }
                                                                        ],
                                                                        "trailingTrivia": [
                                                                            {
                                                                                "kind": "WhitespaceTrivia",
                                                                                "text": " "
                                                                            }
                                                                        ]
                                                                    },
                                                                    "expression": {
                                                                        "kind": "ObjectCreationExpression",
                                                                        "fullStart": 950,
                                                                        "fullEnd": 1005,
                                                                        "start": 950,
                                                                        "end": 1005,
                                                                        "fullWidth": 55,
                                                                        "width": 55,
                                                                        "newKeyword": {
                                                                            "kind": "NewKeyword",
                                                                            "fullStart": 950,
                                                                            "fullEnd": 954,
                                                                            "start": 950,
                                                                            "end": 953,
                                                                            "fullWidth": 4,
                                                                            "width": 3,
                                                                            "text": "new",
                                                                            "value": "new",
                                                                            "valueText": "new",
                                                                            "hasTrailingTrivia": true,
                                                                            "trailingTrivia": [
                                                                                {
                                                                                    "kind": "WhitespaceTrivia",
                                                                                    "text": " "
                                                                                }
                                                                            ]
                                                                        },
                                                                        "expression": {
                                                                            "kind": "IdentifierName",
                                                                            "fullStart": 954,
                                                                            "fullEnd": 964,
                                                                            "start": 954,
                                                                            "end": 964,
                                                                            "fullWidth": 10,
                                                                            "width": 10,
                                                                            "text": "RangeError",
                                                                            "value": "RangeError",
                                                                            "valueText": "RangeError"
                                                                        },
                                                                        "argumentList": {
                                                                            "kind": "ArgumentList",
                                                                            "fullStart": 964,
                                                                            "fullEnd": 1005,
                                                                            "start": 964,
                                                                            "end": 1005,
                                                                            "fullWidth": 41,
                                                                            "width": 41,
                                                                            "openParenToken": {
                                                                                "kind": "OpenParenToken",
                                                                                "fullStart": 964,
                                                                                "fullEnd": 965,
                                                                                "start": 964,
                                                                                "end": 965,
                                                                                "fullWidth": 1,
                                                                                "width": 1,
                                                                                "text": "(",
                                                                                "value": "(",
                                                                                "valueText": "("
                                                                            },
                                                                            "arguments": [
                                                                                {
                                                                                    "kind": "StringLiteral",
                                                                                    "fullStart": 965,
                                                                                    "fullEnd": 1004,
                                                                                    "start": 965,
                                                                                    "end": 1004,
                                                                                    "fullWidth": 39,
                                                                                    "width": 39,
                                                                                    "text": "\"unhandle exception happened in getter\"",
                                                                                    "value": "unhandle exception happened in getter",
                                                                                    "valueText": "unhandle exception happened in getter"
                                                                                }
                                                                            ],
                                                                            "closeParenToken": {
                                                                                "kind": "CloseParenToken",
                                                                                "fullStart": 1004,
                                                                                "fullEnd": 1005,
                                                                                "start": 1004,
                                                                                "end": 1005,
                                                                                "fullWidth": 1,
                                                                                "width": 1,
                                                                                "text": ")",
                                                                                "value": ")",
                                                                                "valueText": ")"
                                                                            }
                                                                        }
                                                                    },
                                                                    "semicolonToken": {
                                                                        "kind": "SemicolonToken",
                                                                        "fullStart": 1005,
                                                                        "fullEnd": 1008,
                                                                        "start": 1005,
                                                                        "end": 1006,
                                                                        "fullWidth": 3,
                                                                        "width": 1,
                                                                        "text": ";",
                                                                        "value": ";",
                                                                        "valueText": ";",
                                                                        "hasTrailingTrivia": true,
                                                                        "hasTrailingNewLine": true,
                                                                        "trailingTrivia": [
                                                                            {
                                                                                "kind": "NewLineTrivia",
                                                                                "text": "\r\n"
                                                                            }
                                                                        ]
                                                                    }
                                                                }
                                                            ],
                                                            "closeBraceToken": {
                                                                "kind": "CloseBraceToken",
                                                                "fullStart": 1008,
                                                                "fullEnd": 1021,
                                                                "start": 1020,
                                                                "end": 1021,
                                                                "fullWidth": 13,
                                                                "width": 1,
                                                                "text": "}",
                                                                "value": "}",
                                                                "valueText": "}",
                                                                "hasLeadingTrivia": true,
                                                                "leadingTrivia": [
                                                                    {
                                                                        "kind": "WhitespaceTrivia",
                                                                        "text": "            "
                                                                    }
                                                                ]
                                                            }
                                                        }
                                                    }
                                                },
                                                {
                                                    "kind": "CommaToken",
                                                    "fullStart": 1021,
                                                    "fullEnd": 1024,
                                                    "start": 1021,
                                                    "end": 1022,
                                                    "fullWidth": 3,
                                                    "width": 1,
                                                    "text": ",",
                                                    "value": ",",
                                                    "valueText": ",",
                                                    "hasTrailingTrivia": true,
                                                    "hasTrailingNewLine": true,
                                                    "trailingTrivia": [
                                                        {
                                                            "kind": "NewLineTrivia",
                                                            "text": "\r\n"
                                                        }
                                                    ]
                                                },
                                                {
                                                    "kind": "SimplePropertyAssignment",
                                                    "fullStart": 1024,
                                                    "fullEnd": 1056,
                                                    "start": 1036,
                                                    "end": 1054,
                                                    "fullWidth": 32,
                                                    "width": 18,
                                                    "propertyName": {
                                                        "kind": "IdentifierName",
                                                        "fullStart": 1024,
                                                        "fullEnd": 1048,
                                                        "start": 1036,
                                                        "end": 1048,
                                                        "fullWidth": 24,
                                                        "width": 12,
                                                        "text": "configurable",
                                                        "value": "configurable",
                                                        "valueText": "configurable",
                                                        "hasLeadingTrivia": true,
                                                        "leadingTrivia": [
                                                            {
                                                                "kind": "WhitespaceTrivia",
                                                                "text": "            "
                                                            }
                                                        ]
                                                    },
                                                    "colonToken": {
                                                        "kind": "ColonToken",
                                                        "fullStart": 1048,
                                                        "fullEnd": 1050,
                                                        "start": 1048,
                                                        "end": 1049,
                                                        "fullWidth": 2,
                                                        "width": 1,
                                                        "text": ":",
                                                        "value": ":",
                                                        "valueText": ":",
                                                        "hasTrailingTrivia": true,
                                                        "trailingTrivia": [
                                                            {
                                                                "kind": "WhitespaceTrivia",
                                                                "text": " "
                                                            }
                                                        ]
                                                    },
                                                    "expression": {
                                                        "kind": "TrueKeyword",
                                                        "fullStart": 1050,
                                                        "fullEnd": 1056,
                                                        "start": 1050,
                                                        "end": 1054,
                                                        "fullWidth": 6,
                                                        "width": 4,
                                                        "text": "true",
                                                        "value": true,
                                                        "valueText": "true",
                                                        "hasTrailingTrivia": true,
                                                        "hasTrailingNewLine": true,
                                                        "trailingTrivia": [
                                                            {
                                                                "kind": "NewLineTrivia",
                                                                "text": "\r\n"
                                                            }
                                                        ]
                                                    }
                                                }
                                            ],
                                            "closeBraceToken": {
                                                "kind": "CloseBraceToken",
                                                "fullStart": 1056,
                                                "fullEnd": 1065,
                                                "start": 1064,
                                                "end": 1065,
                                                "fullWidth": 9,
                                                "width": 1,
                                                "text": "}",
                                                "value": "}",
                                                "valueText": "}",
                                                "hasLeadingTrivia": true,
                                                "leadingTrivia": [
                                                    {
                                                        "kind": "WhitespaceTrivia",
                                                        "text": "        "
                                                    }
                                                ]
                                            }
                                        }
                                    ],
                                    "closeParenToken": {
                                        "kind": "CloseParenToken",
                                        "fullStart": 1065,
                                        "fullEnd": 1066,
                                        "start": 1065,
                                        "end": 1066,
                                        "fullWidth": 1,
                                        "width": 1,
                                        "text": ")",
                                        "value": ")",
                                        "valueText": ")"
                                    }
                                }
                            },
                            "semicolonToken": {
                                "kind": "SemicolonToken",
                                "fullStart": 1066,
                                "fullEnd": 1069,
                                "start": 1066,
                                "end": 1067,
                                "fullWidth": 3,
                                "width": 1,
                                "text": ";",
                                "value": ";",
                                "valueText": ";",
                                "hasTrailingTrivia": true,
                                "hasTrailingNewLine": true,
                                "trailingTrivia": [
                                    {
                                        "kind": "NewLineTrivia",
                                        "text": "\r\n"
                                    }
                                ]
                            }
                        },
                        {
                            "kind": "TryStatement",
                            "fullStart": 1069,
                            "fullEnd": 1267,
                            "start": 1079,
                            "end": 1265,
                            "fullWidth": 198,
                            "width": 186,
                            "tryKeyword": {
                                "kind": "TryKeyword",
                                "fullStart": 1069,
                                "fullEnd": 1083,
                                "start": 1079,
                                "end": 1082,
                                "fullWidth": 14,
                                "width": 3,
                                "text": "try",
                                "value": "try",
                                "valueText": "try",
                                "hasLeadingTrivia": true,
                                "hasLeadingNewLine": true,
                                "hasTrailingTrivia": true,
                                "leadingTrivia": [
                                    {
                                        "kind": "NewLineTrivia",
                                        "text": "\r\n"
                                    },
                                    {
                                        "kind": "WhitespaceTrivia",
                                        "text": "        "
                                    }
                                ],
                                "trailingTrivia": [
                                    {
                                        "kind": "WhitespaceTrivia",
                                        "text": " "
                                    }
                                ]
                            },
                            "block": {
                                "kind": "Block",
                                "fullStart": 1083,
                                "fullEnd": 1181,
                                "start": 1083,
                                "end": 1180,
                                "fullWidth": 98,
                                "width": 97,
                                "openBraceToken": {
                                    "kind": "OpenBraceToken",
                                    "fullStart": 1083,
                                    "fullEnd": 1086,
                                    "start": 1083,
                                    "end": 1084,
                                    "fullWidth": 3,
                                    "width": 1,
                                    "text": "{",
                                    "value": "{",
                                    "valueText": "{",
                                    "hasTrailingTrivia": true,
                                    "hasTrailingNewLine": true,
                                    "trailingTrivia": [
                                        {
                                            "kind": "NewLineTrivia",
                                            "text": "\r\n"
                                        }
                                    ]
                                },
                                "statements": [
                                    {
                                        "kind": "ExpressionStatement",
                                        "fullStart": 1086,
                                        "fullEnd": 1144,
                                        "start": 1098,
                                        "end": 1142,
                                        "fullWidth": 58,
                                        "width": 44,
                                        "expression": {
                                            "kind": "InvocationExpression",
                                            "fullStart": 1086,
                                            "fullEnd": 1141,
                                            "start": 1098,
                                            "end": 1141,
                                            "fullWidth": 55,
                                            "width": 43,
                                            "expression": {
                                                "kind": "MemberAccessExpression",
                                                "fullStart": 1086,
                                                "fullEnd": 1124,
                                                "start": 1098,
                                                "end": 1124,
                                                "fullWidth": 38,
                                                "width": 26,
                                                "expression": {
                                                    "kind": "MemberAccessExpression",
                                                    "fullStart": 1086,
                                                    "fullEnd": 1119,
                                                    "start": 1098,
                                                    "end": 1119,
                                                    "fullWidth": 33,
                                                    "width": 21,
                                                    "expression": {
                                                        "kind": "MemberAccessExpression",
                                                        "fullStart": 1086,
                                                        "fullEnd": 1113,
                                                        "start": 1098,
                                                        "end": 1113,
                                                        "fullWidth": 27,
                                                        "width": 15,
                                                        "expression": {
                                                            "kind": "IdentifierName",
                                                            "fullStart": 1086,
                                                            "fullEnd": 1103,
                                                            "start": 1098,
                                                            "end": 1103,
                                                            "fullWidth": 17,
                                                            "width": 5,
                                                            "text": "Array",
                                                            "value": "Array",
                                                            "valueText": "Array",
                                                            "hasLeadingTrivia": true,
                                                            "leadingTrivia": [
                                                                {
                                                                    "kind": "WhitespaceTrivia",
                                                                    "text": "            "
                                                                }
                                                            ]
                                                        },
                                                        "dotToken": {
                                                            "kind": "DotToken",
                                                            "fullStart": 1103,
                                                            "fullEnd": 1104,
                                                            "start": 1103,
                                                            "end": 1104,
                                                            "fullWidth": 1,
                                                            "width": 1,
                                                            "text": ".",
                                                            "value": ".",
                                                            "valueText": "."
                                                        },
                                                        "name": {
                                                            "kind": "IdentifierName",
                                                            "fullStart": 1104,
                                                            "fullEnd": 1113,
                                                            "start": 1104,
                                                            "end": 1113,
                                                            "fullWidth": 9,
                                                            "width": 9,
                                                            "text": "prototype",
                                                            "value": "prototype",
                                                            "valueText": "prototype"
                                                        }
                                                    },
                                                    "dotToken": {
                                                        "kind": "DotToken",
                                                        "fullStart": 1113,
                                                        "fullEnd": 1114,
                                                        "start": 1113,
                                                        "end": 1114,
                                                        "fullWidth": 1,
                                                        "width": 1,
                                                        "text": ".",
                                                        "value": ".",
                                                        "valueText": "."
                                                    },
                                                    "name": {
                                                        "kind": "IdentifierName",
                                                        "fullStart": 1114,
                                                        "fullEnd": 1119,
                                                        "start": 1114,
                                                        "end": 1119,
                                                        "fullWidth": 5,
                                                        "width": 5,
                                                        "text": "every",
                                                        "value": "every",
                                                        "valueText": "every"
                                                    }
                                                },
                                                "dotToken": {
                                                    "kind": "DotToken",
                                                    "fullStart": 1119,
                                                    "fullEnd": 1120,
                                                    "start": 1119,
                                                    "end": 1120,
                                                    "fullWidth": 1,
                                                    "width": 1,
                                                    "text": ".",
                                                    "value": ".",
                                                    "valueText": "."
                                                },
                                                "name": {
                                                    "kind": "IdentifierName",
                                                    "fullStart": 1120,
                                                    "fullEnd": 1124,
                                                    "start": 1120,
                                                    "end": 1124,
                                                    "fullWidth": 4,
                                                    "width": 4,
                                                    "text": "call",
                                                    "value": "call",
                                                    "valueText": "call"
                                                }
                                            },
                                            "argumentList": {
                                                "kind": "ArgumentList",
                                                "fullStart": 1124,
                                                "fullEnd": 1141,
                                                "start": 1124,
                                                "end": 1141,
                                                "fullWidth": 17,
                                                "width": 17,
                                                "openParenToken": {
                                                    "kind": "OpenParenToken",
                                                    "fullStart": 1124,
                                                    "fullEnd": 1125,
                                                    "start": 1124,
                                                    "end": 1125,
                                                    "fullWidth": 1,
                                                    "width": 1,
                                                    "text": "(",
                                                    "value": "(",
                                                    "valueText": "("
                                                },
                                                "arguments": [
                                                    {
                                                        "kind": "IdentifierName",
                                                        "fullStart": 1125,
                                                        "fullEnd": 1128,
                                                        "start": 1125,
                                                        "end": 1128,
                                                        "fullWidth": 3,
                                                        "width": 3,
                                                        "text": "obj",
                                                        "value": "obj",
                                                        "valueText": "obj"
                                                    },
                                                    {
                                                        "kind": "CommaToken",
                                                        "fullStart": 1128,
                                                        "fullEnd": 1130,
                                                        "start": 1128,
                                                        "end": 1129,
                                                        "fullWidth": 2,
                                                        "width": 1,
                                                        "text": ",",
                                                        "value": ",",
                                                        "valueText": ",",
                                                        "hasTrailingTrivia": true,
                                                        "trailingTrivia": [
                                                            {
                                                                "kind": "WhitespaceTrivia",
                                                                "text": " "
                                                            }
                                                        ]
                                                    },
                                                    {
                                                        "kind": "IdentifierName",
                                                        "fullStart": 1130,
                                                        "fullEnd": 1140,
                                                        "start": 1130,
                                                        "end": 1140,
                                                        "fullWidth": 10,
                                                        "width": 10,
                                                        "text": "callbackfn",
                                                        "value": "callbackfn",
                                                        "valueText": "callbackfn"
                                                    }
                                                ],
                                                "closeParenToken": {
                                                    "kind": "CloseParenToken",
                                                    "fullStart": 1140,
                                                    "fullEnd": 1141,
                                                    "start": 1140,
                                                    "end": 1141,
                                                    "fullWidth": 1,
                                                    "width": 1,
                                                    "text": ")",
                                                    "value": ")",
                                                    "valueText": ")"
                                                }
                                            }
                                        },
                                        "semicolonToken": {
                                            "kind": "SemicolonToken",
                                            "fullStart": 1141,
                                            "fullEnd": 1144,
                                            "start": 1141,
                                            "end": 1142,
                                            "fullWidth": 3,
                                            "width": 1,
                                            "text": ";",
                                            "value": ";",
                                            "valueText": ";",
                                            "hasTrailingTrivia": true,
                                            "hasTrailingNewLine": true,
                                            "trailingTrivia": [
                                                {
                                                    "kind": "NewLineTrivia",
                                                    "text": "\r\n"
                                                }
                                            ]
                                        }
                                    },
                                    {
                                        "kind": "ReturnStatement",
                                        "fullStart": 1144,
                                        "fullEnd": 1171,
                                        "start": 1156,
                                        "end": 1169,
                                        "fullWidth": 27,
                                        "width": 13,
                                        "returnKeyword": {
                                            "kind": "ReturnKeyword",
                                            "fullStart": 1144,
                                            "fullEnd": 1163,
                                            "start": 1156,
                                            "end": 1162,
                                            "fullWidth": 19,
                                            "width": 6,
                                            "text": "return",
                                            "value": "return",
                                            "valueText": "return",
                                            "hasLeadingTrivia": true,
                                            "hasTrailingTrivia": true,
                                            "leadingTrivia": [
                                                {
                                                    "kind": "WhitespaceTrivia",
                                                    "text": "            "
                                                }
                                            ],
                                            "trailingTrivia": [
                                                {
                                                    "kind": "WhitespaceTrivia",
                                                    "text": " "
                                                }
                                            ]
                                        },
                                        "expression": {
                                            "kind": "FalseKeyword",
                                            "fullStart": 1163,
                                            "fullEnd": 1168,
                                            "start": 1163,
                                            "end": 1168,
                                            "fullWidth": 5,
                                            "width": 5,
                                            "text": "false",
                                            "value": false,
                                            "valueText": "false"
                                        },
                                        "semicolonToken": {
                                            "kind": "SemicolonToken",
                                            "fullStart": 1168,
                                            "fullEnd": 1171,
                                            "start": 1168,
                                            "end": 1169,
                                            "fullWidth": 3,
                                            "width": 1,
                                            "text": ";",
                                            "value": ";",
                                            "valueText": ";",
                                            "hasTrailingTrivia": true,
                                            "hasTrailingNewLine": true,
                                            "trailingTrivia": [
                                                {
                                                    "kind": "NewLineTrivia",
                                                    "text": "\r\n"
                                                }
                                            ]
                                        }
                                    }
                                ],
                                "closeBraceToken": {
                                    "kind": "CloseBraceToken",
                                    "fullStart": 1171,
                                    "fullEnd": 1181,
                                    "start": 1179,
                                    "end": 1180,
                                    "fullWidth": 10,
                                    "width": 1,
                                    "text": "}",
                                    "value": "}",
                                    "valueText": "}",
                                    "hasLeadingTrivia": true,
                                    "hasTrailingTrivia": true,
                                    "leadingTrivia": [
                                        {
                                            "kind": "WhitespaceTrivia",
                                            "text": "        "
                                        }
                                    ],
                                    "trailingTrivia": [
                                        {
                                            "kind": "WhitespaceTrivia",
                                            "text": " "
                                        }
                                    ]
                                }
                            },
                            "catchClause": {
                                "kind": "CatchClause",
                                "fullStart": 1181,
                                "fullEnd": 1267,
                                "start": 1181,
                                "end": 1265,
                                "fullWidth": 86,
                                "width": 84,
                                "catchKeyword": {
                                    "kind": "CatchKeyword",
                                    "fullStart": 1181,
                                    "fullEnd": 1187,
                                    "start": 1181,
                                    "end": 1186,
                                    "fullWidth": 6,
                                    "width": 5,
                                    "text": "catch",
                                    "value": "catch",
                                    "valueText": "catch",
                                    "hasTrailingTrivia": true,
                                    "trailingTrivia": [
                                        {
                                            "kind": "WhitespaceTrivia",
                                            "text": " "
                                        }
                                    ]
                                },
                                "openParenToken": {
                                    "kind": "OpenParenToken",
                                    "fullStart": 1187,
                                    "fullEnd": 1188,
                                    "start": 1187,
                                    "end": 1188,
                                    "fullWidth": 1,
                                    "width": 1,
                                    "text": "(",
                                    "value": "(",
                                    "valueText": "("
                                },
                                "identifier": {
                                    "kind": "IdentifierName",
                                    "fullStart": 1188,
                                    "fullEnd": 1190,
                                    "start": 1188,
                                    "end": 1190,
                                    "fullWidth": 2,
                                    "width": 2,
                                    "text": "ex",
                                    "value": "ex",
                                    "valueText": "ex"
                                },
                                "closeParenToken": {
                                    "kind": "CloseParenToken",
                                    "fullStart": 1190,
                                    "fullEnd": 1192,
                                    "start": 1190,
                                    "end": 1191,
                                    "fullWidth": 2,
                                    "width": 1,
                                    "text": ")",
                                    "value": ")",
                                    "valueText": ")",
                                    "hasTrailingTrivia": true,
                                    "trailingTrivia": [
                                        {
                                            "kind": "WhitespaceTrivia",
                                            "text": " "
                                        }
                                    ]
                                },
                                "block": {
                                    "kind": "Block",
                                    "fullStart": 1192,
                                    "fullEnd": 1267,
                                    "start": 1192,
                                    "end": 1265,
                                    "fullWidth": 75,
                                    "width": 73,
                                    "openBraceToken": {
                                        "kind": "OpenBraceToken",
                                        "fullStart": 1192,
                                        "fullEnd": 1195,
                                        "start": 1192,
                                        "end": 1193,
                                        "fullWidth": 3,
                                        "width": 1,
                                        "text": "{",
                                        "value": "{",
                                        "valueText": "{",
                                        "hasTrailingTrivia": true,
                                        "hasTrailingNewLine": true,
                                        "trailingTrivia": [
                                            {
                                                "kind": "NewLineTrivia",
                                                "text": "\r\n"
                                            }
                                        ]
                                    },
                                    "statements": [
                                        {
                                            "kind": "ReturnStatement",
                                            "fullStart": 1195,
                                            "fullEnd": 1256,
                                            "start": 1207,
                                            "end": 1254,
                                            "fullWidth": 61,
                                            "width": 47,
                                            "returnKeyword": {
                                                "kind": "ReturnKeyword",
                                                "fullStart": 1195,
                                                "fullEnd": 1214,
                                                "start": 1207,
                                                "end": 1213,
                                                "fullWidth": 19,
                                                "width": 6,
                                                "text": "return",
                                                "value": "return",
                                                "valueText": "return",
                                                "hasLeadingTrivia": true,
                                                "hasTrailingTrivia": true,
                                                "leadingTrivia": [
                                                    {
                                                        "kind": "WhitespaceTrivia",
                                                        "text": "            "
                                                    }
                                                ],
                                                "trailingTrivia": [
                                                    {
                                                        "kind": "WhitespaceTrivia",
                                                        "text": " "
                                                    }
                                                ]
                                            },
                                            "expression": {
                                                "kind": "LogicalAndExpression",
                                                "fullStart": 1214,
                                                "fullEnd": 1253,
                                                "start": 1214,
                                                "end": 1253,
                                                "fullWidth": 39,
                                                "width": 39,
                                                "left": {
                                                    "kind": "ParenthesizedExpression",
                                                    "fullStart": 1214,
                                                    "fullEnd": 1241,
                                                    "start": 1214,
                                                    "end": 1240,
                                                    "fullWidth": 27,
                                                    "width": 26,
                                                    "openParenToken": {
                                                        "kind": "OpenParenToken",
                                                        "fullStart": 1214,
                                                        "fullEnd": 1215,
                                                        "start": 1214,
                                                        "end": 1215,
                                                        "fullWidth": 1,
                                                        "width": 1,
                                                        "text": "(",
                                                        "value": "(",
                                                        "valueText": "("
                                                    },
                                                    "expression": {
                                                        "kind": "InstanceOfExpression",
                                                        "fullStart": 1215,
                                                        "fullEnd": 1239,
                                                        "start": 1215,
                                                        "end": 1239,
                                                        "fullWidth": 24,
                                                        "width": 24,
                                                        "left": {
                                                            "kind": "IdentifierName",
                                                            "fullStart": 1215,
                                                            "fullEnd": 1218,
                                                            "start": 1215,
                                                            "end": 1217,
                                                            "fullWidth": 3,
                                                            "width": 2,
                                                            "text": "ex",
                                                            "value": "ex",
                                                            "valueText": "ex",
                                                            "hasTrailingTrivia": true,
                                                            "trailingTrivia": [
                                                                {
                                                                    "kind": "WhitespaceTrivia",
                                                                    "text": " "
                                                                }
                                                            ]
                                                        },
                                                        "operatorToken": {
                                                            "kind": "InstanceOfKeyword",
                                                            "fullStart": 1218,
                                                            "fullEnd": 1229,
                                                            "start": 1218,
                                                            "end": 1228,
                                                            "fullWidth": 11,
                                                            "width": 10,
                                                            "text": "instanceof",
                                                            "value": "instanceof",
                                                            "valueText": "instanceof",
                                                            "hasTrailingTrivia": true,
                                                            "trailingTrivia": [
                                                                {
                                                                    "kind": "WhitespaceTrivia",
                                                                    "text": " "
                                                                }
                                                            ]
                                                        },
                                                        "right": {
                                                            "kind": "IdentifierName",
                                                            "fullStart": 1229,
                                                            "fullEnd": 1239,
                                                            "start": 1229,
                                                            "end": 1239,
                                                            "fullWidth": 10,
                                                            "width": 10,
                                                            "text": "RangeError",
                                                            "value": "RangeError",
                                                            "valueText": "RangeError"
                                                        }
                                                    },
                                                    "closeParenToken": {
                                                        "kind": "CloseParenToken",
                                                        "fullStart": 1239,
                                                        "fullEnd": 1241,
                                                        "start": 1239,
                                                        "end": 1240,
                                                        "fullWidth": 2,
                                                        "width": 1,
                                                        "text": ")",
                                                        "value": ")",
                                                        "valueText": ")",
                                                        "hasTrailingTrivia": true,
                                                        "trailingTrivia": [
                                                            {
                                                                "kind": "WhitespaceTrivia",
                                                                "text": " "
                                                            }
                                                        ]
                                                    }
                                                },
                                                "operatorToken": {
                                                    "kind": "AmpersandAmpersandToken",
                                                    "fullStart": 1241,
                                                    "fullEnd": 1244,
                                                    "start": 1241,
                                                    "end": 1243,
                                                    "fullWidth": 3,
                                                    "width": 2,
                                                    "text": "&&",
                                                    "value": "&&",
                                                    "valueText": "&&",
                                                    "hasTrailingTrivia": true,
                                                    "trailingTrivia": [
                                                        {
                                                            "kind": "WhitespaceTrivia",
                                                            "text": " "
                                                        }
                                                    ]
                                                },
                                                "right": {
                                                    "kind": "LogicalNotExpression",
                                                    "fullStart": 1244,
                                                    "fullEnd": 1253,
                                                    "start": 1244,
                                                    "end": 1253,
                                                    "fullWidth": 9,
                                                    "width": 9,
                                                    "operatorToken": {
                                                        "kind": "ExclamationToken",
                                                        "fullStart": 1244,
                                                        "fullEnd": 1245,
                                                        "start": 1244,
                                                        "end": 1245,
                                                        "fullWidth": 1,
                                                        "width": 1,
                                                        "text": "!",
                                                        "value": "!",
                                                        "valueText": "!"
                                                    },
                                                    "operand": {
                                                        "kind": "IdentifierName",
                                                        "fullStart": 1245,
                                                        "fullEnd": 1253,
                                                        "start": 1245,
                                                        "end": 1253,
                                                        "fullWidth": 8,
                                                        "width": 8,
                                                        "text": "accessed",
                                                        "value": "accessed",
                                                        "valueText": "accessed"
                                                    }
                                                }
                                            },
                                            "semicolonToken": {
                                                "kind": "SemicolonToken",
                                                "fullStart": 1253,
                                                "fullEnd": 1256,
                                                "start": 1253,
                                                "end": 1254,
                                                "fullWidth": 3,
                                                "width": 1,
                                                "text": ";",
                                                "value": ";",
                                                "valueText": ";",
                                                "hasTrailingTrivia": true,
                                                "hasTrailingNewLine": true,
                                                "trailingTrivia": [
                                                    {
                                                        "kind": "NewLineTrivia",
                                                        "text": "\r\n"
                                                    }
                                                ]
                                            }
                                        }
                                    ],
                                    "closeBraceToken": {
                                        "kind": "CloseBraceToken",
                                        "fullStart": 1256,
                                        "fullEnd": 1267,
                                        "start": 1264,
                                        "end": 1265,
                                        "fullWidth": 11,
                                        "width": 1,
                                        "text": "}",
                                        "value": "}",
                                        "valueText": "}",
                                        "hasLeadingTrivia": true,
                                        "hasTrailingTrivia": true,
                                        "hasTrailingNewLine": true,
                                        "leadingTrivia": [
                                            {
                                                "kind": "WhitespaceTrivia",
                                                "text": "        "
                                            }
                                        ],
                                        "trailingTrivia": [
                                            {
                                                "kind": "NewLineTrivia",
                                                "text": "\r\n"
                                            }
                                        ]
                                    }
                                }
                            }
                        }
                    ],
                    "closeBraceToken": {
                        "kind": "CloseBraceToken",
                        "fullStart": 1267,
                        "fullEnd": 1274,
                        "start": 1271,
                        "end": 1272,
                        "fullWidth": 7,
                        "width": 1,
                        "text": "}",
                        "value": "}",
                        "valueText": "}",
                        "hasLeadingTrivia": true,
                        "hasTrailingTrivia": true,
                        "hasTrailingNewLine": true,
                        "leadingTrivia": [
                            {
                                "kind": "WhitespaceTrivia",
                                "text": "    "
                            }
                        ],
                        "trailingTrivia": [
                            {
                                "kind": "NewLineTrivia",
                                "text": "\r\n"
                            }
                        ]
                    }
                }
            },
            {
                "kind": "ExpressionStatement",
                "fullStart": 1274,
                "fullEnd": 1298,
                "start": 1274,
                "end": 1296,
                "fullWidth": 24,
                "width": 22,
                "expression": {
                    "kind": "InvocationExpression",
                    "fullStart": 1274,
                    "fullEnd": 1295,
                    "start": 1274,
                    "end": 1295,
                    "fullWidth": 21,
                    "width": 21,
                    "expression": {
                        "kind": "IdentifierName",
                        "fullStart": 1274,
                        "fullEnd": 1285,
                        "start": 1274,
                        "end": 1285,
                        "fullWidth": 11,
                        "width": 11,
                        "text": "runTestCase",
                        "value": "runTestCase",
                        "valueText": "runTestCase"
                    },
                    "argumentList": {
                        "kind": "ArgumentList",
                        "fullStart": 1285,
                        "fullEnd": 1295,
                        "start": 1285,
                        "end": 1295,
                        "fullWidth": 10,
                        "width": 10,
                        "openParenToken": {
                            "kind": "OpenParenToken",
                            "fullStart": 1285,
                            "fullEnd": 1286,
                            "start": 1285,
                            "end": 1286,
                            "fullWidth": 1,
                            "width": 1,
                            "text": "(",
                            "value": "(",
                            "valueText": "("
                        },
                        "arguments": [
                            {
                                "kind": "IdentifierName",
                                "fullStart": 1286,
                                "fullEnd": 1294,
                                "start": 1286,
                                "end": 1294,
                                "fullWidth": 8,
                                "width": 8,
                                "text": "testcase",
                                "value": "testcase",
                                "valueText": "testcase"
                            }
                        ],
                        "closeParenToken": {
                            "kind": "CloseParenToken",
                            "fullStart": 1294,
                            "fullEnd": 1295,
                            "start": 1294,
                            "end": 1295,
                            "fullWidth": 1,
                            "width": 1,
                            "text": ")",
                            "value": ")",
                            "valueText": ")"
                        }
                    }
                },
                "semicolonToken": {
                    "kind": "SemicolonToken",
                    "fullStart": 1295,
                    "fullEnd": 1298,
                    "start": 1295,
                    "end": 1296,
                    "fullWidth": 3,
                    "width": 1,
                    "text": ";",
                    "value": ";",
                    "valueText": ";",
                    "hasTrailingTrivia": true,
                    "hasTrailingNewLine": true,
                    "trailingTrivia": [
                        {
                            "kind": "NewLineTrivia",
                            "text": "\r\n"
                        }
                    ]
                }
            }
        ],
        "endOfFileToken": {
            "kind": "EndOfFileToken",
            "fullStart": 1298,
            "fullEnd": 1298,
            "start": 1298,
            "end": 1298,
            "fullWidth": 0,
            "width": 0,
            "text": ""
        }
    },
    "lineMap": {
        "lineStarts": [
            0,
            67,
            152,
            232,
            308,
            380,
            385,
            444,
            570,
            575,
            577,
            579,
            602,
            604,
            635,
            681,
            709,
            743,
            758,
            784,
            795,
            797,
            853,
            896,
            928,
            1008,
            1024,
            1056,
            1069,
            1071,
            1086,
            1144,
            1171,
            1195,
            1256,
            1267,
            1274,
            1298
        ],
        "length": 1298
    }
}<|MERGE_RESOLUTION|>--- conflicted
+++ resolved
@@ -419,11 +419,8 @@
                                             "start": 663,
                                             "end": 666,
                                             "fullWidth": 3,
-<<<<<<< HEAD
                                             "width": 3,
-=======
                                             "modifiers": [],
->>>>>>> e3c38734
                                             "identifier": {
                                                 "kind": "IdentifierName",
                                                 "fullStart": 663,
@@ -463,11 +460,8 @@
                                             "start": 668,
                                             "end": 671,
                                             "fullWidth": 3,
-<<<<<<< HEAD
                                             "width": 3,
-=======
                                             "modifiers": [],
->>>>>>> e3c38734
                                             "identifier": {
                                                 "kind": "IdentifierName",
                                                 "fullStart": 668,
@@ -507,11 +501,8 @@
                                             "start": 673,
                                             "end": 676,
                                             "fullWidth": 3,
-<<<<<<< HEAD
                                             "width": 3,
-=======
                                             "modifiers": [],
->>>>>>> e3c38734
                                             "identifier": {
                                                 "kind": "IdentifierName",
                                                 "fullStart": 673,
