{
    "isDeclaration": false,
    "languageVersion": "EcmaScript5",
    "parseOptions": {
        "allowAutomaticSemicolonInsertion": true
    },
    "sourceUnit": {
        "kind": "SourceUnit",
        "fullStart": 0,
        "fullEnd": 1094,
        "start": 558,
        "end": 1094,
        "fullWidth": 1094,
        "width": 536,
        "isIncrementallyUnusable": true,
        "moduleElements": [
            {
                "kind": "FunctionDeclaration",
                "fullStart": 0,
                "fullEnd": 1070,
                "start": 558,
                "end": 1068,
                "fullWidth": 1070,
                "width": 510,
                "modifiers": [],
                "functionKeyword": {
                    "kind": "FunctionKeyword",
                    "fullStart": 0,
                    "fullEnd": 567,
                    "start": 558,
                    "end": 566,
                    "fullWidth": 567,
                    "width": 8,
                    "text": "function",
                    "value": "function",
                    "valueText": "function",
                    "hasLeadingTrivia": true,
                    "hasLeadingComment": true,
                    "hasLeadingNewLine": true,
                    "hasTrailingTrivia": true,
                    "leadingTrivia": [
                        {
                            "kind": "SingleLineCommentTrivia",
                            "text": "/// Copyright (c) 2012 Ecma International.  All rights reserved. "
                        },
                        {
                            "kind": "NewLineTrivia",
                            "text": "\r\n"
                        },
                        {
                            "kind": "SingleLineCommentTrivia",
                            "text": "/// Ecma International makes this code available under the terms and conditions set"
                        },
                        {
                            "kind": "NewLineTrivia",
                            "text": "\r\n"
                        },
                        {
                            "kind": "SingleLineCommentTrivia",
                            "text": "/// forth on http://hg.ecmascript.org/tests/test262/raw-file/tip/LICENSE (the "
                        },
                        {
                            "kind": "NewLineTrivia",
                            "text": "\r\n"
                        },
                        {
                            "kind": "SingleLineCommentTrivia",
                            "text": "/// \"Use Terms\").   Any redistribution of this code must retain the above "
                        },
                        {
                            "kind": "NewLineTrivia",
                            "text": "\r\n"
                        },
                        {
                            "kind": "SingleLineCommentTrivia",
                            "text": "/// copyright and this notice and otherwise comply with the Use Terms."
                        },
                        {
                            "kind": "NewLineTrivia",
                            "text": "\r\n"
                        },
                        {
                            "kind": "MultiLineCommentTrivia",
                            "text": "/**\r\n * @path ch15/15.4/15.4.4/15.4.4.16/15.4.4.16-7-c-ii-7.js\r\n * @description Array.prototype.every - unhandled exceptions happened in callbackfn terminate iteration\r\n */"
                        },
                        {
                            "kind": "NewLineTrivia",
                            "text": "\r\n"
                        },
                        {
                            "kind": "NewLineTrivia",
                            "text": "\r\n"
                        },
                        {
                            "kind": "NewLineTrivia",
                            "text": "\r\n"
                        }
                    ],
                    "trailingTrivia": [
                        {
                            "kind": "WhitespaceTrivia",
                            "text": " "
                        }
                    ]
                },
                "identifier": {
                    "kind": "IdentifierName",
                    "fullStart": 567,
                    "fullEnd": 575,
                    "start": 567,
                    "end": 575,
                    "fullWidth": 8,
                    "width": 8,
                    "text": "testcase",
                    "value": "testcase",
                    "valueText": "testcase"
                },
                "callSignature": {
                    "kind": "CallSignature",
                    "fullStart": 575,
                    "fullEnd": 578,
                    "start": 575,
                    "end": 577,
                    "fullWidth": 3,
                    "width": 2,
                    "parameterList": {
                        "kind": "ParameterList",
                        "fullStart": 575,
                        "fullEnd": 578,
                        "start": 575,
                        "end": 577,
                        "fullWidth": 3,
                        "width": 2,
                        "openParenToken": {
                            "kind": "OpenParenToken",
                            "fullStart": 575,
                            "fullEnd": 576,
                            "start": 575,
                            "end": 576,
                            "fullWidth": 1,
                            "width": 1,
                            "text": "(",
                            "value": "(",
                            "valueText": "("
                        },
                        "parameters": [],
                        "closeParenToken": {
                            "kind": "CloseParenToken",
                            "fullStart": 576,
                            "fullEnd": 578,
                            "start": 576,
                            "end": 577,
                            "fullWidth": 2,
                            "width": 1,
                            "text": ")",
                            "value": ")",
                            "valueText": ")",
                            "hasTrailingTrivia": true,
                            "trailingTrivia": [
                                {
                                    "kind": "WhitespaceTrivia",
                                    "text": " "
                                }
                            ]
                        }
                    }
                },
                "block": {
                    "kind": "Block",
                    "fullStart": 578,
                    "fullEnd": 1070,
                    "start": 578,
                    "end": 1068,
                    "fullWidth": 492,
                    "width": 490,
                    "openBraceToken": {
                        "kind": "OpenBraceToken",
                        "fullStart": 578,
                        "fullEnd": 581,
                        "start": 578,
                        "end": 579,
                        "fullWidth": 3,
                        "width": 1,
                        "text": "{",
                        "value": "{",
                        "valueText": "{",
                        "hasTrailingTrivia": true,
                        "hasTrailingNewLine": true,
                        "trailingTrivia": [
                            {
                                "kind": "NewLineTrivia",
                                "text": "\r\n"
                            }
                        ]
                    },
                    "statements": [
                        {
                            "kind": "VariableStatement",
                            "fullStart": 581,
                            "fullEnd": 608,
                            "start": 591,
                            "end": 606,
                            "fullWidth": 27,
                            "width": 15,
                            "modifiers": [],
                            "variableDeclaration": {
                                "kind": "VariableDeclaration",
                                "fullStart": 581,
                                "fullEnd": 605,
                                "start": 591,
                                "end": 605,
                                "fullWidth": 24,
                                "width": 14,
                                "varKeyword": {
                                    "kind": "VarKeyword",
                                    "fullStart": 581,
                                    "fullEnd": 595,
                                    "start": 591,
                                    "end": 594,
                                    "fullWidth": 14,
                                    "width": 3,
                                    "text": "var",
                                    "value": "var",
                                    "valueText": "var",
                                    "hasLeadingTrivia": true,
                                    "hasLeadingNewLine": true,
                                    "hasTrailingTrivia": true,
                                    "leadingTrivia": [
                                        {
                                            "kind": "NewLineTrivia",
                                            "text": "\r\n"
                                        },
                                        {
                                            "kind": "WhitespaceTrivia",
                                            "text": "        "
                                        }
                                    ],
                                    "trailingTrivia": [
                                        {
                                            "kind": "WhitespaceTrivia",
                                            "text": " "
                                        }
                                    ]
                                },
                                "variableDeclarators": [
                                    {
                                        "kind": "VariableDeclarator",
                                        "fullStart": 595,
                                        "fullEnd": 605,
                                        "start": 595,
                                        "end": 605,
                                        "fullWidth": 10,
                                        "width": 10,
                                        "identifier": {
                                            "kind": "IdentifierName",
                                            "fullStart": 595,
                                            "fullEnd": 602,
                                            "start": 595,
                                            "end": 601,
                                            "fullWidth": 7,
                                            "width": 6,
                                            "text": "called",
                                            "value": "called",
                                            "valueText": "called",
                                            "hasTrailingTrivia": true,
                                            "trailingTrivia": [
                                                {
                                                    "kind": "WhitespaceTrivia",
                                                    "text": " "
                                                }
                                            ]
                                        },
                                        "equalsValueClause": {
                                            "kind": "EqualsValueClause",
                                            "fullStart": 602,
                                            "fullEnd": 605,
                                            "start": 602,
                                            "end": 605,
                                            "fullWidth": 3,
                                            "width": 3,
                                            "equalsToken": {
                                                "kind": "EqualsToken",
                                                "fullStart": 602,
                                                "fullEnd": 604,
                                                "start": 602,
                                                "end": 603,
                                                "fullWidth": 2,
                                                "width": 1,
                                                "text": "=",
                                                "value": "=",
                                                "valueText": "=",
                                                "hasTrailingTrivia": true,
                                                "trailingTrivia": [
                                                    {
                                                        "kind": "WhitespaceTrivia",
                                                        "text": " "
                                                    }
                                                ]
                                            },
                                            "value": {
                                                "kind": "NumericLiteral",
                                                "fullStart": 604,
                                                "fullEnd": 605,
                                                "start": 604,
                                                "end": 605,
                                                "fullWidth": 1,
                                                "width": 1,
                                                "text": "0",
                                                "value": 0,
                                                "valueText": "0"
                                            }
                                        }
                                    }
                                ]
                            },
                            "semicolonToken": {
                                "kind": "SemicolonToken",
                                "fullStart": 605,
                                "fullEnd": 608,
                                "start": 605,
                                "end": 606,
                                "fullWidth": 3,
                                "width": 1,
                                "text": ";",
                                "value": ";",
                                "valueText": ";",
                                "hasTrailingTrivia": true,
                                "hasTrailingNewLine": true,
                                "trailingTrivia": [
                                    {
                                        "kind": "NewLineTrivia",
                                        "text": "\r\n"
                                    }
                                ]
                            }
                        },
                        {
                            "kind": "FunctionDeclaration",
                            "fullStart": 608,
                            "fullEnd": 834,
                            "start": 618,
                            "end": 832,
                            "fullWidth": 226,
                            "width": 214,
                            "modifiers": [],
                            "functionKeyword": {
                                "kind": "FunctionKeyword",
                                "fullStart": 608,
                                "fullEnd": 627,
                                "start": 618,
                                "end": 626,
                                "fullWidth": 19,
                                "width": 8,
                                "text": "function",
                                "value": "function",
                                "valueText": "function",
                                "hasLeadingTrivia": true,
                                "hasLeadingNewLine": true,
                                "hasTrailingTrivia": true,
                                "leadingTrivia": [
                                    {
                                        "kind": "NewLineTrivia",
                                        "text": "\r\n"
                                    },
                                    {
                                        "kind": "WhitespaceTrivia",
                                        "text": "        "
                                    }
                                ],
                                "trailingTrivia": [
                                    {
                                        "kind": "WhitespaceTrivia",
                                        "text": " "
                                    }
                                ]
                            },
                            "identifier": {
                                "kind": "IdentifierName",
                                "fullStart": 627,
                                "fullEnd": 637,
                                "start": 627,
                                "end": 637,
                                "fullWidth": 10,
                                "width": 10,
                                "text": "callbackfn",
                                "value": "callbackfn",
                                "valueText": "callbackfn"
                            },
                            "callSignature": {
                                "kind": "CallSignature",
                                "fullStart": 637,
                                "fullEnd": 653,
                                "start": 637,
                                "end": 652,
                                "fullWidth": 16,
                                "width": 15,
                                "parameterList": {
                                    "kind": "ParameterList",
                                    "fullStart": 637,
                                    "fullEnd": 653,
                                    "start": 637,
                                    "end": 652,
                                    "fullWidth": 16,
                                    "width": 15,
                                    "openParenToken": {
                                        "kind": "OpenParenToken",
                                        "fullStart": 637,
                                        "fullEnd": 638,
                                        "start": 637,
                                        "end": 638,
                                        "fullWidth": 1,
                                        "width": 1,
                                        "text": "(",
                                        "value": "(",
                                        "valueText": "("
                                    },
                                    "parameters": [
                                        {
                                            "kind": "Parameter",
                                            "fullStart": 638,
                                            "fullEnd": 641,
                                            "start": 638,
                                            "end": 641,
                                            "fullWidth": 3,
<<<<<<< HEAD
                                            "width": 3,
=======
                                            "modifiers": [],
>>>>>>> e3c38734
                                            "identifier": {
                                                "kind": "IdentifierName",
                                                "fullStart": 638,
                                                "fullEnd": 641,
                                                "start": 638,
                                                "end": 641,
                                                "fullWidth": 3,
                                                "width": 3,
                                                "text": "val",
                                                "value": "val",
                                                "valueText": "val"
                                            }
                                        },
                                        {
                                            "kind": "CommaToken",
                                            "fullStart": 641,
                                            "fullEnd": 643,
                                            "start": 641,
                                            "end": 642,
                                            "fullWidth": 2,
                                            "width": 1,
                                            "text": ",",
                                            "value": ",",
                                            "valueText": ",",
                                            "hasTrailingTrivia": true,
                                            "trailingTrivia": [
                                                {
                                                    "kind": "WhitespaceTrivia",
                                                    "text": " "
                                                }
                                            ]
                                        },
                                        {
                                            "kind": "Parameter",
                                            "fullStart": 643,
                                            "fullEnd": 646,
                                            "start": 643,
                                            "end": 646,
                                            "fullWidth": 3,
<<<<<<< HEAD
                                            "width": 3,
=======
                                            "modifiers": [],
>>>>>>> e3c38734
                                            "identifier": {
                                                "kind": "IdentifierName",
                                                "fullStart": 643,
                                                "fullEnd": 646,
                                                "start": 643,
                                                "end": 646,
                                                "fullWidth": 3,
                                                "width": 3,
                                                "text": "idx",
                                                "value": "idx",
                                                "valueText": "idx"
                                            }
                                        },
                                        {
                                            "kind": "CommaToken",
                                            "fullStart": 646,
                                            "fullEnd": 648,
                                            "start": 646,
                                            "end": 647,
                                            "fullWidth": 2,
                                            "width": 1,
                                            "text": ",",
                                            "value": ",",
                                            "valueText": ",",
                                            "hasTrailingTrivia": true,
                                            "trailingTrivia": [
                                                {
                                                    "kind": "WhitespaceTrivia",
                                                    "text": " "
                                                }
                                            ]
                                        },
                                        {
                                            "kind": "Parameter",
                                            "fullStart": 648,
                                            "fullEnd": 651,
                                            "start": 648,
                                            "end": 651,
                                            "fullWidth": 3,
<<<<<<< HEAD
                                            "width": 3,
=======
                                            "modifiers": [],
>>>>>>> e3c38734
                                            "identifier": {
                                                "kind": "IdentifierName",
                                                "fullStart": 648,
                                                "fullEnd": 651,
                                                "start": 648,
                                                "end": 651,
                                                "fullWidth": 3,
                                                "width": 3,
                                                "text": "obj",
                                                "value": "obj",
                                                "valueText": "obj"
                                            }
                                        }
                                    ],
                                    "closeParenToken": {
                                        "kind": "CloseParenToken",
                                        "fullStart": 651,
                                        "fullEnd": 653,
                                        "start": 651,
                                        "end": 652,
                                        "fullWidth": 2,
                                        "width": 1,
                                        "text": ")",
                                        "value": ")",
                                        "valueText": ")",
                                        "hasTrailingTrivia": true,
                                        "trailingTrivia": [
                                            {
                                                "kind": "WhitespaceTrivia",
                                                "text": " "
                                            }
                                        ]
                                    }
                                }
                            },
                            "block": {
                                "kind": "Block",
                                "fullStart": 653,
                                "fullEnd": 834,
                                "start": 653,
                                "end": 832,
                                "fullWidth": 181,
                                "width": 179,
                                "openBraceToken": {
                                    "kind": "OpenBraceToken",
                                    "fullStart": 653,
                                    "fullEnd": 656,
                                    "start": 653,
                                    "end": 654,
                                    "fullWidth": 3,
                                    "width": 1,
                                    "text": "{",
                                    "value": "{",
                                    "valueText": "{",
                                    "hasTrailingTrivia": true,
                                    "hasTrailingNewLine": true,
                                    "trailingTrivia": [
                                        {
                                            "kind": "NewLineTrivia",
                                            "text": "\r\n"
                                        }
                                    ]
                                },
                                "statements": [
                                    {
                                        "kind": "ExpressionStatement",
                                        "fullStart": 656,
                                        "fullEnd": 679,
                                        "start": 668,
                                        "end": 677,
                                        "fullWidth": 23,
                                        "width": 9,
                                        "expression": {
                                            "kind": "PostIncrementExpression",
                                            "fullStart": 656,
                                            "fullEnd": 676,
                                            "start": 668,
                                            "end": 676,
                                            "fullWidth": 20,
                                            "width": 8,
                                            "operand": {
                                                "kind": "IdentifierName",
                                                "fullStart": 656,
                                                "fullEnd": 674,
                                                "start": 668,
                                                "end": 674,
                                                "fullWidth": 18,
                                                "width": 6,
                                                "text": "called",
                                                "value": "called",
                                                "valueText": "called",
                                                "hasLeadingTrivia": true,
                                                "leadingTrivia": [
                                                    {
                                                        "kind": "WhitespaceTrivia",
                                                        "text": "            "
                                                    }
                                                ]
                                            },
                                            "operatorToken": {
                                                "kind": "PlusPlusToken",
                                                "fullStart": 674,
                                                "fullEnd": 676,
                                                "start": 674,
                                                "end": 676,
                                                "fullWidth": 2,
                                                "width": 2,
                                                "text": "++",
                                                "value": "++",
                                                "valueText": "++"
                                            }
                                        },
                                        "semicolonToken": {
                                            "kind": "SemicolonToken",
                                            "fullStart": 676,
                                            "fullEnd": 679,
                                            "start": 676,
                                            "end": 677,
                                            "fullWidth": 3,
                                            "width": 1,
                                            "text": ";",
                                            "value": ";",
                                            "valueText": ";",
                                            "hasTrailingTrivia": true,
                                            "hasTrailingNewLine": true,
                                            "trailingTrivia": [
                                                {
                                                    "kind": "NewLineTrivia",
                                                    "text": "\r\n"
                                                }
                                            ]
                                        }
                                    },
                                    {
                                        "kind": "IfStatement",
                                        "fullStart": 679,
                                        "fullEnd": 797,
                                        "start": 691,
                                        "end": 795,
                                        "fullWidth": 118,
                                        "width": 104,
                                        "ifKeyword": {
                                            "kind": "IfKeyword",
                                            "fullStart": 679,
                                            "fullEnd": 694,
                                            "start": 691,
                                            "end": 693,
                                            "fullWidth": 15,
                                            "width": 2,
                                            "text": "if",
                                            "value": "if",
                                            "valueText": "if",
                                            "hasLeadingTrivia": true,
                                            "hasTrailingTrivia": true,
                                            "leadingTrivia": [
                                                {
                                                    "kind": "WhitespaceTrivia",
                                                    "text": "            "
                                                }
                                            ],
                                            "trailingTrivia": [
                                                {
                                                    "kind": "WhitespaceTrivia",
                                                    "text": " "
                                                }
                                            ]
                                        },
                                        "openParenToken": {
                                            "kind": "OpenParenToken",
                                            "fullStart": 694,
                                            "fullEnd": 695,
                                            "start": 694,
                                            "end": 695,
                                            "fullWidth": 1,
                                            "width": 1,
                                            "text": "(",
                                            "value": "(",
                                            "valueText": "("
                                        },
                                        "condition": {
                                            "kind": "EqualsExpression",
                                            "fullStart": 695,
                                            "fullEnd": 707,
                                            "start": 695,
                                            "end": 707,
                                            "fullWidth": 12,
                                            "width": 12,
                                            "left": {
                                                "kind": "IdentifierName",
                                                "fullStart": 695,
                                                "fullEnd": 702,
                                                "start": 695,
                                                "end": 701,
                                                "fullWidth": 7,
                                                "width": 6,
                                                "text": "called",
                                                "value": "called",
                                                "valueText": "called",
                                                "hasTrailingTrivia": true,
                                                "trailingTrivia": [
                                                    {
                                                        "kind": "WhitespaceTrivia",
                                                        "text": " "
                                                    }
                                                ]
                                            },
                                            "operatorToken": {
                                                "kind": "EqualsEqualsEqualsToken",
                                                "fullStart": 702,
                                                "fullEnd": 706,
                                                "start": 702,
                                                "end": 705,
                                                "fullWidth": 4,
                                                "width": 3,
                                                "text": "===",
                                                "value": "===",
                                                "valueText": "===",
                                                "hasTrailingTrivia": true,
                                                "trailingTrivia": [
                                                    {
                                                        "kind": "WhitespaceTrivia",
                                                        "text": " "
                                                    }
                                                ]
                                            },
                                            "right": {
                                                "kind": "NumericLiteral",
                                                "fullStart": 706,
                                                "fullEnd": 707,
                                                "start": 706,
                                                "end": 707,
                                                "fullWidth": 1,
                                                "width": 1,
                                                "text": "1",
                                                "value": 1,
                                                "valueText": "1"
                                            }
                                        },
                                        "closeParenToken": {
                                            "kind": "CloseParenToken",
                                            "fullStart": 707,
                                            "fullEnd": 709,
                                            "start": 707,
                                            "end": 708,
                                            "fullWidth": 2,
                                            "width": 1,
                                            "text": ")",
                                            "value": ")",
                                            "valueText": ")",
                                            "hasTrailingTrivia": true,
                                            "trailingTrivia": [
                                                {
                                                    "kind": "WhitespaceTrivia",
                                                    "text": " "
                                                }
                                            ]
                                        },
                                        "statement": {
                                            "kind": "Block",
                                            "fullStart": 709,
                                            "fullEnd": 797,
                                            "start": 709,
                                            "end": 795,
                                            "fullWidth": 88,
                                            "width": 86,
                                            "openBraceToken": {
                                                "kind": "OpenBraceToken",
                                                "fullStart": 709,
                                                "fullEnd": 712,
                                                "start": 709,
                                                "end": 710,
                                                "fullWidth": 3,
                                                "width": 1,
                                                "text": "{",
                                                "value": "{",
                                                "valueText": "{",
                                                "hasTrailingTrivia": true,
                                                "hasTrailingNewLine": true,
                                                "trailingTrivia": [
                                                    {
                                                        "kind": "NewLineTrivia",
                                                        "text": "\r\n"
                                                    }
                                                ]
                                            },
                                            "statements": [
                                                {
                                                    "kind": "ThrowStatement",
                                                    "fullStart": 712,
                                                    "fullEnd": 782,
                                                    "start": 728,
                                                    "end": 780,
                                                    "fullWidth": 70,
                                                    "width": 52,
                                                    "throwKeyword": {
                                                        "kind": "ThrowKeyword",
                                                        "fullStart": 712,
                                                        "fullEnd": 734,
                                                        "start": 728,
                                                        "end": 733,
                                                        "fullWidth": 22,
                                                        "width": 5,
                                                        "text": "throw",
                                                        "value": "throw",
                                                        "valueText": "throw",
                                                        "hasLeadingTrivia": true,
                                                        "hasTrailingTrivia": true,
                                                        "leadingTrivia": [
                                                            {
                                                                "kind": "WhitespaceTrivia",
                                                                "text": "                "
                                                            }
                                                        ],
                                                        "trailingTrivia": [
                                                            {
                                                                "kind": "WhitespaceTrivia",
                                                                "text": " "
                                                            }
                                                        ]
                                                    },
                                                    "expression": {
                                                        "kind": "ObjectCreationExpression",
                                                        "fullStart": 734,
                                                        "fullEnd": 779,
                                                        "start": 734,
                                                        "end": 779,
                                                        "fullWidth": 45,
                                                        "width": 45,
                                                        "newKeyword": {
                                                            "kind": "NewKeyword",
                                                            "fullStart": 734,
                                                            "fullEnd": 738,
                                                            "start": 734,
                                                            "end": 737,
                                                            "fullWidth": 4,
                                                            "width": 3,
                                                            "text": "new",
                                                            "value": "new",
                                                            "valueText": "new",
                                                            "hasTrailingTrivia": true,
                                                            "trailingTrivia": [
                                                                {
                                                                    "kind": "WhitespaceTrivia",
                                                                    "text": " "
                                                                }
                                                            ]
                                                        },
                                                        "expression": {
                                                            "kind": "IdentifierName",
                                                            "fullStart": 738,
                                                            "fullEnd": 743,
                                                            "start": 738,
                                                            "end": 743,
                                                            "fullWidth": 5,
                                                            "width": 5,
                                                            "text": "Error",
                                                            "value": "Error",
                                                            "valueText": "Error"
                                                        },
                                                        "argumentList": {
                                                            "kind": "ArgumentList",
                                                            "fullStart": 743,
                                                            "fullEnd": 779,
                                                            "start": 743,
                                                            "end": 779,
                                                            "fullWidth": 36,
                                                            "width": 36,
                                                            "openParenToken": {
                                                                "kind": "OpenParenToken",
                                                                "fullStart": 743,
                                                                "fullEnd": 744,
                                                                "start": 743,
                                                                "end": 744,
                                                                "fullWidth": 1,
                                                                "width": 1,
                                                                "text": "(",
                                                                "value": "(",
                                                                "valueText": "("
                                                            },
                                                            "arguments": [
                                                                {
                                                                    "kind": "StringLiteral",
                                                                    "fullStart": 744,
                                                                    "fullEnd": 778,
                                                                    "start": 744,
                                                                    "end": 778,
                                                                    "fullWidth": 34,
                                                                    "width": 34,
                                                                    "text": "\"Exception occurred in callbackfn\"",
                                                                    "value": "Exception occurred in callbackfn",
                                                                    "valueText": "Exception occurred in callbackfn"
                                                                }
                                                            ],
                                                            "closeParenToken": {
                                                                "kind": "CloseParenToken",
                                                                "fullStart": 778,
                                                                "fullEnd": 779,
                                                                "start": 778,
                                                                "end": 779,
                                                                "fullWidth": 1,
                                                                "width": 1,
                                                                "text": ")",
                                                                "value": ")",
                                                                "valueText": ")"
                                                            }
                                                        }
                                                    },
                                                    "semicolonToken": {
                                                        "kind": "SemicolonToken",
                                                        "fullStart": 779,
                                                        "fullEnd": 782,
                                                        "start": 779,
                                                        "end": 780,
                                                        "fullWidth": 3,
                                                        "width": 1,
                                                        "text": ";",
                                                        "value": ";",
                                                        "valueText": ";",
                                                        "hasTrailingTrivia": true,
                                                        "hasTrailingNewLine": true,
                                                        "trailingTrivia": [
                                                            {
                                                                "kind": "NewLineTrivia",
                                                                "text": "\r\n"
                                                            }
                                                        ]
                                                    }
                                                }
                                            ],
                                            "closeBraceToken": {
                                                "kind": "CloseBraceToken",
                                                "fullStart": 782,
                                                "fullEnd": 797,
                                                "start": 794,
                                                "end": 795,
                                                "fullWidth": 15,
                                                "width": 1,
                                                "text": "}",
                                                "value": "}",
                                                "valueText": "}",
                                                "hasLeadingTrivia": true,
                                                "hasTrailingTrivia": true,
                                                "hasTrailingNewLine": true,
                                                "leadingTrivia": [
                                                    {
                                                        "kind": "WhitespaceTrivia",
                                                        "text": "            "
                                                    }
                                                ],
                                                "trailingTrivia": [
                                                    {
                                                        "kind": "NewLineTrivia",
                                                        "text": "\r\n"
                                                    }
                                                ]
                                            }
                                        }
                                    },
                                    {
                                        "kind": "ReturnStatement",
                                        "fullStart": 797,
                                        "fullEnd": 823,
                                        "start": 809,
                                        "end": 821,
                                        "fullWidth": 26,
                                        "width": 12,
                                        "returnKeyword": {
                                            "kind": "ReturnKeyword",
                                            "fullStart": 797,
                                            "fullEnd": 816,
                                            "start": 809,
                                            "end": 815,
                                            "fullWidth": 19,
                                            "width": 6,
                                            "text": "return",
                                            "value": "return",
                                            "valueText": "return",
                                            "hasLeadingTrivia": true,
                                            "hasTrailingTrivia": true,
                                            "leadingTrivia": [
                                                {
                                                    "kind": "WhitespaceTrivia",
                                                    "text": "            "
                                                }
                                            ],
                                            "trailingTrivia": [
                                                {
                                                    "kind": "WhitespaceTrivia",
                                                    "text": " "
                                                }
                                            ]
                                        },
                                        "expression": {
                                            "kind": "TrueKeyword",
                                            "fullStart": 816,
                                            "fullEnd": 820,
                                            "start": 816,
                                            "end": 820,
                                            "fullWidth": 4,
                                            "width": 4,
                                            "text": "true",
                                            "value": true,
                                            "valueText": "true"
                                        },
                                        "semicolonToken": {
                                            "kind": "SemicolonToken",
                                            "fullStart": 820,
                                            "fullEnd": 823,
                                            "start": 820,
                                            "end": 821,
                                            "fullWidth": 3,
                                            "width": 1,
                                            "text": ";",
                                            "value": ";",
                                            "valueText": ";",
                                            "hasTrailingTrivia": true,
                                            "hasTrailingNewLine": true,
                                            "trailingTrivia": [
                                                {
                                                    "kind": "NewLineTrivia",
                                                    "text": "\r\n"
                                                }
                                            ]
                                        }
                                    }
                                ],
                                "closeBraceToken": {
                                    "kind": "CloseBraceToken",
                                    "fullStart": 823,
                                    "fullEnd": 834,
                                    "start": 831,
                                    "end": 832,
                                    "fullWidth": 11,
                                    "width": 1,
                                    "text": "}",
                                    "value": "}",
                                    "valueText": "}",
                                    "hasLeadingTrivia": true,
                                    "hasTrailingTrivia": true,
                                    "hasTrailingNewLine": true,
                                    "leadingTrivia": [
                                        {
                                            "kind": "WhitespaceTrivia",
                                            "text": "        "
                                        }
                                    ],
                                    "trailingTrivia": [
                                        {
                                            "kind": "NewLineTrivia",
                                            "text": "\r\n"
                                        }
                                    ]
                                }
                            }
                        },
                        {
                            "kind": "VariableStatement",
                            "fullStart": 834,
                            "fullEnd": 892,
                            "start": 844,
                            "end": 890,
                            "fullWidth": 58,
                            "width": 46,
                            "modifiers": [],
                            "variableDeclaration": {
                                "kind": "VariableDeclaration",
                                "fullStart": 834,
                                "fullEnd": 889,
                                "start": 844,
                                "end": 889,
                                "fullWidth": 55,
                                "width": 45,
                                "varKeyword": {
                                    "kind": "VarKeyword",
                                    "fullStart": 834,
                                    "fullEnd": 848,
                                    "start": 844,
                                    "end": 847,
                                    "fullWidth": 14,
                                    "width": 3,
                                    "text": "var",
                                    "value": "var",
                                    "valueText": "var",
                                    "hasLeadingTrivia": true,
                                    "hasLeadingNewLine": true,
                                    "hasTrailingTrivia": true,
                                    "leadingTrivia": [
                                        {
                                            "kind": "NewLineTrivia",
                                            "text": "\r\n"
                                        },
                                        {
                                            "kind": "WhitespaceTrivia",
                                            "text": "        "
                                        }
                                    ],
                                    "trailingTrivia": [
                                        {
                                            "kind": "WhitespaceTrivia",
                                            "text": " "
                                        }
                                    ]
                                },
                                "variableDeclarators": [
                                    {
                                        "kind": "VariableDeclarator",
                                        "fullStart": 848,
                                        "fullEnd": 889,
                                        "start": 848,
                                        "end": 889,
                                        "fullWidth": 41,
                                        "width": 41,
                                        "identifier": {
                                            "kind": "IdentifierName",
                                            "fullStart": 848,
                                            "fullEnd": 852,
                                            "start": 848,
                                            "end": 851,
                                            "fullWidth": 4,
                                            "width": 3,
                                            "text": "obj",
                                            "value": "obj",
                                            "valueText": "obj",
                                            "hasTrailingTrivia": true,
                                            "trailingTrivia": [
                                                {
                                                    "kind": "WhitespaceTrivia",
                                                    "text": " "
                                                }
                                            ]
                                        },
                                        "equalsValueClause": {
                                            "kind": "EqualsValueClause",
                                            "fullStart": 852,
                                            "fullEnd": 889,
                                            "start": 852,
                                            "end": 889,
                                            "fullWidth": 37,
                                            "width": 37,
                                            "equalsToken": {
                                                "kind": "EqualsToken",
                                                "fullStart": 852,
                                                "fullEnd": 854,
                                                "start": 852,
                                                "end": 853,
                                                "fullWidth": 2,
                                                "width": 1,
                                                "text": "=",
                                                "value": "=",
                                                "valueText": "=",
                                                "hasTrailingTrivia": true,
                                                "trailingTrivia": [
                                                    {
                                                        "kind": "WhitespaceTrivia",
                                                        "text": " "
                                                    }
                                                ]
                                            },
                                            "value": {
                                                "kind": "ObjectLiteralExpression",
                                                "fullStart": 854,
                                                "fullEnd": 889,
                                                "start": 854,
                                                "end": 889,
                                                "fullWidth": 35,
                                                "width": 35,
                                                "openBraceToken": {
                                                    "kind": "OpenBraceToken",
                                                    "fullStart": 854,
                                                    "fullEnd": 856,
                                                    "start": 854,
                                                    "end": 855,
                                                    "fullWidth": 2,
                                                    "width": 1,
                                                    "text": "{",
                                                    "value": "{",
                                                    "valueText": "{",
                                                    "hasTrailingTrivia": true,
                                                    "trailingTrivia": [
                                                        {
                                                            "kind": "WhitespaceTrivia",
                                                            "text": " "
                                                        }
                                                    ]
                                                },
                                                "propertyAssignments": [
                                                    {
                                                        "kind": "SimplePropertyAssignment",
                                                        "fullStart": 856,
                                                        "fullEnd": 861,
                                                        "start": 856,
                                                        "end": 861,
                                                        "fullWidth": 5,
                                                        "width": 5,
                                                        "propertyName": {
                                                            "kind": "NumericLiteral",
                                                            "fullStart": 856,
                                                            "fullEnd": 857,
                                                            "start": 856,
                                                            "end": 857,
                                                            "fullWidth": 1,
                                                            "width": 1,
                                                            "text": "0",
                                                            "value": 0,
                                                            "valueText": "0"
                                                        },
                                                        "colonToken": {
                                                            "kind": "ColonToken",
                                                            "fullStart": 857,
                                                            "fullEnd": 859,
                                                            "start": 857,
                                                            "end": 858,
                                                            "fullWidth": 2,
                                                            "width": 1,
                                                            "text": ":",
                                                            "value": ":",
                                                            "valueText": ":",
                                                            "hasTrailingTrivia": true,
                                                            "trailingTrivia": [
                                                                {
                                                                    "kind": "WhitespaceTrivia",
                                                                    "text": " "
                                                                }
                                                            ]
                                                        },
                                                        "expression": {
                                                            "kind": "NumericLiteral",
                                                            "fullStart": 859,
                                                            "fullEnd": 861,
                                                            "start": 859,
                                                            "end": 861,
                                                            "fullWidth": 2,
                                                            "width": 2,
                                                            "text": "11",
                                                            "value": 11,
                                                            "valueText": "11"
                                                        }
                                                    },
                                                    {
                                                        "kind": "CommaToken",
                                                        "fullStart": 861,
                                                        "fullEnd": 863,
                                                        "start": 861,
                                                        "end": 862,
                                                        "fullWidth": 2,
                                                        "width": 1,
                                                        "text": ",",
                                                        "value": ",",
                                                        "valueText": ",",
                                                        "hasTrailingTrivia": true,
                                                        "trailingTrivia": [
                                                            {
                                                                "kind": "WhitespaceTrivia",
                                                                "text": " "
                                                            }
                                                        ]
                                                    },
                                                    {
                                                        "kind": "SimplePropertyAssignment",
                                                        "fullStart": 863,
                                                        "fullEnd": 868,
                                                        "start": 863,
                                                        "end": 868,
                                                        "fullWidth": 5,
                                                        "width": 5,
                                                        "propertyName": {
                                                            "kind": "NumericLiteral",
                                                            "fullStart": 863,
                                                            "fullEnd": 864,
                                                            "start": 863,
                                                            "end": 864,
                                                            "fullWidth": 1,
                                                            "width": 1,
                                                            "text": "4",
                                                            "value": 4,
                                                            "valueText": "4"
                                                        },
                                                        "colonToken": {
                                                            "kind": "ColonToken",
                                                            "fullStart": 864,
                                                            "fullEnd": 866,
                                                            "start": 864,
                                                            "end": 865,
                                                            "fullWidth": 2,
                                                            "width": 1,
                                                            "text": ":",
                                                            "value": ":",
                                                            "valueText": ":",
                                                            "hasTrailingTrivia": true,
                                                            "trailingTrivia": [
                                                                {
                                                                    "kind": "WhitespaceTrivia",
                                                                    "text": " "
                                                                }
                                                            ]
                                                        },
                                                        "expression": {
                                                            "kind": "NumericLiteral",
                                                            "fullStart": 866,
                                                            "fullEnd": 868,
                                                            "start": 866,
                                                            "end": 868,
                                                            "fullWidth": 2,
                                                            "width": 2,
                                                            "text": "10",
                                                            "value": 10,
                                                            "valueText": "10"
                                                        }
                                                    },
                                                    {
                                                        "kind": "CommaToken",
                                                        "fullStart": 868,
                                                        "fullEnd": 870,
                                                        "start": 868,
                                                        "end": 869,
                                                        "fullWidth": 2,
                                                        "width": 1,
                                                        "text": ",",
                                                        "value": ",",
                                                        "valueText": ",",
                                                        "hasTrailingTrivia": true,
                                                        "trailingTrivia": [
                                                            {
                                                                "kind": "WhitespaceTrivia",
                                                                "text": " "
                                                            }
                                                        ]
                                                    },
                                                    {
                                                        "kind": "SimplePropertyAssignment",
                                                        "fullStart": 870,
                                                        "fullEnd": 875,
                                                        "start": 870,
                                                        "end": 875,
                                                        "fullWidth": 5,
                                                        "width": 5,
                                                        "propertyName": {
                                                            "kind": "NumericLiteral",
                                                            "fullStart": 870,
                                                            "fullEnd": 872,
                                                            "start": 870,
                                                            "end": 872,
                                                            "fullWidth": 2,
                                                            "width": 2,
                                                            "text": "10",
                                                            "value": 10,
                                                            "valueText": "10"
                                                        },
                                                        "colonToken": {
                                                            "kind": "ColonToken",
                                                            "fullStart": 872,
                                                            "fullEnd": 874,
                                                            "start": 872,
                                                            "end": 873,
                                                            "fullWidth": 2,
                                                            "width": 1,
                                                            "text": ":",
                                                            "value": ":",
                                                            "valueText": ":",
                                                            "hasTrailingTrivia": true,
                                                            "trailingTrivia": [
                                                                {
                                                                    "kind": "WhitespaceTrivia",
                                                                    "text": " "
                                                                }
                                                            ]
                                                        },
                                                        "expression": {
                                                            "kind": "NumericLiteral",
                                                            "fullStart": 874,
                                                            "fullEnd": 875,
                                                            "start": 874,
                                                            "end": 875,
                                                            "fullWidth": 1,
                                                            "width": 1,
                                                            "text": "8",
                                                            "value": 8,
                                                            "valueText": "8"
                                                        }
                                                    },
                                                    {
                                                        "kind": "CommaToken",
                                                        "fullStart": 875,
                                                        "fullEnd": 877,
                                                        "start": 875,
                                                        "end": 876,
                                                        "fullWidth": 2,
                                                        "width": 1,
                                                        "text": ",",
                                                        "value": ",",
                                                        "valueText": ",",
                                                        "hasTrailingTrivia": true,
                                                        "trailingTrivia": [
                                                            {
                                                                "kind": "WhitespaceTrivia",
                                                                "text": " "
                                                            }
                                                        ]
                                                    },
                                                    {
                                                        "kind": "SimplePropertyAssignment",
                                                        "fullStart": 877,
                                                        "fullEnd": 888,
                                                        "start": 877,
                                                        "end": 887,
                                                        "fullWidth": 11,
                                                        "width": 10,
                                                        "propertyName": {
                                                            "kind": "IdentifierName",
                                                            "fullStart": 877,
                                                            "fullEnd": 883,
                                                            "start": 877,
                                                            "end": 883,
                                                            "fullWidth": 6,
                                                            "width": 6,
                                                            "text": "length",
                                                            "value": "length",
                                                            "valueText": "length"
                                                        },
                                                        "colonToken": {
                                                            "kind": "ColonToken",
                                                            "fullStart": 883,
                                                            "fullEnd": 885,
                                                            "start": 883,
                                                            "end": 884,
                                                            "fullWidth": 2,
                                                            "width": 1,
                                                            "text": ":",
                                                            "value": ":",
                                                            "valueText": ":",
                                                            "hasTrailingTrivia": true,
                                                            "trailingTrivia": [
                                                                {
                                                                    "kind": "WhitespaceTrivia",
                                                                    "text": " "
                                                                }
                                                            ]
                                                        },
                                                        "expression": {
                                                            "kind": "NumericLiteral",
                                                            "fullStart": 885,
                                                            "fullEnd": 888,
                                                            "start": 885,
                                                            "end": 887,
                                                            "fullWidth": 3,
                                                            "width": 2,
                                                            "text": "20",
                                                            "value": 20,
                                                            "valueText": "20",
                                                            "hasTrailingTrivia": true,
                                                            "trailingTrivia": [
                                                                {
                                                                    "kind": "WhitespaceTrivia",
                                                                    "text": " "
                                                                }
                                                            ]
                                                        }
                                                    }
                                                ],
                                                "closeBraceToken": {
                                                    "kind": "CloseBraceToken",
                                                    "fullStart": 888,
                                                    "fullEnd": 889,
                                                    "start": 888,
                                                    "end": 889,
                                                    "fullWidth": 1,
                                                    "width": 1,
                                                    "text": "}",
                                                    "value": "}",
                                                    "valueText": "}"
                                                }
                                            }
                                        }
                                    }
                                ]
                            },
                            "semicolonToken": {
                                "kind": "SemicolonToken",
                                "fullStart": 889,
                                "fullEnd": 892,
                                "start": 889,
                                "end": 890,
                                "fullWidth": 3,
                                "width": 1,
                                "text": ";",
                                "value": ";",
                                "valueText": ";",
                                "hasTrailingTrivia": true,
                                "hasTrailingNewLine": true,
                                "trailingTrivia": [
                                    {
                                        "kind": "NewLineTrivia",
                                        "text": "\r\n"
                                    }
                                ]
                            }
                        },
                        {
                            "kind": "TryStatement",
                            "fullStart": 892,
                            "fullEnd": 1063,
                            "start": 902,
                            "end": 1061,
                            "fullWidth": 171,
                            "width": 159,
                            "tryKeyword": {
                                "kind": "TryKeyword",
                                "fullStart": 892,
                                "fullEnd": 906,
                                "start": 902,
                                "end": 905,
                                "fullWidth": 14,
                                "width": 3,
                                "text": "try",
                                "value": "try",
                                "valueText": "try",
                                "hasLeadingTrivia": true,
                                "hasLeadingNewLine": true,
                                "hasTrailingTrivia": true,
                                "leadingTrivia": [
                                    {
                                        "kind": "NewLineTrivia",
                                        "text": "\r\n"
                                    },
                                    {
                                        "kind": "WhitespaceTrivia",
                                        "text": "        "
                                    }
                                ],
                                "trailingTrivia": [
                                    {
                                        "kind": "WhitespaceTrivia",
                                        "text": " "
                                    }
                                ]
                            },
                            "block": {
                                "kind": "Block",
                                "fullStart": 906,
                                "fullEnd": 1004,
                                "start": 906,
                                "end": 1003,
                                "fullWidth": 98,
                                "width": 97,
                                "openBraceToken": {
                                    "kind": "OpenBraceToken",
                                    "fullStart": 906,
                                    "fullEnd": 909,
                                    "start": 906,
                                    "end": 907,
                                    "fullWidth": 3,
                                    "width": 1,
                                    "text": "{",
                                    "value": "{",
                                    "valueText": "{",
                                    "hasTrailingTrivia": true,
                                    "hasTrailingNewLine": true,
                                    "trailingTrivia": [
                                        {
                                            "kind": "NewLineTrivia",
                                            "text": "\r\n"
                                        }
                                    ]
                                },
                                "statements": [
                                    {
                                        "kind": "ExpressionStatement",
                                        "fullStart": 909,
                                        "fullEnd": 967,
                                        "start": 921,
                                        "end": 965,
                                        "fullWidth": 58,
                                        "width": 44,
                                        "expression": {
                                            "kind": "InvocationExpression",
                                            "fullStart": 909,
                                            "fullEnd": 964,
                                            "start": 921,
                                            "end": 964,
                                            "fullWidth": 55,
                                            "width": 43,
                                            "expression": {
                                                "kind": "MemberAccessExpression",
                                                "fullStart": 909,
                                                "fullEnd": 947,
                                                "start": 921,
                                                "end": 947,
                                                "fullWidth": 38,
                                                "width": 26,
                                                "expression": {
                                                    "kind": "MemberAccessExpression",
                                                    "fullStart": 909,
                                                    "fullEnd": 942,
                                                    "start": 921,
                                                    "end": 942,
                                                    "fullWidth": 33,
                                                    "width": 21,
                                                    "expression": {
                                                        "kind": "MemberAccessExpression",
                                                        "fullStart": 909,
                                                        "fullEnd": 936,
                                                        "start": 921,
                                                        "end": 936,
                                                        "fullWidth": 27,
                                                        "width": 15,
                                                        "expression": {
                                                            "kind": "IdentifierName",
                                                            "fullStart": 909,
                                                            "fullEnd": 926,
                                                            "start": 921,
                                                            "end": 926,
                                                            "fullWidth": 17,
                                                            "width": 5,
                                                            "text": "Array",
                                                            "value": "Array",
                                                            "valueText": "Array",
                                                            "hasLeadingTrivia": true,
                                                            "leadingTrivia": [
                                                                {
                                                                    "kind": "WhitespaceTrivia",
                                                                    "text": "            "
                                                                }
                                                            ]
                                                        },
                                                        "dotToken": {
                                                            "kind": "DotToken",
                                                            "fullStart": 926,
                                                            "fullEnd": 927,
                                                            "start": 926,
                                                            "end": 927,
                                                            "fullWidth": 1,
                                                            "width": 1,
                                                            "text": ".",
                                                            "value": ".",
                                                            "valueText": "."
                                                        },
                                                        "name": {
                                                            "kind": "IdentifierName",
                                                            "fullStart": 927,
                                                            "fullEnd": 936,
                                                            "start": 927,
                                                            "end": 936,
                                                            "fullWidth": 9,
                                                            "width": 9,
                                                            "text": "prototype",
                                                            "value": "prototype",
                                                            "valueText": "prototype"
                                                        }
                                                    },
                                                    "dotToken": {
                                                        "kind": "DotToken",
                                                        "fullStart": 936,
                                                        "fullEnd": 937,
                                                        "start": 936,
                                                        "end": 937,
                                                        "fullWidth": 1,
                                                        "width": 1,
                                                        "text": ".",
                                                        "value": ".",
                                                        "valueText": "."
                                                    },
                                                    "name": {
                                                        "kind": "IdentifierName",
                                                        "fullStart": 937,
                                                        "fullEnd": 942,
                                                        "start": 937,
                                                        "end": 942,
                                                        "fullWidth": 5,
                                                        "width": 5,
                                                        "text": "every",
                                                        "value": "every",
                                                        "valueText": "every"
                                                    }
                                                },
                                                "dotToken": {
                                                    "kind": "DotToken",
                                                    "fullStart": 942,
                                                    "fullEnd": 943,
                                                    "start": 942,
                                                    "end": 943,
                                                    "fullWidth": 1,
                                                    "width": 1,
                                                    "text": ".",
                                                    "value": ".",
                                                    "valueText": "."
                                                },
                                                "name": {
                                                    "kind": "IdentifierName",
                                                    "fullStart": 943,
                                                    "fullEnd": 947,
                                                    "start": 943,
                                                    "end": 947,
                                                    "fullWidth": 4,
                                                    "width": 4,
                                                    "text": "call",
                                                    "value": "call",
                                                    "valueText": "call"
                                                }
                                            },
                                            "argumentList": {
                                                "kind": "ArgumentList",
                                                "fullStart": 947,
                                                "fullEnd": 964,
                                                "start": 947,
                                                "end": 964,
                                                "fullWidth": 17,
                                                "width": 17,
                                                "openParenToken": {
                                                    "kind": "OpenParenToken",
                                                    "fullStart": 947,
                                                    "fullEnd": 948,
                                                    "start": 947,
                                                    "end": 948,
                                                    "fullWidth": 1,
                                                    "width": 1,
                                                    "text": "(",
                                                    "value": "(",
                                                    "valueText": "("
                                                },
                                                "arguments": [
                                                    {
                                                        "kind": "IdentifierName",
                                                        "fullStart": 948,
                                                        "fullEnd": 951,
                                                        "start": 948,
                                                        "end": 951,
                                                        "fullWidth": 3,
                                                        "width": 3,
                                                        "text": "obj",
                                                        "value": "obj",
                                                        "valueText": "obj"
                                                    },
                                                    {
                                                        "kind": "CommaToken",
                                                        "fullStart": 951,
                                                        "fullEnd": 953,
                                                        "start": 951,
                                                        "end": 952,
                                                        "fullWidth": 2,
                                                        "width": 1,
                                                        "text": ",",
                                                        "value": ",",
                                                        "valueText": ",",
                                                        "hasTrailingTrivia": true,
                                                        "trailingTrivia": [
                                                            {
                                                                "kind": "WhitespaceTrivia",
                                                                "text": " "
                                                            }
                                                        ]
                                                    },
                                                    {
                                                        "kind": "IdentifierName",
                                                        "fullStart": 953,
                                                        "fullEnd": 963,
                                                        "start": 953,
                                                        "end": 963,
                                                        "fullWidth": 10,
                                                        "width": 10,
                                                        "text": "callbackfn",
                                                        "value": "callbackfn",
                                                        "valueText": "callbackfn"
                                                    }
                                                ],
                                                "closeParenToken": {
                                                    "kind": "CloseParenToken",
                                                    "fullStart": 963,
                                                    "fullEnd": 964,
                                                    "start": 963,
                                                    "end": 964,
                                                    "fullWidth": 1,
                                                    "width": 1,
                                                    "text": ")",
                                                    "value": ")",
                                                    "valueText": ")"
                                                }
                                            }
                                        },
                                        "semicolonToken": {
                                            "kind": "SemicolonToken",
                                            "fullStart": 964,
                                            "fullEnd": 967,
                                            "start": 964,
                                            "end": 965,
                                            "fullWidth": 3,
                                            "width": 1,
                                            "text": ";",
                                            "value": ";",
                                            "valueText": ";",
                                            "hasTrailingTrivia": true,
                                            "hasTrailingNewLine": true,
                                            "trailingTrivia": [
                                                {
                                                    "kind": "NewLineTrivia",
                                                    "text": "\r\n"
                                                }
                                            ]
                                        }
                                    },
                                    {
                                        "kind": "ReturnStatement",
                                        "fullStart": 967,
                                        "fullEnd": 994,
                                        "start": 979,
                                        "end": 992,
                                        "fullWidth": 27,
                                        "width": 13,
                                        "returnKeyword": {
                                            "kind": "ReturnKeyword",
                                            "fullStart": 967,
                                            "fullEnd": 986,
                                            "start": 979,
                                            "end": 985,
                                            "fullWidth": 19,
                                            "width": 6,
                                            "text": "return",
                                            "value": "return",
                                            "valueText": "return",
                                            "hasLeadingTrivia": true,
                                            "hasTrailingTrivia": true,
                                            "leadingTrivia": [
                                                {
                                                    "kind": "WhitespaceTrivia",
                                                    "text": "            "
                                                }
                                            ],
                                            "trailingTrivia": [
                                                {
                                                    "kind": "WhitespaceTrivia",
                                                    "text": " "
                                                }
                                            ]
                                        },
                                        "expression": {
                                            "kind": "FalseKeyword",
                                            "fullStart": 986,
                                            "fullEnd": 991,
                                            "start": 986,
                                            "end": 991,
                                            "fullWidth": 5,
                                            "width": 5,
                                            "text": "false",
                                            "value": false,
                                            "valueText": "false"
                                        },
                                        "semicolonToken": {
                                            "kind": "SemicolonToken",
                                            "fullStart": 991,
                                            "fullEnd": 994,
                                            "start": 991,
                                            "end": 992,
                                            "fullWidth": 3,
                                            "width": 1,
                                            "text": ";",
                                            "value": ";",
                                            "valueText": ";",
                                            "hasTrailingTrivia": true,
                                            "hasTrailingNewLine": true,
                                            "trailingTrivia": [
                                                {
                                                    "kind": "NewLineTrivia",
                                                    "text": "\r\n"
                                                }
                                            ]
                                        }
                                    }
                                ],
                                "closeBraceToken": {
                                    "kind": "CloseBraceToken",
                                    "fullStart": 994,
                                    "fullEnd": 1004,
                                    "start": 1002,
                                    "end": 1003,
                                    "fullWidth": 10,
                                    "width": 1,
                                    "text": "}",
                                    "value": "}",
                                    "valueText": "}",
                                    "hasLeadingTrivia": true,
                                    "hasTrailingTrivia": true,
                                    "leadingTrivia": [
                                        {
                                            "kind": "WhitespaceTrivia",
                                            "text": "        "
                                        }
                                    ],
                                    "trailingTrivia": [
                                        {
                                            "kind": "WhitespaceTrivia",
                                            "text": " "
                                        }
                                    ]
                                }
                            },
                            "catchClause": {
                                "kind": "CatchClause",
                                "fullStart": 1004,
                                "fullEnd": 1063,
                                "start": 1004,
                                "end": 1061,
                                "fullWidth": 59,
                                "width": 57,
                                "catchKeyword": {
                                    "kind": "CatchKeyword",
                                    "fullStart": 1004,
                                    "fullEnd": 1010,
                                    "start": 1004,
                                    "end": 1009,
                                    "fullWidth": 6,
                                    "width": 5,
                                    "text": "catch",
                                    "value": "catch",
                                    "valueText": "catch",
                                    "hasTrailingTrivia": true,
                                    "trailingTrivia": [
                                        {
                                            "kind": "WhitespaceTrivia",
                                            "text": " "
                                        }
                                    ]
                                },
                                "openParenToken": {
                                    "kind": "OpenParenToken",
                                    "fullStart": 1010,
                                    "fullEnd": 1011,
                                    "start": 1010,
                                    "end": 1011,
                                    "fullWidth": 1,
                                    "width": 1,
                                    "text": "(",
                                    "value": "(",
                                    "valueText": "("
                                },
                                "identifier": {
                                    "kind": "IdentifierName",
                                    "fullStart": 1011,
                                    "fullEnd": 1013,
                                    "start": 1011,
                                    "end": 1013,
                                    "fullWidth": 2,
                                    "width": 2,
                                    "text": "ex",
                                    "value": "ex",
                                    "valueText": "ex"
                                },
                                "closeParenToken": {
                                    "kind": "CloseParenToken",
                                    "fullStart": 1013,
                                    "fullEnd": 1015,
                                    "start": 1013,
                                    "end": 1014,
                                    "fullWidth": 2,
                                    "width": 1,
                                    "text": ")",
                                    "value": ")",
                                    "valueText": ")",
                                    "hasTrailingTrivia": true,
                                    "trailingTrivia": [
                                        {
                                            "kind": "WhitespaceTrivia",
                                            "text": " "
                                        }
                                    ]
                                },
                                "block": {
                                    "kind": "Block",
                                    "fullStart": 1015,
                                    "fullEnd": 1063,
                                    "start": 1015,
                                    "end": 1061,
                                    "fullWidth": 48,
                                    "width": 46,
                                    "openBraceToken": {
                                        "kind": "OpenBraceToken",
                                        "fullStart": 1015,
                                        "fullEnd": 1018,
                                        "start": 1015,
                                        "end": 1016,
                                        "fullWidth": 3,
                                        "width": 1,
                                        "text": "{",
                                        "value": "{",
                                        "valueText": "{",
                                        "hasTrailingTrivia": true,
                                        "hasTrailingNewLine": true,
                                        "trailingTrivia": [
                                            {
                                                "kind": "NewLineTrivia",
                                                "text": "\r\n"
                                            }
                                        ]
                                    },
                                    "statements": [
                                        {
                                            "kind": "ReturnStatement",
                                            "fullStart": 1018,
                                            "fullEnd": 1052,
                                            "start": 1030,
                                            "end": 1050,
                                            "fullWidth": 34,
                                            "width": 20,
                                            "returnKeyword": {
                                                "kind": "ReturnKeyword",
                                                "fullStart": 1018,
                                                "fullEnd": 1037,
                                                "start": 1030,
                                                "end": 1036,
                                                "fullWidth": 19,
                                                "width": 6,
                                                "text": "return",
                                                "value": "return",
                                                "valueText": "return",
                                                "hasLeadingTrivia": true,
                                                "hasTrailingTrivia": true,
                                                "leadingTrivia": [
                                                    {
                                                        "kind": "WhitespaceTrivia",
                                                        "text": "            "
                                                    }
                                                ],
                                                "trailingTrivia": [
                                                    {
                                                        "kind": "WhitespaceTrivia",
                                                        "text": " "
                                                    }
                                                ]
                                            },
                                            "expression": {
                                                "kind": "EqualsExpression",
                                                "fullStart": 1037,
                                                "fullEnd": 1049,
                                                "start": 1037,
                                                "end": 1049,
                                                "fullWidth": 12,
                                                "width": 12,
                                                "left": {
                                                    "kind": "NumericLiteral",
                                                    "fullStart": 1037,
                                                    "fullEnd": 1039,
                                                    "start": 1037,
                                                    "end": 1038,
                                                    "fullWidth": 2,
                                                    "width": 1,
                                                    "text": "1",
                                                    "value": 1,
                                                    "valueText": "1",
                                                    "hasTrailingTrivia": true,
                                                    "trailingTrivia": [
                                                        {
                                                            "kind": "WhitespaceTrivia",
                                                            "text": " "
                                                        }
                                                    ]
                                                },
                                                "operatorToken": {
                                                    "kind": "EqualsEqualsEqualsToken",
                                                    "fullStart": 1039,
                                                    "fullEnd": 1043,
                                                    "start": 1039,
                                                    "end": 1042,
                                                    "fullWidth": 4,
                                                    "width": 3,
                                                    "text": "===",
                                                    "value": "===",
                                                    "valueText": "===",
                                                    "hasTrailingTrivia": true,
                                                    "trailingTrivia": [
                                                        {
                                                            "kind": "WhitespaceTrivia",
                                                            "text": " "
                                                        }
                                                    ]
                                                },
                                                "right": {
                                                    "kind": "IdentifierName",
                                                    "fullStart": 1043,
                                                    "fullEnd": 1049,
                                                    "start": 1043,
                                                    "end": 1049,
                                                    "fullWidth": 6,
                                                    "width": 6,
                                                    "text": "called",
                                                    "value": "called",
                                                    "valueText": "called"
                                                }
                                            },
                                            "semicolonToken": {
                                                "kind": "SemicolonToken",
                                                "fullStart": 1049,
                                                "fullEnd": 1052,
                                                "start": 1049,
                                                "end": 1050,
                                                "fullWidth": 3,
                                                "width": 1,
                                                "text": ";",
                                                "value": ";",
                                                "valueText": ";",
                                                "hasTrailingTrivia": true,
                                                "hasTrailingNewLine": true,
                                                "trailingTrivia": [
                                                    {
                                                        "kind": "NewLineTrivia",
                                                        "text": "\r\n"
                                                    }
                                                ]
                                            }
                                        }
                                    ],
                                    "closeBraceToken": {
                                        "kind": "CloseBraceToken",
                                        "fullStart": 1052,
                                        "fullEnd": 1063,
                                        "start": 1060,
                                        "end": 1061,
                                        "fullWidth": 11,
                                        "width": 1,
                                        "text": "}",
                                        "value": "}",
                                        "valueText": "}",
                                        "hasLeadingTrivia": true,
                                        "hasTrailingTrivia": true,
                                        "hasTrailingNewLine": true,
                                        "leadingTrivia": [
                                            {
                                                "kind": "WhitespaceTrivia",
                                                "text": "        "
                                            }
                                        ],
                                        "trailingTrivia": [
                                            {
                                                "kind": "NewLineTrivia",
                                                "text": "\r\n"
                                            }
                                        ]
                                    }
                                }
                            }
                        }
                    ],
                    "closeBraceToken": {
                        "kind": "CloseBraceToken",
                        "fullStart": 1063,
                        "fullEnd": 1070,
                        "start": 1067,
                        "end": 1068,
                        "fullWidth": 7,
                        "width": 1,
                        "text": "}",
                        "value": "}",
                        "valueText": "}",
                        "hasLeadingTrivia": true,
                        "hasTrailingTrivia": true,
                        "hasTrailingNewLine": true,
                        "leadingTrivia": [
                            {
                                "kind": "WhitespaceTrivia",
                                "text": "    "
                            }
                        ],
                        "trailingTrivia": [
                            {
                                "kind": "NewLineTrivia",
                                "text": "\r\n"
                            }
                        ]
                    }
                }
            },
            {
                "kind": "ExpressionStatement",
                "fullStart": 1070,
                "fullEnd": 1094,
                "start": 1070,
                "end": 1092,
                "fullWidth": 24,
                "width": 22,
                "expression": {
                    "kind": "InvocationExpression",
                    "fullStart": 1070,
                    "fullEnd": 1091,
                    "start": 1070,
                    "end": 1091,
                    "fullWidth": 21,
                    "width": 21,
                    "expression": {
                        "kind": "IdentifierName",
                        "fullStart": 1070,
                        "fullEnd": 1081,
                        "start": 1070,
                        "end": 1081,
                        "fullWidth": 11,
                        "width": 11,
                        "text": "runTestCase",
                        "value": "runTestCase",
                        "valueText": "runTestCase"
                    },
                    "argumentList": {
                        "kind": "ArgumentList",
                        "fullStart": 1081,
                        "fullEnd": 1091,
                        "start": 1081,
                        "end": 1091,
                        "fullWidth": 10,
                        "width": 10,
                        "openParenToken": {
                            "kind": "OpenParenToken",
                            "fullStart": 1081,
                            "fullEnd": 1082,
                            "start": 1081,
                            "end": 1082,
                            "fullWidth": 1,
                            "width": 1,
                            "text": "(",
                            "value": "(",
                            "valueText": "("
                        },
                        "arguments": [
                            {
                                "kind": "IdentifierName",
                                "fullStart": 1082,
                                "fullEnd": 1090,
                                "start": 1082,
                                "end": 1090,
                                "fullWidth": 8,
                                "width": 8,
                                "text": "testcase",
                                "value": "testcase",
                                "valueText": "testcase"
                            }
                        ],
                        "closeParenToken": {
                            "kind": "CloseParenToken",
                            "fullStart": 1090,
                            "fullEnd": 1091,
                            "start": 1090,
                            "end": 1091,
                            "fullWidth": 1,
                            "width": 1,
                            "text": ")",
                            "value": ")",
                            "valueText": ")"
                        }
                    }
                },
                "semicolonToken": {
                    "kind": "SemicolonToken",
                    "fullStart": 1091,
                    "fullEnd": 1094,
                    "start": 1091,
                    "end": 1092,
                    "fullWidth": 3,
                    "width": 1,
                    "text": ";",
                    "value": ";",
                    "valueText": ";",
                    "hasTrailingTrivia": true,
                    "hasTrailingNewLine": true,
                    "trailingTrivia": [
                        {
                            "kind": "NewLineTrivia",
                            "text": "\r\n"
                        }
                    ]
                }
            }
        ],
        "endOfFileToken": {
            "kind": "EndOfFileToken",
            "fullStart": 1094,
            "fullEnd": 1094,
            "start": 1094,
            "end": 1094,
            "fullWidth": 0,
            "width": 0,
            "text": ""
        }
    },
    "lineMap": {
        "lineStarts": [
            0,
            67,
            152,
            232,
            308,
            380,
            385,
            444,
            549,
            554,
            556,
            558,
            581,
            583,
            608,
            610,
            656,
            679,
            712,
            782,
            797,
            823,
            834,
            836,
            892,
            894,
            909,
            967,
            994,
            1018,
            1052,
            1063,
            1070,
            1094
        ],
        "length": 1094
    }
}<|MERGE_RESOLUTION|>--- conflicted
+++ resolved
@@ -422,11 +422,8 @@
                                             "start": 638,
                                             "end": 641,
                                             "fullWidth": 3,
-<<<<<<< HEAD
                                             "width": 3,
-=======
                                             "modifiers": [],
->>>>>>> e3c38734
                                             "identifier": {
                                                 "kind": "IdentifierName",
                                                 "fullStart": 638,
@@ -466,11 +463,8 @@
                                             "start": 643,
                                             "end": 646,
                                             "fullWidth": 3,
-<<<<<<< HEAD
                                             "width": 3,
-=======
                                             "modifiers": [],
->>>>>>> e3c38734
                                             "identifier": {
                                                 "kind": "IdentifierName",
                                                 "fullStart": 643,
@@ -510,11 +504,8 @@
                                             "start": 648,
                                             "end": 651,
                                             "fullWidth": 3,
-<<<<<<< HEAD
                                             "width": 3,
-=======
                                             "modifiers": [],
->>>>>>> e3c38734
                                             "identifier": {
                                                 "kind": "IdentifierName",
                                                 "fullStart": 648,
