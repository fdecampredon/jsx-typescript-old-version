{
    "isDeclaration": false,
    "languageVersion": "EcmaScript5",
    "parseOptions": {
        "allowAutomaticSemicolonInsertion": true
    },
    "sourceUnit": {
        "kind": "SourceUnit",
        "fullStart": 0,
        "fullEnd": 1054,
        "start": 592,
        "end": 1054,
        "fullWidth": 1054,
        "width": 462,
        "isIncrementallyUnusable": true,
        "moduleElements": [
            {
                "kind": "FunctionDeclaration",
                "fullStart": 0,
                "fullEnd": 1030,
                "start": 592,
                "end": 1028,
                "fullWidth": 1030,
                "width": 436,
                "modifiers": [],
                "functionKeyword": {
                    "kind": "FunctionKeyword",
                    "fullStart": 0,
                    "fullEnd": 601,
                    "start": 592,
                    "end": 600,
                    "fullWidth": 601,
                    "width": 8,
                    "text": "function",
                    "value": "function",
                    "valueText": "function",
                    "hasLeadingTrivia": true,
                    "hasLeadingComment": true,
                    "hasLeadingNewLine": true,
                    "hasTrailingTrivia": true,
                    "leadingTrivia": [
                        {
                            "kind": "SingleLineCommentTrivia",
                            "text": "/// Copyright (c) 2012 Ecma International.  All rights reserved. "
                        },
                        {
                            "kind": "NewLineTrivia",
                            "text": "\r\n"
                        },
                        {
                            "kind": "SingleLineCommentTrivia",
                            "text": "/// Ecma International makes this code available under the terms and conditions set"
                        },
                        {
                            "kind": "NewLineTrivia",
                            "text": "\r\n"
                        },
                        {
                            "kind": "SingleLineCommentTrivia",
                            "text": "/// forth on http://hg.ecmascript.org/tests/test262/raw-file/tip/LICENSE (the "
                        },
                        {
                            "kind": "NewLineTrivia",
                            "text": "\r\n"
                        },
                        {
                            "kind": "SingleLineCommentTrivia",
                            "text": "/// \"Use Terms\").   Any redistribution of this code must retain the above "
                        },
                        {
                            "kind": "NewLineTrivia",
                            "text": "\r\n"
                        },
                        {
                            "kind": "SingleLineCommentTrivia",
                            "text": "/// copyright and this notice and otherwise comply with the Use Terms."
                        },
                        {
                            "kind": "NewLineTrivia",
                            "text": "\r\n"
                        },
                        {
                            "kind": "MultiLineCommentTrivia",
                            "text": "/**\r\n * @path ch15/15.4/15.4.4/15.4.4.16/15.4.4.16-7-c-i-4.js\r\n * @description Array.prototype.every - element to be retrieved is own data property that overrides an inherited data property on an Array\r\n */"
                        },
                        {
                            "kind": "NewLineTrivia",
                            "text": "\r\n"
                        },
                        {
                            "kind": "NewLineTrivia",
                            "text": "\r\n"
                        },
                        {
                            "kind": "NewLineTrivia",
                            "text": "\r\n"
                        }
                    ],
                    "trailingTrivia": [
                        {
                            "kind": "WhitespaceTrivia",
                            "text": " "
                        }
                    ]
                },
                "identifier": {
                    "kind": "IdentifierName",
                    "fullStart": 601,
                    "fullEnd": 609,
                    "start": 601,
                    "end": 609,
                    "fullWidth": 8,
                    "width": 8,
                    "text": "testcase",
                    "value": "testcase",
                    "valueText": "testcase"
                },
                "callSignature": {
                    "kind": "CallSignature",
                    "fullStart": 609,
                    "fullEnd": 612,
                    "start": 609,
                    "end": 611,
                    "fullWidth": 3,
                    "width": 2,
                    "parameterList": {
                        "kind": "ParameterList",
                        "fullStart": 609,
                        "fullEnd": 612,
                        "start": 609,
                        "end": 611,
                        "fullWidth": 3,
                        "width": 2,
                        "openParenToken": {
                            "kind": "OpenParenToken",
                            "fullStart": 609,
                            "fullEnd": 610,
                            "start": 609,
                            "end": 610,
                            "fullWidth": 1,
                            "width": 1,
                            "text": "(",
                            "value": "(",
                            "valueText": "("
                        },
                        "parameters": [],
                        "closeParenToken": {
                            "kind": "CloseParenToken",
                            "fullStart": 610,
                            "fullEnd": 612,
                            "start": 610,
                            "end": 611,
                            "fullWidth": 2,
                            "width": 1,
                            "text": ")",
                            "value": ")",
                            "valueText": ")",
                            "hasTrailingTrivia": true,
                            "trailingTrivia": [
                                {
                                    "kind": "WhitespaceTrivia",
                                    "text": " "
                                }
                            ]
                        }
                    }
                },
                "block": {
                    "kind": "Block",
                    "fullStart": 612,
                    "fullEnd": 1030,
                    "start": 612,
                    "end": 1028,
                    "fullWidth": 418,
                    "width": 416,
                    "openBraceToken": {
                        "kind": "OpenBraceToken",
                        "fullStart": 612,
                        "fullEnd": 615,
                        "start": 612,
                        "end": 613,
                        "fullWidth": 3,
                        "width": 1,
                        "text": "{",
                        "value": "{",
                        "valueText": "{",
                        "hasTrailingTrivia": true,
                        "hasTrailingNewLine": true,
                        "trailingTrivia": [
                            {
                                "kind": "NewLineTrivia",
                                "text": "\r\n"
                            }
                        ]
                    },
                    "statements": [
                        {
                            "kind": "VariableStatement",
                            "fullStart": 615,
                            "fullEnd": 640,
                            "start": 623,
                            "end": 638,
                            "fullWidth": 25,
                            "width": 15,
                            "modifiers": [],
                            "variableDeclaration": {
                                "kind": "VariableDeclaration",
                                "fullStart": 615,
                                "fullEnd": 637,
                                "start": 623,
                                "end": 637,
                                "fullWidth": 22,
                                "width": 14,
                                "varKeyword": {
                                    "kind": "VarKeyword",
                                    "fullStart": 615,
                                    "fullEnd": 627,
                                    "start": 623,
                                    "end": 626,
                                    "fullWidth": 12,
                                    "width": 3,
                                    "text": "var",
                                    "value": "var",
                                    "valueText": "var",
                                    "hasLeadingTrivia": true,
                                    "hasTrailingTrivia": true,
                                    "leadingTrivia": [
                                        {
                                            "kind": "WhitespaceTrivia",
                                            "text": "        "
                                        }
                                    ],
                                    "trailingTrivia": [
                                        {
                                            "kind": "WhitespaceTrivia",
                                            "text": " "
                                        }
                                    ]
                                },
                                "variableDeclarators": [
                                    {
                                        "kind": "VariableDeclarator",
                                        "fullStart": 627,
                                        "fullEnd": 637,
                                        "start": 627,
                                        "end": 637,
                                        "fullWidth": 10,
<<<<<<< HEAD
                                        "width": 10,
                                        "identifier": {
=======
                                        "propertyName": {
>>>>>>> 85e84683
                                            "kind": "IdentifierName",
                                            "fullStart": 627,
                                            "fullEnd": 634,
                                            "start": 627,
                                            "end": 633,
                                            "fullWidth": 7,
                                            "width": 6,
                                            "text": "called",
                                            "value": "called",
                                            "valueText": "called",
                                            "hasTrailingTrivia": true,
                                            "trailingTrivia": [
                                                {
                                                    "kind": "WhitespaceTrivia",
                                                    "text": " "
                                                }
                                            ]
                                        },
                                        "equalsValueClause": {
                                            "kind": "EqualsValueClause",
                                            "fullStart": 634,
                                            "fullEnd": 637,
                                            "start": 634,
                                            "end": 637,
                                            "fullWidth": 3,
                                            "width": 3,
                                            "equalsToken": {
                                                "kind": "EqualsToken",
                                                "fullStart": 634,
                                                "fullEnd": 636,
                                                "start": 634,
                                                "end": 635,
                                                "fullWidth": 2,
                                                "width": 1,
                                                "text": "=",
                                                "value": "=",
                                                "valueText": "=",
                                                "hasTrailingTrivia": true,
                                                "trailingTrivia": [
                                                    {
                                                        "kind": "WhitespaceTrivia",
                                                        "text": " "
                                                    }
                                                ]
                                            },
                                            "value": {
                                                "kind": "NumericLiteral",
                                                "fullStart": 636,
                                                "fullEnd": 637,
                                                "start": 636,
                                                "end": 637,
                                                "fullWidth": 1,
                                                "width": 1,
                                                "text": "0",
                                                "value": 0,
                                                "valueText": "0"
                                            }
                                        }
                                    }
                                ]
                            },
                            "semicolonToken": {
                                "kind": "SemicolonToken",
                                "fullStart": 637,
                                "fullEnd": 640,
                                "start": 637,
                                "end": 638,
                                "fullWidth": 3,
                                "width": 1,
                                "text": ";",
                                "value": ";",
                                "valueText": ";",
                                "hasTrailingTrivia": true,
                                "hasTrailingNewLine": true,
                                "trailingTrivia": [
                                    {
                                        "kind": "NewLineTrivia",
                                        "text": "\r\n"
                                    }
                                ]
                            }
                        },
                        {
                            "kind": "FunctionDeclaration",
                            "fullStart": 640,
                            "fullEnd": 752,
                            "start": 648,
                            "end": 750,
                            "fullWidth": 112,
                            "width": 102,
                            "modifiers": [],
                            "functionKeyword": {
                                "kind": "FunctionKeyword",
                                "fullStart": 640,
                                "fullEnd": 657,
                                "start": 648,
                                "end": 656,
                                "fullWidth": 17,
                                "width": 8,
                                "text": "function",
                                "value": "function",
                                "valueText": "function",
                                "hasLeadingTrivia": true,
                                "hasTrailingTrivia": true,
                                "leadingTrivia": [
                                    {
                                        "kind": "WhitespaceTrivia",
                                        "text": "        "
                                    }
                                ],
                                "trailingTrivia": [
                                    {
                                        "kind": "WhitespaceTrivia",
                                        "text": " "
                                    }
                                ]
                            },
                            "identifier": {
                                "kind": "IdentifierName",
                                "fullStart": 657,
                                "fullEnd": 667,
                                "start": 657,
                                "end": 667,
                                "fullWidth": 10,
                                "width": 10,
                                "text": "callbackfn",
                                "value": "callbackfn",
                                "valueText": "callbackfn"
                            },
                            "callSignature": {
                                "kind": "CallSignature",
                                "fullStart": 667,
                                "fullEnd": 683,
                                "start": 667,
                                "end": 682,
                                "fullWidth": 16,
                                "width": 15,
                                "parameterList": {
                                    "kind": "ParameterList",
                                    "fullStart": 667,
                                    "fullEnd": 683,
                                    "start": 667,
                                    "end": 682,
                                    "fullWidth": 16,
                                    "width": 15,
                                    "openParenToken": {
                                        "kind": "OpenParenToken",
                                        "fullStart": 667,
                                        "fullEnd": 668,
                                        "start": 667,
                                        "end": 668,
                                        "fullWidth": 1,
                                        "width": 1,
                                        "text": "(",
                                        "value": "(",
                                        "valueText": "("
                                    },
                                    "parameters": [
                                        {
                                            "kind": "Parameter",
                                            "fullStart": 668,
                                            "fullEnd": 671,
                                            "start": 668,
                                            "end": 671,
                                            "fullWidth": 3,
                                            "width": 3,
                                            "modifiers": [],
                                            "identifier": {
                                                "kind": "IdentifierName",
                                                "fullStart": 668,
                                                "fullEnd": 671,
                                                "start": 668,
                                                "end": 671,
                                                "fullWidth": 3,
                                                "width": 3,
                                                "text": "val",
                                                "value": "val",
                                                "valueText": "val"
                                            }
                                        },
                                        {
                                            "kind": "CommaToken",
                                            "fullStart": 671,
                                            "fullEnd": 673,
                                            "start": 671,
                                            "end": 672,
                                            "fullWidth": 2,
                                            "width": 1,
                                            "text": ",",
                                            "value": ",",
                                            "valueText": ",",
                                            "hasTrailingTrivia": true,
                                            "trailingTrivia": [
                                                {
                                                    "kind": "WhitespaceTrivia",
                                                    "text": " "
                                                }
                                            ]
                                        },
                                        {
                                            "kind": "Parameter",
                                            "fullStart": 673,
                                            "fullEnd": 676,
                                            "start": 673,
                                            "end": 676,
                                            "fullWidth": 3,
                                            "width": 3,
                                            "modifiers": [],
                                            "identifier": {
                                                "kind": "IdentifierName",
                                                "fullStart": 673,
                                                "fullEnd": 676,
                                                "start": 673,
                                                "end": 676,
                                                "fullWidth": 3,
                                                "width": 3,
                                                "text": "idx",
                                                "value": "idx",
                                                "valueText": "idx"
                                            }
                                        },
                                        {
                                            "kind": "CommaToken",
                                            "fullStart": 676,
                                            "fullEnd": 678,
                                            "start": 676,
                                            "end": 677,
                                            "fullWidth": 2,
                                            "width": 1,
                                            "text": ",",
                                            "value": ",",
                                            "valueText": ",",
                                            "hasTrailingTrivia": true,
                                            "trailingTrivia": [
                                                {
                                                    "kind": "WhitespaceTrivia",
                                                    "text": " "
                                                }
                                            ]
                                        },
                                        {
                                            "kind": "Parameter",
                                            "fullStart": 678,
                                            "fullEnd": 681,
                                            "start": 678,
                                            "end": 681,
                                            "fullWidth": 3,
                                            "width": 3,
                                            "modifiers": [],
                                            "identifier": {
                                                "kind": "IdentifierName",
                                                "fullStart": 678,
                                                "fullEnd": 681,
                                                "start": 678,
                                                "end": 681,
                                                "fullWidth": 3,
                                                "width": 3,
                                                "text": "obj",
                                                "value": "obj",
                                                "valueText": "obj"
                                            }
                                        }
                                    ],
                                    "closeParenToken": {
                                        "kind": "CloseParenToken",
                                        "fullStart": 681,
                                        "fullEnd": 683,
                                        "start": 681,
                                        "end": 682,
                                        "fullWidth": 2,
                                        "width": 1,
                                        "text": ")",
                                        "value": ")",
                                        "valueText": ")",
                                        "hasTrailingTrivia": true,
                                        "trailingTrivia": [
                                            {
                                                "kind": "WhitespaceTrivia",
                                                "text": " "
                                            }
                                        ]
                                    }
                                }
                            },
                            "block": {
                                "kind": "Block",
                                "fullStart": 683,
                                "fullEnd": 752,
                                "start": 683,
                                "end": 750,
                                "fullWidth": 69,
                                "width": 67,
                                "openBraceToken": {
                                    "kind": "OpenBraceToken",
                                    "fullStart": 683,
                                    "fullEnd": 686,
                                    "start": 683,
                                    "end": 684,
                                    "fullWidth": 3,
                                    "width": 1,
                                    "text": "{",
                                    "value": "{",
                                    "valueText": "{",
                                    "hasTrailingTrivia": true,
                                    "hasTrailingNewLine": true,
                                    "trailingTrivia": [
                                        {
                                            "kind": "NewLineTrivia",
                                            "text": "\r\n"
                                        }
                                    ]
                                },
                                "statements": [
                                    {
                                        "kind": "ExpressionStatement",
                                        "fullStart": 686,
                                        "fullEnd": 709,
                                        "start": 698,
                                        "end": 707,
                                        "fullWidth": 23,
                                        "width": 9,
                                        "expression": {
                                            "kind": "PostIncrementExpression",
                                            "fullStart": 686,
                                            "fullEnd": 706,
                                            "start": 698,
                                            "end": 706,
                                            "fullWidth": 20,
                                            "width": 8,
                                            "operand": {
                                                "kind": "IdentifierName",
                                                "fullStart": 686,
                                                "fullEnd": 704,
                                                "start": 698,
                                                "end": 704,
                                                "fullWidth": 18,
                                                "width": 6,
                                                "text": "called",
                                                "value": "called",
                                                "valueText": "called",
                                                "hasLeadingTrivia": true,
                                                "leadingTrivia": [
                                                    {
                                                        "kind": "WhitespaceTrivia",
                                                        "text": "            "
                                                    }
                                                ]
                                            },
                                            "operatorToken": {
                                                "kind": "PlusPlusToken",
                                                "fullStart": 704,
                                                "fullEnd": 706,
                                                "start": 704,
                                                "end": 706,
                                                "fullWidth": 2,
                                                "width": 2,
                                                "text": "++",
                                                "value": "++",
                                                "valueText": "++"
                                            }
                                        },
                                        "semicolonToken": {
                                            "kind": "SemicolonToken",
                                            "fullStart": 706,
                                            "fullEnd": 709,
                                            "start": 706,
                                            "end": 707,
                                            "fullWidth": 3,
                                            "width": 1,
                                            "text": ";",
                                            "value": ";",
                                            "valueText": ";",
                                            "hasTrailingTrivia": true,
                                            "hasTrailingNewLine": true,
                                            "trailingTrivia": [
                                                {
                                                    "kind": "NewLineTrivia",
                                                    "text": "\r\n"
                                                }
                                            ]
                                        }
                                    },
                                    {
                                        "kind": "ReturnStatement",
                                        "fullStart": 709,
                                        "fullEnd": 741,
                                        "start": 721,
                                        "end": 739,
                                        "fullWidth": 32,
                                        "width": 18,
                                        "returnKeyword": {
                                            "kind": "ReturnKeyword",
                                            "fullStart": 709,
                                            "fullEnd": 728,
                                            "start": 721,
                                            "end": 727,
                                            "fullWidth": 19,
                                            "width": 6,
                                            "text": "return",
                                            "value": "return",
                                            "valueText": "return",
                                            "hasLeadingTrivia": true,
                                            "hasTrailingTrivia": true,
                                            "leadingTrivia": [
                                                {
                                                    "kind": "WhitespaceTrivia",
                                                    "text": "            "
                                                }
                                            ],
                                            "trailingTrivia": [
                                                {
                                                    "kind": "WhitespaceTrivia",
                                                    "text": " "
                                                }
                                            ]
                                        },
                                        "expression": {
                                            "kind": "EqualsExpression",
                                            "fullStart": 728,
                                            "fullEnd": 738,
                                            "start": 728,
                                            "end": 738,
                                            "fullWidth": 10,
                                            "width": 10,
                                            "left": {
                                                "kind": "IdentifierName",
                                                "fullStart": 728,
                                                "fullEnd": 732,
                                                "start": 728,
                                                "end": 731,
                                                "fullWidth": 4,
                                                "width": 3,
                                                "text": "val",
                                                "value": "val",
                                                "valueText": "val",
                                                "hasTrailingTrivia": true,
                                                "trailingTrivia": [
                                                    {
                                                        "kind": "WhitespaceTrivia",
                                                        "text": " "
                                                    }
                                                ]
                                            },
                                            "operatorToken": {
                                                "kind": "EqualsEqualsEqualsToken",
                                                "fullStart": 732,
                                                "fullEnd": 736,
                                                "start": 732,
                                                "end": 735,
                                                "fullWidth": 4,
                                                "width": 3,
                                                "text": "===",
                                                "value": "===",
                                                "valueText": "===",
                                                "hasTrailingTrivia": true,
                                                "trailingTrivia": [
                                                    {
                                                        "kind": "WhitespaceTrivia",
                                                        "text": " "
                                                    }
                                                ]
                                            },
                                            "right": {
                                                "kind": "NumericLiteral",
                                                "fullStart": 736,
                                                "fullEnd": 738,
                                                "start": 736,
                                                "end": 738,
                                                "fullWidth": 2,
                                                "width": 2,
                                                "text": "12",
                                                "value": 12,
                                                "valueText": "12"
                                            }
                                        },
                                        "semicolonToken": {
                                            "kind": "SemicolonToken",
                                            "fullStart": 738,
                                            "fullEnd": 741,
                                            "start": 738,
                                            "end": 739,
                                            "fullWidth": 3,
                                            "width": 1,
                                            "text": ";",
                                            "value": ";",
                                            "valueText": ";",
                                            "hasTrailingTrivia": true,
                                            "hasTrailingNewLine": true,
                                            "trailingTrivia": [
                                                {
                                                    "kind": "NewLineTrivia",
                                                    "text": "\r\n"
                                                }
                                            ]
                                        }
                                    }
                                ],
                                "closeBraceToken": {
                                    "kind": "CloseBraceToken",
                                    "fullStart": 741,
                                    "fullEnd": 752,
                                    "start": 749,
                                    "end": 750,
                                    "fullWidth": 11,
                                    "width": 1,
                                    "text": "}",
                                    "value": "}",
                                    "valueText": "}",
                                    "hasLeadingTrivia": true,
                                    "hasTrailingTrivia": true,
                                    "hasTrailingNewLine": true,
                                    "leadingTrivia": [
                                        {
                                            "kind": "WhitespaceTrivia",
                                            "text": "        "
                                        }
                                    ],
                                    "trailingTrivia": [
                                        {
                                            "kind": "NewLineTrivia",
                                            "text": "\r\n"
                                        }
                                    ]
                                }
                            }
                        },
                        {
                            "kind": "TryStatement",
                            "fullStart": 752,
                            "fullEnd": 1023,
                            "start": 762,
                            "end": 1021,
                            "fullWidth": 271,
                            "width": 259,
                            "tryKeyword": {
                                "kind": "TryKeyword",
                                "fullStart": 752,
                                "fullEnd": 766,
                                "start": 762,
                                "end": 765,
                                "fullWidth": 14,
                                "width": 3,
                                "text": "try",
                                "value": "try",
                                "valueText": "try",
                                "hasLeadingTrivia": true,
                                "hasLeadingNewLine": true,
                                "hasTrailingTrivia": true,
                                "leadingTrivia": [
                                    {
                                        "kind": "NewLineTrivia",
                                        "text": "\r\n"
                                    },
                                    {
                                        "kind": "WhitespaceTrivia",
                                        "text": "        "
                                    }
                                ],
                                "trailingTrivia": [
                                    {
                                        "kind": "WhitespaceTrivia",
                                        "text": " "
                                    }
                                ]
                            },
                            "block": {
                                "kind": "Block",
                                "fullStart": 766,
                                "fullEnd": 921,
                                "start": 766,
                                "end": 920,
                                "fullWidth": 155,
                                "width": 154,
                                "openBraceToken": {
                                    "kind": "OpenBraceToken",
                                    "fullStart": 766,
                                    "fullEnd": 769,
                                    "start": 766,
                                    "end": 767,
                                    "fullWidth": 3,
                                    "width": 1,
                                    "text": "{",
                                    "value": "{",
                                    "valueText": "{",
                                    "hasTrailingTrivia": true,
                                    "hasTrailingNewLine": true,
                                    "trailingTrivia": [
                                        {
                                            "kind": "NewLineTrivia",
                                            "text": "\r\n"
                                        }
                                    ]
                                },
                                "statements": [
                                    {
                                        "kind": "ExpressionStatement",
                                        "fullStart": 769,
                                        "fullEnd": 807,
                                        "start": 781,
                                        "end": 805,
                                        "fullWidth": 38,
                                        "width": 24,
                                        "expression": {
                                            "kind": "AssignmentExpression",
                                            "fullStart": 769,
                                            "fullEnd": 804,
                                            "start": 781,
                                            "end": 804,
                                            "fullWidth": 35,
                                            "width": 23,
                                            "left": {
                                                "kind": "ElementAccessExpression",
                                                "fullStart": 769,
                                                "fullEnd": 800,
                                                "start": 781,
                                                "end": 799,
                                                "fullWidth": 31,
                                                "width": 18,
                                                "expression": {
                                                    "kind": "MemberAccessExpression",
                                                    "fullStart": 769,
                                                    "fullEnd": 796,
                                                    "start": 781,
                                                    "end": 796,
                                                    "fullWidth": 27,
                                                    "width": 15,
                                                    "expression": {
                                                        "kind": "IdentifierName",
                                                        "fullStart": 769,
                                                        "fullEnd": 786,
                                                        "start": 781,
                                                        "end": 786,
                                                        "fullWidth": 17,
                                                        "width": 5,
                                                        "text": "Array",
                                                        "value": "Array",
                                                        "valueText": "Array",
                                                        "hasLeadingTrivia": true,
                                                        "leadingTrivia": [
                                                            {
                                                                "kind": "WhitespaceTrivia",
                                                                "text": "            "
                                                            }
                                                        ]
                                                    },
                                                    "dotToken": {
                                                        "kind": "DotToken",
                                                        "fullStart": 786,
                                                        "fullEnd": 787,
                                                        "start": 786,
                                                        "end": 787,
                                                        "fullWidth": 1,
                                                        "width": 1,
                                                        "text": ".",
                                                        "value": ".",
                                                        "valueText": "."
                                                    },
                                                    "name": {
                                                        "kind": "IdentifierName",
                                                        "fullStart": 787,
                                                        "fullEnd": 796,
                                                        "start": 787,
                                                        "end": 796,
                                                        "fullWidth": 9,
                                                        "width": 9,
                                                        "text": "prototype",
                                                        "value": "prototype",
                                                        "valueText": "prototype"
                                                    }
                                                },
                                                "openBracketToken": {
                                                    "kind": "OpenBracketToken",
                                                    "fullStart": 796,
                                                    "fullEnd": 797,
                                                    "start": 796,
                                                    "end": 797,
                                                    "fullWidth": 1,
                                                    "width": 1,
                                                    "text": "[",
                                                    "value": "[",
                                                    "valueText": "["
                                                },
                                                "argumentExpression": {
                                                    "kind": "NumericLiteral",
                                                    "fullStart": 797,
                                                    "fullEnd": 798,
                                                    "start": 797,
                                                    "end": 798,
                                                    "fullWidth": 1,
                                                    "width": 1,
                                                    "text": "0",
                                                    "value": 0,
                                                    "valueText": "0"
                                                },
                                                "closeBracketToken": {
                                                    "kind": "CloseBracketToken",
                                                    "fullStart": 798,
                                                    "fullEnd": 800,
                                                    "start": 798,
                                                    "end": 799,
                                                    "fullWidth": 2,
                                                    "width": 1,
                                                    "text": "]",
                                                    "value": "]",
                                                    "valueText": "]",
                                                    "hasTrailingTrivia": true,
                                                    "trailingTrivia": [
                                                        {
                                                            "kind": "WhitespaceTrivia",
                                                            "text": " "
                                                        }
                                                    ]
                                                }
                                            },
                                            "operatorToken": {
                                                "kind": "EqualsToken",
                                                "fullStart": 800,
                                                "fullEnd": 802,
                                                "start": 800,
                                                "end": 801,
                                                "fullWidth": 2,
                                                "width": 1,
                                                "text": "=",
                                                "value": "=",
                                                "valueText": "=",
                                                "hasTrailingTrivia": true,
                                                "trailingTrivia": [
                                                    {
                                                        "kind": "WhitespaceTrivia",
                                                        "text": " "
                                                    }
                                                ]
                                            },
                                            "right": {
                                                "kind": "NumericLiteral",
                                                "fullStart": 802,
                                                "fullEnd": 804,
                                                "start": 802,
                                                "end": 804,
                                                "fullWidth": 2,
                                                "width": 2,
                                                "text": "11",
                                                "value": 11,
                                                "valueText": "11"
                                            }
                                        },
                                        "semicolonToken": {
                                            "kind": "SemicolonToken",
                                            "fullStart": 804,
                                            "fullEnd": 807,
                                            "start": 804,
                                            "end": 805,
                                            "fullWidth": 3,
                                            "width": 1,
                                            "text": ";",
                                            "value": ";",
                                            "valueText": ";",
                                            "hasTrailingTrivia": true,
                                            "hasTrailingNewLine": true,
                                            "trailingTrivia": [
                                                {
                                                    "kind": "NewLineTrivia",
                                                    "text": "\r\n"
                                                }
                                            ]
                                        }
                                    },
                                    {
                                        "kind": "ExpressionStatement",
                                        "fullStart": 807,
                                        "fullEnd": 845,
                                        "start": 819,
                                        "end": 843,
                                        "fullWidth": 38,
                                        "width": 24,
                                        "expression": {
                                            "kind": "AssignmentExpression",
                                            "fullStart": 807,
                                            "fullEnd": 842,
                                            "start": 819,
                                            "end": 842,
                                            "fullWidth": 35,
                                            "width": 23,
                                            "left": {
                                                "kind": "ElementAccessExpression",
                                                "fullStart": 807,
                                                "fullEnd": 838,
                                                "start": 819,
                                                "end": 837,
                                                "fullWidth": 31,
                                                "width": 18,
                                                "expression": {
                                                    "kind": "MemberAccessExpression",
                                                    "fullStart": 807,
                                                    "fullEnd": 834,
                                                    "start": 819,
                                                    "end": 834,
                                                    "fullWidth": 27,
                                                    "width": 15,
                                                    "expression": {
                                                        "kind": "IdentifierName",
                                                        "fullStart": 807,
                                                        "fullEnd": 824,
                                                        "start": 819,
                                                        "end": 824,
                                                        "fullWidth": 17,
                                                        "width": 5,
                                                        "text": "Array",
                                                        "value": "Array",
                                                        "valueText": "Array",
                                                        "hasLeadingTrivia": true,
                                                        "leadingTrivia": [
                                                            {
                                                                "kind": "WhitespaceTrivia",
                                                                "text": "            "
                                                            }
                                                        ]
                                                    },
                                                    "dotToken": {
                                                        "kind": "DotToken",
                                                        "fullStart": 824,
                                                        "fullEnd": 825,
                                                        "start": 824,
                                                        "end": 825,
                                                        "fullWidth": 1,
                                                        "width": 1,
                                                        "text": ".",
                                                        "value": ".",
                                                        "valueText": "."
                                                    },
                                                    "name": {
                                                        "kind": "IdentifierName",
                                                        "fullStart": 825,
                                                        "fullEnd": 834,
                                                        "start": 825,
                                                        "end": 834,
                                                        "fullWidth": 9,
                                                        "width": 9,
                                                        "text": "prototype",
                                                        "value": "prototype",
                                                        "valueText": "prototype"
                                                    }
                                                },
                                                "openBracketToken": {
                                                    "kind": "OpenBracketToken",
                                                    "fullStart": 834,
                                                    "fullEnd": 835,
                                                    "start": 834,
                                                    "end": 835,
                                                    "fullWidth": 1,
                                                    "width": 1,
                                                    "text": "[",
                                                    "value": "[",
                                                    "valueText": "["
                                                },
                                                "argumentExpression": {
                                                    "kind": "NumericLiteral",
                                                    "fullStart": 835,
                                                    "fullEnd": 836,
                                                    "start": 835,
                                                    "end": 836,
                                                    "fullWidth": 1,
                                                    "width": 1,
                                                    "text": "1",
                                                    "value": 1,
                                                    "valueText": "1"
                                                },
                                                "closeBracketToken": {
                                                    "kind": "CloseBracketToken",
                                                    "fullStart": 836,
                                                    "fullEnd": 838,
                                                    "start": 836,
                                                    "end": 837,
                                                    "fullWidth": 2,
                                                    "width": 1,
                                                    "text": "]",
                                                    "value": "]",
                                                    "valueText": "]",
                                                    "hasTrailingTrivia": true,
                                                    "trailingTrivia": [
                                                        {
                                                            "kind": "WhitespaceTrivia",
                                                            "text": " "
                                                        }
                                                    ]
                                                }
                                            },
                                            "operatorToken": {
                                                "kind": "EqualsToken",
                                                "fullStart": 838,
                                                "fullEnd": 840,
                                                "start": 838,
                                                "end": 839,
                                                "fullWidth": 2,
                                                "width": 1,
                                                "text": "=",
                                                "value": "=",
                                                "valueText": "=",
                                                "hasTrailingTrivia": true,
                                                "trailingTrivia": [
                                                    {
                                                        "kind": "WhitespaceTrivia",
                                                        "text": " "
                                                    }
                                                ]
                                            },
                                            "right": {
                                                "kind": "NumericLiteral",
                                                "fullStart": 840,
                                                "fullEnd": 842,
                                                "start": 840,
                                                "end": 842,
                                                "fullWidth": 2,
                                                "width": 2,
                                                "text": "11",
                                                "value": 11,
                                                "valueText": "11"
                                            }
                                        },
                                        "semicolonToken": {
                                            "kind": "SemicolonToken",
                                            "fullStart": 842,
                                            "fullEnd": 845,
                                            "start": 842,
                                            "end": 843,
                                            "fullWidth": 3,
                                            "width": 1,
                                            "text": ";",
                                            "value": ";",
                                            "valueText": ";",
                                            "hasTrailingTrivia": true,
                                            "hasTrailingNewLine": true,
                                            "trailingTrivia": [
                                                {
                                                    "kind": "NewLineTrivia",
                                                    "text": "\r\n"
                                                }
                                            ]
                                        }
                                    },
                                    {
                                        "kind": "ReturnStatement",
                                        "fullStart": 845,
                                        "fullEnd": 911,
                                        "start": 859,
                                        "end": 909,
                                        "fullWidth": 66,
                                        "width": 50,
                                        "returnKeyword": {
                                            "kind": "ReturnKeyword",
                                            "fullStart": 845,
                                            "fullEnd": 866,
                                            "start": 859,
                                            "end": 865,
                                            "fullWidth": 21,
                                            "width": 6,
                                            "text": "return",
                                            "value": "return",
                                            "valueText": "return",
                                            "hasLeadingTrivia": true,
                                            "hasLeadingNewLine": true,
                                            "hasTrailingTrivia": true,
                                            "leadingTrivia": [
                                                {
                                                    "kind": "NewLineTrivia",
                                                    "text": "\r\n"
                                                },
                                                {
                                                    "kind": "WhitespaceTrivia",
                                                    "text": "            "
                                                }
                                            ],
                                            "trailingTrivia": [
                                                {
                                                    "kind": "WhitespaceTrivia",
                                                    "text": " "
                                                }
                                            ]
                                        },
                                        "expression": {
                                            "kind": "LogicalAndExpression",
                                            "fullStart": 866,
                                            "fullEnd": 908,
                                            "start": 866,
                                            "end": 908,
                                            "fullWidth": 42,
                                            "width": 42,
                                            "left": {
                                                "kind": "InvocationExpression",
                                                "fullStart": 866,
                                                "fullEnd": 893,
                                                "start": 866,
                                                "end": 892,
                                                "fullWidth": 27,
                                                "width": 26,
                                                "expression": {
                                                    "kind": "MemberAccessExpression",
                                                    "fullStart": 866,
                                                    "fullEnd": 880,
                                                    "start": 866,
                                                    "end": 880,
                                                    "fullWidth": 14,
                                                    "width": 14,
                                                    "expression": {
                                                        "kind": "ArrayLiteralExpression",
                                                        "fullStart": 866,
                                                        "fullEnd": 874,
                                                        "start": 866,
                                                        "end": 874,
                                                        "fullWidth": 8,
                                                        "width": 8,
                                                        "openBracketToken": {
                                                            "kind": "OpenBracketToken",
                                                            "fullStart": 866,
                                                            "fullEnd": 867,
                                                            "start": 866,
                                                            "end": 867,
                                                            "fullWidth": 1,
                                                            "width": 1,
                                                            "text": "[",
                                                            "value": "[",
                                                            "valueText": "["
                                                        },
                                                        "expressions": [
                                                            {
                                                                "kind": "NumericLiteral",
                                                                "fullStart": 867,
                                                                "fullEnd": 869,
                                                                "start": 867,
                                                                "end": 869,
                                                                "fullWidth": 2,
                                                                "width": 2,
                                                                "text": "12",
                                                                "value": 12,
                                                                "valueText": "12"
                                                            },
                                                            {
                                                                "kind": "CommaToken",
                                                                "fullStart": 869,
                                                                "fullEnd": 871,
                                                                "start": 869,
                                                                "end": 870,
                                                                "fullWidth": 2,
                                                                "width": 1,
                                                                "text": ",",
                                                                "value": ",",
                                                                "valueText": ",",
                                                                "hasTrailingTrivia": true,
                                                                "trailingTrivia": [
                                                                    {
                                                                        "kind": "WhitespaceTrivia",
                                                                        "text": " "
                                                                    }
                                                                ]
                                                            },
                                                            {
                                                                "kind": "NumericLiteral",
                                                                "fullStart": 871,
                                                                "fullEnd": 873,
                                                                "start": 871,
                                                                "end": 873,
                                                                "fullWidth": 2,
                                                                "width": 2,
                                                                "text": "12",
                                                                "value": 12,
                                                                "valueText": "12"
                                                            }
                                                        ],
                                                        "closeBracketToken": {
                                                            "kind": "CloseBracketToken",
                                                            "fullStart": 873,
                                                            "fullEnd": 874,
                                                            "start": 873,
                                                            "end": 874,
                                                            "fullWidth": 1,
                                                            "width": 1,
                                                            "text": "]",
                                                            "value": "]",
                                                            "valueText": "]"
                                                        }
                                                    },
                                                    "dotToken": {
                                                        "kind": "DotToken",
                                                        "fullStart": 874,
                                                        "fullEnd": 875,
                                                        "start": 874,
                                                        "end": 875,
                                                        "fullWidth": 1,
                                                        "width": 1,
                                                        "text": ".",
                                                        "value": ".",
                                                        "valueText": "."
                                                    },
                                                    "name": {
                                                        "kind": "IdentifierName",
                                                        "fullStart": 875,
                                                        "fullEnd": 880,
                                                        "start": 875,
                                                        "end": 880,
                                                        "fullWidth": 5,
                                                        "width": 5,
                                                        "text": "every",
                                                        "value": "every",
                                                        "valueText": "every"
                                                    }
                                                },
                                                "argumentList": {
                                                    "kind": "ArgumentList",
                                                    "fullStart": 880,
                                                    "fullEnd": 893,
                                                    "start": 880,
                                                    "end": 892,
                                                    "fullWidth": 13,
                                                    "width": 12,
                                                    "openParenToken": {
                                                        "kind": "OpenParenToken",
                                                        "fullStart": 880,
                                                        "fullEnd": 881,
                                                        "start": 880,
                                                        "end": 881,
                                                        "fullWidth": 1,
                                                        "width": 1,
                                                        "text": "(",
                                                        "value": "(",
                                                        "valueText": "("
                                                    },
                                                    "arguments": [
                                                        {
                                                            "kind": "IdentifierName",
                                                            "fullStart": 881,
                                                            "fullEnd": 891,
                                                            "start": 881,
                                                            "end": 891,
                                                            "fullWidth": 10,
                                                            "width": 10,
                                                            "text": "callbackfn",
                                                            "value": "callbackfn",
                                                            "valueText": "callbackfn"
                                                        }
                                                    ],
                                                    "closeParenToken": {
                                                        "kind": "CloseParenToken",
                                                        "fullStart": 891,
                                                        "fullEnd": 893,
                                                        "start": 891,
                                                        "end": 892,
                                                        "fullWidth": 2,
                                                        "width": 1,
                                                        "text": ")",
                                                        "value": ")",
                                                        "valueText": ")",
                                                        "hasTrailingTrivia": true,
                                                        "trailingTrivia": [
                                                            {
                                                                "kind": "WhitespaceTrivia",
                                                                "text": " "
                                                            }
                                                        ]
                                                    }
                                                }
                                            },
                                            "operatorToken": {
                                                "kind": "AmpersandAmpersandToken",
                                                "fullStart": 893,
                                                "fullEnd": 896,
                                                "start": 893,
                                                "end": 895,
                                                "fullWidth": 3,
                                                "width": 2,
                                                "text": "&&",
                                                "value": "&&",
                                                "valueText": "&&",
                                                "hasTrailingTrivia": true,
                                                "trailingTrivia": [
                                                    {
                                                        "kind": "WhitespaceTrivia",
                                                        "text": " "
                                                    }
                                                ]
                                            },
                                            "right": {
                                                "kind": "EqualsExpression",
                                                "fullStart": 896,
                                                "fullEnd": 908,
                                                "start": 896,
                                                "end": 908,
                                                "fullWidth": 12,
                                                "width": 12,
                                                "left": {
                                                    "kind": "IdentifierName",
                                                    "fullStart": 896,
                                                    "fullEnd": 903,
                                                    "start": 896,
                                                    "end": 902,
                                                    "fullWidth": 7,
                                                    "width": 6,
                                                    "text": "called",
                                                    "value": "called",
                                                    "valueText": "called",
                                                    "hasTrailingTrivia": true,
                                                    "trailingTrivia": [
                                                        {
                                                            "kind": "WhitespaceTrivia",
                                                            "text": " "
                                                        }
                                                    ]
                                                },
                                                "operatorToken": {
                                                    "kind": "EqualsEqualsEqualsToken",
                                                    "fullStart": 903,
                                                    "fullEnd": 907,
                                                    "start": 903,
                                                    "end": 906,
                                                    "fullWidth": 4,
                                                    "width": 3,
                                                    "text": "===",
                                                    "value": "===",
                                                    "valueText": "===",
                                                    "hasTrailingTrivia": true,
                                                    "trailingTrivia": [
                                                        {
                                                            "kind": "WhitespaceTrivia",
                                                            "text": " "
                                                        }
                                                    ]
                                                },
                                                "right": {
                                                    "kind": "NumericLiteral",
                                                    "fullStart": 907,
                                                    "fullEnd": 908,
                                                    "start": 907,
                                                    "end": 908,
                                                    "fullWidth": 1,
                                                    "width": 1,
                                                    "text": "2",
                                                    "value": 2,
                                                    "valueText": "2"
                                                }
                                            }
                                        },
                                        "semicolonToken": {
                                            "kind": "SemicolonToken",
                                            "fullStart": 908,
                                            "fullEnd": 911,
                                            "start": 908,
                                            "end": 909,
                                            "fullWidth": 3,
                                            "width": 1,
                                            "text": ";",
                                            "value": ";",
                                            "valueText": ";",
                                            "hasTrailingTrivia": true,
                                            "hasTrailingNewLine": true,
                                            "trailingTrivia": [
                                                {
                                                    "kind": "NewLineTrivia",
                                                    "text": "\r\n"
                                                }
                                            ]
                                        }
                                    }
                                ],
                                "closeBraceToken": {
                                    "kind": "CloseBraceToken",
                                    "fullStart": 911,
                                    "fullEnd": 921,
                                    "start": 919,
                                    "end": 920,
                                    "fullWidth": 10,
                                    "width": 1,
                                    "text": "}",
                                    "value": "}",
                                    "valueText": "}",
                                    "hasLeadingTrivia": true,
                                    "hasTrailingTrivia": true,
                                    "leadingTrivia": [
                                        {
                                            "kind": "WhitespaceTrivia",
                                            "text": "        "
                                        }
                                    ],
                                    "trailingTrivia": [
                                        {
                                            "kind": "WhitespaceTrivia",
                                            "text": " "
                                        }
                                    ]
                                }
                            },
                            "finallyClause": {
                                "kind": "FinallyClause",
                                "fullStart": 921,
                                "fullEnd": 1023,
                                "start": 921,
                                "end": 1021,
                                "fullWidth": 102,
                                "width": 100,
                                "finallyKeyword": {
                                    "kind": "FinallyKeyword",
                                    "fullStart": 921,
                                    "fullEnd": 929,
                                    "start": 921,
                                    "end": 928,
                                    "fullWidth": 8,
                                    "width": 7,
                                    "text": "finally",
                                    "value": "finally",
                                    "valueText": "finally",
                                    "hasTrailingTrivia": true,
                                    "trailingTrivia": [
                                        {
                                            "kind": "WhitespaceTrivia",
                                            "text": " "
                                        }
                                    ]
                                },
                                "block": {
                                    "kind": "Block",
                                    "fullStart": 929,
                                    "fullEnd": 1023,
                                    "start": 929,
                                    "end": 1021,
                                    "fullWidth": 94,
                                    "width": 92,
                                    "openBraceToken": {
                                        "kind": "OpenBraceToken",
                                        "fullStart": 929,
                                        "fullEnd": 932,
                                        "start": 929,
                                        "end": 930,
                                        "fullWidth": 3,
                                        "width": 1,
                                        "text": "{",
                                        "value": "{",
                                        "valueText": "{",
                                        "hasTrailingTrivia": true,
                                        "hasTrailingNewLine": true,
                                        "trailingTrivia": [
                                            {
                                                "kind": "NewLineTrivia",
                                                "text": "\r\n"
                                            }
                                        ]
                                    },
                                    "statements": [
                                        {
                                            "kind": "ExpressionStatement",
                                            "fullStart": 932,
                                            "fullEnd": 972,
                                            "start": 944,
                                            "end": 970,
                                            "fullWidth": 40,
                                            "width": 26,
                                            "expression": {
                                                "kind": "DeleteExpression",
                                                "fullStart": 932,
                                                "fullEnd": 969,
                                                "start": 944,
                                                "end": 969,
                                                "fullWidth": 37,
                                                "width": 25,
                                                "deleteKeyword": {
                                                    "kind": "DeleteKeyword",
                                                    "fullStart": 932,
                                                    "fullEnd": 951,
                                                    "start": 944,
                                                    "end": 950,
                                                    "fullWidth": 19,
                                                    "width": 6,
                                                    "text": "delete",
                                                    "value": "delete",
                                                    "valueText": "delete",
                                                    "hasLeadingTrivia": true,
                                                    "hasTrailingTrivia": true,
                                                    "leadingTrivia": [
                                                        {
                                                            "kind": "WhitespaceTrivia",
                                                            "text": "            "
                                                        }
                                                    ],
                                                    "trailingTrivia": [
                                                        {
                                                            "kind": "WhitespaceTrivia",
                                                            "text": " "
                                                        }
                                                    ]
                                                },
                                                "expression": {
                                                    "kind": "ElementAccessExpression",
                                                    "fullStart": 951,
                                                    "fullEnd": 969,
                                                    "start": 951,
                                                    "end": 969,
                                                    "fullWidth": 18,
                                                    "width": 18,
                                                    "expression": {
                                                        "kind": "MemberAccessExpression",
                                                        "fullStart": 951,
                                                        "fullEnd": 966,
                                                        "start": 951,
                                                        "end": 966,
                                                        "fullWidth": 15,
                                                        "width": 15,
                                                        "expression": {
                                                            "kind": "IdentifierName",
                                                            "fullStart": 951,
                                                            "fullEnd": 956,
                                                            "start": 951,
                                                            "end": 956,
                                                            "fullWidth": 5,
                                                            "width": 5,
                                                            "text": "Array",
                                                            "value": "Array",
                                                            "valueText": "Array"
                                                        },
                                                        "dotToken": {
                                                            "kind": "DotToken",
                                                            "fullStart": 956,
                                                            "fullEnd": 957,
                                                            "start": 956,
                                                            "end": 957,
                                                            "fullWidth": 1,
                                                            "width": 1,
                                                            "text": ".",
                                                            "value": ".",
                                                            "valueText": "."
                                                        },
                                                        "name": {
                                                            "kind": "IdentifierName",
                                                            "fullStart": 957,
                                                            "fullEnd": 966,
                                                            "start": 957,
                                                            "end": 966,
                                                            "fullWidth": 9,
                                                            "width": 9,
                                                            "text": "prototype",
                                                            "value": "prototype",
                                                            "valueText": "prototype"
                                                        }
                                                    },
                                                    "openBracketToken": {
                                                        "kind": "OpenBracketToken",
                                                        "fullStart": 966,
                                                        "fullEnd": 967,
                                                        "start": 966,
                                                        "end": 967,
                                                        "fullWidth": 1,
                                                        "width": 1,
                                                        "text": "[",
                                                        "value": "[",
                                                        "valueText": "["
                                                    },
                                                    "argumentExpression": {
                                                        "kind": "NumericLiteral",
                                                        "fullStart": 967,
                                                        "fullEnd": 968,
                                                        "start": 967,
                                                        "end": 968,
                                                        "fullWidth": 1,
                                                        "width": 1,
                                                        "text": "0",
                                                        "value": 0,
                                                        "valueText": "0"
                                                    },
                                                    "closeBracketToken": {
                                                        "kind": "CloseBracketToken",
                                                        "fullStart": 968,
                                                        "fullEnd": 969,
                                                        "start": 968,
                                                        "end": 969,
                                                        "fullWidth": 1,
                                                        "width": 1,
                                                        "text": "]",
                                                        "value": "]",
                                                        "valueText": "]"
                                                    }
                                                }
                                            },
                                            "semicolonToken": {
                                                "kind": "SemicolonToken",
                                                "fullStart": 969,
                                                "fullEnd": 972,
                                                "start": 969,
                                                "end": 970,
                                                "fullWidth": 3,
                                                "width": 1,
                                                "text": ";",
                                                "value": ";",
                                                "valueText": ";",
                                                "hasTrailingTrivia": true,
                                                "hasTrailingNewLine": true,
                                                "trailingTrivia": [
                                                    {
                                                        "kind": "NewLineTrivia",
                                                        "text": "\r\n"
                                                    }
                                                ]
                                            }
                                        },
                                        {
                                            "kind": "ExpressionStatement",
                                            "fullStart": 972,
                                            "fullEnd": 1012,
                                            "start": 984,
                                            "end": 1010,
                                            "fullWidth": 40,
                                            "width": 26,
                                            "expression": {
                                                "kind": "DeleteExpression",
                                                "fullStart": 972,
                                                "fullEnd": 1009,
                                                "start": 984,
                                                "end": 1009,
                                                "fullWidth": 37,
                                                "width": 25,
                                                "deleteKeyword": {
                                                    "kind": "DeleteKeyword",
                                                    "fullStart": 972,
                                                    "fullEnd": 991,
                                                    "start": 984,
                                                    "end": 990,
                                                    "fullWidth": 19,
                                                    "width": 6,
                                                    "text": "delete",
                                                    "value": "delete",
                                                    "valueText": "delete",
                                                    "hasLeadingTrivia": true,
                                                    "hasTrailingTrivia": true,
                                                    "leadingTrivia": [
                                                        {
                                                            "kind": "WhitespaceTrivia",
                                                            "text": "            "
                                                        }
                                                    ],
                                                    "trailingTrivia": [
                                                        {
                                                            "kind": "WhitespaceTrivia",
                                                            "text": " "
                                                        }
                                                    ]
                                                },
                                                "expression": {
                                                    "kind": "ElementAccessExpression",
                                                    "fullStart": 991,
                                                    "fullEnd": 1009,
                                                    "start": 991,
                                                    "end": 1009,
                                                    "fullWidth": 18,
                                                    "width": 18,
                                                    "expression": {
                                                        "kind": "MemberAccessExpression",
                                                        "fullStart": 991,
                                                        "fullEnd": 1006,
                                                        "start": 991,
                                                        "end": 1006,
                                                        "fullWidth": 15,
                                                        "width": 15,
                                                        "expression": {
                                                            "kind": "IdentifierName",
                                                            "fullStart": 991,
                                                            "fullEnd": 996,
                                                            "start": 991,
                                                            "end": 996,
                                                            "fullWidth": 5,
                                                            "width": 5,
                                                            "text": "Array",
                                                            "value": "Array",
                                                            "valueText": "Array"
                                                        },
                                                        "dotToken": {
                                                            "kind": "DotToken",
                                                            "fullStart": 996,
                                                            "fullEnd": 997,
                                                            "start": 996,
                                                            "end": 997,
                                                            "fullWidth": 1,
                                                            "width": 1,
                                                            "text": ".",
                                                            "value": ".",
                                                            "valueText": "."
                                                        },
                                                        "name": {
                                                            "kind": "IdentifierName",
                                                            "fullStart": 997,
                                                            "fullEnd": 1006,
                                                            "start": 997,
                                                            "end": 1006,
                                                            "fullWidth": 9,
                                                            "width": 9,
                                                            "text": "prototype",
                                                            "value": "prototype",
                                                            "valueText": "prototype"
                                                        }
                                                    },
                                                    "openBracketToken": {
                                                        "kind": "OpenBracketToken",
                                                        "fullStart": 1006,
                                                        "fullEnd": 1007,
                                                        "start": 1006,
                                                        "end": 1007,
                                                        "fullWidth": 1,
                                                        "width": 1,
                                                        "text": "[",
                                                        "value": "[",
                                                        "valueText": "["
                                                    },
                                                    "argumentExpression": {
                                                        "kind": "NumericLiteral",
                                                        "fullStart": 1007,
                                                        "fullEnd": 1008,
                                                        "start": 1007,
                                                        "end": 1008,
                                                        "fullWidth": 1,
                                                        "width": 1,
                                                        "text": "1",
                                                        "value": 1,
                                                        "valueText": "1"
                                                    },
                                                    "closeBracketToken": {
                                                        "kind": "CloseBracketToken",
                                                        "fullStart": 1008,
                                                        "fullEnd": 1009,
                                                        "start": 1008,
                                                        "end": 1009,
                                                        "fullWidth": 1,
                                                        "width": 1,
                                                        "text": "]",
                                                        "value": "]",
                                                        "valueText": "]"
                                                    }
                                                }
                                            },
                                            "semicolonToken": {
                                                "kind": "SemicolonToken",
                                                "fullStart": 1009,
                                                "fullEnd": 1012,
                                                "start": 1009,
                                                "end": 1010,
                                                "fullWidth": 3,
                                                "width": 1,
                                                "text": ";",
                                                "value": ";",
                                                "valueText": ";",
                                                "hasTrailingTrivia": true,
                                                "hasTrailingNewLine": true,
                                                "trailingTrivia": [
                                                    {
                                                        "kind": "NewLineTrivia",
                                                        "text": "\r\n"
                                                    }
                                                ]
                                            }
                                        }
                                    ],
                                    "closeBraceToken": {
                                        "kind": "CloseBraceToken",
                                        "fullStart": 1012,
                                        "fullEnd": 1023,
                                        "start": 1020,
                                        "end": 1021,
                                        "fullWidth": 11,
                                        "width": 1,
                                        "text": "}",
                                        "value": "}",
                                        "valueText": "}",
                                        "hasLeadingTrivia": true,
                                        "hasTrailingTrivia": true,
                                        "hasTrailingNewLine": true,
                                        "leadingTrivia": [
                                            {
                                                "kind": "WhitespaceTrivia",
                                                "text": "        "
                                            }
                                        ],
                                        "trailingTrivia": [
                                            {
                                                "kind": "NewLineTrivia",
                                                "text": "\r\n"
                                            }
                                        ]
                                    }
                                }
                            }
                        }
                    ],
                    "closeBraceToken": {
                        "kind": "CloseBraceToken",
                        "fullStart": 1023,
                        "fullEnd": 1030,
                        "start": 1027,
                        "end": 1028,
                        "fullWidth": 7,
                        "width": 1,
                        "text": "}",
                        "value": "}",
                        "valueText": "}",
                        "hasLeadingTrivia": true,
                        "hasTrailingTrivia": true,
                        "hasTrailingNewLine": true,
                        "leadingTrivia": [
                            {
                                "kind": "WhitespaceTrivia",
                                "text": "    "
                            }
                        ],
                        "trailingTrivia": [
                            {
                                "kind": "NewLineTrivia",
                                "text": "\r\n"
                            }
                        ]
                    }
                }
            },
            {
                "kind": "ExpressionStatement",
                "fullStart": 1030,
                "fullEnd": 1054,
                "start": 1030,
                "end": 1052,
                "fullWidth": 24,
                "width": 22,
                "expression": {
                    "kind": "InvocationExpression",
                    "fullStart": 1030,
                    "fullEnd": 1051,
                    "start": 1030,
                    "end": 1051,
                    "fullWidth": 21,
                    "width": 21,
                    "expression": {
                        "kind": "IdentifierName",
                        "fullStart": 1030,
                        "fullEnd": 1041,
                        "start": 1030,
                        "end": 1041,
                        "fullWidth": 11,
                        "width": 11,
                        "text": "runTestCase",
                        "value": "runTestCase",
                        "valueText": "runTestCase"
                    },
                    "argumentList": {
                        "kind": "ArgumentList",
                        "fullStart": 1041,
                        "fullEnd": 1051,
                        "start": 1041,
                        "end": 1051,
                        "fullWidth": 10,
                        "width": 10,
                        "openParenToken": {
                            "kind": "OpenParenToken",
                            "fullStart": 1041,
                            "fullEnd": 1042,
                            "start": 1041,
                            "end": 1042,
                            "fullWidth": 1,
                            "width": 1,
                            "text": "(",
                            "value": "(",
                            "valueText": "("
                        },
                        "arguments": [
                            {
                                "kind": "IdentifierName",
                                "fullStart": 1042,
                                "fullEnd": 1050,
                                "start": 1042,
                                "end": 1050,
                                "fullWidth": 8,
                                "width": 8,
                                "text": "testcase",
                                "value": "testcase",
                                "valueText": "testcase"
                            }
                        ],
                        "closeParenToken": {
                            "kind": "CloseParenToken",
                            "fullStart": 1050,
                            "fullEnd": 1051,
                            "start": 1050,
                            "end": 1051,
                            "fullWidth": 1,
                            "width": 1,
                            "text": ")",
                            "value": ")",
                            "valueText": ")"
                        }
                    }
                },
                "semicolonToken": {
                    "kind": "SemicolonToken",
                    "fullStart": 1051,
                    "fullEnd": 1054,
                    "start": 1051,
                    "end": 1052,
                    "fullWidth": 3,
                    "width": 1,
                    "text": ";",
                    "value": ";",
                    "valueText": ";",
                    "hasTrailingTrivia": true,
                    "hasTrailingNewLine": true,
                    "trailingTrivia": [
                        {
                            "kind": "NewLineTrivia",
                            "text": "\r\n"
                        }
                    ]
                }
            }
        ],
        "endOfFileToken": {
            "kind": "EndOfFileToken",
            "fullStart": 1054,
            "fullEnd": 1054,
            "start": 1054,
            "end": 1054,
            "fullWidth": 0,
            "width": 0,
            "text": ""
        }
    },
    "lineMap": {
        "lineStarts": [
            0,
            67,
            152,
            232,
            308,
            380,
            385,
            443,
            583,
            588,
            590,
            592,
            615,
            640,
            686,
            709,
            741,
            752,
            754,
            769,
            807,
            845,
            847,
            911,
            932,
            972,
            1012,
            1023,
            1030,
            1054
        ],
        "length": 1054
    }
}<|MERGE_RESOLUTION|>--- conflicted
+++ resolved
@@ -245,12 +245,8 @@
                                         "start": 627,
                                         "end": 637,
                                         "fullWidth": 10,
-<<<<<<< HEAD
                                         "width": 10,
-                                        "identifier": {
-=======
                                         "propertyName": {
->>>>>>> 85e84683
                                             "kind": "IdentifierName",
                                             "fullStart": 627,
                                             "fullEnd": 634,
