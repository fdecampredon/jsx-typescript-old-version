--- conflicted
+++ resolved
@@ -424,11 +424,8 @@
                                             "start": 675,
                                             "end": 678,
                                             "fullWidth": 3,
-<<<<<<< HEAD
                                             "width": 3,
-=======
                                             "modifiers": [],
->>>>>>> e3c38734
                                             "identifier": {
                                                 "kind": "IdentifierName",
                                                 "fullStart": 675,
@@ -468,11 +465,8 @@
                                             "start": 680,
                                             "end": 683,
                                             "fullWidth": 3,
-<<<<<<< HEAD
                                             "width": 3,
-=======
                                             "modifiers": [],
->>>>>>> e3c38734
                                             "identifier": {
                                                 "kind": "IdentifierName",
                                                 "fullStart": 680,
@@ -512,11 +506,8 @@
                                             "start": 685,
                                             "end": 688,
                                             "fullWidth": 3,
-<<<<<<< HEAD
                                             "width": 3,
-=======
                                             "modifiers": [],
->>>>>>> e3c38734
                                             "identifier": {
                                                 "kind": "IdentifierName",
                                                 "fullStart": 685,
