--- conflicted
+++ resolved
@@ -414,11 +414,8 @@
                                             "start": 679,
                                             "end": 682,
                                             "fullWidth": 3,
-<<<<<<< HEAD
                                             "width": 3,
-=======
                                             "modifiers": [],
->>>>>>> e3c38734
                                             "identifier": {
                                                 "kind": "IdentifierName",
                                                 "fullStart": 679,
@@ -458,11 +455,8 @@
                                             "start": 684,
                                             "end": 687,
                                             "fullWidth": 3,
-<<<<<<< HEAD
                                             "width": 3,
-=======
                                             "modifiers": [],
->>>>>>> e3c38734
                                             "identifier": {
                                                 "kind": "IdentifierName",
                                                 "fullStart": 684,
@@ -502,11 +496,8 @@
                                             "start": 689,
                                             "end": 692,
                                             "fullWidth": 3,
-<<<<<<< HEAD
                                             "width": 3,
-=======
                                             "modifiers": [],
->>>>>>> e3c38734
                                             "identifier": {
                                                 "kind": "IdentifierName",
                                                 "fullStart": 689,
