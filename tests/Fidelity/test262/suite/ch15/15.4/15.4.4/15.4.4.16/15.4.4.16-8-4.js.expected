{
    "isDeclaration": false,
    "languageVersion": "EcmaScript5",
    "parseOptions": {
        "allowAutomaticSemicolonInsertion": true
    },
    "sourceUnit": {
        "kind": "SourceUnit",
        "fullStart": 0,
        "fullEnd": 821,
        "start": 578,
        "end": 821,
        "fullWidth": 821,
        "width": 243,
        "isIncrementallyUnusable": true,
        "moduleElements": [
            {
                "kind": "FunctionDeclaration",
                "fullStart": 0,
                "fullEnd": 797,
                "start": 578,
                "end": 795,
                "fullWidth": 797,
                "width": 217,
                "modifiers": [],
                "functionKeyword": {
                    "kind": "FunctionKeyword",
                    "fullStart": 0,
                    "fullEnd": 587,
                    "start": 578,
                    "end": 586,
                    "fullWidth": 587,
                    "width": 8,
                    "text": "function",
                    "value": "function",
                    "valueText": "function",
                    "hasLeadingTrivia": true,
                    "hasLeadingComment": true,
                    "hasLeadingNewLine": true,
                    "hasTrailingTrivia": true,
                    "leadingTrivia": [
                        {
                            "kind": "SingleLineCommentTrivia",
                            "text": "/// Copyright (c) 2012 Ecma International.  All rights reserved. "
                        },
                        {
                            "kind": "NewLineTrivia",
                            "text": "\r\n"
                        },
                        {
                            "kind": "SingleLineCommentTrivia",
                            "text": "/// Ecma International makes this code available under the terms and conditions set"
                        },
                        {
                            "kind": "NewLineTrivia",
                            "text": "\r\n"
                        },
                        {
                            "kind": "SingleLineCommentTrivia",
                            "text": "/// forth on http://hg.ecmascript.org/tests/test262/raw-file/tip/LICENSE (the "
                        },
                        {
                            "kind": "NewLineTrivia",
                            "text": "\r\n"
                        },
                        {
                            "kind": "SingleLineCommentTrivia",
                            "text": "/// \"Use Terms\").   Any redistribution of this code must retain the above "
                        },
                        {
                            "kind": "NewLineTrivia",
                            "text": "\r\n"
                        },
                        {
                            "kind": "SingleLineCommentTrivia",
                            "text": "/// copyright and this notice and otherwise comply with the Use Terms."
                        },
                        {
                            "kind": "NewLineTrivia",
                            "text": "\r\n"
                        },
                        {
                            "kind": "MultiLineCommentTrivia",
                            "text": "/**\r\n * @path ch15/15.4/15.4.4/15.4.4.16/15.4.4.16-8-4.js\r\n * @description Array.prototype.every returns true if 'length' is 0 (subclassed Array, length overridden to 0 (type conversion))\r\n */"
                        },
                        {
                            "kind": "NewLineTrivia",
                            "text": "\r\n"
                        },
                        {
                            "kind": "NewLineTrivia",
                            "text": "\r\n"
                        },
                        {
                            "kind": "NewLineTrivia",
                            "text": "\r\n"
                        }
                    ],
                    "trailingTrivia": [
                        {
                            "kind": "WhitespaceTrivia",
                            "text": " "
                        }
                    ]
                },
                "identifier": {
                    "kind": "IdentifierName",
                    "fullStart": 587,
                    "fullEnd": 595,
                    "start": 587,
                    "end": 595,
                    "fullWidth": 8,
                    "width": 8,
                    "text": "testcase",
                    "value": "testcase",
                    "valueText": "testcase"
                },
                "callSignature": {
                    "kind": "CallSignature",
                    "fullStart": 595,
                    "fullEnd": 598,
                    "start": 595,
                    "end": 597,
                    "fullWidth": 3,
                    "width": 2,
                    "parameterList": {
                        "kind": "ParameterList",
                        "fullStart": 595,
                        "fullEnd": 598,
                        "start": 595,
                        "end": 597,
                        "fullWidth": 3,
                        "width": 2,
                        "openParenToken": {
                            "kind": "OpenParenToken",
                            "fullStart": 595,
                            "fullEnd": 596,
                            "start": 595,
                            "end": 596,
                            "fullWidth": 1,
                            "width": 1,
                            "text": "(",
                            "value": "(",
                            "valueText": "("
                        },
                        "parameters": [],
                        "closeParenToken": {
                            "kind": "CloseParenToken",
                            "fullStart": 596,
                            "fullEnd": 598,
                            "start": 596,
                            "end": 597,
                            "fullWidth": 2,
                            "width": 1,
                            "text": ")",
                            "value": ")",
                            "valueText": ")",
                            "hasTrailingTrivia": true,
                            "trailingTrivia": [
                                {
                                    "kind": "WhitespaceTrivia",
                                    "text": " "
                                }
                            ]
                        }
                    }
                },
                "block": {
                    "kind": "Block",
                    "fullStart": 598,
                    "fullEnd": 797,
                    "start": 598,
                    "end": 795,
                    "fullWidth": 199,
                    "width": 197,
                    "openBraceToken": {
                        "kind": "OpenBraceToken",
                        "fullStart": 598,
                        "fullEnd": 601,
                        "start": 598,
                        "end": 599,
                        "fullWidth": 3,
                        "width": 1,
                        "text": "{",
                        "value": "{",
                        "valueText": "{",
                        "hasTrailingTrivia": true,
                        "hasTrailingNewLine": true,
                        "trailingTrivia": [
                            {
                                "kind": "NewLineTrivia",
                                "text": "\r\n"
                            }
                        ]
                    },
                    "statements": [
                        {
                            "kind": "ExpressionStatement",
                            "fullStart": 601,
                            "fullEnd": 640,
                            "start": 603,
                            "end": 638,
                            "fullWidth": 39,
                            "width": 35,
                            "expression": {
                                "kind": "AssignmentExpression",
                                "fullStart": 601,
                                "fullEnd": 637,
                                "start": 603,
                                "end": 637,
                                "fullWidth": 36,
                                "width": 34,
                                "left": {
                                    "kind": "MemberAccessExpression",
                                    "fullStart": 601,
                                    "fullEnd": 617,
                                    "start": 603,
                                    "end": 616,
                                    "fullWidth": 16,
                                    "width": 13,
                                    "expression": {
                                        "kind": "IdentifierName",
                                        "fullStart": 601,
                                        "fullEnd": 606,
                                        "start": 603,
                                        "end": 606,
                                        "fullWidth": 5,
                                        "width": 3,
                                        "text": "foo",
                                        "value": "foo",
                                        "valueText": "foo",
                                        "hasLeadingTrivia": true,
                                        "leadingTrivia": [
                                            {
                                                "kind": "WhitespaceTrivia",
                                                "text": "  "
                                            }
                                        ]
                                    },
                                    "dotToken": {
                                        "kind": "DotToken",
                                        "fullStart": 606,
                                        "fullEnd": 607,
                                        "start": 606,
                                        "end": 607,
                                        "fullWidth": 1,
                                        "width": 1,
                                        "text": ".",
                                        "value": ".",
                                        "valueText": "."
                                    },
                                    "name": {
                                        "kind": "IdentifierName",
                                        "fullStart": 607,
                                        "fullEnd": 617,
                                        "start": 607,
                                        "end": 616,
                                        "fullWidth": 10,
                                        "width": 9,
                                        "text": "prototype",
                                        "value": "prototype",
                                        "valueText": "prototype",
                                        "hasTrailingTrivia": true,
                                        "trailingTrivia": [
                                            {
                                                "kind": "WhitespaceTrivia",
                                                "text": " "
                                            }
                                        ]
                                    }
                                },
                                "operatorToken": {
                                    "kind": "EqualsToken",
                                    "fullStart": 617,
                                    "fullEnd": 619,
                                    "start": 617,
                                    "end": 618,
                                    "fullWidth": 2,
                                    "width": 1,
                                    "text": "=",
                                    "value": "=",
                                    "valueText": "=",
                                    "hasTrailingTrivia": true,
                                    "trailingTrivia": [
                                        {
                                            "kind": "WhitespaceTrivia",
                                            "text": " "
                                        }
                                    ]
                                },
                                "right": {
                                    "kind": "ObjectCreationExpression",
                                    "fullStart": 619,
                                    "fullEnd": 637,
                                    "start": 619,
                                    "end": 637,
                                    "fullWidth": 18,
                                    "width": 18,
                                    "newKeyword": {
                                        "kind": "NewKeyword",
                                        "fullStart": 619,
                                        "fullEnd": 623,
                                        "start": 619,
                                        "end": 622,
                                        "fullWidth": 4,
                                        "width": 3,
                                        "text": "new",
                                        "value": "new",
                                        "valueText": "new",
                                        "hasTrailingTrivia": true,
                                        "trailingTrivia": [
                                            {
                                                "kind": "WhitespaceTrivia",
                                                "text": " "
                                            }
                                        ]
                                    },
                                    "expression": {
                                        "kind": "IdentifierName",
                                        "fullStart": 623,
                                        "fullEnd": 628,
                                        "start": 623,
                                        "end": 628,
                                        "fullWidth": 5,
                                        "width": 5,
                                        "text": "Array",
                                        "value": "Array",
                                        "valueText": "Array"
                                    },
                                    "argumentList": {
                                        "kind": "ArgumentList",
                                        "fullStart": 628,
                                        "fullEnd": 637,
                                        "start": 628,
                                        "end": 637,
                                        "fullWidth": 9,
                                        "width": 9,
                                        "openParenToken": {
                                            "kind": "OpenParenToken",
                                            "fullStart": 628,
                                            "fullEnd": 629,
                                            "start": 628,
                                            "end": 629,
                                            "fullWidth": 1,
                                            "width": 1,
                                            "text": "(",
                                            "value": "(",
                                            "valueText": "("
                                        },
                                        "arguments": [
                                            {
                                                "kind": "NumericLiteral",
                                                "fullStart": 629,
                                                "fullEnd": 630,
                                                "start": 629,
                                                "end": 630,
                                                "fullWidth": 1,
                                                "width": 1,
                                                "text": "1",
                                                "value": 1,
                                                "valueText": "1"
                                            },
                                            {
                                                "kind": "CommaToken",
                                                "fullStart": 630,
                                                "fullEnd": 632,
                                                "start": 630,
                                                "end": 631,
                                                "fullWidth": 2,
                                                "width": 1,
                                                "text": ",",
                                                "value": ",",
                                                "valueText": ",",
                                                "hasTrailingTrivia": true,
                                                "trailingTrivia": [
                                                    {
                                                        "kind": "WhitespaceTrivia",
                                                        "text": " "
                                                    }
                                                ]
                                            },
                                            {
                                                "kind": "NumericLiteral",
                                                "fullStart": 632,
                                                "fullEnd": 633,
                                                "start": 632,
                                                "end": 633,
                                                "fullWidth": 1,
                                                "width": 1,
                                                "text": "2",
                                                "value": 2,
                                                "valueText": "2"
                                            },
                                            {
                                                "kind": "CommaToken",
                                                "fullStart": 633,
                                                "fullEnd": 635,
                                                "start": 633,
                                                "end": 634,
                                                "fullWidth": 2,
                                                "width": 1,
                                                "text": ",",
                                                "value": ",",
                                                "valueText": ",",
                                                "hasTrailingTrivia": true,
                                                "trailingTrivia": [
                                                    {
                                                        "kind": "WhitespaceTrivia",
                                                        "text": " "
                                                    }
                                                ]
                                            },
                                            {
                                                "kind": "NumericLiteral",
                                                "fullStart": 635,
                                                "fullEnd": 636,
                                                "start": 635,
                                                "end": 636,
                                                "fullWidth": 1,
                                                "width": 1,
                                                "text": "3",
                                                "value": 3,
                                                "valueText": "3"
                                            }
                                        ],
                                        "closeParenToken": {
                                            "kind": "CloseParenToken",
                                            "fullStart": 636,
                                            "fullEnd": 637,
                                            "start": 636,
                                            "end": 637,
                                            "fullWidth": 1,
                                            "width": 1,
                                            "text": ")",
                                            "value": ")",
                                            "valueText": ")"
                                        }
                                    }
                                }
                            },
                            "semicolonToken": {
                                "kind": "SemicolonToken",
                                "fullStart": 637,
                                "fullEnd": 640,
                                "start": 637,
                                "end": 638,
                                "fullWidth": 3,
                                "width": 1,
                                "text": ";",
                                "value": ";",
                                "valueText": ";",
                                "hasTrailingTrivia": true,
                                "hasTrailingNewLine": true,
                                "trailingTrivia": [
                                    {
                                        "kind": "NewLineTrivia",
                                        "text": "\r\n"
                                    }
                                ]
                            }
                        },
                        {
                            "kind": "FunctionDeclaration",
                            "fullStart": 640,
                            "fullEnd": 661,
                            "start": 642,
                            "end": 659,
                            "fullWidth": 21,
                            "width": 17,
                            "modifiers": [],
                            "functionKeyword": {
                                "kind": "FunctionKeyword",
                                "fullStart": 640,
                                "fullEnd": 651,
                                "start": 642,
                                "end": 650,
                                "fullWidth": 11,
                                "width": 8,
                                "text": "function",
                                "value": "function",
                                "valueText": "function",
                                "hasLeadingTrivia": true,
                                "hasTrailingTrivia": true,
                                "leadingTrivia": [
                                    {
                                        "kind": "WhitespaceTrivia",
                                        "text": "  "
                                    }
                                ],
                                "trailingTrivia": [
                                    {
                                        "kind": "WhitespaceTrivia",
                                        "text": " "
                                    }
                                ]
                            },
                            "identifier": {
                                "kind": "IdentifierName",
                                "fullStart": 651,
                                "fullEnd": 654,
                                "start": 651,
                                "end": 654,
                                "fullWidth": 3,
                                "width": 3,
                                "text": "foo",
                                "value": "foo",
                                "valueText": "foo"
                            },
                            "callSignature": {
                                "kind": "CallSignature",
                                "fullStart": 654,
                                "fullEnd": 657,
                                "start": 654,
                                "end": 656,
                                "fullWidth": 3,
                                "width": 2,
                                "parameterList": {
                                    "kind": "ParameterList",
                                    "fullStart": 654,
                                    "fullEnd": 657,
                                    "start": 654,
                                    "end": 656,
                                    "fullWidth": 3,
                                    "width": 2,
                                    "openParenToken": {
                                        "kind": "OpenParenToken",
                                        "fullStart": 654,
                                        "fullEnd": 655,
                                        "start": 654,
                                        "end": 655,
                                        "fullWidth": 1,
                                        "width": 1,
                                        "text": "(",
                                        "value": "(",
                                        "valueText": "("
                                    },
                                    "parameters": [],
                                    "closeParenToken": {
                                        "kind": "CloseParenToken",
                                        "fullStart": 655,
                                        "fullEnd": 657,
                                        "start": 655,
                                        "end": 656,
                                        "fullWidth": 2,
                                        "width": 1,
                                        "text": ")",
                                        "value": ")",
                                        "valueText": ")",
                                        "hasTrailingTrivia": true,
                                        "trailingTrivia": [
                                            {
                                                "kind": "WhitespaceTrivia",
                                                "text": " "
                                            }
                                        ]
                                    }
                                }
                            },
                            "block": {
                                "kind": "Block",
                                "fullStart": 657,
                                "fullEnd": 661,
                                "start": 657,
                                "end": 659,
                                "fullWidth": 4,
                                "width": 2,
                                "openBraceToken": {
                                    "kind": "OpenBraceToken",
                                    "fullStart": 657,
                                    "fullEnd": 658,
                                    "start": 657,
                                    "end": 658,
                                    "fullWidth": 1,
                                    "width": 1,
                                    "text": "{",
                                    "value": "{",
                                    "valueText": "{"
                                },
                                "statements": [],
                                "closeBraceToken": {
                                    "kind": "CloseBraceToken",
                                    "fullStart": 658,
                                    "fullEnd": 661,
                                    "start": 658,
                                    "end": 659,
                                    "fullWidth": 3,
                                    "width": 1,
                                    "text": "}",
                                    "value": "}",
                                    "valueText": "}",
                                    "hasTrailingTrivia": true,
                                    "hasTrailingNewLine": true,
                                    "trailingTrivia": [
                                        {
                                            "kind": "NewLineTrivia",
                                            "text": "\r\n"
                                        }
                                    ]
                                }
                            }
                        },
                        {
                            "kind": "VariableStatement",
                            "fullStart": 661,
                            "fullEnd": 683,
                            "start": 663,
                            "end": 681,
                            "fullWidth": 22,
                            "width": 18,
                            "modifiers": [],
                            "variableDeclaration": {
                                "kind": "VariableDeclaration",
                                "fullStart": 661,
                                "fullEnd": 680,
                                "start": 663,
                                "end": 680,
                                "fullWidth": 19,
                                "width": 17,
                                "varKeyword": {
                                    "kind": "VarKeyword",
                                    "fullStart": 661,
                                    "fullEnd": 667,
                                    "start": 663,
                                    "end": 666,
                                    "fullWidth": 6,
                                    "width": 3,
                                    "text": "var",
                                    "value": "var",
                                    "valueText": "var",
                                    "hasLeadingTrivia": true,
                                    "hasTrailingTrivia": true,
                                    "leadingTrivia": [
                                        {
                                            "kind": "WhitespaceTrivia",
                                            "text": "  "
                                        }
                                    ],
                                    "trailingTrivia": [
                                        {
                                            "kind": "WhitespaceTrivia",
                                            "text": " "
                                        }
                                    ]
                                },
                                "variableDeclarators": [
                                    {
                                        "kind": "VariableDeclarator",
                                        "fullStart": 667,
                                        "fullEnd": 680,
                                        "start": 667,
                                        "end": 680,
                                        "fullWidth": 13,
<<<<<<< HEAD
                                        "width": 13,
                                        "identifier": {
=======
                                        "propertyName": {
>>>>>>> 85e84683
                                            "kind": "IdentifierName",
                                            "fullStart": 667,
                                            "fullEnd": 669,
                                            "start": 667,
                                            "end": 668,
                                            "fullWidth": 2,
                                            "width": 1,
                                            "text": "f",
                                            "value": "f",
                                            "valueText": "f",
                                            "hasTrailingTrivia": true,
                                            "trailingTrivia": [
                                                {
                                                    "kind": "WhitespaceTrivia",
                                                    "text": " "
                                                }
                                            ]
                                        },
                                        "equalsValueClause": {
                                            "kind": "EqualsValueClause",
                                            "fullStart": 669,
                                            "fullEnd": 680,
                                            "start": 669,
                                            "end": 680,
                                            "fullWidth": 11,
                                            "width": 11,
                                            "equalsToken": {
                                                "kind": "EqualsToken",
                                                "fullStart": 669,
                                                "fullEnd": 671,
                                                "start": 669,
                                                "end": 670,
                                                "fullWidth": 2,
                                                "width": 1,
                                                "text": "=",
                                                "value": "=",
                                                "valueText": "=",
                                                "hasTrailingTrivia": true,
                                                "trailingTrivia": [
                                                    {
                                                        "kind": "WhitespaceTrivia",
                                                        "text": " "
                                                    }
                                                ]
                                            },
                                            "value": {
                                                "kind": "ObjectCreationExpression",
                                                "fullStart": 671,
                                                "fullEnd": 680,
                                                "start": 671,
                                                "end": 680,
                                                "fullWidth": 9,
                                                "width": 9,
                                                "newKeyword": {
                                                    "kind": "NewKeyword",
                                                    "fullStart": 671,
                                                    "fullEnd": 675,
                                                    "start": 671,
                                                    "end": 674,
                                                    "fullWidth": 4,
                                                    "width": 3,
                                                    "text": "new",
                                                    "value": "new",
                                                    "valueText": "new",
                                                    "hasTrailingTrivia": true,
                                                    "trailingTrivia": [
                                                        {
                                                            "kind": "WhitespaceTrivia",
                                                            "text": " "
                                                        }
                                                    ]
                                                },
                                                "expression": {
                                                    "kind": "IdentifierName",
                                                    "fullStart": 675,
                                                    "fullEnd": 678,
                                                    "start": 675,
                                                    "end": 678,
                                                    "fullWidth": 3,
                                                    "width": 3,
                                                    "text": "foo",
                                                    "value": "foo",
                                                    "valueText": "foo"
                                                },
                                                "argumentList": {
                                                    "kind": "ArgumentList",
                                                    "fullStart": 678,
                                                    "fullEnd": 680,
                                                    "start": 678,
                                                    "end": 680,
                                                    "fullWidth": 2,
                                                    "width": 2,
                                                    "openParenToken": {
                                                        "kind": "OpenParenToken",
                                                        "fullStart": 678,
                                                        "fullEnd": 679,
                                                        "start": 678,
                                                        "end": 679,
                                                        "fullWidth": 1,
                                                        "width": 1,
                                                        "text": "(",
                                                        "value": "(",
                                                        "valueText": "("
                                                    },
                                                    "arguments": [],
                                                    "closeParenToken": {
                                                        "kind": "CloseParenToken",
                                                        "fullStart": 679,
                                                        "fullEnd": 680,
                                                        "start": 679,
                                                        "end": 680,
                                                        "fullWidth": 1,
                                                        "width": 1,
                                                        "text": ")",
                                                        "value": ")",
                                                        "valueText": ")"
                                                    }
                                                }
                                            }
                                        }
                                    }
                                ]
                            },
                            "semicolonToken": {
                                "kind": "SemicolonToken",
                                "fullStart": 680,
                                "fullEnd": 683,
                                "start": 680,
                                "end": 681,
                                "fullWidth": 3,
                                "width": 1,
                                "text": ";",
                                "value": ";",
                                "valueText": ";",
                                "hasTrailingTrivia": true,
                                "hasTrailingNewLine": true,
                                "trailingTrivia": [
                                    {
                                        "kind": "NewLineTrivia",
                                        "text": "\r\n"
                                    }
                                ]
                            }
                        },
                        {
                            "kind": "ExpressionStatement",
                            "fullStart": 683,
                            "fullEnd": 700,
                            "start": 685,
                            "end": 698,
                            "fullWidth": 17,
                            "width": 13,
                            "expression": {
                                "kind": "AssignmentExpression",
                                "fullStart": 683,
                                "fullEnd": 697,
                                "start": 685,
                                "end": 697,
                                "fullWidth": 14,
                                "width": 12,
                                "left": {
                                    "kind": "MemberAccessExpression",
                                    "fullStart": 683,
                                    "fullEnd": 694,
                                    "start": 685,
                                    "end": 693,
                                    "fullWidth": 11,
                                    "width": 8,
                                    "expression": {
                                        "kind": "IdentifierName",
                                        "fullStart": 683,
                                        "fullEnd": 686,
                                        "start": 685,
                                        "end": 686,
                                        "fullWidth": 3,
                                        "width": 1,
                                        "text": "f",
                                        "value": "f",
                                        "valueText": "f",
                                        "hasLeadingTrivia": true,
                                        "leadingTrivia": [
                                            {
                                                "kind": "WhitespaceTrivia",
                                                "text": "  "
                                            }
                                        ]
                                    },
                                    "dotToken": {
                                        "kind": "DotToken",
                                        "fullStart": 686,
                                        "fullEnd": 687,
                                        "start": 686,
                                        "end": 687,
                                        "fullWidth": 1,
                                        "width": 1,
                                        "text": ".",
                                        "value": ".",
                                        "valueText": "."
                                    },
                                    "name": {
                                        "kind": "IdentifierName",
                                        "fullStart": 687,
                                        "fullEnd": 694,
                                        "start": 687,
                                        "end": 693,
                                        "fullWidth": 7,
                                        "width": 6,
                                        "text": "length",
                                        "value": "length",
                                        "valueText": "length",
                                        "hasTrailingTrivia": true,
                                        "trailingTrivia": [
                                            {
                                                "kind": "WhitespaceTrivia",
                                                "text": " "
                                            }
                                        ]
                                    }
                                },
                                "operatorToken": {
                                    "kind": "EqualsToken",
                                    "fullStart": 694,
                                    "fullEnd": 696,
                                    "start": 694,
                                    "end": 695,
                                    "fullWidth": 2,
                                    "width": 1,
                                    "text": "=",
                                    "value": "=",
                                    "valueText": "=",
                                    "hasTrailingTrivia": true,
                                    "trailingTrivia": [
                                        {
                                            "kind": "WhitespaceTrivia",
                                            "text": " "
                                        }
                                    ]
                                },
                                "right": {
                                    "kind": "NumericLiteral",
                                    "fullStart": 696,
                                    "fullEnd": 697,
                                    "start": 696,
                                    "end": 697,
                                    "fullWidth": 1,
                                    "width": 1,
                                    "text": "0",
                                    "value": 0,
                                    "valueText": "0"
                                }
                            },
                            "semicolonToken": {
                                "kind": "SemicolonToken",
                                "fullStart": 697,
                                "fullEnd": 700,
                                "start": 697,
                                "end": 698,
                                "fullWidth": 3,
                                "width": 1,
                                "text": ";",
                                "value": ";",
                                "valueText": ";",
                                "hasTrailingTrivia": true,
                                "hasTrailingNewLine": true,
                                "trailingTrivia": [
                                    {
                                        "kind": "NewLineTrivia",
                                        "text": "\r\n"
                                    }
                                ]
                            }
                        },
                        {
                            "kind": "FunctionDeclaration",
                            "fullStart": 700,
                            "fullEnd": 721,
                            "start": 704,
                            "end": 719,
                            "fullWidth": 21,
                            "width": 15,
                            "modifiers": [],
                            "functionKeyword": {
                                "kind": "FunctionKeyword",
                                "fullStart": 700,
                                "fullEnd": 713,
                                "start": 704,
                                "end": 712,
                                "fullWidth": 13,
                                "width": 8,
                                "text": "function",
                                "value": "function",
                                "valueText": "function",
                                "hasLeadingTrivia": true,
                                "hasLeadingNewLine": true,
                                "hasTrailingTrivia": true,
                                "leadingTrivia": [
                                    {
                                        "kind": "NewLineTrivia",
                                        "text": "\r\n"
                                    },
                                    {
                                        "kind": "WhitespaceTrivia",
                                        "text": "  "
                                    }
                                ],
                                "trailingTrivia": [
                                    {
                                        "kind": "WhitespaceTrivia",
                                        "text": " "
                                    }
                                ]
                            },
                            "identifier": {
                                "kind": "IdentifierName",
                                "fullStart": 713,
                                "fullEnd": 715,
                                "start": 713,
                                "end": 715,
                                "fullWidth": 2,
                                "width": 2,
                                "text": "cb",
                                "value": "cb",
                                "valueText": "cb"
                            },
                            "callSignature": {
                                "kind": "CallSignature",
                                "fullStart": 715,
                                "fullEnd": 717,
                                "start": 715,
                                "end": 717,
                                "fullWidth": 2,
                                "width": 2,
                                "parameterList": {
                                    "kind": "ParameterList",
                                    "fullStart": 715,
                                    "fullEnd": 717,
                                    "start": 715,
                                    "end": 717,
                                    "fullWidth": 2,
                                    "width": 2,
                                    "openParenToken": {
                                        "kind": "OpenParenToken",
                                        "fullStart": 715,
                                        "fullEnd": 716,
                                        "start": 715,
                                        "end": 716,
                                        "fullWidth": 1,
                                        "width": 1,
                                        "text": "(",
                                        "value": "(",
                                        "valueText": "("
                                    },
                                    "parameters": [],
                                    "closeParenToken": {
                                        "kind": "CloseParenToken",
                                        "fullStart": 716,
                                        "fullEnd": 717,
                                        "start": 716,
                                        "end": 717,
                                        "fullWidth": 1,
                                        "width": 1,
                                        "text": ")",
                                        "value": ")",
                                        "valueText": ")"
                                    }
                                }
                            },
                            "block": {
                                "kind": "Block",
                                "fullStart": 717,
                                "fullEnd": 721,
                                "start": 717,
                                "end": 719,
                                "fullWidth": 4,
                                "width": 2,
                                "openBraceToken": {
                                    "kind": "OpenBraceToken",
                                    "fullStart": 717,
                                    "fullEnd": 718,
                                    "start": 717,
                                    "end": 718,
                                    "fullWidth": 1,
                                    "width": 1,
                                    "text": "{",
                                    "value": "{",
                                    "valueText": "{"
                                },
                                "statements": [],
                                "closeBraceToken": {
                                    "kind": "CloseBraceToken",
                                    "fullStart": 718,
                                    "fullEnd": 721,
                                    "start": 718,
                                    "end": 719,
                                    "fullWidth": 3,
                                    "width": 1,
                                    "text": "}",
                                    "value": "}",
                                    "valueText": "}",
                                    "hasTrailingTrivia": true,
                                    "hasTrailingNewLine": true,
                                    "trailingTrivia": [
                                        {
                                            "kind": "NewLineTrivia",
                                            "text": "\r\n"
                                        }
                                    ]
                                }
                            }
                        },
                        {
                            "kind": "VariableStatement",
                            "fullStart": 721,
                            "fullEnd": 745,
                            "start": 723,
                            "end": 743,
                            "fullWidth": 24,
                            "width": 20,
                            "modifiers": [],
                            "variableDeclaration": {
                                "kind": "VariableDeclaration",
                                "fullStart": 721,
                                "fullEnd": 742,
                                "start": 723,
                                "end": 742,
                                "fullWidth": 21,
                                "width": 19,
                                "varKeyword": {
                                    "kind": "VarKeyword",
                                    "fullStart": 721,
                                    "fullEnd": 727,
                                    "start": 723,
                                    "end": 726,
                                    "fullWidth": 6,
                                    "width": 3,
                                    "text": "var",
                                    "value": "var",
                                    "valueText": "var",
                                    "hasLeadingTrivia": true,
                                    "hasTrailingTrivia": true,
                                    "leadingTrivia": [
                                        {
                                            "kind": "WhitespaceTrivia",
                                            "text": "  "
                                        }
                                    ],
                                    "trailingTrivia": [
                                        {
                                            "kind": "WhitespaceTrivia",
                                            "text": " "
                                        }
                                    ]
                                },
                                "variableDeclarators": [
                                    {
                                        "kind": "VariableDeclarator",
                                        "fullStart": 727,
                                        "fullEnd": 742,
                                        "start": 727,
                                        "end": 742,
                                        "fullWidth": 15,
<<<<<<< HEAD
                                        "width": 15,
                                        "identifier": {
=======
                                        "propertyName": {
>>>>>>> 85e84683
                                            "kind": "IdentifierName",
                                            "fullStart": 727,
                                            "fullEnd": 729,
                                            "start": 727,
                                            "end": 728,
                                            "fullWidth": 2,
                                            "width": 1,
                                            "text": "i",
                                            "value": "i",
                                            "valueText": "i",
                                            "hasTrailingTrivia": true,
                                            "trailingTrivia": [
                                                {
                                                    "kind": "WhitespaceTrivia",
                                                    "text": " "
                                                }
                                            ]
                                        },
                                        "equalsValueClause": {
                                            "kind": "EqualsValueClause",
                                            "fullStart": 729,
                                            "fullEnd": 742,
                                            "start": 729,
                                            "end": 742,
                                            "fullWidth": 13,
                                            "width": 13,
                                            "equalsToken": {
                                                "kind": "EqualsToken",
                                                "fullStart": 729,
                                                "fullEnd": 731,
                                                "start": 729,
                                                "end": 730,
                                                "fullWidth": 2,
                                                "width": 1,
                                                "text": "=",
                                                "value": "=",
                                                "valueText": "=",
                                                "hasTrailingTrivia": true,
                                                "trailingTrivia": [
                                                    {
                                                        "kind": "WhitespaceTrivia",
                                                        "text": " "
                                                    }
                                                ]
                                            },
                                            "value": {
                                                "kind": "InvocationExpression",
                                                "fullStart": 731,
                                                "fullEnd": 742,
                                                "start": 731,
                                                "end": 742,
                                                "fullWidth": 11,
                                                "width": 11,
                                                "expression": {
                                                    "kind": "MemberAccessExpression",
                                                    "fullStart": 731,
                                                    "fullEnd": 738,
                                                    "start": 731,
                                                    "end": 738,
                                                    "fullWidth": 7,
                                                    "width": 7,
                                                    "expression": {
                                                        "kind": "IdentifierName",
                                                        "fullStart": 731,
                                                        "fullEnd": 732,
                                                        "start": 731,
                                                        "end": 732,
                                                        "fullWidth": 1,
                                                        "width": 1,
                                                        "text": "f",
                                                        "value": "f",
                                                        "valueText": "f"
                                                    },
                                                    "dotToken": {
                                                        "kind": "DotToken",
                                                        "fullStart": 732,
                                                        "fullEnd": 733,
                                                        "start": 732,
                                                        "end": 733,
                                                        "fullWidth": 1,
                                                        "width": 1,
                                                        "text": ".",
                                                        "value": ".",
                                                        "valueText": "."
                                                    },
                                                    "name": {
                                                        "kind": "IdentifierName",
                                                        "fullStart": 733,
                                                        "fullEnd": 738,
                                                        "start": 733,
                                                        "end": 738,
                                                        "fullWidth": 5,
                                                        "width": 5,
                                                        "text": "every",
                                                        "value": "every",
                                                        "valueText": "every"
                                                    }
                                                },
                                                "argumentList": {
                                                    "kind": "ArgumentList",
                                                    "fullStart": 738,
                                                    "fullEnd": 742,
                                                    "start": 738,
                                                    "end": 742,
                                                    "fullWidth": 4,
                                                    "width": 4,
                                                    "openParenToken": {
                                                        "kind": "OpenParenToken",
                                                        "fullStart": 738,
                                                        "fullEnd": 739,
                                                        "start": 738,
                                                        "end": 739,
                                                        "fullWidth": 1,
                                                        "width": 1,
                                                        "text": "(",
                                                        "value": "(",
                                                        "valueText": "("
                                                    },
                                                    "arguments": [
                                                        {
                                                            "kind": "IdentifierName",
                                                            "fullStart": 739,
                                                            "fullEnd": 741,
                                                            "start": 739,
                                                            "end": 741,
                                                            "fullWidth": 2,
                                                            "width": 2,
                                                            "text": "cb",
                                                            "value": "cb",
                                                            "valueText": "cb"
                                                        }
                                                    ],
                                                    "closeParenToken": {
                                                        "kind": "CloseParenToken",
                                                        "fullStart": 741,
                                                        "fullEnd": 742,
                                                        "start": 741,
                                                        "end": 742,
                                                        "fullWidth": 1,
                                                        "width": 1,
                                                        "text": ")",
                                                        "value": ")",
                                                        "valueText": ")"
                                                    }
                                                }
                                            }
                                        }
                                    }
                                ]
                            },
                            "semicolonToken": {
                                "kind": "SemicolonToken",
                                "fullStart": 742,
                                "fullEnd": 745,
                                "start": 742,
                                "end": 743,
                                "fullWidth": 3,
                                "width": 1,
                                "text": ";",
                                "value": ";",
                                "valueText": ";",
                                "hasTrailingTrivia": true,
                                "hasTrailingNewLine": true,
                                "trailingTrivia": [
                                    {
                                        "kind": "NewLineTrivia",
                                        "text": "\r\n"
                                    }
                                ]
                            }
                        },
                        {
                            "kind": "IfStatement",
                            "fullStart": 745,
                            "fullEnd": 793,
                            "start": 751,
                            "end": 791,
                            "fullWidth": 48,
                            "width": 40,
                            "ifKeyword": {
                                "kind": "IfKeyword",
                                "fullStart": 745,
                                "fullEnd": 754,
                                "start": 751,
                                "end": 753,
                                "fullWidth": 9,
                                "width": 2,
                                "text": "if",
                                "value": "if",
                                "valueText": "if",
                                "hasLeadingTrivia": true,
                                "hasLeadingNewLine": true,
                                "hasTrailingTrivia": true,
                                "leadingTrivia": [
                                    {
                                        "kind": "WhitespaceTrivia",
                                        "text": "  "
                                    },
                                    {
                                        "kind": "NewLineTrivia",
                                        "text": "\r\n"
                                    },
                                    {
                                        "kind": "WhitespaceTrivia",
                                        "text": "  "
                                    }
                                ],
                                "trailingTrivia": [
                                    {
                                        "kind": "WhitespaceTrivia",
                                        "text": " "
                                    }
                                ]
                            },
                            "openParenToken": {
                                "kind": "OpenParenToken",
                                "fullStart": 754,
                                "fullEnd": 755,
                                "start": 754,
                                "end": 755,
                                "fullWidth": 1,
                                "width": 1,
                                "text": "(",
                                "value": "(",
                                "valueText": "("
                            },
                            "condition": {
                                "kind": "EqualsExpression",
                                "fullStart": 755,
                                "fullEnd": 765,
                                "start": 755,
                                "end": 765,
                                "fullWidth": 10,
                                "width": 10,
                                "left": {
                                    "kind": "IdentifierName",
                                    "fullStart": 755,
                                    "fullEnd": 757,
                                    "start": 755,
                                    "end": 756,
                                    "fullWidth": 2,
                                    "width": 1,
                                    "text": "i",
                                    "value": "i",
                                    "valueText": "i",
                                    "hasTrailingTrivia": true,
                                    "trailingTrivia": [
                                        {
                                            "kind": "WhitespaceTrivia",
                                            "text": " "
                                        }
                                    ]
                                },
                                "operatorToken": {
                                    "kind": "EqualsEqualsEqualsToken",
                                    "fullStart": 757,
                                    "fullEnd": 761,
                                    "start": 757,
                                    "end": 760,
                                    "fullWidth": 4,
                                    "width": 3,
                                    "text": "===",
                                    "value": "===",
                                    "valueText": "===",
                                    "hasTrailingTrivia": true,
                                    "trailingTrivia": [
                                        {
                                            "kind": "WhitespaceTrivia",
                                            "text": " "
                                        }
                                    ]
                                },
                                "right": {
                                    "kind": "TrueKeyword",
                                    "fullStart": 761,
                                    "fullEnd": 765,
                                    "start": 761,
                                    "end": 765,
                                    "fullWidth": 4,
                                    "width": 4,
                                    "text": "true",
                                    "value": true,
                                    "valueText": "true"
                                }
                            },
                            "closeParenToken": {
                                "kind": "CloseParenToken",
                                "fullStart": 765,
                                "fullEnd": 767,
                                "start": 765,
                                "end": 766,
                                "fullWidth": 2,
                                "width": 1,
                                "text": ")",
                                "value": ")",
                                "valueText": ")",
                                "hasTrailingTrivia": true,
                                "trailingTrivia": [
                                    {
                                        "kind": "WhitespaceTrivia",
                                        "text": " "
                                    }
                                ]
                            },
                            "statement": {
                                "kind": "Block",
                                "fullStart": 767,
                                "fullEnd": 793,
                                "start": 767,
                                "end": 791,
                                "fullWidth": 26,
                                "width": 24,
                                "openBraceToken": {
                                    "kind": "OpenBraceToken",
                                    "fullStart": 767,
                                    "fullEnd": 770,
                                    "start": 767,
                                    "end": 768,
                                    "fullWidth": 3,
                                    "width": 1,
                                    "text": "{",
                                    "value": "{",
                                    "valueText": "{",
                                    "hasTrailingTrivia": true,
                                    "hasTrailingNewLine": true,
                                    "trailingTrivia": [
                                        {
                                            "kind": "NewLineTrivia",
                                            "text": "\r\n"
                                        }
                                    ]
                                },
                                "statements": [
                                    {
                                        "kind": "ReturnStatement",
                                        "fullStart": 770,
                                        "fullEnd": 788,
                                        "start": 774,
                                        "end": 786,
                                        "fullWidth": 18,
                                        "width": 12,
                                        "returnKeyword": {
                                            "kind": "ReturnKeyword",
                                            "fullStart": 770,
                                            "fullEnd": 781,
                                            "start": 774,
                                            "end": 780,
                                            "fullWidth": 11,
                                            "width": 6,
                                            "text": "return",
                                            "value": "return",
                                            "valueText": "return",
                                            "hasLeadingTrivia": true,
                                            "hasTrailingTrivia": true,
                                            "leadingTrivia": [
                                                {
                                                    "kind": "WhitespaceTrivia",
                                                    "text": "    "
                                                }
                                            ],
                                            "trailingTrivia": [
                                                {
                                                    "kind": "WhitespaceTrivia",
                                                    "text": " "
                                                }
                                            ]
                                        },
                                        "expression": {
                                            "kind": "TrueKeyword",
                                            "fullStart": 781,
                                            "fullEnd": 785,
                                            "start": 781,
                                            "end": 785,
                                            "fullWidth": 4,
                                            "width": 4,
                                            "text": "true",
                                            "value": true,
                                            "valueText": "true"
                                        },
                                        "semicolonToken": {
                                            "kind": "SemicolonToken",
                                            "fullStart": 785,
                                            "fullEnd": 788,
                                            "start": 785,
                                            "end": 786,
                                            "fullWidth": 3,
                                            "width": 1,
                                            "text": ";",
                                            "value": ";",
                                            "valueText": ";",
                                            "hasTrailingTrivia": true,
                                            "hasTrailingNewLine": true,
                                            "trailingTrivia": [
                                                {
                                                    "kind": "NewLineTrivia",
                                                    "text": "\r\n"
                                                }
                                            ]
                                        }
                                    }
                                ],
                                "closeBraceToken": {
                                    "kind": "CloseBraceToken",
                                    "fullStart": 788,
                                    "fullEnd": 793,
                                    "start": 790,
                                    "end": 791,
                                    "fullWidth": 5,
                                    "width": 1,
                                    "text": "}",
                                    "value": "}",
                                    "valueText": "}",
                                    "hasLeadingTrivia": true,
                                    "hasTrailingTrivia": true,
                                    "hasTrailingNewLine": true,
                                    "leadingTrivia": [
                                        {
                                            "kind": "WhitespaceTrivia",
                                            "text": "  "
                                        }
                                    ],
                                    "trailingTrivia": [
                                        {
                                            "kind": "NewLineTrivia",
                                            "text": "\r\n"
                                        }
                                    ]
                                }
                            }
                        }
                    ],
                    "closeBraceToken": {
                        "kind": "CloseBraceToken",
                        "fullStart": 793,
                        "fullEnd": 797,
                        "start": 794,
                        "end": 795,
                        "fullWidth": 4,
                        "width": 1,
                        "text": "}",
                        "value": "}",
                        "valueText": "}",
                        "hasLeadingTrivia": true,
                        "hasTrailingTrivia": true,
                        "hasTrailingNewLine": true,
                        "leadingTrivia": [
                            {
                                "kind": "WhitespaceTrivia",
                                "text": " "
                            }
                        ],
                        "trailingTrivia": [
                            {
                                "kind": "NewLineTrivia",
                                "text": "\r\n"
                            }
                        ]
                    }
                }
            },
            {
                "kind": "ExpressionStatement",
                "fullStart": 797,
                "fullEnd": 821,
                "start": 797,
                "end": 819,
                "fullWidth": 24,
                "width": 22,
                "expression": {
                    "kind": "InvocationExpression",
                    "fullStart": 797,
                    "fullEnd": 818,
                    "start": 797,
                    "end": 818,
                    "fullWidth": 21,
                    "width": 21,
                    "expression": {
                        "kind": "IdentifierName",
                        "fullStart": 797,
                        "fullEnd": 808,
                        "start": 797,
                        "end": 808,
                        "fullWidth": 11,
                        "width": 11,
                        "text": "runTestCase",
                        "value": "runTestCase",
                        "valueText": "runTestCase"
                    },
                    "argumentList": {
                        "kind": "ArgumentList",
                        "fullStart": 808,
                        "fullEnd": 818,
                        "start": 808,
                        "end": 818,
                        "fullWidth": 10,
                        "width": 10,
                        "openParenToken": {
                            "kind": "OpenParenToken",
                            "fullStart": 808,
                            "fullEnd": 809,
                            "start": 808,
                            "end": 809,
                            "fullWidth": 1,
                            "width": 1,
                            "text": "(",
                            "value": "(",
                            "valueText": "("
                        },
                        "arguments": [
                            {
                                "kind": "IdentifierName",
                                "fullStart": 809,
                                "fullEnd": 817,
                                "start": 809,
                                "end": 817,
                                "fullWidth": 8,
                                "width": 8,
                                "text": "testcase",
                                "value": "testcase",
                                "valueText": "testcase"
                            }
                        ],
                        "closeParenToken": {
                            "kind": "CloseParenToken",
                            "fullStart": 817,
                            "fullEnd": 818,
                            "start": 817,
                            "end": 818,
                            "fullWidth": 1,
                            "width": 1,
                            "text": ")",
                            "value": ")",
                            "valueText": ")"
                        }
                    }
                },
                "semicolonToken": {
                    "kind": "SemicolonToken",
                    "fullStart": 818,
                    "fullEnd": 821,
                    "start": 818,
                    "end": 819,
                    "fullWidth": 3,
                    "width": 1,
                    "text": ";",
                    "value": ";",
                    "valueText": ";",
                    "hasTrailingTrivia": true,
                    "hasTrailingNewLine": true,
                    "trailingTrivia": [
                        {
                            "kind": "NewLineTrivia",
                            "text": "\r\n"
                        }
                    ]
                }
            }
        ],
        "endOfFileToken": {
            "kind": "EndOfFileToken",
            "fullStart": 821,
            "fullEnd": 821,
            "start": 821,
            "end": 821,
            "fullWidth": 0,
            "width": 0,
            "text": ""
        }
    },
    "lineMap": {
        "lineStarts": [
            0,
            67,
            152,
            232,
            308,
            380,
            385,
            439,
            569,
            574,
            576,
            578,
            601,
            640,
            661,
            683,
            700,
            702,
            721,
            745,
            749,
            770,
            788,
            793,
            797,
            821
        ],
        "length": 821
    }
}<|MERGE_RESOLUTION|>--- conflicted
+++ resolved
@@ -650,12 +650,8 @@
                                         "start": 667,
                                         "end": 680,
                                         "fullWidth": 13,
-<<<<<<< HEAD
                                         "width": 13,
-                                        "identifier": {
-=======
                                         "propertyName": {
->>>>>>> 85e84683
                                             "kind": "IdentifierName",
                                             "fullStart": 667,
                                             "fullEnd": 669,
@@ -1117,12 +1113,8 @@
                                         "start": 727,
                                         "end": 742,
                                         "fullWidth": 15,
-<<<<<<< HEAD
                                         "width": 15,
-                                        "identifier": {
-=======
                                         "propertyName": {
->>>>>>> 85e84683
                                             "kind": "IdentifierName",
                                             "fullStart": 727,
                                             "fullEnd": 729,
