{
    "isDeclaration": false,
    "languageVersion": "EcmaScript5",
    "parseOptions": {
        "allowAutomaticSemicolonInsertion": true
    },
    "sourceUnit": {
        "kind": "SourceUnit",
        "fullStart": 0,
        "fullEnd": 1291,
        "start": 563,
        "end": 1291,
        "fullWidth": 1291,
        "width": 728,
        "isIncrementallyUnusable": true,
        "moduleElements": [
            {
                "kind": "FunctionDeclaration",
                "fullStart": 0,
                "fullEnd": 1267,
                "start": 563,
                "end": 1265,
                "fullWidth": 1267,
                "width": 702,
                "isIncrementallyUnusable": true,
                "modifiers": [],
                "functionKeyword": {
                    "kind": "FunctionKeyword",
                    "fullStart": 0,
                    "fullEnd": 572,
                    "start": 563,
                    "end": 571,
                    "fullWidth": 572,
                    "width": 8,
                    "text": "function",
                    "value": "function",
                    "valueText": "function",
                    "hasLeadingTrivia": true,
                    "hasLeadingComment": true,
                    "hasLeadingNewLine": true,
                    "hasTrailingTrivia": true,
                    "leadingTrivia": [
                        {
                            "kind": "SingleLineCommentTrivia",
                            "text": "/// Copyright (c) 2012 Ecma International.  All rights reserved. "
                        },
                        {
                            "kind": "NewLineTrivia",
                            "text": "\r\n"
                        },
                        {
                            "kind": "SingleLineCommentTrivia",
                            "text": "/// Ecma International makes this code available under the terms and conditions set"
                        },
                        {
                            "kind": "NewLineTrivia",
                            "text": "\r\n"
                        },
                        {
                            "kind": "SingleLineCommentTrivia",
                            "text": "/// forth on http://hg.ecmascript.org/tests/test262/raw-file/tip/LICENSE (the "
                        },
                        {
                            "kind": "NewLineTrivia",
                            "text": "\r\n"
                        },
                        {
                            "kind": "SingleLineCommentTrivia",
                            "text": "/// \"Use Terms\").   Any redistribution of this code must retain the above "
                        },
                        {
                            "kind": "NewLineTrivia",
                            "text": "\r\n"
                        },
                        {
                            "kind": "SingleLineCommentTrivia",
                            "text": "/// copyright and this notice and otherwise comply with the Use Terms."
                        },
                        {
                            "kind": "NewLineTrivia",
                            "text": "\r\n"
                        },
                        {
                            "kind": "MultiLineCommentTrivia",
                            "text": "/**\r\n * @path ch15/15.4/15.4.4/15.4.4.16/15.4.4.16-7-b-16.js\r\n * @description Array.prototype.every - decreasing length of array does not delete non-configurable properties\r\n */"
                        },
                        {
                            "kind": "NewLineTrivia",
                            "text": "\r\n"
                        },
                        {
                            "kind": "NewLineTrivia",
                            "text": "\r\n"
                        },
                        {
                            "kind": "NewLineTrivia",
                            "text": "\r\n"
                        }
                    ],
                    "trailingTrivia": [
                        {
                            "kind": "WhitespaceTrivia",
                            "text": " "
                        }
                    ]
                },
                "identifier": {
                    "kind": "IdentifierName",
                    "fullStart": 572,
                    "fullEnd": 580,
                    "start": 572,
                    "end": 580,
                    "fullWidth": 8,
                    "width": 8,
                    "text": "testcase",
                    "value": "testcase",
                    "valueText": "testcase"
                },
                "callSignature": {
                    "kind": "CallSignature",
                    "fullStart": 580,
                    "fullEnd": 583,
                    "start": 580,
                    "end": 582,
                    "fullWidth": 3,
                    "width": 2,
                    "parameterList": {
                        "kind": "ParameterList",
                        "fullStart": 580,
                        "fullEnd": 583,
                        "start": 580,
                        "end": 582,
                        "fullWidth": 3,
                        "width": 2,
                        "openParenToken": {
                            "kind": "OpenParenToken",
                            "fullStart": 580,
                            "fullEnd": 581,
                            "start": 580,
                            "end": 581,
                            "fullWidth": 1,
                            "width": 1,
                            "text": "(",
                            "value": "(",
                            "valueText": "("
                        },
                        "parameters": [],
                        "closeParenToken": {
                            "kind": "CloseParenToken",
                            "fullStart": 581,
                            "fullEnd": 583,
                            "start": 581,
                            "end": 582,
                            "fullWidth": 2,
                            "width": 1,
                            "text": ")",
                            "value": ")",
                            "valueText": ")",
                            "hasTrailingTrivia": true,
                            "trailingTrivia": [
                                {
                                    "kind": "WhitespaceTrivia",
                                    "text": " "
                                }
                            ]
                        }
                    }
                },
                "block": {
                    "kind": "Block",
                    "fullStart": 583,
                    "fullEnd": 1267,
                    "start": 583,
                    "end": 1265,
                    "fullWidth": 684,
                    "width": 682,
                    "isIncrementallyUnusable": true,
                    "openBraceToken": {
                        "kind": "OpenBraceToken",
                        "fullStart": 583,
                        "fullEnd": 586,
                        "start": 583,
                        "end": 584,
                        "fullWidth": 3,
                        "width": 1,
                        "text": "{",
                        "value": "{",
                        "valueText": "{",
                        "hasTrailingTrivia": true,
                        "hasTrailingNewLine": true,
                        "trailingTrivia": [
                            {
                                "kind": "NewLineTrivia",
                                "text": "\r\n"
                            }
                        ]
                    },
                    "statements": [
                        {
                            "kind": "FunctionDeclaration",
                            "fullStart": 586,
                            "fullEnd": 799,
                            "start": 594,
                            "end": 797,
                            "fullWidth": 213,
                            "width": 203,
                            "modifiers": [],
                            "functionKeyword": {
                                "kind": "FunctionKeyword",
                                "fullStart": 586,
                                "fullEnd": 603,
                                "start": 594,
                                "end": 602,
                                "fullWidth": 17,
                                "width": 8,
                                "text": "function",
                                "value": "function",
                                "valueText": "function",
                                "hasLeadingTrivia": true,
                                "hasTrailingTrivia": true,
                                "leadingTrivia": [
                                    {
                                        "kind": "WhitespaceTrivia",
                                        "text": "        "
                                    }
                                ],
                                "trailingTrivia": [
                                    {
                                        "kind": "WhitespaceTrivia",
                                        "text": " "
                                    }
                                ]
                            },
                            "identifier": {
                                "kind": "IdentifierName",
                                "fullStart": 603,
                                "fullEnd": 613,
                                "start": 603,
                                "end": 613,
                                "fullWidth": 10,
                                "width": 10,
                                "text": "callbackfn",
                                "value": "callbackfn",
                                "valueText": "callbackfn"
                            },
                            "callSignature": {
                                "kind": "CallSignature",
                                "fullStart": 613,
                                "fullEnd": 629,
                                "start": 613,
                                "end": 628,
                                "fullWidth": 16,
                                "width": 15,
                                "parameterList": {
                                    "kind": "ParameterList",
                                    "fullStart": 613,
                                    "fullEnd": 629,
                                    "start": 613,
                                    "end": 628,
                                    "fullWidth": 16,
                                    "width": 15,
                                    "openParenToken": {
                                        "kind": "OpenParenToken",
                                        "fullStart": 613,
                                        "fullEnd": 614,
                                        "start": 613,
                                        "end": 614,
                                        "fullWidth": 1,
                                        "width": 1,
                                        "text": "(",
                                        "value": "(",
                                        "valueText": "("
                                    },
                                    "parameters": [
                                        {
                                            "kind": "Parameter",
                                            "fullStart": 614,
                                            "fullEnd": 617,
                                            "start": 614,
                                            "end": 617,
                                            "fullWidth": 3,
                                            "width": 3,
                                            "modifiers": [],
                                            "identifier": {
                                                "kind": "IdentifierName",
                                                "fullStart": 614,
                                                "fullEnd": 617,
                                                "start": 614,
                                                "end": 617,
                                                "fullWidth": 3,
                                                "width": 3,
                                                "text": "val",
                                                "value": "val",
                                                "valueText": "val"
                                            }
                                        },
                                        {
                                            "kind": "CommaToken",
                                            "fullStart": 617,
                                            "fullEnd": 619,
                                            "start": 617,
                                            "end": 618,
                                            "fullWidth": 2,
                                            "width": 1,
                                            "text": ",",
                                            "value": ",",
                                            "valueText": ",",
                                            "hasTrailingTrivia": true,
                                            "trailingTrivia": [
                                                {
                                                    "kind": "WhitespaceTrivia",
                                                    "text": " "
                                                }
                                            ]
                                        },
                                        {
                                            "kind": "Parameter",
                                            "fullStart": 619,
                                            "fullEnd": 622,
                                            "start": 619,
                                            "end": 622,
                                            "fullWidth": 3,
                                            "width": 3,
                                            "modifiers": [],
                                            "identifier": {
                                                "kind": "IdentifierName",
                                                "fullStart": 619,
                                                "fullEnd": 622,
                                                "start": 619,
                                                "end": 622,
                                                "fullWidth": 3,
                                                "width": 3,
                                                "text": "idx",
                                                "value": "idx",
                                                "valueText": "idx"
                                            }
                                        },
                                        {
                                            "kind": "CommaToken",
                                            "fullStart": 622,
                                            "fullEnd": 624,
                                            "start": 622,
                                            "end": 623,
                                            "fullWidth": 2,
                                            "width": 1,
                                            "text": ",",
                                            "value": ",",
                                            "valueText": ",",
                                            "hasTrailingTrivia": true,
                                            "trailingTrivia": [
                                                {
                                                    "kind": "WhitespaceTrivia",
                                                    "text": " "
                                                }
                                            ]
                                        },
                                        {
                                            "kind": "Parameter",
                                            "fullStart": 624,
                                            "fullEnd": 627,
                                            "start": 624,
                                            "end": 627,
                                            "fullWidth": 3,
                                            "width": 3,
                                            "modifiers": [],
                                            "identifier": {
                                                "kind": "IdentifierName",
                                                "fullStart": 624,
                                                "fullEnd": 627,
                                                "start": 624,
                                                "end": 627,
                                                "fullWidth": 3,
                                                "width": 3,
                                                "text": "obj",
                                                "value": "obj",
                                                "valueText": "obj"
                                            }
                                        }
                                    ],
                                    "closeParenToken": {
                                        "kind": "CloseParenToken",
                                        "fullStart": 627,
                                        "fullEnd": 629,
                                        "start": 627,
                                        "end": 628,
                                        "fullWidth": 2,
                                        "width": 1,
                                        "text": ")",
                                        "value": ")",
                                        "valueText": ")",
                                        "hasTrailingTrivia": true,
                                        "trailingTrivia": [
                                            {
                                                "kind": "WhitespaceTrivia",
                                                "text": " "
                                            }
                                        ]
                                    }
                                }
                            },
                            "block": {
                                "kind": "Block",
                                "fullStart": 629,
                                "fullEnd": 799,
                                "start": 629,
                                "end": 797,
                                "fullWidth": 170,
                                "width": 168,
                                "openBraceToken": {
                                    "kind": "OpenBraceToken",
                                    "fullStart": 629,
                                    "fullEnd": 632,
                                    "start": 629,
                                    "end": 630,
                                    "fullWidth": 3,
                                    "width": 1,
                                    "text": "{",
                                    "value": "{",
                                    "valueText": "{",
                                    "hasTrailingTrivia": true,
                                    "hasTrailingNewLine": true,
                                    "trailingTrivia": [
                                        {
                                            "kind": "NewLineTrivia",
                                            "text": "\r\n"
                                        }
                                    ]
                                },
                                "statements": [
                                    {
                                        "kind": "IfStatement",
                                        "fullStart": 632,
                                        "fullEnd": 788,
                                        "start": 644,
                                        "end": 786,
                                        "fullWidth": 156,
                                        "width": 142,
                                        "ifKeyword": {
                                            "kind": "IfKeyword",
                                            "fullStart": 632,
                                            "fullEnd": 647,
                                            "start": 644,
                                            "end": 646,
                                            "fullWidth": 15,
                                            "width": 2,
                                            "text": "if",
                                            "value": "if",
                                            "valueText": "if",
                                            "hasLeadingTrivia": true,
                                            "hasTrailingTrivia": true,
                                            "leadingTrivia": [
                                                {
                                                    "kind": "WhitespaceTrivia",
                                                    "text": "            "
                                                }
                                            ],
                                            "trailingTrivia": [
                                                {
                                                    "kind": "WhitespaceTrivia",
                                                    "text": " "
                                                }
                                            ]
                                        },
                                        "openParenToken": {
                                            "kind": "OpenParenToken",
                                            "fullStart": 647,
                                            "fullEnd": 648,
                                            "start": 647,
                                            "end": 648,
                                            "fullWidth": 1,
                                            "width": 1,
                                            "text": "(",
                                            "value": "(",
                                            "valueText": "("
                                        },
                                        "condition": {
                                            "kind": "LogicalAndExpression",
                                            "fullStart": 648,
                                            "fullEnd": 685,
                                            "start": 648,
                                            "end": 685,
                                            "fullWidth": 37,
                                            "width": 37,
                                            "left": {
                                                "kind": "EqualsExpression",
                                                "fullStart": 648,
                                                "fullEnd": 658,
                                                "start": 648,
                                                "end": 657,
                                                "fullWidth": 10,
                                                "width": 9,
                                                "left": {
                                                    "kind": "IdentifierName",
                                                    "fullStart": 648,
                                                    "fullEnd": 652,
                                                    "start": 648,
                                                    "end": 651,
                                                    "fullWidth": 4,
                                                    "width": 3,
                                                    "text": "idx",
                                                    "value": "idx",
                                                    "valueText": "idx",
                                                    "hasTrailingTrivia": true,
                                                    "trailingTrivia": [
                                                        {
                                                            "kind": "WhitespaceTrivia",
                                                            "text": " "
                                                        }
                                                    ]
                                                },
                                                "operatorToken": {
                                                    "kind": "EqualsEqualsEqualsToken",
                                                    "fullStart": 652,
                                                    "fullEnd": 656,
                                                    "start": 652,
                                                    "end": 655,
                                                    "fullWidth": 4,
                                                    "width": 3,
                                                    "text": "===",
                                                    "value": "===",
                                                    "valueText": "===",
                                                    "hasTrailingTrivia": true,
                                                    "trailingTrivia": [
                                                        {
                                                            "kind": "WhitespaceTrivia",
                                                            "text": " "
                                                        }
                                                    ]
                                                },
                                                "right": {
                                                    "kind": "NumericLiteral",
                                                    "fullStart": 656,
                                                    "fullEnd": 658,
                                                    "start": 656,
                                                    "end": 657,
                                                    "fullWidth": 2,
                                                    "width": 1,
                                                    "text": "2",
                                                    "value": 2,
                                                    "valueText": "2",
                                                    "hasTrailingTrivia": true,
                                                    "trailingTrivia": [
                                                        {
                                                            "kind": "WhitespaceTrivia",
                                                            "text": " "
                                                        }
                                                    ]
                                                }
                                            },
                                            "operatorToken": {
                                                "kind": "AmpersandAmpersandToken",
                                                "fullStart": 658,
                                                "fullEnd": 661,
                                                "start": 658,
                                                "end": 660,
                                                "fullWidth": 3,
                                                "width": 2,
                                                "text": "&&",
                                                "value": "&&",
                                                "valueText": "&&",
                                                "hasTrailingTrivia": true,
                                                "trailingTrivia": [
                                                    {
                                                        "kind": "WhitespaceTrivia",
                                                        "text": " "
                                                    }
                                                ]
                                            },
                                            "right": {
                                                "kind": "EqualsExpression",
                                                "fullStart": 661,
                                                "fullEnd": 685,
                                                "start": 661,
                                                "end": 685,
                                                "fullWidth": 24,
                                                "width": 24,
                                                "left": {
                                                    "kind": "IdentifierName",
                                                    "fullStart": 661,
                                                    "fullEnd": 665,
                                                    "start": 661,
                                                    "end": 664,
                                                    "fullWidth": 4,
                                                    "width": 3,
                                                    "text": "val",
                                                    "value": "val",
                                                    "valueText": "val",
                                                    "hasTrailingTrivia": true,
                                                    "trailingTrivia": [
                                                        {
                                                            "kind": "WhitespaceTrivia",
                                                            "text": " "
                                                        }
                                                    ]
                                                },
                                                "operatorToken": {
                                                    "kind": "EqualsEqualsEqualsToken",
                                                    "fullStart": 665,
                                                    "fullEnd": 669,
                                                    "start": 665,
                                                    "end": 668,
                                                    "fullWidth": 4,
                                                    "width": 3,
                                                    "text": "===",
                                                    "value": "===",
                                                    "valueText": "===",
                                                    "hasTrailingTrivia": true,
                                                    "trailingTrivia": [
                                                        {
                                                            "kind": "WhitespaceTrivia",
                                                            "text": " "
                                                        }
                                                    ]
                                                },
                                                "right": {
                                                    "kind": "StringLiteral",
                                                    "fullStart": 669,
                                                    "fullEnd": 685,
                                                    "start": 669,
                                                    "end": 685,
                                                    "fullWidth": 16,
                                                    "width": 16,
                                                    "text": "\"unconfigurable\"",
                                                    "value": "unconfigurable",
                                                    "valueText": "unconfigurable"
                                                }
                                            }
                                        },
                                        "closeParenToken": {
                                            "kind": "CloseParenToken",
                                            "fullStart": 685,
                                            "fullEnd": 687,
                                            "start": 685,
                                            "end": 686,
                                            "fullWidth": 2,
                                            "width": 1,
                                            "text": ")",
                                            "value": ")",
                                            "valueText": ")",
                                            "hasTrailingTrivia": true,
                                            "trailingTrivia": [
                                                {
                                                    "kind": "WhitespaceTrivia",
                                                    "text": " "
                                                }
                                            ]
                                        },
                                        "statement": {
                                            "kind": "Block",
                                            "fullStart": 687,
                                            "fullEnd": 735,
                                            "start": 687,
                                            "end": 734,
                                            "fullWidth": 48,
                                            "width": 47,
                                            "openBraceToken": {
                                                "kind": "OpenBraceToken",
                                                "fullStart": 687,
                                                "fullEnd": 690,
                                                "start": 687,
                                                "end": 688,
                                                "fullWidth": 3,
                                                "width": 1,
                                                "text": "{",
                                                "value": "{",
                                                "valueText": "{",
                                                "hasTrailingTrivia": true,
                                                "hasTrailingNewLine": true,
                                                "trailingTrivia": [
                                                    {
                                                        "kind": "NewLineTrivia",
                                                        "text": "\r\n"
                                                    }
                                                ]
                                            },
                                            "statements": [
                                                {
                                                    "kind": "ReturnStatement",
                                                    "fullStart": 690,
                                                    "fullEnd": 721,
                                                    "start": 706,
                                                    "end": 719,
                                                    "fullWidth": 31,
                                                    "width": 13,
                                                    "returnKeyword": {
                                                        "kind": "ReturnKeyword",
                                                        "fullStart": 690,
                                                        "fullEnd": 713,
                                                        "start": 706,
                                                        "end": 712,
                                                        "fullWidth": 23,
                                                        "width": 6,
                                                        "text": "return",
                                                        "value": "return",
                                                        "valueText": "return",
                                                        "hasLeadingTrivia": true,
                                                        "hasTrailingTrivia": true,
                                                        "leadingTrivia": [
                                                            {
                                                                "kind": "WhitespaceTrivia",
                                                                "text": "                "
                                                            }
                                                        ],
                                                        "trailingTrivia": [
                                                            {
                                                                "kind": "WhitespaceTrivia",
                                                                "text": " "
                                                            }
                                                        ]
                                                    },
                                                    "expression": {
                                                        "kind": "FalseKeyword",
                                                        "fullStart": 713,
                                                        "fullEnd": 718,
                                                        "start": 713,
                                                        "end": 718,
                                                        "fullWidth": 5,
                                                        "width": 5,
                                                        "text": "false",
                                                        "value": false,
                                                        "valueText": "false"
                                                    },
                                                    "semicolonToken": {
                                                        "kind": "SemicolonToken",
                                                        "fullStart": 718,
                                                        "fullEnd": 721,
                                                        "start": 718,
                                                        "end": 719,
                                                        "fullWidth": 3,
                                                        "width": 1,
                                                        "text": ";",
                                                        "value": ";",
                                                        "valueText": ";",
                                                        "hasTrailingTrivia": true,
                                                        "hasTrailingNewLine": true,
                                                        "trailingTrivia": [
                                                            {
                                                                "kind": "NewLineTrivia",
                                                                "text": "\r\n"
                                                            }
                                                        ]
                                                    }
                                                }
                                            ],
                                            "closeBraceToken": {
                                                "kind": "CloseBraceToken",
                                                "fullStart": 721,
                                                "fullEnd": 735,
                                                "start": 733,
                                                "end": 734,
                                                "fullWidth": 14,
                                                "width": 1,
                                                "text": "}",
                                                "value": "}",
                                                "valueText": "}",
                                                "hasLeadingTrivia": true,
                                                "hasTrailingTrivia": true,
                                                "leadingTrivia": [
                                                    {
                                                        "kind": "WhitespaceTrivia",
                                                        "text": "            "
                                                    }
                                                ],
                                                "trailingTrivia": [
                                                    {
                                                        "kind": "WhitespaceTrivia",
                                                        "text": " "
                                                    }
                                                ]
                                            }
                                        },
                                        "elseClause": {
                                            "kind": "ElseClause",
                                            "fullStart": 735,
                                            "fullEnd": 788,
                                            "start": 735,
                                            "end": 786,
                                            "fullWidth": 53,
                                            "width": 51,
                                            "elseKeyword": {
                                                "kind": "ElseKeyword",
                                                "fullStart": 735,
                                                "fullEnd": 740,
                                                "start": 735,
                                                "end": 739,
                                                "fullWidth": 5,
                                                "width": 4,
                                                "text": "else",
                                                "value": "else",
                                                "valueText": "else",
                                                "hasTrailingTrivia": true,
                                                "trailingTrivia": [
                                                    {
                                                        "kind": "WhitespaceTrivia",
                                                        "text": " "
                                                    }
                                                ]
                                            },
                                            "statement": {
                                                "kind": "Block",
                                                "fullStart": 740,
                                                "fullEnd": 788,
                                                "start": 740,
                                                "end": 786,
                                                "fullWidth": 48,
                                                "width": 46,
                                                "openBraceToken": {
                                                    "kind": "OpenBraceToken",
                                                    "fullStart": 740,
                                                    "fullEnd": 743,
                                                    "start": 740,
                                                    "end": 741,
                                                    "fullWidth": 3,
                                                    "width": 1,
                                                    "text": "{",
                                                    "value": "{",
                                                    "valueText": "{",
                                                    "hasTrailingTrivia": true,
                                                    "hasTrailingNewLine": true,
                                                    "trailingTrivia": [
                                                        {
                                                            "kind": "NewLineTrivia",
                                                            "text": "\r\n"
                                                        }
                                                    ]
                                                },
                                                "statements": [
                                                    {
                                                        "kind": "ReturnStatement",
                                                        "fullStart": 743,
                                                        "fullEnd": 773,
                                                        "start": 759,
                                                        "end": 771,
                                                        "fullWidth": 30,
                                                        "width": 12,
                                                        "returnKeyword": {
                                                            "kind": "ReturnKeyword",
                                                            "fullStart": 743,
                                                            "fullEnd": 766,
                                                            "start": 759,
                                                            "end": 765,
                                                            "fullWidth": 23,
                                                            "width": 6,
                                                            "text": "return",
                                                            "value": "return",
                                                            "valueText": "return",
                                                            "hasLeadingTrivia": true,
                                                            "hasTrailingTrivia": true,
                                                            "leadingTrivia": [
                                                                {
                                                                    "kind": "WhitespaceTrivia",
                                                                    "text": "                "
                                                                }
                                                            ],
                                                            "trailingTrivia": [
                                                                {
                                                                    "kind": "WhitespaceTrivia",
                                                                    "text": " "
                                                                }
                                                            ]
                                                        },
                                                        "expression": {
                                                            "kind": "TrueKeyword",
                                                            "fullStart": 766,
                                                            "fullEnd": 770,
                                                            "start": 766,
                                                            "end": 770,
                                                            "fullWidth": 4,
                                                            "width": 4,
                                                            "text": "true",
                                                            "value": true,
                                                            "valueText": "true"
                                                        },
                                                        "semicolonToken": {
                                                            "kind": "SemicolonToken",
                                                            "fullStart": 770,
                                                            "fullEnd": 773,
                                                            "start": 770,
                                                            "end": 771,
                                                            "fullWidth": 3,
                                                            "width": 1,
                                                            "text": ";",
                                                            "value": ";",
                                                            "valueText": ";",
                                                            "hasTrailingTrivia": true,
                                                            "hasTrailingNewLine": true,
                                                            "trailingTrivia": [
                                                                {
                                                                    "kind": "NewLineTrivia",
                                                                    "text": "\r\n"
                                                                }
                                                            ]
                                                        }
                                                    }
                                                ],
                                                "closeBraceToken": {
                                                    "kind": "CloseBraceToken",
                                                    "fullStart": 773,
                                                    "fullEnd": 788,
                                                    "start": 785,
                                                    "end": 786,
                                                    "fullWidth": 15,
                                                    "width": 1,
                                                    "text": "}",
                                                    "value": "}",
                                                    "valueText": "}",
                                                    "hasLeadingTrivia": true,
                                                    "hasTrailingTrivia": true,
                                                    "hasTrailingNewLine": true,
                                                    "leadingTrivia": [
                                                        {
                                                            "kind": "WhitespaceTrivia",
                                                            "text": "            "
                                                        }
                                                    ],
                                                    "trailingTrivia": [
                                                        {
                                                            "kind": "NewLineTrivia",
                                                            "text": "\r\n"
                                                        }
                                                    ]
                                                }
                                            }
                                        }
                                    }
                                ],
                                "closeBraceToken": {
                                    "kind": "CloseBraceToken",
                                    "fullStart": 788,
                                    "fullEnd": 799,
                                    "start": 796,
                                    "end": 797,
                                    "fullWidth": 11,
                                    "width": 1,
                                    "text": "}",
                                    "value": "}",
                                    "valueText": "}",
                                    "hasLeadingTrivia": true,
                                    "hasTrailingTrivia": true,
                                    "hasTrailingNewLine": true,
                                    "leadingTrivia": [
                                        {
                                            "kind": "WhitespaceTrivia",
                                            "text": "        "
                                        }
                                    ],
                                    "trailingTrivia": [
                                        {
                                            "kind": "NewLineTrivia",
                                            "text": "\r\n"
                                        }
                                    ]
                                }
                            }
                        },
                        {
                            "kind": "VariableStatement",
                            "fullStart": 799,
                            "fullEnd": 839,
                            "start": 817,
                            "end": 837,
                            "fullWidth": 40,
                            "width": 20,
                            "modifiers": [],
                            "variableDeclaration": {
                                "kind": "VariableDeclaration",
                                "fullStart": 799,
                                "fullEnd": 836,
                                "start": 817,
                                "end": 836,
                                "fullWidth": 37,
                                "width": 19,
                                "varKeyword": {
                                    "kind": "VarKeyword",
                                    "fullStart": 799,
                                    "fullEnd": 821,
                                    "start": 817,
                                    "end": 820,
                                    "fullWidth": 22,
                                    "width": 3,
                                    "text": "var",
                                    "value": "var",
                                    "valueText": "var",
                                    "hasLeadingTrivia": true,
                                    "hasLeadingNewLine": true,
                                    "hasTrailingTrivia": true,
                                    "leadingTrivia": [
                                        {
                                            "kind": "WhitespaceTrivia",
                                            "text": "        "
                                        },
                                        {
                                            "kind": "NewLineTrivia",
                                            "text": "\r\n"
                                        },
                                        {
                                            "kind": "WhitespaceTrivia",
                                            "text": "        "
                                        }
                                    ],
                                    "trailingTrivia": [
                                        {
                                            "kind": "WhitespaceTrivia",
                                            "text": " "
                                        }
                                    ]
                                },
                                "variableDeclarators": [
                                    {
                                        "kind": "VariableDeclarator",
                                        "fullStart": 821,
                                        "fullEnd": 836,
                                        "start": 821,
                                        "end": 836,
                                        "fullWidth": 15,
<<<<<<< HEAD
                                        "width": 15,
                                        "identifier": {
=======
                                        "propertyName": {
>>>>>>> 85e84683
                                            "kind": "IdentifierName",
                                            "fullStart": 821,
                                            "fullEnd": 825,
                                            "start": 821,
                                            "end": 824,
                                            "fullWidth": 4,
                                            "width": 3,
                                            "text": "arr",
                                            "value": "arr",
                                            "valueText": "arr",
                                            "hasTrailingTrivia": true,
                                            "trailingTrivia": [
                                                {
                                                    "kind": "WhitespaceTrivia",
                                                    "text": " "
                                                }
                                            ]
                                        },
                                        "equalsValueClause": {
                                            "kind": "EqualsValueClause",
                                            "fullStart": 825,
                                            "fullEnd": 836,
                                            "start": 825,
                                            "end": 836,
                                            "fullWidth": 11,
                                            "width": 11,
                                            "equalsToken": {
                                                "kind": "EqualsToken",
                                                "fullStart": 825,
                                                "fullEnd": 827,
                                                "start": 825,
                                                "end": 826,
                                                "fullWidth": 2,
                                                "width": 1,
                                                "text": "=",
                                                "value": "=",
                                                "valueText": "=",
                                                "hasTrailingTrivia": true,
                                                "trailingTrivia": [
                                                    {
                                                        "kind": "WhitespaceTrivia",
                                                        "text": " "
                                                    }
                                                ]
                                            },
                                            "value": {
                                                "kind": "ArrayLiteralExpression",
                                                "fullStart": 827,
                                                "fullEnd": 836,
                                                "start": 827,
                                                "end": 836,
                                                "fullWidth": 9,
                                                "width": 9,
                                                "openBracketToken": {
                                                    "kind": "OpenBracketToken",
                                                    "fullStart": 827,
                                                    "fullEnd": 828,
                                                    "start": 827,
                                                    "end": 828,
                                                    "fullWidth": 1,
                                                    "width": 1,
                                                    "text": "[",
                                                    "value": "[",
                                                    "valueText": "["
                                                },
                                                "expressions": [
                                                    {
                                                        "kind": "NumericLiteral",
                                                        "fullStart": 828,
                                                        "fullEnd": 829,
                                                        "start": 828,
                                                        "end": 829,
                                                        "fullWidth": 1,
                                                        "width": 1,
                                                        "text": "0",
                                                        "value": 0,
                                                        "valueText": "0"
                                                    },
                                                    {
                                                        "kind": "CommaToken",
                                                        "fullStart": 829,
                                                        "fullEnd": 831,
                                                        "start": 829,
                                                        "end": 830,
                                                        "fullWidth": 2,
                                                        "width": 1,
                                                        "text": ",",
                                                        "value": ",",
                                                        "valueText": ",",
                                                        "hasTrailingTrivia": true,
                                                        "trailingTrivia": [
                                                            {
                                                                "kind": "WhitespaceTrivia",
                                                                "text": " "
                                                            }
                                                        ]
                                                    },
                                                    {
                                                        "kind": "NumericLiteral",
                                                        "fullStart": 831,
                                                        "fullEnd": 832,
                                                        "start": 831,
                                                        "end": 832,
                                                        "fullWidth": 1,
                                                        "width": 1,
                                                        "text": "1",
                                                        "value": 1,
                                                        "valueText": "1"
                                                    },
                                                    {
                                                        "kind": "CommaToken",
                                                        "fullStart": 832,
                                                        "fullEnd": 834,
                                                        "start": 832,
                                                        "end": 833,
                                                        "fullWidth": 2,
                                                        "width": 1,
                                                        "text": ",",
                                                        "value": ",",
                                                        "valueText": ",",
                                                        "hasTrailingTrivia": true,
                                                        "trailingTrivia": [
                                                            {
                                                                "kind": "WhitespaceTrivia",
                                                                "text": " "
                                                            }
                                                        ]
                                                    },
                                                    {
                                                        "kind": "NumericLiteral",
                                                        "fullStart": 834,
                                                        "fullEnd": 835,
                                                        "start": 834,
                                                        "end": 835,
                                                        "fullWidth": 1,
                                                        "width": 1,
                                                        "text": "2",
                                                        "value": 2,
                                                        "valueText": "2"
                                                    }
                                                ],
                                                "closeBracketToken": {
                                                    "kind": "CloseBracketToken",
                                                    "fullStart": 835,
                                                    "fullEnd": 836,
                                                    "start": 835,
                                                    "end": 836,
                                                    "fullWidth": 1,
                                                    "width": 1,
                                                    "text": "]",
                                                    "value": "]",
                                                    "valueText": "]"
                                                }
                                            }
                                        }
                                    }
                                ]
                            },
                            "semicolonToken": {
                                "kind": "SemicolonToken",
                                "fullStart": 836,
                                "fullEnd": 839,
                                "start": 836,
                                "end": 837,
                                "fullWidth": 3,
                                "width": 1,
                                "text": ";",
                                "value": ";",
                                "valueText": ";",
                                "hasTrailingTrivia": true,
                                "hasTrailingNewLine": true,
                                "trailingTrivia": [
                                    {
                                        "kind": "NewLineTrivia",
                                        "text": "\r\n"
                                    }
                                ]
                            }
                        },
                        {
                            "kind": "ExpressionStatement",
                            "fullStart": 839,
                            "fullEnd": 1020,
                            "start": 849,
                            "end": 1018,
                            "fullWidth": 181,
                            "width": 169,
                            "isIncrementallyUnusable": true,
                            "expression": {
                                "kind": "InvocationExpression",
                                "fullStart": 839,
                                "fullEnd": 1017,
                                "start": 849,
                                "end": 1017,
                                "fullWidth": 178,
                                "width": 168,
                                "isIncrementallyUnusable": true,
                                "expression": {
                                    "kind": "MemberAccessExpression",
                                    "fullStart": 839,
                                    "fullEnd": 870,
                                    "start": 849,
                                    "end": 870,
                                    "fullWidth": 31,
                                    "width": 21,
                                    "expression": {
                                        "kind": "IdentifierName",
                                        "fullStart": 839,
                                        "fullEnd": 855,
                                        "start": 849,
                                        "end": 855,
                                        "fullWidth": 16,
                                        "width": 6,
                                        "text": "Object",
                                        "value": "Object",
                                        "valueText": "Object",
                                        "hasLeadingTrivia": true,
                                        "hasLeadingNewLine": true,
                                        "leadingTrivia": [
                                            {
                                                "kind": "NewLineTrivia",
                                                "text": "\r\n"
                                            },
                                            {
                                                "kind": "WhitespaceTrivia",
                                                "text": "        "
                                            }
                                        ]
                                    },
                                    "dotToken": {
                                        "kind": "DotToken",
                                        "fullStart": 855,
                                        "fullEnd": 856,
                                        "start": 855,
                                        "end": 856,
                                        "fullWidth": 1,
                                        "width": 1,
                                        "text": ".",
                                        "value": ".",
                                        "valueText": "."
                                    },
                                    "name": {
                                        "kind": "IdentifierName",
                                        "fullStart": 856,
                                        "fullEnd": 870,
                                        "start": 856,
                                        "end": 870,
                                        "fullWidth": 14,
                                        "width": 14,
                                        "text": "defineProperty",
                                        "value": "defineProperty",
                                        "valueText": "defineProperty"
                                    }
                                },
                                "argumentList": {
                                    "kind": "ArgumentList",
                                    "fullStart": 870,
                                    "fullEnd": 1017,
                                    "start": 870,
                                    "end": 1017,
                                    "fullWidth": 147,
                                    "width": 147,
                                    "isIncrementallyUnusable": true,
                                    "openParenToken": {
                                        "kind": "OpenParenToken",
                                        "fullStart": 870,
                                        "fullEnd": 871,
                                        "start": 870,
                                        "end": 871,
                                        "fullWidth": 1,
                                        "width": 1,
                                        "text": "(",
                                        "value": "(",
                                        "valueText": "("
                                    },
                                    "arguments": [
                                        {
                                            "kind": "IdentifierName",
                                            "fullStart": 871,
                                            "fullEnd": 874,
                                            "start": 871,
                                            "end": 874,
                                            "fullWidth": 3,
                                            "width": 3,
                                            "text": "arr",
                                            "value": "arr",
                                            "valueText": "arr"
                                        },
                                        {
                                            "kind": "CommaToken",
                                            "fullStart": 874,
                                            "fullEnd": 876,
                                            "start": 874,
                                            "end": 875,
                                            "fullWidth": 2,
                                            "width": 1,
                                            "text": ",",
                                            "value": ",",
                                            "valueText": ",",
                                            "hasTrailingTrivia": true,
                                            "trailingTrivia": [
                                                {
                                                    "kind": "WhitespaceTrivia",
                                                    "text": " "
                                                }
                                            ]
                                        },
                                        {
                                            "kind": "StringLiteral",
                                            "fullStart": 876,
                                            "fullEnd": 879,
                                            "start": 876,
                                            "end": 879,
                                            "fullWidth": 3,
                                            "width": 3,
                                            "text": "\"2\"",
                                            "value": "2",
                                            "valueText": "2"
                                        },
                                        {
                                            "kind": "CommaToken",
                                            "fullStart": 879,
                                            "fullEnd": 881,
                                            "start": 879,
                                            "end": 880,
                                            "fullWidth": 2,
                                            "width": 1,
                                            "text": ",",
                                            "value": ",",
                                            "valueText": ",",
                                            "hasTrailingTrivia": true,
                                            "trailingTrivia": [
                                                {
                                                    "kind": "WhitespaceTrivia",
                                                    "text": " "
                                                }
                                            ]
                                        },
                                        {
                                            "kind": "ObjectLiteralExpression",
                                            "fullStart": 881,
                                            "fullEnd": 1016,
                                            "start": 881,
                                            "end": 1016,
                                            "fullWidth": 135,
                                            "width": 135,
                                            "isIncrementallyUnusable": true,
                                            "openBraceToken": {
                                                "kind": "OpenBraceToken",
                                                "fullStart": 881,
                                                "fullEnd": 884,
                                                "start": 881,
                                                "end": 882,
                                                "fullWidth": 3,
                                                "width": 1,
                                                "text": "{",
                                                "value": "{",
                                                "valueText": "{",
                                                "hasTrailingTrivia": true,
                                                "hasTrailingNewLine": true,
                                                "trailingTrivia": [
                                                    {
                                                        "kind": "NewLineTrivia",
                                                        "text": "\r\n"
                                                    }
                                                ]
                                            },
                                            "propertyAssignments": [
                                                {
                                                    "kind": "SimplePropertyAssignment",
                                                    "fullStart": 884,
                                                    "fullEnd": 971,
                                                    "start": 896,
                                                    "end": 971,
                                                    "fullWidth": 87,
                                                    "width": 75,
                                                    "isIncrementallyUnusable": true,
                                                    "propertyName": {
                                                        "kind": "IdentifierName",
                                                        "fullStart": 884,
                                                        "fullEnd": 899,
                                                        "start": 896,
                                                        "end": 899,
                                                        "fullWidth": 15,
                                                        "width": 3,
                                                        "text": "get",
                                                        "value": "get",
                                                        "valueText": "get",
                                                        "hasLeadingTrivia": true,
                                                        "leadingTrivia": [
                                                            {
                                                                "kind": "WhitespaceTrivia",
                                                                "text": "            "
                                                            }
                                                        ]
                                                    },
                                                    "colonToken": {
                                                        "kind": "ColonToken",
                                                        "fullStart": 899,
                                                        "fullEnd": 901,
                                                        "start": 899,
                                                        "end": 900,
                                                        "fullWidth": 2,
                                                        "width": 1,
                                                        "text": ":",
                                                        "value": ":",
                                                        "valueText": ":",
                                                        "hasTrailingTrivia": true,
                                                        "trailingTrivia": [
                                                            {
                                                                "kind": "WhitespaceTrivia",
                                                                "text": " "
                                                            }
                                                        ]
                                                    },
                                                    "expression": {
                                                        "kind": "FunctionExpression",
                                                        "fullStart": 901,
                                                        "fullEnd": 971,
                                                        "start": 901,
                                                        "end": 971,
                                                        "fullWidth": 70,
                                                        "width": 70,
                                                        "functionKeyword": {
                                                            "kind": "FunctionKeyword",
                                                            "fullStart": 901,
                                                            "fullEnd": 910,
                                                            "start": 901,
                                                            "end": 909,
                                                            "fullWidth": 9,
                                                            "width": 8,
                                                            "text": "function",
                                                            "value": "function",
                                                            "valueText": "function",
                                                            "hasTrailingTrivia": true,
                                                            "trailingTrivia": [
                                                                {
                                                                    "kind": "WhitespaceTrivia",
                                                                    "text": " "
                                                                }
                                                            ]
                                                        },
                                                        "callSignature": {
                                                            "kind": "CallSignature",
                                                            "fullStart": 910,
                                                            "fullEnd": 913,
                                                            "start": 910,
                                                            "end": 912,
                                                            "fullWidth": 3,
                                                            "width": 2,
                                                            "parameterList": {
                                                                "kind": "ParameterList",
                                                                "fullStart": 910,
                                                                "fullEnd": 913,
                                                                "start": 910,
                                                                "end": 912,
                                                                "fullWidth": 3,
                                                                "width": 2,
                                                                "openParenToken": {
                                                                    "kind": "OpenParenToken",
                                                                    "fullStart": 910,
                                                                    "fullEnd": 911,
                                                                    "start": 910,
                                                                    "end": 911,
                                                                    "fullWidth": 1,
                                                                    "width": 1,
                                                                    "text": "(",
                                                                    "value": "(",
                                                                    "valueText": "("
                                                                },
                                                                "parameters": [],
                                                                "closeParenToken": {
                                                                    "kind": "CloseParenToken",
                                                                    "fullStart": 911,
                                                                    "fullEnd": 913,
                                                                    "start": 911,
                                                                    "end": 912,
                                                                    "fullWidth": 2,
                                                                    "width": 1,
                                                                    "text": ")",
                                                                    "value": ")",
                                                                    "valueText": ")",
                                                                    "hasTrailingTrivia": true,
                                                                    "trailingTrivia": [
                                                                        {
                                                                            "kind": "WhitespaceTrivia",
                                                                            "text": " "
                                                                        }
                                                                    ]
                                                                }
                                                            }
                                                        },
                                                        "block": {
                                                            "kind": "Block",
                                                            "fullStart": 913,
                                                            "fullEnd": 971,
                                                            "start": 913,
                                                            "end": 971,
                                                            "fullWidth": 58,
                                                            "width": 58,
                                                            "openBraceToken": {
                                                                "kind": "OpenBraceToken",
                                                                "fullStart": 913,
                                                                "fullEnd": 916,
                                                                "start": 913,
                                                                "end": 914,
                                                                "fullWidth": 3,
                                                                "width": 1,
                                                                "text": "{",
                                                                "value": "{",
                                                                "valueText": "{",
                                                                "hasTrailingTrivia": true,
                                                                "hasTrailingNewLine": true,
                                                                "trailingTrivia": [
                                                                    {
                                                                        "kind": "NewLineTrivia",
                                                                        "text": "\r\n"
                                                                    }
                                                                ]
                                                            },
                                                            "statements": [
                                                                {
                                                                    "kind": "ReturnStatement",
                                                                    "fullStart": 916,
                                                                    "fullEnd": 958,
                                                                    "start": 932,
                                                                    "end": 956,
                                                                    "fullWidth": 42,
                                                                    "width": 24,
                                                                    "returnKeyword": {
                                                                        "kind": "ReturnKeyword",
                                                                        "fullStart": 916,
                                                                        "fullEnd": 939,
                                                                        "start": 932,
                                                                        "end": 938,
                                                                        "fullWidth": 23,
                                                                        "width": 6,
                                                                        "text": "return",
                                                                        "value": "return",
                                                                        "valueText": "return",
                                                                        "hasLeadingTrivia": true,
                                                                        "hasTrailingTrivia": true,
                                                                        "leadingTrivia": [
                                                                            {
                                                                                "kind": "WhitespaceTrivia",
                                                                                "text": "                "
                                                                            }
                                                                        ],
                                                                        "trailingTrivia": [
                                                                            {
                                                                                "kind": "WhitespaceTrivia",
                                                                                "text": " "
                                                                            }
                                                                        ]
                                                                    },
                                                                    "expression": {
                                                                        "kind": "StringLiteral",
                                                                        "fullStart": 939,
                                                                        "fullEnd": 955,
                                                                        "start": 939,
                                                                        "end": 955,
                                                                        "fullWidth": 16,
                                                                        "width": 16,
                                                                        "text": "\"unconfigurable\"",
                                                                        "value": "unconfigurable",
                                                                        "valueText": "unconfigurable"
                                                                    },
                                                                    "semicolonToken": {
                                                                        "kind": "SemicolonToken",
                                                                        "fullStart": 955,
                                                                        "fullEnd": 958,
                                                                        "start": 955,
                                                                        "end": 956,
                                                                        "fullWidth": 3,
                                                                        "width": 1,
                                                                        "text": ";",
                                                                        "value": ";",
                                                                        "valueText": ";",
                                                                        "hasTrailingTrivia": true,
                                                                        "hasTrailingNewLine": true,
                                                                        "trailingTrivia": [
                                                                            {
                                                                                "kind": "NewLineTrivia",
                                                                                "text": "\r\n"
                                                                            }
                                                                        ]
                                                                    }
                                                                }
                                                            ],
                                                            "closeBraceToken": {
                                                                "kind": "CloseBraceToken",
                                                                "fullStart": 958,
                                                                "fullEnd": 971,
                                                                "start": 970,
                                                                "end": 971,
                                                                "fullWidth": 13,
                                                                "width": 1,
                                                                "text": "}",
                                                                "value": "}",
                                                                "valueText": "}",
                                                                "hasLeadingTrivia": true,
                                                                "leadingTrivia": [
                                                                    {
                                                                        "kind": "WhitespaceTrivia",
                                                                        "text": "            "
                                                                    }
                                                                ]
                                                            }
                                                        }
                                                    }
                                                },
                                                {
                                                    "kind": "CommaToken",
                                                    "fullStart": 971,
                                                    "fullEnd": 974,
                                                    "start": 971,
                                                    "end": 972,
                                                    "fullWidth": 3,
                                                    "width": 1,
                                                    "text": ",",
                                                    "value": ",",
                                                    "valueText": ",",
                                                    "hasTrailingTrivia": true,
                                                    "hasTrailingNewLine": true,
                                                    "trailingTrivia": [
                                                        {
                                                            "kind": "NewLineTrivia",
                                                            "text": "\r\n"
                                                        }
                                                    ]
                                                },
                                                {
                                                    "kind": "SimplePropertyAssignment",
                                                    "fullStart": 974,
                                                    "fullEnd": 1007,
                                                    "start": 986,
                                                    "end": 1005,
                                                    "fullWidth": 33,
                                                    "width": 19,
                                                    "propertyName": {
                                                        "kind": "IdentifierName",
                                                        "fullStart": 974,
                                                        "fullEnd": 998,
                                                        "start": 986,
                                                        "end": 998,
                                                        "fullWidth": 24,
                                                        "width": 12,
                                                        "text": "configurable",
                                                        "value": "configurable",
                                                        "valueText": "configurable",
                                                        "hasLeadingTrivia": true,
                                                        "leadingTrivia": [
                                                            {
                                                                "kind": "WhitespaceTrivia",
                                                                "text": "            "
                                                            }
                                                        ]
                                                    },
                                                    "colonToken": {
                                                        "kind": "ColonToken",
                                                        "fullStart": 998,
                                                        "fullEnd": 1000,
                                                        "start": 998,
                                                        "end": 999,
                                                        "fullWidth": 2,
                                                        "width": 1,
                                                        "text": ":",
                                                        "value": ":",
                                                        "valueText": ":",
                                                        "hasTrailingTrivia": true,
                                                        "trailingTrivia": [
                                                            {
                                                                "kind": "WhitespaceTrivia",
                                                                "text": " "
                                                            }
                                                        ]
                                                    },
                                                    "expression": {
                                                        "kind": "FalseKeyword",
                                                        "fullStart": 1000,
                                                        "fullEnd": 1007,
                                                        "start": 1000,
                                                        "end": 1005,
                                                        "fullWidth": 7,
                                                        "width": 5,
                                                        "text": "false",
                                                        "value": false,
                                                        "valueText": "false",
                                                        "hasTrailingTrivia": true,
                                                        "hasTrailingNewLine": true,
                                                        "trailingTrivia": [
                                                            {
                                                                "kind": "NewLineTrivia",
                                                                "text": "\r\n"
                                                            }
                                                        ]
                                                    }
                                                }
                                            ],
                                            "closeBraceToken": {
                                                "kind": "CloseBraceToken",
                                                "fullStart": 1007,
                                                "fullEnd": 1016,
                                                "start": 1015,
                                                "end": 1016,
                                                "fullWidth": 9,
                                                "width": 1,
                                                "text": "}",
                                                "value": "}",
                                                "valueText": "}",
                                                "hasLeadingTrivia": true,
                                                "leadingTrivia": [
                                                    {
                                                        "kind": "WhitespaceTrivia",
                                                        "text": "        "
                                                    }
                                                ]
                                            }
                                        }
                                    ],
                                    "closeParenToken": {
                                        "kind": "CloseParenToken",
                                        "fullStart": 1016,
                                        "fullEnd": 1017,
                                        "start": 1016,
                                        "end": 1017,
                                        "fullWidth": 1,
                                        "width": 1,
                                        "text": ")",
                                        "value": ")",
                                        "valueText": ")"
                                    }
                                }
                            },
                            "semicolonToken": {
                                "kind": "SemicolonToken",
                                "fullStart": 1017,
                                "fullEnd": 1020,
                                "start": 1017,
                                "end": 1018,
                                "fullWidth": 3,
                                "width": 1,
                                "text": ";",
                                "value": ";",
                                "valueText": ";",
                                "hasTrailingTrivia": true,
                                "hasTrailingNewLine": true,
                                "trailingTrivia": [
                                    {
                                        "kind": "NewLineTrivia",
                                        "text": "\r\n"
                                    }
                                ]
                            }
                        },
                        {
                            "kind": "ExpressionStatement",
                            "fullStart": 1020,
                            "fullEnd": 1218,
                            "start": 1030,
                            "end": 1216,
                            "fullWidth": 198,
                            "width": 186,
                            "isIncrementallyUnusable": true,
                            "expression": {
                                "kind": "InvocationExpression",
                                "fullStart": 1020,
                                "fullEnd": 1215,
                                "start": 1030,
                                "end": 1215,
                                "fullWidth": 195,
                                "width": 185,
                                "isIncrementallyUnusable": true,
                                "expression": {
                                    "kind": "MemberAccessExpression",
                                    "fullStart": 1020,
                                    "fullEnd": 1051,
                                    "start": 1030,
                                    "end": 1051,
                                    "fullWidth": 31,
                                    "width": 21,
                                    "expression": {
                                        "kind": "IdentifierName",
                                        "fullStart": 1020,
                                        "fullEnd": 1036,
                                        "start": 1030,
                                        "end": 1036,
                                        "fullWidth": 16,
                                        "width": 6,
                                        "text": "Object",
                                        "value": "Object",
                                        "valueText": "Object",
                                        "hasLeadingTrivia": true,
                                        "hasLeadingNewLine": true,
                                        "leadingTrivia": [
                                            {
                                                "kind": "NewLineTrivia",
                                                "text": "\r\n"
                                            },
                                            {
                                                "kind": "WhitespaceTrivia",
                                                "text": "        "
                                            }
                                        ]
                                    },
                                    "dotToken": {
                                        "kind": "DotToken",
                                        "fullStart": 1036,
                                        "fullEnd": 1037,
                                        "start": 1036,
                                        "end": 1037,
                                        "fullWidth": 1,
                                        "width": 1,
                                        "text": ".",
                                        "value": ".",
                                        "valueText": "."
                                    },
                                    "name": {
                                        "kind": "IdentifierName",
                                        "fullStart": 1037,
                                        "fullEnd": 1051,
                                        "start": 1037,
                                        "end": 1051,
                                        "fullWidth": 14,
                                        "width": 14,
                                        "text": "defineProperty",
                                        "value": "defineProperty",
                                        "valueText": "defineProperty"
                                    }
                                },
                                "argumentList": {
                                    "kind": "ArgumentList",
                                    "fullStart": 1051,
                                    "fullEnd": 1215,
                                    "start": 1051,
                                    "end": 1215,
                                    "fullWidth": 164,
                                    "width": 164,
                                    "isIncrementallyUnusable": true,
                                    "openParenToken": {
                                        "kind": "OpenParenToken",
                                        "fullStart": 1051,
                                        "fullEnd": 1052,
                                        "start": 1051,
                                        "end": 1052,
                                        "fullWidth": 1,
                                        "width": 1,
                                        "text": "(",
                                        "value": "(",
                                        "valueText": "("
                                    },
                                    "arguments": [
                                        {
                                            "kind": "IdentifierName",
                                            "fullStart": 1052,
                                            "fullEnd": 1055,
                                            "start": 1052,
                                            "end": 1055,
                                            "fullWidth": 3,
                                            "width": 3,
                                            "text": "arr",
                                            "value": "arr",
                                            "valueText": "arr"
                                        },
                                        {
                                            "kind": "CommaToken",
                                            "fullStart": 1055,
                                            "fullEnd": 1057,
                                            "start": 1055,
                                            "end": 1056,
                                            "fullWidth": 2,
                                            "width": 1,
                                            "text": ",",
                                            "value": ",",
                                            "valueText": ",",
                                            "hasTrailingTrivia": true,
                                            "trailingTrivia": [
                                                {
                                                    "kind": "WhitespaceTrivia",
                                                    "text": " "
                                                }
                                            ]
                                        },
                                        {
                                            "kind": "StringLiteral",
                                            "fullStart": 1057,
                                            "fullEnd": 1060,
                                            "start": 1057,
                                            "end": 1060,
                                            "fullWidth": 3,
                                            "width": 3,
                                            "text": "\"1\"",
                                            "value": "1",
                                            "valueText": "1"
                                        },
                                        {
                                            "kind": "CommaToken",
                                            "fullStart": 1060,
                                            "fullEnd": 1062,
                                            "start": 1060,
                                            "end": 1061,
                                            "fullWidth": 2,
                                            "width": 1,
                                            "text": ",",
                                            "value": ",",
                                            "valueText": ",",
                                            "hasTrailingTrivia": true,
                                            "trailingTrivia": [
                                                {
                                                    "kind": "WhitespaceTrivia",
                                                    "text": " "
                                                }
                                            ]
                                        },
                                        {
                                            "kind": "ObjectLiteralExpression",
                                            "fullStart": 1062,
                                            "fullEnd": 1214,
                                            "start": 1062,
                                            "end": 1214,
                                            "fullWidth": 152,
                                            "width": 152,
                                            "isIncrementallyUnusable": true,
                                            "openBraceToken": {
                                                "kind": "OpenBraceToken",
                                                "fullStart": 1062,
                                                "fullEnd": 1065,
                                                "start": 1062,
                                                "end": 1063,
                                                "fullWidth": 3,
                                                "width": 1,
                                                "text": "{",
                                                "value": "{",
                                                "valueText": "{",
                                                "hasTrailingTrivia": true,
                                                "hasTrailingNewLine": true,
                                                "trailingTrivia": [
                                                    {
                                                        "kind": "NewLineTrivia",
                                                        "text": "\r\n"
                                                    }
                                                ]
                                            },
                                            "propertyAssignments": [
                                                {
                                                    "kind": "SimplePropertyAssignment",
                                                    "fullStart": 1065,
                                                    "fullEnd": 1170,
                                                    "start": 1077,
                                                    "end": 1170,
                                                    "fullWidth": 105,
                                                    "width": 93,
                                                    "isIncrementallyUnusable": true,
                                                    "propertyName": {
                                                        "kind": "IdentifierName",
                                                        "fullStart": 1065,
                                                        "fullEnd": 1080,
                                                        "start": 1077,
                                                        "end": 1080,
                                                        "fullWidth": 15,
                                                        "width": 3,
                                                        "text": "get",
                                                        "value": "get",
                                                        "valueText": "get",
                                                        "hasLeadingTrivia": true,
                                                        "leadingTrivia": [
                                                            {
                                                                "kind": "WhitespaceTrivia",
                                                                "text": "            "
                                                            }
                                                        ]
                                                    },
                                                    "colonToken": {
                                                        "kind": "ColonToken",
                                                        "fullStart": 1080,
                                                        "fullEnd": 1082,
                                                        "start": 1080,
                                                        "end": 1081,
                                                        "fullWidth": 2,
                                                        "width": 1,
                                                        "text": ":",
                                                        "value": ":",
                                                        "valueText": ":",
                                                        "hasTrailingTrivia": true,
                                                        "trailingTrivia": [
                                                            {
                                                                "kind": "WhitespaceTrivia",
                                                                "text": " "
                                                            }
                                                        ]
                                                    },
                                                    "expression": {
                                                        "kind": "FunctionExpression",
                                                        "fullStart": 1082,
                                                        "fullEnd": 1170,
                                                        "start": 1082,
                                                        "end": 1170,
                                                        "fullWidth": 88,
                                                        "width": 88,
                                                        "functionKeyword": {
                                                            "kind": "FunctionKeyword",
                                                            "fullStart": 1082,
                                                            "fullEnd": 1091,
                                                            "start": 1082,
                                                            "end": 1090,
                                                            "fullWidth": 9,
                                                            "width": 8,
                                                            "text": "function",
                                                            "value": "function",
                                                            "valueText": "function",
                                                            "hasTrailingTrivia": true,
                                                            "trailingTrivia": [
                                                                {
                                                                    "kind": "WhitespaceTrivia",
                                                                    "text": " "
                                                                }
                                                            ]
                                                        },
                                                        "callSignature": {
                                                            "kind": "CallSignature",
                                                            "fullStart": 1091,
                                                            "fullEnd": 1094,
                                                            "start": 1091,
                                                            "end": 1093,
                                                            "fullWidth": 3,
                                                            "width": 2,
                                                            "parameterList": {
                                                                "kind": "ParameterList",
                                                                "fullStart": 1091,
                                                                "fullEnd": 1094,
                                                                "start": 1091,
                                                                "end": 1093,
                                                                "fullWidth": 3,
                                                                "width": 2,
                                                                "openParenToken": {
                                                                    "kind": "OpenParenToken",
                                                                    "fullStart": 1091,
                                                                    "fullEnd": 1092,
                                                                    "start": 1091,
                                                                    "end": 1092,
                                                                    "fullWidth": 1,
                                                                    "width": 1,
                                                                    "text": "(",
                                                                    "value": "(",
                                                                    "valueText": "("
                                                                },
                                                                "parameters": [],
                                                                "closeParenToken": {
                                                                    "kind": "CloseParenToken",
                                                                    "fullStart": 1092,
                                                                    "fullEnd": 1094,
                                                                    "start": 1092,
                                                                    "end": 1093,
                                                                    "fullWidth": 2,
                                                                    "width": 1,
                                                                    "text": ")",
                                                                    "value": ")",
                                                                    "valueText": ")",
                                                                    "hasTrailingTrivia": true,
                                                                    "trailingTrivia": [
                                                                        {
                                                                            "kind": "WhitespaceTrivia",
                                                                            "text": " "
                                                                        }
                                                                    ]
                                                                }
                                                            }
                                                        },
                                                        "block": {
                                                            "kind": "Block",
                                                            "fullStart": 1094,
                                                            "fullEnd": 1170,
                                                            "start": 1094,
                                                            "end": 1170,
                                                            "fullWidth": 76,
                                                            "width": 76,
                                                            "openBraceToken": {
                                                                "kind": "OpenBraceToken",
                                                                "fullStart": 1094,
                                                                "fullEnd": 1097,
                                                                "start": 1094,
                                                                "end": 1095,
                                                                "fullWidth": 3,
                                                                "width": 1,
                                                                "text": "{",
                                                                "value": "{",
                                                                "valueText": "{",
                                                                "hasTrailingTrivia": true,
                                                                "hasTrailingNewLine": true,
                                                                "trailingTrivia": [
                                                                    {
                                                                        "kind": "NewLineTrivia",
                                                                        "text": "\r\n"
                                                                    }
                                                                ]
                                                            },
                                                            "statements": [
                                                                {
                                                                    "kind": "ExpressionStatement",
                                                                    "fullStart": 1097,
                                                                    "fullEnd": 1130,
                                                                    "start": 1113,
                                                                    "end": 1128,
                                                                    "fullWidth": 33,
                                                                    "width": 15,
                                                                    "expression": {
                                                                        "kind": "AssignmentExpression",
                                                                        "fullStart": 1097,
                                                                        "fullEnd": 1127,
                                                                        "start": 1113,
                                                                        "end": 1127,
                                                                        "fullWidth": 30,
                                                                        "width": 14,
                                                                        "left": {
                                                                            "kind": "MemberAccessExpression",
                                                                            "fullStart": 1097,
                                                                            "fullEnd": 1124,
                                                                            "start": 1113,
                                                                            "end": 1123,
                                                                            "fullWidth": 27,
                                                                            "width": 10,
                                                                            "expression": {
                                                                                "kind": "IdentifierName",
                                                                                "fullStart": 1097,
                                                                                "fullEnd": 1116,
                                                                                "start": 1113,
                                                                                "end": 1116,
                                                                                "fullWidth": 19,
                                                                                "width": 3,
                                                                                "text": "arr",
                                                                                "value": "arr",
                                                                                "valueText": "arr",
                                                                                "hasLeadingTrivia": true,
                                                                                "leadingTrivia": [
                                                                                    {
                                                                                        "kind": "WhitespaceTrivia",
                                                                                        "text": "                "
                                                                                    }
                                                                                ]
                                                                            },
                                                                            "dotToken": {
                                                                                "kind": "DotToken",
                                                                                "fullStart": 1116,
                                                                                "fullEnd": 1117,
                                                                                "start": 1116,
                                                                                "end": 1117,
                                                                                "fullWidth": 1,
                                                                                "width": 1,
                                                                                "text": ".",
                                                                                "value": ".",
                                                                                "valueText": "."
                                                                            },
                                                                            "name": {
                                                                                "kind": "IdentifierName",
                                                                                "fullStart": 1117,
                                                                                "fullEnd": 1124,
                                                                                "start": 1117,
                                                                                "end": 1123,
                                                                                "fullWidth": 7,
                                                                                "width": 6,
                                                                                "text": "length",
                                                                                "value": "length",
                                                                                "valueText": "length",
                                                                                "hasTrailingTrivia": true,
                                                                                "trailingTrivia": [
                                                                                    {
                                                                                        "kind": "WhitespaceTrivia",
                                                                                        "text": " "
                                                                                    }
                                                                                ]
                                                                            }
                                                                        },
                                                                        "operatorToken": {
                                                                            "kind": "EqualsToken",
                                                                            "fullStart": 1124,
                                                                            "fullEnd": 1126,
                                                                            "start": 1124,
                                                                            "end": 1125,
                                                                            "fullWidth": 2,
                                                                            "width": 1,
                                                                            "text": "=",
                                                                            "value": "=",
                                                                            "valueText": "=",
                                                                            "hasTrailingTrivia": true,
                                                                            "trailingTrivia": [
                                                                                {
                                                                                    "kind": "WhitespaceTrivia",
                                                                                    "text": " "
                                                                                }
                                                                            ]
                                                                        },
                                                                        "right": {
                                                                            "kind": "NumericLiteral",
                                                                            "fullStart": 1126,
                                                                            "fullEnd": 1127,
                                                                            "start": 1126,
                                                                            "end": 1127,
                                                                            "fullWidth": 1,
                                                                            "width": 1,
                                                                            "text": "2",
                                                                            "value": 2,
                                                                            "valueText": "2"
                                                                        }
                                                                    },
                                                                    "semicolonToken": {
                                                                        "kind": "SemicolonToken",
                                                                        "fullStart": 1127,
                                                                        "fullEnd": 1130,
                                                                        "start": 1127,
                                                                        "end": 1128,
                                                                        "fullWidth": 3,
                                                                        "width": 1,
                                                                        "text": ";",
                                                                        "value": ";",
                                                                        "valueText": ";",
                                                                        "hasTrailingTrivia": true,
                                                                        "hasTrailingNewLine": true,
                                                                        "trailingTrivia": [
                                                                            {
                                                                                "kind": "NewLineTrivia",
                                                                                "text": "\r\n"
                                                                            }
                                                                        ]
                                                                    }
                                                                },
                                                                {
                                                                    "kind": "ReturnStatement",
                                                                    "fullStart": 1130,
                                                                    "fullEnd": 1157,
                                                                    "start": 1146,
                                                                    "end": 1155,
                                                                    "fullWidth": 27,
                                                                    "width": 9,
                                                                    "returnKeyword": {
                                                                        "kind": "ReturnKeyword",
                                                                        "fullStart": 1130,
                                                                        "fullEnd": 1153,
                                                                        "start": 1146,
                                                                        "end": 1152,
                                                                        "fullWidth": 23,
                                                                        "width": 6,
                                                                        "text": "return",
                                                                        "value": "return",
                                                                        "valueText": "return",
                                                                        "hasLeadingTrivia": true,
                                                                        "hasTrailingTrivia": true,
                                                                        "leadingTrivia": [
                                                                            {
                                                                                "kind": "WhitespaceTrivia",
                                                                                "text": "                "
                                                                            }
                                                                        ],
                                                                        "trailingTrivia": [
                                                                            {
                                                                                "kind": "WhitespaceTrivia",
                                                                                "text": " "
                                                                            }
                                                                        ]
                                                                    },
                                                                    "expression": {
                                                                        "kind": "NumericLiteral",
                                                                        "fullStart": 1153,
                                                                        "fullEnd": 1154,
                                                                        "start": 1153,
                                                                        "end": 1154,
                                                                        "fullWidth": 1,
                                                                        "width": 1,
                                                                        "text": "1",
                                                                        "value": 1,
                                                                        "valueText": "1"
                                                                    },
                                                                    "semicolonToken": {
                                                                        "kind": "SemicolonToken",
                                                                        "fullStart": 1154,
                                                                        "fullEnd": 1157,
                                                                        "start": 1154,
                                                                        "end": 1155,
                                                                        "fullWidth": 3,
                                                                        "width": 1,
                                                                        "text": ";",
                                                                        "value": ";",
                                                                        "valueText": ";",
                                                                        "hasTrailingTrivia": true,
                                                                        "hasTrailingNewLine": true,
                                                                        "trailingTrivia": [
                                                                            {
                                                                                "kind": "NewLineTrivia",
                                                                                "text": "\r\n"
                                                                            }
                                                                        ]
                                                                    }
                                                                }
                                                            ],
                                                            "closeBraceToken": {
                                                                "kind": "CloseBraceToken",
                                                                "fullStart": 1157,
                                                                "fullEnd": 1170,
                                                                "start": 1169,
                                                                "end": 1170,
                                                                "fullWidth": 13,
                                                                "width": 1,
                                                                "text": "}",
                                                                "value": "}",
                                                                "valueText": "}",
                                                                "hasLeadingTrivia": true,
                                                                "leadingTrivia": [
                                                                    {
                                                                        "kind": "WhitespaceTrivia",
                                                                        "text": "            "
                                                                    }
                                                                ]
                                                            }
                                                        }
                                                    }
                                                },
                                                {
                                                    "kind": "CommaToken",
                                                    "fullStart": 1170,
                                                    "fullEnd": 1173,
                                                    "start": 1170,
                                                    "end": 1171,
                                                    "fullWidth": 3,
                                                    "width": 1,
                                                    "text": ",",
                                                    "value": ",",
                                                    "valueText": ",",
                                                    "hasTrailingTrivia": true,
                                                    "hasTrailingNewLine": true,
                                                    "trailingTrivia": [
                                                        {
                                                            "kind": "NewLineTrivia",
                                                            "text": "\r\n"
                                                        }
                                                    ]
                                                },
                                                {
                                                    "kind": "SimplePropertyAssignment",
                                                    "fullStart": 1173,
                                                    "fullEnd": 1205,
                                                    "start": 1185,
                                                    "end": 1203,
                                                    "fullWidth": 32,
                                                    "width": 18,
                                                    "propertyName": {
                                                        "kind": "IdentifierName",
                                                        "fullStart": 1173,
                                                        "fullEnd": 1197,
                                                        "start": 1185,
                                                        "end": 1197,
                                                        "fullWidth": 24,
                                                        "width": 12,
                                                        "text": "configurable",
                                                        "value": "configurable",
                                                        "valueText": "configurable",
                                                        "hasLeadingTrivia": true,
                                                        "leadingTrivia": [
                                                            {
                                                                "kind": "WhitespaceTrivia",
                                                                "text": "            "
                                                            }
                                                        ]
                                                    },
                                                    "colonToken": {
                                                        "kind": "ColonToken",
                                                        "fullStart": 1197,
                                                        "fullEnd": 1199,
                                                        "start": 1197,
                                                        "end": 1198,
                                                        "fullWidth": 2,
                                                        "width": 1,
                                                        "text": ":",
                                                        "value": ":",
                                                        "valueText": ":",
                                                        "hasTrailingTrivia": true,
                                                        "trailingTrivia": [
                                                            {
                                                                "kind": "WhitespaceTrivia",
                                                                "text": " "
                                                            }
                                                        ]
                                                    },
                                                    "expression": {
                                                        "kind": "TrueKeyword",
                                                        "fullStart": 1199,
                                                        "fullEnd": 1205,
                                                        "start": 1199,
                                                        "end": 1203,
                                                        "fullWidth": 6,
                                                        "width": 4,
                                                        "text": "true",
                                                        "value": true,
                                                        "valueText": "true",
                                                        "hasTrailingTrivia": true,
                                                        "hasTrailingNewLine": true,
                                                        "trailingTrivia": [
                                                            {
                                                                "kind": "NewLineTrivia",
                                                                "text": "\r\n"
                                                            }
                                                        ]
                                                    }
                                                }
                                            ],
                                            "closeBraceToken": {
                                                "kind": "CloseBraceToken",
                                                "fullStart": 1205,
                                                "fullEnd": 1214,
                                                "start": 1213,
                                                "end": 1214,
                                                "fullWidth": 9,
                                                "width": 1,
                                                "text": "}",
                                                "value": "}",
                                                "valueText": "}",
                                                "hasLeadingTrivia": true,
                                                "leadingTrivia": [
                                                    {
                                                        "kind": "WhitespaceTrivia",
                                                        "text": "        "
                                                    }
                                                ]
                                            }
                                        }
                                    ],
                                    "closeParenToken": {
                                        "kind": "CloseParenToken",
                                        "fullStart": 1214,
                                        "fullEnd": 1215,
                                        "start": 1214,
                                        "end": 1215,
                                        "fullWidth": 1,
                                        "width": 1,
                                        "text": ")",
                                        "value": ")",
                                        "valueText": ")"
                                    }
                                }
                            },
                            "semicolonToken": {
                                "kind": "SemicolonToken",
                                "fullStart": 1215,
                                "fullEnd": 1218,
                                "start": 1215,
                                "end": 1216,
                                "fullWidth": 3,
                                "width": 1,
                                "text": ";",
                                "value": ";",
                                "valueText": ";",
                                "hasTrailingTrivia": true,
                                "hasTrailingNewLine": true,
                                "trailingTrivia": [
                                    {
                                        "kind": "NewLineTrivia",
                                        "text": "\r\n"
                                    }
                                ]
                            }
                        },
                        {
                            "kind": "ReturnStatement",
                            "fullStart": 1218,
                            "fullEnd": 1260,
                            "start": 1228,
                            "end": 1258,
                            "fullWidth": 42,
                            "width": 30,
                            "returnKeyword": {
                                "kind": "ReturnKeyword",
                                "fullStart": 1218,
                                "fullEnd": 1235,
                                "start": 1228,
                                "end": 1234,
                                "fullWidth": 17,
                                "width": 6,
                                "text": "return",
                                "value": "return",
                                "valueText": "return",
                                "hasLeadingTrivia": true,
                                "hasLeadingNewLine": true,
                                "hasTrailingTrivia": true,
                                "leadingTrivia": [
                                    {
                                        "kind": "NewLineTrivia",
                                        "text": "\r\n"
                                    },
                                    {
                                        "kind": "WhitespaceTrivia",
                                        "text": "        "
                                    }
                                ],
                                "trailingTrivia": [
                                    {
                                        "kind": "WhitespaceTrivia",
                                        "text": " "
                                    }
                                ]
                            },
                            "expression": {
                                "kind": "LogicalNotExpression",
                                "fullStart": 1235,
                                "fullEnd": 1257,
                                "start": 1235,
                                "end": 1257,
                                "fullWidth": 22,
                                "width": 22,
                                "operatorToken": {
                                    "kind": "ExclamationToken",
                                    "fullStart": 1235,
                                    "fullEnd": 1236,
                                    "start": 1235,
                                    "end": 1236,
                                    "fullWidth": 1,
                                    "width": 1,
                                    "text": "!",
                                    "value": "!",
                                    "valueText": "!"
                                },
                                "operand": {
                                    "kind": "InvocationExpression",
                                    "fullStart": 1236,
                                    "fullEnd": 1257,
                                    "start": 1236,
                                    "end": 1257,
                                    "fullWidth": 21,
                                    "width": 21,
                                    "expression": {
                                        "kind": "MemberAccessExpression",
                                        "fullStart": 1236,
                                        "fullEnd": 1245,
                                        "start": 1236,
                                        "end": 1245,
                                        "fullWidth": 9,
                                        "width": 9,
                                        "expression": {
                                            "kind": "IdentifierName",
                                            "fullStart": 1236,
                                            "fullEnd": 1239,
                                            "start": 1236,
                                            "end": 1239,
                                            "fullWidth": 3,
                                            "width": 3,
                                            "text": "arr",
                                            "value": "arr",
                                            "valueText": "arr"
                                        },
                                        "dotToken": {
                                            "kind": "DotToken",
                                            "fullStart": 1239,
                                            "fullEnd": 1240,
                                            "start": 1239,
                                            "end": 1240,
                                            "fullWidth": 1,
                                            "width": 1,
                                            "text": ".",
                                            "value": ".",
                                            "valueText": "."
                                        },
                                        "name": {
                                            "kind": "IdentifierName",
                                            "fullStart": 1240,
                                            "fullEnd": 1245,
                                            "start": 1240,
                                            "end": 1245,
                                            "fullWidth": 5,
                                            "width": 5,
                                            "text": "every",
                                            "value": "every",
                                            "valueText": "every"
                                        }
                                    },
                                    "argumentList": {
                                        "kind": "ArgumentList",
                                        "fullStart": 1245,
                                        "fullEnd": 1257,
                                        "start": 1245,
                                        "end": 1257,
                                        "fullWidth": 12,
                                        "width": 12,
                                        "openParenToken": {
                                            "kind": "OpenParenToken",
                                            "fullStart": 1245,
                                            "fullEnd": 1246,
                                            "start": 1245,
                                            "end": 1246,
                                            "fullWidth": 1,
                                            "width": 1,
                                            "text": "(",
                                            "value": "(",
                                            "valueText": "("
                                        },
                                        "arguments": [
                                            {
                                                "kind": "IdentifierName",
                                                "fullStart": 1246,
                                                "fullEnd": 1256,
                                                "start": 1246,
                                                "end": 1256,
                                                "fullWidth": 10,
                                                "width": 10,
                                                "text": "callbackfn",
                                                "value": "callbackfn",
                                                "valueText": "callbackfn"
                                            }
                                        ],
                                        "closeParenToken": {
                                            "kind": "CloseParenToken",
                                            "fullStart": 1256,
                                            "fullEnd": 1257,
                                            "start": 1256,
                                            "end": 1257,
                                            "fullWidth": 1,
                                            "width": 1,
                                            "text": ")",
                                            "value": ")",
                                            "valueText": ")"
                                        }
                                    }
                                }
                            },
                            "semicolonToken": {
                                "kind": "SemicolonToken",
                                "fullStart": 1257,
                                "fullEnd": 1260,
                                "start": 1257,
                                "end": 1258,
                                "fullWidth": 3,
                                "width": 1,
                                "text": ";",
                                "value": ";",
                                "valueText": ";",
                                "hasTrailingTrivia": true,
                                "hasTrailingNewLine": true,
                                "trailingTrivia": [
                                    {
                                        "kind": "NewLineTrivia",
                                        "text": "\r\n"
                                    }
                                ]
                            }
                        }
                    ],
                    "closeBraceToken": {
                        "kind": "CloseBraceToken",
                        "fullStart": 1260,
                        "fullEnd": 1267,
                        "start": 1264,
                        "end": 1265,
                        "fullWidth": 7,
                        "width": 1,
                        "text": "}",
                        "value": "}",
                        "valueText": "}",
                        "hasLeadingTrivia": true,
                        "hasTrailingTrivia": true,
                        "hasTrailingNewLine": true,
                        "leadingTrivia": [
                            {
                                "kind": "WhitespaceTrivia",
                                "text": "    "
                            }
                        ],
                        "trailingTrivia": [
                            {
                                "kind": "NewLineTrivia",
                                "text": "\r\n"
                            }
                        ]
                    }
                }
            },
            {
                "kind": "ExpressionStatement",
                "fullStart": 1267,
                "fullEnd": 1291,
                "start": 1267,
                "end": 1289,
                "fullWidth": 24,
                "width": 22,
                "expression": {
                    "kind": "InvocationExpression",
                    "fullStart": 1267,
                    "fullEnd": 1288,
                    "start": 1267,
                    "end": 1288,
                    "fullWidth": 21,
                    "width": 21,
                    "expression": {
                        "kind": "IdentifierName",
                        "fullStart": 1267,
                        "fullEnd": 1278,
                        "start": 1267,
                        "end": 1278,
                        "fullWidth": 11,
                        "width": 11,
                        "text": "runTestCase",
                        "value": "runTestCase",
                        "valueText": "runTestCase"
                    },
                    "argumentList": {
                        "kind": "ArgumentList",
                        "fullStart": 1278,
                        "fullEnd": 1288,
                        "start": 1278,
                        "end": 1288,
                        "fullWidth": 10,
                        "width": 10,
                        "openParenToken": {
                            "kind": "OpenParenToken",
                            "fullStart": 1278,
                            "fullEnd": 1279,
                            "start": 1278,
                            "end": 1279,
                            "fullWidth": 1,
                            "width": 1,
                            "text": "(",
                            "value": "(",
                            "valueText": "("
                        },
                        "arguments": [
                            {
                                "kind": "IdentifierName",
                                "fullStart": 1279,
                                "fullEnd": 1287,
                                "start": 1279,
                                "end": 1287,
                                "fullWidth": 8,
                                "width": 8,
                                "text": "testcase",
                                "value": "testcase",
                                "valueText": "testcase"
                            }
                        ],
                        "closeParenToken": {
                            "kind": "CloseParenToken",
                            "fullStart": 1287,
                            "fullEnd": 1288,
                            "start": 1287,
                            "end": 1288,
                            "fullWidth": 1,
                            "width": 1,
                            "text": ")",
                            "value": ")",
                            "valueText": ")"
                        }
                    }
                },
                "semicolonToken": {
                    "kind": "SemicolonToken",
                    "fullStart": 1288,
                    "fullEnd": 1291,
                    "start": 1288,
                    "end": 1289,
                    "fullWidth": 3,
                    "width": 1,
                    "text": ";",
                    "value": ";",
                    "valueText": ";",
                    "hasTrailingTrivia": true,
                    "hasTrailingNewLine": true,
                    "trailingTrivia": [
                        {
                            "kind": "NewLineTrivia",
                            "text": "\r\n"
                        }
                    ]
                }
            }
        ],
        "endOfFileToken": {
            "kind": "EndOfFileToken",
            "fullStart": 1291,
            "fullEnd": 1291,
            "start": 1291,
            "end": 1291,
            "fullWidth": 0,
            "width": 0,
            "text": ""
        }
    },
    "lineMap": {
        "lineStarts": [
            0,
            67,
            152,
            232,
            308,
            380,
            385,
            442,
            554,
            559,
            561,
            563,
            586,
            632,
            690,
            721,
            743,
            773,
            788,
            799,
            809,
            839,
            841,
            884,
            916,
            958,
            974,
            1007,
            1020,
            1022,
            1065,
            1097,
            1130,
            1157,
            1173,
            1205,
            1218,
            1220,
            1260,
            1267,
            1291
        ],
        "length": 1291
    }
}<|MERGE_RESOLUTION|>--- conflicted
+++ resolved
@@ -1013,12 +1013,8 @@
                                         "start": 821,
                                         "end": 836,
                                         "fullWidth": 15,
-<<<<<<< HEAD
                                         "width": 15,
-                                        "identifier": {
-=======
                                         "propertyName": {
->>>>>>> 85e84683
                                             "kind": "IdentifierName",
                                             "fullStart": 821,
                                             "fullEnd": 825,
