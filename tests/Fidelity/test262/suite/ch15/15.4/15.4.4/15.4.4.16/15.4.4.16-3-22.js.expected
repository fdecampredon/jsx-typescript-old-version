--- conflicted
+++ resolved
@@ -250,12 +250,8 @@
                                         "start": 648,
                                         "end": 674,
                                         "fullWidth": 26,
-<<<<<<< HEAD
                                         "width": 26,
-                                        "identifier": {
-=======
                                         "propertyName": {
->>>>>>> 85e84683
                                             "kind": "IdentifierName",
                                             "fullStart": 648,
                                             "fullEnd": 667,
@@ -389,12 +385,8 @@
                                         "start": 689,
                                         "end": 713,
                                         "fullWidth": 24,
-<<<<<<< HEAD
                                         "width": 24,
-                                        "identifier": {
-=======
                                         "propertyName": {
->>>>>>> 85e84683
                                             "kind": "IdentifierName",
                                             "fullStart": 689,
                                             "fullEnd": 706,
@@ -528,12 +520,8 @@
                                         "start": 728,
                                         "end": 751,
                                         "fullWidth": 23,
-<<<<<<< HEAD
                                         "width": 23,
-                                        "identifier": {
-=======
                                         "propertyName": {
->>>>>>> 85e84683
                                             "kind": "IdentifierName",
                                             "fullStart": 728,
                                             "fullEnd": 744,
@@ -1147,12 +1135,8 @@
                                         "start": 897,
                                         "end": 1270,
                                         "fullWidth": 373,
-<<<<<<< HEAD
                                         "width": 373,
-                                        "identifier": {
-=======
                                         "propertyName": {
->>>>>>> 85e84683
                                             "kind": "IdentifierName",
                                             "fullStart": 897,
                                             "fullEnd": 901,
