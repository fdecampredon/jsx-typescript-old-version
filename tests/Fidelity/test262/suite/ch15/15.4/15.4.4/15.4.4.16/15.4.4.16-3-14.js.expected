--- conflicted
+++ resolved
@@ -250,12 +250,8 @@
                                         "start": 571,
                                         "end": 587,
                                         "fullWidth": 16,
-<<<<<<< HEAD
                                         "width": 16,
-                                        "identifier": {
-=======
                                         "propertyName": {
->>>>>>> 85e84683
                                             "kind": "IdentifierName",
                                             "fullStart": 571,
                                             "fullEnd": 580,
@@ -869,12 +865,8 @@
                                         "start": 723,
                                         "end": 760,
                                         "fullWidth": 37,
-<<<<<<< HEAD
                                         "width": 37,
-                                        "identifier": {
-=======
                                         "propertyName": {
->>>>>>> 85e84683
                                             "kind": "IdentifierName",
                                             "fullStart": 723,
                                             "fullEnd": 730,
@@ -1168,12 +1160,8 @@
                                         "start": 775,
                                         "end": 813,
                                         "fullWidth": 38,
-<<<<<<< HEAD
                                         "width": 38,
-                                        "identifier": {
-=======
                                         "propertyName": {
->>>>>>> 85e84683
                                             "kind": "IdentifierName",
                                             "fullStart": 775,
                                             "fullEnd": 782,
@@ -1467,12 +1455,8 @@
                                         "start": 828,
                                         "end": 868,
                                         "fullWidth": 40,
-<<<<<<< HEAD
                                         "width": 40,
-                                        "identifier": {
-=======
                                         "propertyName": {
->>>>>>> 85e84683
                                             "kind": "IdentifierName",
                                             "fullStart": 828,
                                             "fullEnd": 837,
