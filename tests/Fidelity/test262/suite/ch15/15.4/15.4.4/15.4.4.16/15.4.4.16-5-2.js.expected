--- conflicted
+++ resolved
@@ -245,12 +245,8 @@
                                         "start": 536,
                                         "end": 547,
                                         "fullWidth": 11,
-<<<<<<< HEAD
                                         "width": 11,
-                                        "identifier": {
-=======
                                         "propertyName": {
->>>>>>> 85e84683
                                             "kind": "IdentifierName",
                                             "fullStart": 536,
                                             "fullEnd": 540,
@@ -384,12 +380,8 @@
                                         "start": 556,
                                         "end": 572,
                                         "fullWidth": 16,
-<<<<<<< HEAD
                                         "width": 16,
-                                        "identifier": {
-=======
                                         "propertyName": {
->>>>>>> 85e84683
                                             "kind": "IdentifierName",
                                             "fullStart": 556,
                                             "fullEnd": 558,
@@ -1087,12 +1079,8 @@
                                         "start": 670,
                                         "end": 679,
                                         "fullWidth": 9,
-<<<<<<< HEAD
                                         "width": 9,
-                                        "identifier": {
-=======
                                         "propertyName": {
->>>>>>> 85e84683
                                             "kind": "IdentifierName",
                                             "fullStart": 670,
                                             "fullEnd": 674,
