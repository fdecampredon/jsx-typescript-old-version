--- conflicted
+++ resolved
@@ -422,11 +422,8 @@
                                             "start": 628,
                                             "end": 631,
                                             "fullWidth": 3,
-<<<<<<< HEAD
                                             "width": 3,
-=======
                                             "modifiers": [],
->>>>>>> e3c38734
                                             "identifier": {
                                                 "kind": "IdentifierName",
                                                 "fullStart": 628,
@@ -466,11 +463,8 @@
                                             "start": 633,
                                             "end": 636,
                                             "fullWidth": 3,
-<<<<<<< HEAD
                                             "width": 3,
-=======
                                             "modifiers": [],
->>>>>>> e3c38734
                                             "identifier": {
                                                 "kind": "IdentifierName",
                                                 "fullStart": 633,
@@ -510,11 +504,8 @@
                                             "start": 638,
                                             "end": 641,
                                             "fullWidth": 3,
-<<<<<<< HEAD
                                             "width": 3,
-=======
                                             "modifiers": [],
->>>>>>> e3c38734
                                             "identifier": {
                                                 "kind": "IdentifierName",
                                                 "fullStart": 638,
