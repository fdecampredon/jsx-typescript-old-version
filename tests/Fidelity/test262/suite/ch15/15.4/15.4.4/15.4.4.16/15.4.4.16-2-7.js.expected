--- conflicted
+++ resolved
@@ -1007,12 +1007,8 @@
                                         "start": 769,
                                         "end": 778,
                                         "fullWidth": 9,
-<<<<<<< HEAD
                                         "width": 9,
-                                        "identifier": {
-=======
                                         "propertyName": {
->>>>>>> 85e84683
                                             "kind": "IdentifierName",
                                             "fullStart": 769,
                                             "fullEnd": 773,
