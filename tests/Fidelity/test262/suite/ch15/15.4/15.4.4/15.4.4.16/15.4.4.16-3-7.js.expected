{
    "isDeclaration": false,
    "languageVersion": "EcmaScript5",
    "parseOptions": {
        "allowAutomaticSemicolonInsertion": true
    },
    "sourceUnit": {
        "kind": "SourceUnit",
        "fullStart": 0,
        "fullEnd": 1001,
        "start": 539,
        "end": 1001,
        "fullWidth": 1001,
        "width": 462,
        "isIncrementallyUnusable": true,
        "moduleElements": [
            {
                "kind": "FunctionDeclaration",
                "fullStart": 0,
                "fullEnd": 977,
                "start": 539,
                "end": 975,
                "fullWidth": 977,
                "width": 436,
                "modifiers": [],
                "functionKeyword": {
                    "kind": "FunctionKeyword",
                    "fullStart": 0,
                    "fullEnd": 548,
                    "start": 539,
                    "end": 547,
                    "fullWidth": 548,
                    "width": 8,
                    "text": "function",
                    "value": "function",
                    "valueText": "function",
                    "hasLeadingTrivia": true,
                    "hasLeadingComment": true,
                    "hasLeadingNewLine": true,
                    "hasTrailingTrivia": true,
                    "leadingTrivia": [
                        {
                            "kind": "SingleLineCommentTrivia",
                            "text": "/// Copyright (c) 2012 Ecma International.  All rights reserved. "
                        },
                        {
                            "kind": "NewLineTrivia",
                            "text": "\r\n"
                        },
                        {
                            "kind": "SingleLineCommentTrivia",
                            "text": "/// Ecma International makes this code available under the terms and conditions set"
                        },
                        {
                            "kind": "NewLineTrivia",
                            "text": "\r\n"
                        },
                        {
                            "kind": "SingleLineCommentTrivia",
                            "text": "/// forth on http://hg.ecmascript.org/tests/test262/raw-file/tip/LICENSE (the "
                        },
                        {
                            "kind": "NewLineTrivia",
                            "text": "\r\n"
                        },
                        {
                            "kind": "SingleLineCommentTrivia",
                            "text": "/// \"Use Terms\").   Any redistribution of this code must retain the above "
                        },
                        {
                            "kind": "NewLineTrivia",
                            "text": "\r\n"
                        },
                        {
                            "kind": "SingleLineCommentTrivia",
                            "text": "/// copyright and this notice and otherwise comply with the Use Terms."
                        },
                        {
                            "kind": "NewLineTrivia",
                            "text": "\r\n"
                        },
                        {
                            "kind": "MultiLineCommentTrivia",
                            "text": "/**\r\n * @path ch15/15.4/15.4.4/15.4.4.16/15.4.4.16-3-7.js\r\n * @description Array.prototype.every - value of 'length' is a number (value is negative)\r\n */"
                        },
                        {
                            "kind": "NewLineTrivia",
                            "text": "\r\n"
                        },
                        {
                            "kind": "NewLineTrivia",
                            "text": "\r\n"
                        },
                        {
                            "kind": "NewLineTrivia",
                            "text": "\r\n"
                        }
                    ],
                    "trailingTrivia": [
                        {
                            "kind": "WhitespaceTrivia",
                            "text": " "
                        }
                    ]
                },
                "identifier": {
                    "kind": "IdentifierName",
                    "fullStart": 548,
                    "fullEnd": 556,
                    "start": 548,
                    "end": 556,
                    "fullWidth": 8,
                    "width": 8,
                    "text": "testcase",
                    "value": "testcase",
                    "valueText": "testcase"
                },
                "callSignature": {
                    "kind": "CallSignature",
                    "fullStart": 556,
                    "fullEnd": 559,
                    "start": 556,
                    "end": 558,
                    "fullWidth": 3,
                    "width": 2,
                    "parameterList": {
                        "kind": "ParameterList",
                        "fullStart": 556,
                        "fullEnd": 559,
                        "start": 556,
                        "end": 558,
                        "fullWidth": 3,
                        "width": 2,
                        "openParenToken": {
                            "kind": "OpenParenToken",
                            "fullStart": 556,
                            "fullEnd": 557,
                            "start": 556,
                            "end": 557,
                            "fullWidth": 1,
                            "width": 1,
                            "text": "(",
                            "value": "(",
                            "valueText": "("
                        },
                        "parameters": [],
                        "closeParenToken": {
                            "kind": "CloseParenToken",
                            "fullStart": 557,
                            "fullEnd": 559,
                            "start": 557,
                            "end": 558,
                            "fullWidth": 2,
                            "width": 1,
                            "text": ")",
                            "value": ")",
                            "valueText": ")",
                            "hasTrailingTrivia": true,
                            "trailingTrivia": [
                                {
                                    "kind": "WhitespaceTrivia",
                                    "text": " "
                                }
                            ]
                        }
                    }
                },
                "block": {
                    "kind": "Block",
                    "fullStart": 559,
                    "fullEnd": 977,
                    "start": 559,
                    "end": 975,
                    "fullWidth": 418,
                    "width": 416,
                    "openBraceToken": {
                        "kind": "OpenBraceToken",
                        "fullStart": 559,
                        "fullEnd": 562,
                        "start": 559,
                        "end": 560,
                        "fullWidth": 3,
                        "width": 1,
                        "text": "{",
                        "value": "{",
                        "valueText": "{",
                        "hasTrailingTrivia": true,
                        "hasTrailingNewLine": true,
                        "trailingTrivia": [
                            {
                                "kind": "NewLineTrivia",
                                "text": "\r\n"
                            }
                        ]
                    },
                    "statements": [
                        {
                            "kind": "FunctionDeclaration",
                            "fullStart": 562,
                            "fullEnd": 650,
                            "start": 570,
                            "end": 648,
                            "fullWidth": 88,
                            "width": 78,
                            "modifiers": [],
                            "functionKeyword": {
                                "kind": "FunctionKeyword",
                                "fullStart": 562,
                                "fullEnd": 579,
                                "start": 570,
                                "end": 578,
                                "fullWidth": 17,
                                "width": 8,
                                "text": "function",
                                "value": "function",
                                "valueText": "function",
                                "hasLeadingTrivia": true,
                                "hasTrailingTrivia": true,
                                "leadingTrivia": [
                                    {
                                        "kind": "WhitespaceTrivia",
                                        "text": "        "
                                    }
                                ],
                                "trailingTrivia": [
                                    {
                                        "kind": "WhitespaceTrivia",
                                        "text": " "
                                    }
                                ]
                            },
                            "identifier": {
                                "kind": "IdentifierName",
                                "fullStart": 579,
                                "fullEnd": 590,
                                "start": 579,
                                "end": 590,
                                "fullWidth": 11,
                                "width": 11,
                                "text": "callbackfn1",
                                "value": "callbackfn1",
                                "valueText": "callbackfn1"
                            },
                            "callSignature": {
                                "kind": "CallSignature",
                                "fullStart": 590,
                                "fullEnd": 606,
                                "start": 590,
                                "end": 605,
                                "fullWidth": 16,
                                "width": 15,
                                "parameterList": {
                                    "kind": "ParameterList",
                                    "fullStart": 590,
                                    "fullEnd": 606,
                                    "start": 590,
                                    "end": 605,
                                    "fullWidth": 16,
                                    "width": 15,
                                    "openParenToken": {
                                        "kind": "OpenParenToken",
                                        "fullStart": 590,
                                        "fullEnd": 591,
                                        "start": 590,
                                        "end": 591,
                                        "fullWidth": 1,
                                        "width": 1,
                                        "text": "(",
                                        "value": "(",
                                        "valueText": "("
                                    },
                                    "parameters": [
                                        {
                                            "kind": "Parameter",
                                            "fullStart": 591,
                                            "fullEnd": 594,
                                            "start": 591,
                                            "end": 594,
                                            "fullWidth": 3,
<<<<<<< HEAD
                                            "width": 3,
=======
                                            "modifiers": [],
>>>>>>> e3c38734
                                            "identifier": {
                                                "kind": "IdentifierName",
                                                "fullStart": 591,
                                                "fullEnd": 594,
                                                "start": 591,
                                                "end": 594,
                                                "fullWidth": 3,
                                                "width": 3,
                                                "text": "val",
                                                "value": "val",
                                                "valueText": "val"
                                            }
                                        },
                                        {
                                            "kind": "CommaToken",
                                            "fullStart": 594,
                                            "fullEnd": 596,
                                            "start": 594,
                                            "end": 595,
                                            "fullWidth": 2,
                                            "width": 1,
                                            "text": ",",
                                            "value": ",",
                                            "valueText": ",",
                                            "hasTrailingTrivia": true,
                                            "trailingTrivia": [
                                                {
                                                    "kind": "WhitespaceTrivia",
                                                    "text": " "
                                                }
                                            ]
                                        },
                                        {
                                            "kind": "Parameter",
                                            "fullStart": 596,
                                            "fullEnd": 599,
                                            "start": 596,
                                            "end": 599,
                                            "fullWidth": 3,
<<<<<<< HEAD
                                            "width": 3,
=======
                                            "modifiers": [],
>>>>>>> e3c38734
                                            "identifier": {
                                                "kind": "IdentifierName",
                                                "fullStart": 596,
                                                "fullEnd": 599,
                                                "start": 596,
                                                "end": 599,
                                                "fullWidth": 3,
                                                "width": 3,
                                                "text": "idx",
                                                "value": "idx",
                                                "valueText": "idx"
                                            }
                                        },
                                        {
                                            "kind": "CommaToken",
                                            "fullStart": 599,
                                            "fullEnd": 601,
                                            "start": 599,
                                            "end": 600,
                                            "fullWidth": 2,
                                            "width": 1,
                                            "text": ",",
                                            "value": ",",
                                            "valueText": ",",
                                            "hasTrailingTrivia": true,
                                            "trailingTrivia": [
                                                {
                                                    "kind": "WhitespaceTrivia",
                                                    "text": " "
                                                }
                                            ]
                                        },
                                        {
                                            "kind": "Parameter",
                                            "fullStart": 601,
                                            "fullEnd": 604,
                                            "start": 601,
                                            "end": 604,
                                            "fullWidth": 3,
<<<<<<< HEAD
                                            "width": 3,
=======
                                            "modifiers": [],
>>>>>>> e3c38734
                                            "identifier": {
                                                "kind": "IdentifierName",
                                                "fullStart": 601,
                                                "fullEnd": 604,
                                                "start": 601,
                                                "end": 604,
                                                "fullWidth": 3,
                                                "width": 3,
                                                "text": "obj",
                                                "value": "obj",
                                                "valueText": "obj"
                                            }
                                        }
                                    ],
                                    "closeParenToken": {
                                        "kind": "CloseParenToken",
                                        "fullStart": 604,
                                        "fullEnd": 606,
                                        "start": 604,
                                        "end": 605,
                                        "fullWidth": 2,
                                        "width": 1,
                                        "text": ")",
                                        "value": ")",
                                        "valueText": ")",
                                        "hasTrailingTrivia": true,
                                        "trailingTrivia": [
                                            {
                                                "kind": "WhitespaceTrivia",
                                                "text": " "
                                            }
                                        ]
                                    }
                                }
                            },
                            "block": {
                                "kind": "Block",
                                "fullStart": 606,
                                "fullEnd": 650,
                                "start": 606,
                                "end": 648,
                                "fullWidth": 44,
                                "width": 42,
                                "openBraceToken": {
                                    "kind": "OpenBraceToken",
                                    "fullStart": 606,
                                    "fullEnd": 609,
                                    "start": 606,
                                    "end": 607,
                                    "fullWidth": 3,
                                    "width": 1,
                                    "text": "{",
                                    "value": "{",
                                    "valueText": "{",
                                    "hasTrailingTrivia": true,
                                    "hasTrailingNewLine": true,
                                    "trailingTrivia": [
                                        {
                                            "kind": "NewLineTrivia",
                                            "text": "\r\n"
                                        }
                                    ]
                                },
                                "statements": [
                                    {
                                        "kind": "ReturnStatement",
                                        "fullStart": 609,
                                        "fullEnd": 639,
                                        "start": 621,
                                        "end": 637,
                                        "fullWidth": 30,
                                        "width": 16,
                                        "returnKeyword": {
                                            "kind": "ReturnKeyword",
                                            "fullStart": 609,
                                            "fullEnd": 628,
                                            "start": 621,
                                            "end": 627,
                                            "fullWidth": 19,
                                            "width": 6,
                                            "text": "return",
                                            "value": "return",
                                            "valueText": "return",
                                            "hasLeadingTrivia": true,
                                            "hasTrailingTrivia": true,
                                            "leadingTrivia": [
                                                {
                                                    "kind": "WhitespaceTrivia",
                                                    "text": "            "
                                                }
                                            ],
                                            "trailingTrivia": [
                                                {
                                                    "kind": "WhitespaceTrivia",
                                                    "text": " "
                                                }
                                            ]
                                        },
                                        "expression": {
                                            "kind": "GreaterThanExpression",
                                            "fullStart": 628,
                                            "fullEnd": 636,
                                            "start": 628,
                                            "end": 636,
                                            "fullWidth": 8,
                                            "width": 8,
                                            "left": {
                                                "kind": "IdentifierName",
                                                "fullStart": 628,
                                                "fullEnd": 632,
                                                "start": 628,
                                                "end": 631,
                                                "fullWidth": 4,
                                                "width": 3,
                                                "text": "val",
                                                "value": "val",
                                                "valueText": "val",
                                                "hasTrailingTrivia": true,
                                                "trailingTrivia": [
                                                    {
                                                        "kind": "WhitespaceTrivia",
                                                        "text": " "
                                                    }
                                                ]
                                            },
                                            "operatorToken": {
                                                "kind": "GreaterThanToken",
                                                "fullStart": 632,
                                                "fullEnd": 634,
                                                "start": 632,
                                                "end": 633,
                                                "fullWidth": 2,
                                                "width": 1,
                                                "text": ">",
                                                "value": ">",
                                                "valueText": ">",
                                                "hasTrailingTrivia": true,
                                                "trailingTrivia": [
                                                    {
                                                        "kind": "WhitespaceTrivia",
                                                        "text": " "
                                                    }
                                                ]
                                            },
                                            "right": {
                                                "kind": "NumericLiteral",
                                                "fullStart": 634,
                                                "fullEnd": 636,
                                                "start": 634,
                                                "end": 636,
                                                "fullWidth": 2,
                                                "width": 2,
                                                "text": "10",
                                                "value": 10,
                                                "valueText": "10"
                                            }
                                        },
                                        "semicolonToken": {
                                            "kind": "SemicolonToken",
                                            "fullStart": 636,
                                            "fullEnd": 639,
                                            "start": 636,
                                            "end": 637,
                                            "fullWidth": 3,
                                            "width": 1,
                                            "text": ";",
                                            "value": ";",
                                            "valueText": ";",
                                            "hasTrailingTrivia": true,
                                            "hasTrailingNewLine": true,
                                            "trailingTrivia": [
                                                {
                                                    "kind": "NewLineTrivia",
                                                    "text": "\r\n"
                                                }
                                            ]
                                        }
                                    }
                                ],
                                "closeBraceToken": {
                                    "kind": "CloseBraceToken",
                                    "fullStart": 639,
                                    "fullEnd": 650,
                                    "start": 647,
                                    "end": 648,
                                    "fullWidth": 11,
                                    "width": 1,
                                    "text": "}",
                                    "value": "}",
                                    "valueText": "}",
                                    "hasLeadingTrivia": true,
                                    "hasTrailingTrivia": true,
                                    "hasTrailingNewLine": true,
                                    "leadingTrivia": [
                                        {
                                            "kind": "WhitespaceTrivia",
                                            "text": "        "
                                        }
                                    ],
                                    "trailingTrivia": [
                                        {
                                            "kind": "NewLineTrivia",
                                            "text": "\r\n"
                                        }
                                    ]
                                }
                            }
                        },
                        {
                            "kind": "FunctionDeclaration",
                            "fullStart": 650,
                            "fullEnd": 740,
                            "start": 660,
                            "end": 738,
                            "fullWidth": 90,
                            "width": 78,
                            "modifiers": [],
                            "functionKeyword": {
                                "kind": "FunctionKeyword",
                                "fullStart": 650,
                                "fullEnd": 669,
                                "start": 660,
                                "end": 668,
                                "fullWidth": 19,
                                "width": 8,
                                "text": "function",
                                "value": "function",
                                "valueText": "function",
                                "hasLeadingTrivia": true,
                                "hasLeadingNewLine": true,
                                "hasTrailingTrivia": true,
                                "leadingTrivia": [
                                    {
                                        "kind": "NewLineTrivia",
                                        "text": "\r\n"
                                    },
                                    {
                                        "kind": "WhitespaceTrivia",
                                        "text": "        "
                                    }
                                ],
                                "trailingTrivia": [
                                    {
                                        "kind": "WhitespaceTrivia",
                                        "text": " "
                                    }
                                ]
                            },
                            "identifier": {
                                "kind": "IdentifierName",
                                "fullStart": 669,
                                "fullEnd": 680,
                                "start": 669,
                                "end": 680,
                                "fullWidth": 11,
                                "width": 11,
                                "text": "callbackfn2",
                                "value": "callbackfn2",
                                "valueText": "callbackfn2"
                            },
                            "callSignature": {
                                "kind": "CallSignature",
                                "fullStart": 680,
                                "fullEnd": 696,
                                "start": 680,
                                "end": 695,
                                "fullWidth": 16,
                                "width": 15,
                                "parameterList": {
                                    "kind": "ParameterList",
                                    "fullStart": 680,
                                    "fullEnd": 696,
                                    "start": 680,
                                    "end": 695,
                                    "fullWidth": 16,
                                    "width": 15,
                                    "openParenToken": {
                                        "kind": "OpenParenToken",
                                        "fullStart": 680,
                                        "fullEnd": 681,
                                        "start": 680,
                                        "end": 681,
                                        "fullWidth": 1,
                                        "width": 1,
                                        "text": "(",
                                        "value": "(",
                                        "valueText": "("
                                    },
                                    "parameters": [
                                        {
                                            "kind": "Parameter",
                                            "fullStart": 681,
                                            "fullEnd": 684,
                                            "start": 681,
                                            "end": 684,
                                            "fullWidth": 3,
<<<<<<< HEAD
                                            "width": 3,
=======
                                            "modifiers": [],
>>>>>>> e3c38734
                                            "identifier": {
                                                "kind": "IdentifierName",
                                                "fullStart": 681,
                                                "fullEnd": 684,
                                                "start": 681,
                                                "end": 684,
                                                "fullWidth": 3,
                                                "width": 3,
                                                "text": "val",
                                                "value": "val",
                                                "valueText": "val"
                                            }
                                        },
                                        {
                                            "kind": "CommaToken",
                                            "fullStart": 684,
                                            "fullEnd": 686,
                                            "start": 684,
                                            "end": 685,
                                            "fullWidth": 2,
                                            "width": 1,
                                            "text": ",",
                                            "value": ",",
                                            "valueText": ",",
                                            "hasTrailingTrivia": true,
                                            "trailingTrivia": [
                                                {
                                                    "kind": "WhitespaceTrivia",
                                                    "text": " "
                                                }
                                            ]
                                        },
                                        {
                                            "kind": "Parameter",
                                            "fullStart": 686,
                                            "fullEnd": 689,
                                            "start": 686,
                                            "end": 689,
                                            "fullWidth": 3,
<<<<<<< HEAD
                                            "width": 3,
=======
                                            "modifiers": [],
>>>>>>> e3c38734
                                            "identifier": {
                                                "kind": "IdentifierName",
                                                "fullStart": 686,
                                                "fullEnd": 689,
                                                "start": 686,
                                                "end": 689,
                                                "fullWidth": 3,
                                                "width": 3,
                                                "text": "idx",
                                                "value": "idx",
                                                "valueText": "idx"
                                            }
                                        },
                                        {
                                            "kind": "CommaToken",
                                            "fullStart": 689,
                                            "fullEnd": 691,
                                            "start": 689,
                                            "end": 690,
                                            "fullWidth": 2,
                                            "width": 1,
                                            "text": ",",
                                            "value": ",",
                                            "valueText": ",",
                                            "hasTrailingTrivia": true,
                                            "trailingTrivia": [
                                                {
                                                    "kind": "WhitespaceTrivia",
                                                    "text": " "
                                                }
                                            ]
                                        },
                                        {
                                            "kind": "Parameter",
                                            "fullStart": 691,
                                            "fullEnd": 694,
                                            "start": 691,
                                            "end": 694,
                                            "fullWidth": 3,
<<<<<<< HEAD
                                            "width": 3,
=======
                                            "modifiers": [],
>>>>>>> e3c38734
                                            "identifier": {
                                                "kind": "IdentifierName",
                                                "fullStart": 691,
                                                "fullEnd": 694,
                                                "start": 691,
                                                "end": 694,
                                                "fullWidth": 3,
                                                "width": 3,
                                                "text": "obj",
                                                "value": "obj",
                                                "valueText": "obj"
                                            }
                                        }
                                    ],
                                    "closeParenToken": {
                                        "kind": "CloseParenToken",
                                        "fullStart": 694,
                                        "fullEnd": 696,
                                        "start": 694,
                                        "end": 695,
                                        "fullWidth": 2,
                                        "width": 1,
                                        "text": ")",
                                        "value": ")",
                                        "valueText": ")",
                                        "hasTrailingTrivia": true,
                                        "trailingTrivia": [
                                            {
                                                "kind": "WhitespaceTrivia",
                                                "text": " "
                                            }
                                        ]
                                    }
                                }
                            },
                            "block": {
                                "kind": "Block",
                                "fullStart": 696,
                                "fullEnd": 740,
                                "start": 696,
                                "end": 738,
                                "fullWidth": 44,
                                "width": 42,
                                "openBraceToken": {
                                    "kind": "OpenBraceToken",
                                    "fullStart": 696,
                                    "fullEnd": 699,
                                    "start": 696,
                                    "end": 697,
                                    "fullWidth": 3,
                                    "width": 1,
                                    "text": "{",
                                    "value": "{",
                                    "valueText": "{",
                                    "hasTrailingTrivia": true,
                                    "hasTrailingNewLine": true,
                                    "trailingTrivia": [
                                        {
                                            "kind": "NewLineTrivia",
                                            "text": "\r\n"
                                        }
                                    ]
                                },
                                "statements": [
                                    {
                                        "kind": "ReturnStatement",
                                        "fullStart": 699,
                                        "fullEnd": 729,
                                        "start": 711,
                                        "end": 727,
                                        "fullWidth": 30,
                                        "width": 16,
                                        "returnKeyword": {
                                            "kind": "ReturnKeyword",
                                            "fullStart": 699,
                                            "fullEnd": 718,
                                            "start": 711,
                                            "end": 717,
                                            "fullWidth": 19,
                                            "width": 6,
                                            "text": "return",
                                            "value": "return",
                                            "valueText": "return",
                                            "hasLeadingTrivia": true,
                                            "hasTrailingTrivia": true,
                                            "leadingTrivia": [
                                                {
                                                    "kind": "WhitespaceTrivia",
                                                    "text": "            "
                                                }
                                            ],
                                            "trailingTrivia": [
                                                {
                                                    "kind": "WhitespaceTrivia",
                                                    "text": " "
                                                }
                                            ]
                                        },
                                        "expression": {
                                            "kind": "GreaterThanExpression",
                                            "fullStart": 718,
                                            "fullEnd": 726,
                                            "start": 718,
                                            "end": 726,
                                            "fullWidth": 8,
                                            "width": 8,
                                            "left": {
                                                "kind": "IdentifierName",
                                                "fullStart": 718,
                                                "fullEnd": 722,
                                                "start": 718,
                                                "end": 721,
                                                "fullWidth": 4,
                                                "width": 3,
                                                "text": "val",
                                                "value": "val",
                                                "valueText": "val",
                                                "hasTrailingTrivia": true,
                                                "trailingTrivia": [
                                                    {
                                                        "kind": "WhitespaceTrivia",
                                                        "text": " "
                                                    }
                                                ]
                                            },
                                            "operatorToken": {
                                                "kind": "GreaterThanToken",
                                                "fullStart": 722,
                                                "fullEnd": 724,
                                                "start": 722,
                                                "end": 723,
                                                "fullWidth": 2,
                                                "width": 1,
                                                "text": ">",
                                                "value": ">",
                                                "valueText": ">",
                                                "hasTrailingTrivia": true,
                                                "trailingTrivia": [
                                                    {
                                                        "kind": "WhitespaceTrivia",
                                                        "text": " "
                                                    }
                                                ]
                                            },
                                            "right": {
                                                "kind": "NumericLiteral",
                                                "fullStart": 724,
                                                "fullEnd": 726,
                                                "start": 724,
                                                "end": 726,
                                                "fullWidth": 2,
                                                "width": 2,
                                                "text": "11",
                                                "value": 11,
                                                "valueText": "11"
                                            }
                                        },
                                        "semicolonToken": {
                                            "kind": "SemicolonToken",
                                            "fullStart": 726,
                                            "fullEnd": 729,
                                            "start": 726,
                                            "end": 727,
                                            "fullWidth": 3,
                                            "width": 1,
                                            "text": ";",
                                            "value": ";",
                                            "valueText": ";",
                                            "hasTrailingTrivia": true,
                                            "hasTrailingNewLine": true,
                                            "trailingTrivia": [
                                                {
                                                    "kind": "NewLineTrivia",
                                                    "text": "\r\n"
                                                }
                                            ]
                                        }
                                    }
                                ],
                                "closeBraceToken": {
                                    "kind": "CloseBraceToken",
                                    "fullStart": 729,
                                    "fullEnd": 740,
                                    "start": 737,
                                    "end": 738,
                                    "fullWidth": 11,
                                    "width": 1,
                                    "text": "}",
                                    "value": "}",
                                    "valueText": "}",
                                    "hasLeadingTrivia": true,
                                    "hasTrailingTrivia": true,
                                    "hasTrailingNewLine": true,
                                    "leadingTrivia": [
                                        {
                                            "kind": "WhitespaceTrivia",
                                            "text": "        "
                                        }
                                    ],
                                    "trailingTrivia": [
                                        {
                                            "kind": "NewLineTrivia",
                                            "text": "\r\n"
                                        }
                                    ]
                                }
                            }
                        },
                        {
                            "kind": "VariableStatement",
                            "fullStart": 740,
                            "fullEnd": 844,
                            "start": 750,
                            "end": 804,
                            "fullWidth": 104,
                            "width": 54,
                            "modifiers": [],
                            "variableDeclaration": {
                                "kind": "VariableDeclaration",
                                "fullStart": 740,
                                "fullEnd": 803,
                                "start": 750,
                                "end": 803,
                                "fullWidth": 63,
                                "width": 53,
                                "varKeyword": {
                                    "kind": "VarKeyword",
                                    "fullStart": 740,
                                    "fullEnd": 754,
                                    "start": 750,
                                    "end": 753,
                                    "fullWidth": 14,
                                    "width": 3,
                                    "text": "var",
                                    "value": "var",
                                    "valueText": "var",
                                    "hasLeadingTrivia": true,
                                    "hasLeadingNewLine": true,
                                    "hasTrailingTrivia": true,
                                    "leadingTrivia": [
                                        {
                                            "kind": "NewLineTrivia",
                                            "text": "\r\n"
                                        },
                                        {
                                            "kind": "WhitespaceTrivia",
                                            "text": "        "
                                        }
                                    ],
                                    "trailingTrivia": [
                                        {
                                            "kind": "WhitespaceTrivia",
                                            "text": " "
                                        }
                                    ]
                                },
                                "variableDeclarators": [
                                    {
                                        "kind": "VariableDeclarator",
                                        "fullStart": 754,
                                        "fullEnd": 803,
                                        "start": 754,
                                        "end": 803,
                                        "fullWidth": 49,
                                        "width": 49,
                                        "identifier": {
                                            "kind": "IdentifierName",
                                            "fullStart": 754,
                                            "fullEnd": 758,
                                            "start": 754,
                                            "end": 757,
                                            "fullWidth": 4,
                                            "width": 3,
                                            "text": "obj",
                                            "value": "obj",
                                            "valueText": "obj",
                                            "hasTrailingTrivia": true,
                                            "trailingTrivia": [
                                                {
                                                    "kind": "WhitespaceTrivia",
                                                    "text": " "
                                                }
                                            ]
                                        },
                                        "equalsValueClause": {
                                            "kind": "EqualsValueClause",
                                            "fullStart": 758,
                                            "fullEnd": 803,
                                            "start": 758,
                                            "end": 803,
                                            "fullWidth": 45,
                                            "width": 45,
                                            "equalsToken": {
                                                "kind": "EqualsToken",
                                                "fullStart": 758,
                                                "fullEnd": 760,
                                                "start": 758,
                                                "end": 759,
                                                "fullWidth": 2,
                                                "width": 1,
                                                "text": "=",
                                                "value": "=",
                                                "valueText": "=",
                                                "hasTrailingTrivia": true,
                                                "trailingTrivia": [
                                                    {
                                                        "kind": "WhitespaceTrivia",
                                                        "text": " "
                                                    }
                                                ]
                                            },
                                            "value": {
                                                "kind": "ObjectLiteralExpression",
                                                "fullStart": 760,
                                                "fullEnd": 803,
                                                "start": 760,
                                                "end": 803,
                                                "fullWidth": 43,
                                                "width": 43,
                                                "openBraceToken": {
                                                    "kind": "OpenBraceToken",
                                                    "fullStart": 760,
                                                    "fullEnd": 762,
                                                    "start": 760,
                                                    "end": 761,
                                                    "fullWidth": 2,
                                                    "width": 1,
                                                    "text": "{",
                                                    "value": "{",
                                                    "valueText": "{",
                                                    "hasTrailingTrivia": true,
                                                    "trailingTrivia": [
                                                        {
                                                            "kind": "WhitespaceTrivia",
                                                            "text": " "
                                                        }
                                                    ]
                                                },
                                                "propertyAssignments": [
                                                    {
                                                        "kind": "SimplePropertyAssignment",
                                                        "fullStart": 762,
                                                        "fullEnd": 767,
                                                        "start": 762,
                                                        "end": 767,
                                                        "fullWidth": 5,
                                                        "width": 5,
                                                        "propertyName": {
                                                            "kind": "NumericLiteral",
                                                            "fullStart": 762,
                                                            "fullEnd": 763,
                                                            "start": 762,
                                                            "end": 763,
                                                            "fullWidth": 1,
                                                            "width": 1,
                                                            "text": "0",
                                                            "value": 0,
                                                            "valueText": "0"
                                                        },
                                                        "colonToken": {
                                                            "kind": "ColonToken",
                                                            "fullStart": 763,
                                                            "fullEnd": 765,
                                                            "start": 763,
                                                            "end": 764,
                                                            "fullWidth": 2,
                                                            "width": 1,
                                                            "text": ":",
                                                            "value": ":",
                                                            "valueText": ":",
                                                            "hasTrailingTrivia": true,
                                                            "trailingTrivia": [
                                                                {
                                                                    "kind": "WhitespaceTrivia",
                                                                    "text": " "
                                                                }
                                                            ]
                                                        },
                                                        "expression": {
                                                            "kind": "NumericLiteral",
                                                            "fullStart": 765,
                                                            "fullEnd": 767,
                                                            "start": 765,
                                                            "end": 767,
                                                            "fullWidth": 2,
                                                            "width": 2,
                                                            "text": "12",
                                                            "value": 12,
                                                            "valueText": "12"
                                                        }
                                                    },
                                                    {
                                                        "kind": "CommaToken",
                                                        "fullStart": 767,
                                                        "fullEnd": 769,
                                                        "start": 767,
                                                        "end": 768,
                                                        "fullWidth": 2,
                                                        "width": 1,
                                                        "text": ",",
                                                        "value": ",",
                                                        "valueText": ",",
                                                        "hasTrailingTrivia": true,
                                                        "trailingTrivia": [
                                                            {
                                                                "kind": "WhitespaceTrivia",
                                                                "text": " "
                                                            }
                                                        ]
                                                    },
                                                    {
                                                        "kind": "SimplePropertyAssignment",
                                                        "fullStart": 769,
                                                        "fullEnd": 774,
                                                        "start": 769,
                                                        "end": 774,
                                                        "fullWidth": 5,
                                                        "width": 5,
                                                        "propertyName": {
                                                            "kind": "NumericLiteral",
                                                            "fullStart": 769,
                                                            "fullEnd": 770,
                                                            "start": 769,
                                                            "end": 770,
                                                            "fullWidth": 1,
                                                            "width": 1,
                                                            "text": "1",
                                                            "value": 1,
                                                            "valueText": "1"
                                                        },
                                                        "colonToken": {
                                                            "kind": "ColonToken",
                                                            "fullStart": 770,
                                                            "fullEnd": 772,
                                                            "start": 770,
                                                            "end": 771,
                                                            "fullWidth": 2,
                                                            "width": 1,
                                                            "text": ":",
                                                            "value": ":",
                                                            "valueText": ":",
                                                            "hasTrailingTrivia": true,
                                                            "trailingTrivia": [
                                                                {
                                                                    "kind": "WhitespaceTrivia",
                                                                    "text": " "
                                                                }
                                                            ]
                                                        },
                                                        "expression": {
                                                            "kind": "NumericLiteral",
                                                            "fullStart": 772,
                                                            "fullEnd": 774,
                                                            "start": 772,
                                                            "end": 774,
                                                            "fullWidth": 2,
                                                            "width": 2,
                                                            "text": "11",
                                                            "value": 11,
                                                            "valueText": "11"
                                                        }
                                                    },
                                                    {
                                                        "kind": "CommaToken",
                                                        "fullStart": 774,
                                                        "fullEnd": 776,
                                                        "start": 774,
                                                        "end": 775,
                                                        "fullWidth": 2,
                                                        "width": 1,
                                                        "text": ",",
                                                        "value": ",",
                                                        "valueText": ",",
                                                        "hasTrailingTrivia": true,
                                                        "trailingTrivia": [
                                                            {
                                                                "kind": "WhitespaceTrivia",
                                                                "text": " "
                                                            }
                                                        ]
                                                    },
                                                    {
                                                        "kind": "SimplePropertyAssignment",
                                                        "fullStart": 776,
                                                        "fullEnd": 780,
                                                        "start": 776,
                                                        "end": 780,
                                                        "fullWidth": 4,
                                                        "width": 4,
                                                        "propertyName": {
                                                            "kind": "NumericLiteral",
                                                            "fullStart": 776,
                                                            "fullEnd": 777,
                                                            "start": 776,
                                                            "end": 777,
                                                            "fullWidth": 1,
                                                            "width": 1,
                                                            "text": "2",
                                                            "value": 2,
                                                            "valueText": "2"
                                                        },
                                                        "colonToken": {
                                                            "kind": "ColonToken",
                                                            "fullStart": 777,
                                                            "fullEnd": 779,
                                                            "start": 777,
                                                            "end": 778,
                                                            "fullWidth": 2,
                                                            "width": 1,
                                                            "text": ":",
                                                            "value": ":",
                                                            "valueText": ":",
                                                            "hasTrailingTrivia": true,
                                                            "trailingTrivia": [
                                                                {
                                                                    "kind": "WhitespaceTrivia",
                                                                    "text": " "
                                                                }
                                                            ]
                                                        },
                                                        "expression": {
                                                            "kind": "NumericLiteral",
                                                            "fullStart": 779,
                                                            "fullEnd": 780,
                                                            "start": 779,
                                                            "end": 780,
                                                            "fullWidth": 1,
                                                            "width": 1,
                                                            "text": "9",
                                                            "value": 9,
                                                            "valueText": "9"
                                                        }
                                                    },
                                                    {
                                                        "kind": "CommaToken",
                                                        "fullStart": 780,
                                                        "fullEnd": 782,
                                                        "start": 780,
                                                        "end": 781,
                                                        "fullWidth": 2,
                                                        "width": 1,
                                                        "text": ",",
                                                        "value": ",",
                                                        "valueText": ",",
                                                        "hasTrailingTrivia": true,
                                                        "trailingTrivia": [
                                                            {
                                                                "kind": "WhitespaceTrivia",
                                                                "text": " "
                                                            }
                                                        ]
                                                    },
                                                    {
                                                        "kind": "SimplePropertyAssignment",
                                                        "fullStart": 782,
                                                        "fullEnd": 802,
                                                        "start": 782,
                                                        "end": 801,
                                                        "fullWidth": 20,
                                                        "width": 19,
                                                        "propertyName": {
                                                            "kind": "IdentifierName",
                                                            "fullStart": 782,
                                                            "fullEnd": 788,
                                                            "start": 782,
                                                            "end": 788,
                                                            "fullWidth": 6,
                                                            "width": 6,
                                                            "text": "length",
                                                            "value": "length",
                                                            "valueText": "length"
                                                        },
                                                        "colonToken": {
                                                            "kind": "ColonToken",
                                                            "fullStart": 788,
                                                            "fullEnd": 790,
                                                            "start": 788,
                                                            "end": 789,
                                                            "fullWidth": 2,
                                                            "width": 1,
                                                            "text": ":",
                                                            "value": ":",
                                                            "valueText": ":",
                                                            "hasTrailingTrivia": true,
                                                            "trailingTrivia": [
                                                                {
                                                                    "kind": "WhitespaceTrivia",
                                                                    "text": " "
                                                                }
                                                            ]
                                                        },
                                                        "expression": {
                                                            "kind": "NegateExpression",
                                                            "fullStart": 790,
                                                            "fullEnd": 802,
                                                            "start": 790,
                                                            "end": 801,
                                                            "fullWidth": 12,
                                                            "width": 11,
                                                            "operatorToken": {
                                                                "kind": "MinusToken",
                                                                "fullStart": 790,
                                                                "fullEnd": 791,
                                                                "start": 790,
                                                                "end": 791,
                                                                "fullWidth": 1,
                                                                "width": 1,
                                                                "text": "-",
                                                                "value": "-",
                                                                "valueText": "-"
                                                            },
                                                            "operand": {
                                                                "kind": "NumericLiteral",
                                                                "fullStart": 791,
                                                                "fullEnd": 802,
                                                                "start": 791,
                                                                "end": 801,
                                                                "fullWidth": 11,
                                                                "width": 10,
                                                                "text": "4294967294",
                                                                "value": 4294967294,
                                                                "valueText": "4294967294",
                                                                "hasTrailingTrivia": true,
                                                                "trailingTrivia": [
                                                                    {
                                                                        "kind": "WhitespaceTrivia",
                                                                        "text": " "
                                                                    }
                                                                ]
                                                            }
                                                        }
                                                    }
                                                ],
                                                "closeBraceToken": {
                                                    "kind": "CloseBraceToken",
                                                    "fullStart": 802,
                                                    "fullEnd": 803,
                                                    "start": 802,
                                                    "end": 803,
                                                    "fullWidth": 1,
                                                    "width": 1,
                                                    "text": "}",
                                                    "value": "}",
                                                    "valueText": "}"
                                                }
                                            }
                                        }
                                    }
                                ]
                            },
                            "semicolonToken": {
                                "kind": "SemicolonToken",
                                "fullStart": 803,
                                "fullEnd": 844,
                                "start": 803,
                                "end": 804,
                                "fullWidth": 41,
                                "width": 1,
                                "text": ";",
                                "value": ";",
                                "valueText": ";",
                                "hasTrailingTrivia": true,
                                "hasTrailingComment": true,
                                "hasTrailingNewLine": true,
                                "trailingTrivia": [
                                    {
                                        "kind": "WhitespaceTrivia",
                                        "text": " "
                                    },
                                    {
                                        "kind": "SingleLineCommentTrivia",
                                        "text": "//length used to exec while loop is 2"
                                    },
                                    {
                                        "kind": "NewLineTrivia",
                                        "text": "\r\n"
                                    }
                                ]
                            }
                        },
                        {
                            "kind": "ReturnStatement",
                            "fullStart": 844,
                            "fullEnd": 970,
                            "start": 854,
                            "end": 968,
                            "fullWidth": 126,
                            "width": 114,
                            "returnKeyword": {
                                "kind": "ReturnKeyword",
                                "fullStart": 844,
                                "fullEnd": 861,
                                "start": 854,
                                "end": 860,
                                "fullWidth": 17,
                                "width": 6,
                                "text": "return",
                                "value": "return",
                                "valueText": "return",
                                "hasLeadingTrivia": true,
                                "hasLeadingNewLine": true,
                                "hasTrailingTrivia": true,
                                "leadingTrivia": [
                                    {
                                        "kind": "NewLineTrivia",
                                        "text": "\r\n"
                                    },
                                    {
                                        "kind": "WhitespaceTrivia",
                                        "text": "        "
                                    }
                                ],
                                "trailingTrivia": [
                                    {
                                        "kind": "WhitespaceTrivia",
                                        "text": " "
                                    }
                                ]
                            },
                            "expression": {
                                "kind": "LogicalAndExpression",
                                "fullStart": 861,
                                "fullEnd": 967,
                                "start": 861,
                                "end": 967,
                                "fullWidth": 106,
                                "width": 106,
                                "left": {
                                    "kind": "InvocationExpression",
                                    "fullStart": 861,
                                    "fullEnd": 906,
                                    "start": 861,
                                    "end": 905,
                                    "fullWidth": 45,
                                    "width": 44,
                                    "expression": {
                                        "kind": "MemberAccessExpression",
                                        "fullStart": 861,
                                        "fullEnd": 887,
                                        "start": 861,
                                        "end": 887,
                                        "fullWidth": 26,
                                        "width": 26,
                                        "expression": {
                                            "kind": "MemberAccessExpression",
                                            "fullStart": 861,
                                            "fullEnd": 882,
                                            "start": 861,
                                            "end": 882,
                                            "fullWidth": 21,
                                            "width": 21,
                                            "expression": {
                                                "kind": "MemberAccessExpression",
                                                "fullStart": 861,
                                                "fullEnd": 876,
                                                "start": 861,
                                                "end": 876,
                                                "fullWidth": 15,
                                                "width": 15,
                                                "expression": {
                                                    "kind": "IdentifierName",
                                                    "fullStart": 861,
                                                    "fullEnd": 866,
                                                    "start": 861,
                                                    "end": 866,
                                                    "fullWidth": 5,
                                                    "width": 5,
                                                    "text": "Array",
                                                    "value": "Array",
                                                    "valueText": "Array"
                                                },
                                                "dotToken": {
                                                    "kind": "DotToken",
                                                    "fullStart": 866,
                                                    "fullEnd": 867,
                                                    "start": 866,
                                                    "end": 867,
                                                    "fullWidth": 1,
                                                    "width": 1,
                                                    "text": ".",
                                                    "value": ".",
                                                    "valueText": "."
                                                },
                                                "name": {
                                                    "kind": "IdentifierName",
                                                    "fullStart": 867,
                                                    "fullEnd": 876,
                                                    "start": 867,
                                                    "end": 876,
                                                    "fullWidth": 9,
                                                    "width": 9,
                                                    "text": "prototype",
                                                    "value": "prototype",
                                                    "valueText": "prototype"
                                                }
                                            },
                                            "dotToken": {
                                                "kind": "DotToken",
                                                "fullStart": 876,
                                                "fullEnd": 877,
                                                "start": 876,
                                                "end": 877,
                                                "fullWidth": 1,
                                                "width": 1,
                                                "text": ".",
                                                "value": ".",
                                                "valueText": "."
                                            },
                                            "name": {
                                                "kind": "IdentifierName",
                                                "fullStart": 877,
                                                "fullEnd": 882,
                                                "start": 877,
                                                "end": 882,
                                                "fullWidth": 5,
                                                "width": 5,
                                                "text": "every",
                                                "value": "every",
                                                "valueText": "every"
                                            }
                                        },
                                        "dotToken": {
                                            "kind": "DotToken",
                                            "fullStart": 882,
                                            "fullEnd": 883,
                                            "start": 882,
                                            "end": 883,
                                            "fullWidth": 1,
                                            "width": 1,
                                            "text": ".",
                                            "value": ".",
                                            "valueText": "."
                                        },
                                        "name": {
                                            "kind": "IdentifierName",
                                            "fullStart": 883,
                                            "fullEnd": 887,
                                            "start": 883,
                                            "end": 887,
                                            "fullWidth": 4,
                                            "width": 4,
                                            "text": "call",
                                            "value": "call",
                                            "valueText": "call"
                                        }
                                    },
                                    "argumentList": {
                                        "kind": "ArgumentList",
                                        "fullStart": 887,
                                        "fullEnd": 906,
                                        "start": 887,
                                        "end": 905,
                                        "fullWidth": 19,
                                        "width": 18,
                                        "openParenToken": {
                                            "kind": "OpenParenToken",
                                            "fullStart": 887,
                                            "fullEnd": 888,
                                            "start": 887,
                                            "end": 888,
                                            "fullWidth": 1,
                                            "width": 1,
                                            "text": "(",
                                            "value": "(",
                                            "valueText": "("
                                        },
                                        "arguments": [
                                            {
                                                "kind": "IdentifierName",
                                                "fullStart": 888,
                                                "fullEnd": 891,
                                                "start": 888,
                                                "end": 891,
                                                "fullWidth": 3,
                                                "width": 3,
                                                "text": "obj",
                                                "value": "obj",
                                                "valueText": "obj"
                                            },
                                            {
                                                "kind": "CommaToken",
                                                "fullStart": 891,
                                                "fullEnd": 893,
                                                "start": 891,
                                                "end": 892,
                                                "fullWidth": 2,
                                                "width": 1,
                                                "text": ",",
                                                "value": ",",
                                                "valueText": ",",
                                                "hasTrailingTrivia": true,
                                                "trailingTrivia": [
                                                    {
                                                        "kind": "WhitespaceTrivia",
                                                        "text": " "
                                                    }
                                                ]
                                            },
                                            {
                                                "kind": "IdentifierName",
                                                "fullStart": 893,
                                                "fullEnd": 904,
                                                "start": 893,
                                                "end": 904,
                                                "fullWidth": 11,
                                                "width": 11,
                                                "text": "callbackfn1",
                                                "value": "callbackfn1",
                                                "valueText": "callbackfn1"
                                            }
                                        ],
                                        "closeParenToken": {
                                            "kind": "CloseParenToken",
                                            "fullStart": 904,
                                            "fullEnd": 906,
                                            "start": 904,
                                            "end": 905,
                                            "fullWidth": 2,
                                            "width": 1,
                                            "text": ")",
                                            "value": ")",
                                            "valueText": ")",
                                            "hasTrailingTrivia": true,
                                            "trailingTrivia": [
                                                {
                                                    "kind": "WhitespaceTrivia",
                                                    "text": " "
                                                }
                                            ]
                                        }
                                    }
                                },
                                "operatorToken": {
                                    "kind": "AmpersandAmpersandToken",
                                    "fullStart": 906,
                                    "fullEnd": 910,
                                    "start": 906,
                                    "end": 908,
                                    "fullWidth": 4,
                                    "width": 2,
                                    "text": "&&",
                                    "value": "&&",
                                    "valueText": "&&",
                                    "hasTrailingTrivia": true,
                                    "hasTrailingNewLine": true,
                                    "trailingTrivia": [
                                        {
                                            "kind": "NewLineTrivia",
                                            "text": "\r\n"
                                        }
                                    ]
                                },
                                "right": {
                                    "kind": "LogicalNotExpression",
                                    "fullStart": 910,
                                    "fullEnd": 967,
                                    "start": 922,
                                    "end": 967,
                                    "fullWidth": 57,
                                    "width": 45,
                                    "operatorToken": {
                                        "kind": "ExclamationToken",
                                        "fullStart": 910,
                                        "fullEnd": 923,
                                        "start": 922,
                                        "end": 923,
                                        "fullWidth": 13,
                                        "width": 1,
                                        "text": "!",
                                        "value": "!",
                                        "valueText": "!",
                                        "hasLeadingTrivia": true,
                                        "leadingTrivia": [
                                            {
                                                "kind": "WhitespaceTrivia",
                                                "text": "            "
                                            }
                                        ]
                                    },
                                    "operand": {
                                        "kind": "InvocationExpression",
                                        "fullStart": 923,
                                        "fullEnd": 967,
                                        "start": 923,
                                        "end": 967,
                                        "fullWidth": 44,
                                        "width": 44,
                                        "expression": {
                                            "kind": "MemberAccessExpression",
                                            "fullStart": 923,
                                            "fullEnd": 949,
                                            "start": 923,
                                            "end": 949,
                                            "fullWidth": 26,
                                            "width": 26,
                                            "expression": {
                                                "kind": "MemberAccessExpression",
                                                "fullStart": 923,
                                                "fullEnd": 944,
                                                "start": 923,
                                                "end": 944,
                                                "fullWidth": 21,
                                                "width": 21,
                                                "expression": {
                                                    "kind": "MemberAccessExpression",
                                                    "fullStart": 923,
                                                    "fullEnd": 938,
                                                    "start": 923,
                                                    "end": 938,
                                                    "fullWidth": 15,
                                                    "width": 15,
                                                    "expression": {
                                                        "kind": "IdentifierName",
                                                        "fullStart": 923,
                                                        "fullEnd": 928,
                                                        "start": 923,
                                                        "end": 928,
                                                        "fullWidth": 5,
                                                        "width": 5,
                                                        "text": "Array",
                                                        "value": "Array",
                                                        "valueText": "Array"
                                                    },
                                                    "dotToken": {
                                                        "kind": "DotToken",
                                                        "fullStart": 928,
                                                        "fullEnd": 929,
                                                        "start": 928,
                                                        "end": 929,
                                                        "fullWidth": 1,
                                                        "width": 1,
                                                        "text": ".",
                                                        "value": ".",
                                                        "valueText": "."
                                                    },
                                                    "name": {
                                                        "kind": "IdentifierName",
                                                        "fullStart": 929,
                                                        "fullEnd": 938,
                                                        "start": 929,
                                                        "end": 938,
                                                        "fullWidth": 9,
                                                        "width": 9,
                                                        "text": "prototype",
                                                        "value": "prototype",
                                                        "valueText": "prototype"
                                                    }
                                                },
                                                "dotToken": {
                                                    "kind": "DotToken",
                                                    "fullStart": 938,
                                                    "fullEnd": 939,
                                                    "start": 938,
                                                    "end": 939,
                                                    "fullWidth": 1,
                                                    "width": 1,
                                                    "text": ".",
                                                    "value": ".",
                                                    "valueText": "."
                                                },
                                                "name": {
                                                    "kind": "IdentifierName",
                                                    "fullStart": 939,
                                                    "fullEnd": 944,
                                                    "start": 939,
                                                    "end": 944,
                                                    "fullWidth": 5,
                                                    "width": 5,
                                                    "text": "every",
                                                    "value": "every",
                                                    "valueText": "every"
                                                }
                                            },
                                            "dotToken": {
                                                "kind": "DotToken",
                                                "fullStart": 944,
                                                "fullEnd": 945,
                                                "start": 944,
                                                "end": 945,
                                                "fullWidth": 1,
                                                "width": 1,
                                                "text": ".",
                                                "value": ".",
                                                "valueText": "."
                                            },
                                            "name": {
                                                "kind": "IdentifierName",
                                                "fullStart": 945,
                                                "fullEnd": 949,
                                                "start": 945,
                                                "end": 949,
                                                "fullWidth": 4,
                                                "width": 4,
                                                "text": "call",
                                                "value": "call",
                                                "valueText": "call"
                                            }
                                        },
                                        "argumentList": {
                                            "kind": "ArgumentList",
                                            "fullStart": 949,
                                            "fullEnd": 967,
                                            "start": 949,
                                            "end": 967,
                                            "fullWidth": 18,
                                            "width": 18,
                                            "openParenToken": {
                                                "kind": "OpenParenToken",
                                                "fullStart": 949,
                                                "fullEnd": 950,
                                                "start": 949,
                                                "end": 950,
                                                "fullWidth": 1,
                                                "width": 1,
                                                "text": "(",
                                                "value": "(",
                                                "valueText": "("
                                            },
                                            "arguments": [
                                                {
                                                    "kind": "IdentifierName",
                                                    "fullStart": 950,
                                                    "fullEnd": 953,
                                                    "start": 950,
                                                    "end": 953,
                                                    "fullWidth": 3,
                                                    "width": 3,
                                                    "text": "obj",
                                                    "value": "obj",
                                                    "valueText": "obj"
                                                },
                                                {
                                                    "kind": "CommaToken",
                                                    "fullStart": 953,
                                                    "fullEnd": 955,
                                                    "start": 953,
                                                    "end": 954,
                                                    "fullWidth": 2,
                                                    "width": 1,
                                                    "text": ",",
                                                    "value": ",",
                                                    "valueText": ",",
                                                    "hasTrailingTrivia": true,
                                                    "trailingTrivia": [
                                                        {
                                                            "kind": "WhitespaceTrivia",
                                                            "text": " "
                                                        }
                                                    ]
                                                },
                                                {
                                                    "kind": "IdentifierName",
                                                    "fullStart": 955,
                                                    "fullEnd": 966,
                                                    "start": 955,
                                                    "end": 966,
                                                    "fullWidth": 11,
                                                    "width": 11,
                                                    "text": "callbackfn2",
                                                    "value": "callbackfn2",
                                                    "valueText": "callbackfn2"
                                                }
                                            ],
                                            "closeParenToken": {
                                                "kind": "CloseParenToken",
                                                "fullStart": 966,
                                                "fullEnd": 967,
                                                "start": 966,
                                                "end": 967,
                                                "fullWidth": 1,
                                                "width": 1,
                                                "text": ")",
                                                "value": ")",
                                                "valueText": ")"
                                            }
                                        }
                                    }
                                }
                            },
                            "semicolonToken": {
                                "kind": "SemicolonToken",
                                "fullStart": 967,
                                "fullEnd": 970,
                                "start": 967,
                                "end": 968,
                                "fullWidth": 3,
                                "width": 1,
                                "text": ";",
                                "value": ";",
                                "valueText": ";",
                                "hasTrailingTrivia": true,
                                "hasTrailingNewLine": true,
                                "trailingTrivia": [
                                    {
                                        "kind": "NewLineTrivia",
                                        "text": "\r\n"
                                    }
                                ]
                            }
                        }
                    ],
                    "closeBraceToken": {
                        "kind": "CloseBraceToken",
                        "fullStart": 970,
                        "fullEnd": 977,
                        "start": 974,
                        "end": 975,
                        "fullWidth": 7,
                        "width": 1,
                        "text": "}",
                        "value": "}",
                        "valueText": "}",
                        "hasLeadingTrivia": true,
                        "hasTrailingTrivia": true,
                        "hasTrailingNewLine": true,
                        "leadingTrivia": [
                            {
                                "kind": "WhitespaceTrivia",
                                "text": "    "
                            }
                        ],
                        "trailingTrivia": [
                            {
                                "kind": "NewLineTrivia",
                                "text": "\r\n"
                            }
                        ]
                    }
                }
            },
            {
                "kind": "ExpressionStatement",
                "fullStart": 977,
                "fullEnd": 1001,
                "start": 977,
                "end": 999,
                "fullWidth": 24,
                "width": 22,
                "expression": {
                    "kind": "InvocationExpression",
                    "fullStart": 977,
                    "fullEnd": 998,
                    "start": 977,
                    "end": 998,
                    "fullWidth": 21,
                    "width": 21,
                    "expression": {
                        "kind": "IdentifierName",
                        "fullStart": 977,
                        "fullEnd": 988,
                        "start": 977,
                        "end": 988,
                        "fullWidth": 11,
                        "width": 11,
                        "text": "runTestCase",
                        "value": "runTestCase",
                        "valueText": "runTestCase"
                    },
                    "argumentList": {
                        "kind": "ArgumentList",
                        "fullStart": 988,
                        "fullEnd": 998,
                        "start": 988,
                        "end": 998,
                        "fullWidth": 10,
                        "width": 10,
                        "openParenToken": {
                            "kind": "OpenParenToken",
                            "fullStart": 988,
                            "fullEnd": 989,
                            "start": 988,
                            "end": 989,
                            "fullWidth": 1,
                            "width": 1,
                            "text": "(",
                            "value": "(",
                            "valueText": "("
                        },
                        "arguments": [
                            {
                                "kind": "IdentifierName",
                                "fullStart": 989,
                                "fullEnd": 997,
                                "start": 989,
                                "end": 997,
                                "fullWidth": 8,
                                "width": 8,
                                "text": "testcase",
                                "value": "testcase",
                                "valueText": "testcase"
                            }
                        ],
                        "closeParenToken": {
                            "kind": "CloseParenToken",
                            "fullStart": 997,
                            "fullEnd": 998,
                            "start": 997,
                            "end": 998,
                            "fullWidth": 1,
                            "width": 1,
                            "text": ")",
                            "value": ")",
                            "valueText": ")"
                        }
                    }
                },
                "semicolonToken": {
                    "kind": "SemicolonToken",
                    "fullStart": 998,
                    "fullEnd": 1001,
                    "start": 998,
                    "end": 999,
                    "fullWidth": 3,
                    "width": 1,
                    "text": ";",
                    "value": ";",
                    "valueText": ";",
                    "hasTrailingTrivia": true,
                    "hasTrailingNewLine": true,
                    "trailingTrivia": [
                        {
                            "kind": "NewLineTrivia",
                            "text": "\r\n"
                        }
                    ]
                }
            }
        ],
        "endOfFileToken": {
            "kind": "EndOfFileToken",
            "fullStart": 1001,
            "fullEnd": 1001,
            "start": 1001,
            "end": 1001,
            "fullWidth": 0,
            "width": 0,
            "text": ""
        }
    },
    "lineMap": {
        "lineStarts": [
            0,
            67,
            152,
            232,
            308,
            380,
            385,
            439,
            530,
            535,
            537,
            539,
            562,
            609,
            639,
            650,
            652,
            699,
            729,
            740,
            742,
            844,
            846,
            910,
            970,
            977,
            1001
        ],
        "length": 1001
    }
}<|MERGE_RESOLUTION|>--- conflicted
+++ resolved
@@ -277,11 +277,8 @@
                                             "start": 591,
                                             "end": 594,
                                             "fullWidth": 3,
-<<<<<<< HEAD
                                             "width": 3,
-=======
                                             "modifiers": [],
->>>>>>> e3c38734
                                             "identifier": {
                                                 "kind": "IdentifierName",
                                                 "fullStart": 591,
@@ -321,11 +318,8 @@
                                             "start": 596,
                                             "end": 599,
                                             "fullWidth": 3,
-<<<<<<< HEAD
                                             "width": 3,
-=======
                                             "modifiers": [],
->>>>>>> e3c38734
                                             "identifier": {
                                                 "kind": "IdentifierName",
                                                 "fullStart": 596,
@@ -365,11 +359,8 @@
                                             "start": 601,
                                             "end": 604,
                                             "fullWidth": 3,
-<<<<<<< HEAD
                                             "width": 3,
-=======
                                             "modifiers": [],
->>>>>>> e3c38734
                                             "identifier": {
                                                 "kind": "IdentifierName",
                                                 "fullStart": 601,
@@ -666,11 +657,8 @@
                                             "start": 681,
                                             "end": 684,
                                             "fullWidth": 3,
-<<<<<<< HEAD
                                             "width": 3,
-=======
                                             "modifiers": [],
->>>>>>> e3c38734
                                             "identifier": {
                                                 "kind": "IdentifierName",
                                                 "fullStart": 681,
@@ -710,11 +698,8 @@
                                             "start": 686,
                                             "end": 689,
                                             "fullWidth": 3,
-<<<<<<< HEAD
                                             "width": 3,
-=======
                                             "modifiers": [],
->>>>>>> e3c38734
                                             "identifier": {
                                                 "kind": "IdentifierName",
                                                 "fullStart": 686,
@@ -754,11 +739,8 @@
                                             "start": 691,
                                             "end": 694,
                                             "fullWidth": 3,
-<<<<<<< HEAD
                                             "width": 3,
-=======
                                             "modifiers": [],
->>>>>>> e3c38734
                                             "identifier": {
                                                 "kind": "IdentifierName",
                                                 "fullStart": 691,
