--- conflicted
+++ resolved
@@ -1005,12 +1005,8 @@
                                         "start": 754,
                                         "end": 803,
                                         "fullWidth": 49,
-<<<<<<< HEAD
                                         "width": 49,
-                                        "identifier": {
-=======
                                         "propertyName": {
->>>>>>> 85e84683
                                             "kind": "IdentifierName",
                                             "fullStart": 754,
                                             "fullEnd": 758,
