--- conflicted
+++ resolved
@@ -279,11 +279,8 @@
                                             "start": 652,
                                             "end": 655,
                                             "fullWidth": 3,
-<<<<<<< HEAD
                                             "width": 3,
-=======
                                             "modifiers": [],
->>>>>>> e3c38734
                                             "identifier": {
                                                 "kind": "IdentifierName",
                                                 "fullStart": 652,
@@ -323,11 +320,8 @@
                                             "start": 657,
                                             "end": 660,
                                             "fullWidth": 3,
-<<<<<<< HEAD
                                             "width": 3,
-=======
                                             "modifiers": [],
->>>>>>> e3c38734
                                             "identifier": {
                                                 "kind": "IdentifierName",
                                                 "fullStart": 657,
@@ -367,11 +361,8 @@
                                             "start": 662,
                                             "end": 665,
                                             "fullWidth": 3,
-<<<<<<< HEAD
                                             "width": 3,
-=======
                                             "modifiers": [],
->>>>>>> e3c38734
                                             "identifier": {
                                                 "kind": "IdentifierName",
                                                 "fullStart": 662,
@@ -668,11 +659,8 @@
                                             "start": 742,
                                             "end": 745,
                                             "fullWidth": 3,
-<<<<<<< HEAD
                                             "width": 3,
-=======
                                             "modifiers": [],
->>>>>>> e3c38734
                                             "identifier": {
                                                 "kind": "IdentifierName",
                                                 "fullStart": 742,
@@ -712,11 +700,8 @@
                                             "start": 747,
                                             "end": 750,
                                             "fullWidth": 3,
-<<<<<<< HEAD
                                             "width": 3,
-=======
                                             "modifiers": [],
->>>>>>> e3c38734
                                             "identifier": {
                                                 "kind": "IdentifierName",
                                                 "fullStart": 747,
@@ -756,11 +741,8 @@
                                             "start": 752,
                                             "end": 755,
                                             "fullWidth": 3,
-<<<<<<< HEAD
                                             "width": 3,
-=======
                                             "modifiers": [],
->>>>>>> e3c38734
                                             "identifier": {
                                                 "kind": "IdentifierName",
                                                 "fullStart": 752,
