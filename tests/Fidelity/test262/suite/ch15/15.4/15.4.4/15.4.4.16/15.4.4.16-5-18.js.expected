--- conflicted
+++ resolved
@@ -250,12 +250,8 @@
                                         "start": 563,
                                         "end": 579,
                                         "fullWidth": 16,
-<<<<<<< HEAD
                                         "width": 16,
-                                        "identifier": {
-=======
                                         "propertyName": {
->>>>>>> 85e84683
                                             "kind": "IdentifierName",
                                             "fullStart": 563,
                                             "fullEnd": 572,
@@ -389,12 +385,8 @@
                                         "start": 594,
                                         "end": 621,
                                         "fullWidth": 27,
-<<<<<<< HEAD
                                         "width": 27,
-                                        "identifier": {
-=======
                                         "propertyName": {
->>>>>>> 85e84683
                                             "kind": "IdentifierName",
                                             "fullStart": 594,
                                             "fullEnd": 603,
