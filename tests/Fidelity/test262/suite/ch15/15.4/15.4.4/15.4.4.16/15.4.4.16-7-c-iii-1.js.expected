{
    "isDeclaration": false,
    "languageVersion": "EcmaScript5",
    "parseOptions": {
        "allowAutomaticSemicolonInsertion": true
    },
    "sourceUnit": {
        "kind": "SourceUnit",
        "fullStart": 0,
        "fullEnd": 869,
        "start": 535,
        "end": 869,
        "fullWidth": 869,
        "width": 334,
        "isIncrementallyUnusable": true,
        "moduleElements": [
            {
                "kind": "FunctionDeclaration",
                "fullStart": 0,
                "fullEnd": 845,
                "start": 535,
                "end": 843,
                "fullWidth": 845,
                "width": 308,
                "modifiers": [],
                "functionKeyword": {
                    "kind": "FunctionKeyword",
                    "fullStart": 0,
                    "fullEnd": 544,
                    "start": 535,
                    "end": 543,
                    "fullWidth": 544,
                    "width": 8,
                    "text": "function",
                    "value": "function",
                    "valueText": "function",
                    "hasLeadingTrivia": true,
                    "hasLeadingComment": true,
                    "hasLeadingNewLine": true,
                    "hasTrailingTrivia": true,
                    "leadingTrivia": [
                        {
                            "kind": "SingleLineCommentTrivia",
                            "text": "/// Copyright (c) 2012 Ecma International.  All rights reserved. "
                        },
                        {
                            "kind": "NewLineTrivia",
                            "text": "\r\n"
                        },
                        {
                            "kind": "SingleLineCommentTrivia",
                            "text": "/// Ecma International makes this code available under the terms and conditions set"
                        },
                        {
                            "kind": "NewLineTrivia",
                            "text": "\r\n"
                        },
                        {
                            "kind": "SingleLineCommentTrivia",
                            "text": "/// forth on http://hg.ecmascript.org/tests/test262/raw-file/tip/LICENSE (the "
                        },
                        {
                            "kind": "NewLineTrivia",
                            "text": "\r\n"
                        },
                        {
                            "kind": "SingleLineCommentTrivia",
                            "text": "/// \"Use Terms\").   Any redistribution of this code must retain the above "
                        },
                        {
                            "kind": "NewLineTrivia",
                            "text": "\r\n"
                        },
                        {
                            "kind": "SingleLineCommentTrivia",
                            "text": "/// copyright and this notice and otherwise comply with the Use Terms."
                        },
                        {
                            "kind": "NewLineTrivia",
                            "text": "\r\n"
                        },
                        {
                            "kind": "MultiLineCommentTrivia",
                            "text": "/**\r\n * @path ch15/15.4/15.4.4/15.4.4.16/15.4.4.16-7-c-iii-1.js\r\n * @description Array.prototype.every - return value of callbackfn is undefined\r\n */"
                        },
                        {
                            "kind": "NewLineTrivia",
                            "text": "\r\n"
                        },
                        {
                            "kind": "NewLineTrivia",
                            "text": "\r\n"
                        },
                        {
                            "kind": "NewLineTrivia",
                            "text": "\r\n"
                        }
                    ],
                    "trailingTrivia": [
                        {
                            "kind": "WhitespaceTrivia",
                            "text": " "
                        }
                    ]
                },
                "identifier": {
                    "kind": "IdentifierName",
                    "fullStart": 544,
                    "fullEnd": 552,
                    "start": 544,
                    "end": 552,
                    "fullWidth": 8,
                    "width": 8,
                    "text": "testcase",
                    "value": "testcase",
                    "valueText": "testcase"
                },
                "callSignature": {
                    "kind": "CallSignature",
                    "fullStart": 552,
                    "fullEnd": 555,
                    "start": 552,
                    "end": 554,
                    "fullWidth": 3,
                    "width": 2,
                    "parameterList": {
                        "kind": "ParameterList",
                        "fullStart": 552,
                        "fullEnd": 555,
                        "start": 552,
                        "end": 554,
                        "fullWidth": 3,
                        "width": 2,
                        "openParenToken": {
                            "kind": "OpenParenToken",
                            "fullStart": 552,
                            "fullEnd": 553,
                            "start": 552,
                            "end": 553,
                            "fullWidth": 1,
                            "width": 1,
                            "text": "(",
                            "value": "(",
                            "valueText": "("
                        },
                        "parameters": [],
                        "closeParenToken": {
                            "kind": "CloseParenToken",
                            "fullStart": 553,
                            "fullEnd": 555,
                            "start": 553,
                            "end": 554,
                            "fullWidth": 2,
                            "width": 1,
                            "text": ")",
                            "value": ")",
                            "valueText": ")",
                            "hasTrailingTrivia": true,
                            "trailingTrivia": [
                                {
                                    "kind": "WhitespaceTrivia",
                                    "text": " "
                                }
                            ]
                        }
                    }
                },
                "block": {
                    "kind": "Block",
                    "fullStart": 555,
                    "fullEnd": 845,
                    "start": 555,
                    "end": 843,
                    "fullWidth": 290,
                    "width": 288,
                    "openBraceToken": {
                        "kind": "OpenBraceToken",
                        "fullStart": 555,
                        "fullEnd": 558,
                        "start": 555,
                        "end": 556,
                        "fullWidth": 3,
                        "width": 1,
                        "text": "{",
                        "value": "{",
                        "valueText": "{",
                        "hasTrailingTrivia": true,
                        "hasTrailingNewLine": true,
                        "trailingTrivia": [
                            {
                                "kind": "NewLineTrivia",
                                "text": "\r\n"
                            }
                        ]
                    },
                    "statements": [
                        {
                            "kind": "VariableStatement",
                            "fullStart": 558,
                            "fullEnd": 591,
                            "start": 568,
                            "end": 589,
                            "fullWidth": 33,
                            "width": 21,
                            "modifiers": [],
                            "variableDeclaration": {
                                "kind": "VariableDeclaration",
                                "fullStart": 558,
                                "fullEnd": 588,
                                "start": 568,
                                "end": 588,
                                "fullWidth": 30,
                                "width": 20,
                                "varKeyword": {
                                    "kind": "VarKeyword",
                                    "fullStart": 558,
                                    "fullEnd": 572,
                                    "start": 568,
                                    "end": 571,
                                    "fullWidth": 14,
                                    "width": 3,
                                    "text": "var",
                                    "value": "var",
                                    "valueText": "var",
                                    "hasLeadingTrivia": true,
                                    "hasLeadingNewLine": true,
                                    "hasTrailingTrivia": true,
                                    "leadingTrivia": [
                                        {
                                            "kind": "NewLineTrivia",
                                            "text": "\r\n"
                                        },
                                        {
                                            "kind": "WhitespaceTrivia",
                                            "text": "        "
                                        }
                                    ],
                                    "trailingTrivia": [
                                        {
                                            "kind": "WhitespaceTrivia",
                                            "text": " "
                                        }
                                    ]
                                },
                                "variableDeclarators": [
                                    {
                                        "kind": "VariableDeclarator",
                                        "fullStart": 572,
                                        "fullEnd": 588,
                                        "start": 572,
                                        "end": 588,
                                        "fullWidth": 16,
                                        "width": 16,
                                        "identifier": {
                                            "kind": "IdentifierName",
                                            "fullStart": 572,
                                            "fullEnd": 581,
                                            "start": 572,
                                            "end": 580,
                                            "fullWidth": 9,
                                            "width": 8,
                                            "text": "accessed",
                                            "value": "accessed",
                                            "valueText": "accessed",
                                            "hasTrailingTrivia": true,
                                            "trailingTrivia": [
                                                {
                                                    "kind": "WhitespaceTrivia",
                                                    "text": " "
                                                }
                                            ]
                                        },
                                        "equalsValueClause": {
                                            "kind": "EqualsValueClause",
                                            "fullStart": 581,
                                            "fullEnd": 588,
                                            "start": 581,
                                            "end": 588,
                                            "fullWidth": 7,
                                            "width": 7,
                                            "equalsToken": {
                                                "kind": "EqualsToken",
                                                "fullStart": 581,
                                                "fullEnd": 583,
                                                "start": 581,
                                                "end": 582,
                                                "fullWidth": 2,
                                                "width": 1,
                                                "text": "=",
                                                "value": "=",
                                                "valueText": "=",
                                                "hasTrailingTrivia": true,
                                                "trailingTrivia": [
                                                    {
                                                        "kind": "WhitespaceTrivia",
                                                        "text": " "
                                                    }
                                                ]
                                            },
                                            "value": {
                                                "kind": "FalseKeyword",
                                                "fullStart": 583,
                                                "fullEnd": 588,
                                                "start": 583,
                                                "end": 588,
                                                "fullWidth": 5,
                                                "width": 5,
                                                "text": "false",
                                                "value": false,
                                                "valueText": "false"
                                            }
                                        }
                                    }
                                ]
                            },
                            "semicolonToken": {
                                "kind": "SemicolonToken",
                                "fullStart": 588,
                                "fullEnd": 591,
                                "start": 588,
                                "end": 589,
                                "fullWidth": 3,
                                "width": 1,
                                "text": ";",
                                "value": ";",
                                "valueText": ";",
                                "hasTrailingTrivia": true,
                                "hasTrailingNewLine": true,
                                "trailingTrivia": [
                                    {
                                        "kind": "NewLineTrivia",
                                        "text": "\r\n"
                                    }
                                ]
                            }
                        },
                        {
                            "kind": "VariableStatement",
                            "fullStart": 591,
                            "fullEnd": 632,
                            "start": 599,
                            "end": 630,
                            "fullWidth": 41,
                            "width": 31,
                            "modifiers": [],
                            "variableDeclaration": {
                                "kind": "VariableDeclaration",
                                "fullStart": 591,
                                "fullEnd": 629,
                                "start": 599,
                                "end": 629,
                                "fullWidth": 38,
                                "width": 30,
                                "varKeyword": {
                                    "kind": "VarKeyword",
                                    "fullStart": 591,
                                    "fullEnd": 603,
                                    "start": 599,
                                    "end": 602,
                                    "fullWidth": 12,
                                    "width": 3,
                                    "text": "var",
                                    "value": "var",
                                    "valueText": "var",
                                    "hasLeadingTrivia": true,
                                    "hasTrailingTrivia": true,
                                    "leadingTrivia": [
                                        {
                                            "kind": "WhitespaceTrivia",
                                            "text": "        "
                                        }
                                    ],
                                    "trailingTrivia": [
                                        {
                                            "kind": "WhitespaceTrivia",
                                            "text": " "
                                        }
                                    ]
                                },
                                "variableDeclarators": [
                                    {
                                        "kind": "VariableDeclarator",
                                        "fullStart": 603,
                                        "fullEnd": 629,
                                        "start": 603,
                                        "end": 629,
                                        "fullWidth": 26,
                                        "width": 26,
                                        "identifier": {
                                            "kind": "IdentifierName",
                                            "fullStart": 603,
                                            "fullEnd": 607,
                                            "start": 603,
                                            "end": 606,
                                            "fullWidth": 4,
                                            "width": 3,
                                            "text": "obj",
                                            "value": "obj",
                                            "valueText": "obj",
                                            "hasTrailingTrivia": true,
                                            "trailingTrivia": [
                                                {
                                                    "kind": "WhitespaceTrivia",
                                                    "text": " "
                                                }
                                            ]
                                        },
                                        "equalsValueClause": {
                                            "kind": "EqualsValueClause",
                                            "fullStart": 607,
                                            "fullEnd": 629,
                                            "start": 607,
                                            "end": 629,
                                            "fullWidth": 22,
                                            "width": 22,
                                            "equalsToken": {
                                                "kind": "EqualsToken",
                                                "fullStart": 607,
                                                "fullEnd": 609,
                                                "start": 607,
                                                "end": 608,
                                                "fullWidth": 2,
                                                "width": 1,
                                                "text": "=",
                                                "value": "=",
                                                "valueText": "=",
                                                "hasTrailingTrivia": true,
                                                "trailingTrivia": [
                                                    {
                                                        "kind": "WhitespaceTrivia",
                                                        "text": " "
                                                    }
                                                ]
                                            },
                                            "value": {
                                                "kind": "ObjectLiteralExpression",
                                                "fullStart": 609,
                                                "fullEnd": 629,
                                                "start": 609,
                                                "end": 629,
                                                "fullWidth": 20,
                                                "width": 20,
                                                "openBraceToken": {
                                                    "kind": "OpenBraceToken",
                                                    "fullStart": 609,
                                                    "fullEnd": 611,
                                                    "start": 609,
                                                    "end": 610,
                                                    "fullWidth": 2,
                                                    "width": 1,
                                                    "text": "{",
                                                    "value": "{",
                                                    "valueText": "{",
                                                    "hasTrailingTrivia": true,
                                                    "trailingTrivia": [
                                                        {
                                                            "kind": "WhitespaceTrivia",
                                                            "text": " "
                                                        }
                                                    ]
                                                },
                                                "propertyAssignments": [
                                                    {
                                                        "kind": "SimplePropertyAssignment",
                                                        "fullStart": 611,
                                                        "fullEnd": 616,
                                                        "start": 611,
                                                        "end": 616,
                                                        "fullWidth": 5,
                                                        "width": 5,
                                                        "propertyName": {
                                                            "kind": "NumericLiteral",
                                                            "fullStart": 611,
                                                            "fullEnd": 612,
                                                            "start": 611,
                                                            "end": 612,
                                                            "fullWidth": 1,
                                                            "width": 1,
                                                            "text": "0",
                                                            "value": 0,
                                                            "valueText": "0"
                                                        },
                                                        "colonToken": {
                                                            "kind": "ColonToken",
                                                            "fullStart": 612,
                                                            "fullEnd": 614,
                                                            "start": 612,
                                                            "end": 613,
                                                            "fullWidth": 2,
                                                            "width": 1,
                                                            "text": ":",
                                                            "value": ":",
                                                            "valueText": ":",
                                                            "hasTrailingTrivia": true,
                                                            "trailingTrivia": [
                                                                {
                                                                    "kind": "WhitespaceTrivia",
                                                                    "text": " "
                                                                }
                                                            ]
                                                        },
                                                        "expression": {
                                                            "kind": "NumericLiteral",
                                                            "fullStart": 614,
                                                            "fullEnd": 616,
                                                            "start": 614,
                                                            "end": 616,
                                                            "fullWidth": 2,
                                                            "width": 2,
                                                            "text": "11",
                                                            "value": 11,
                                                            "valueText": "11"
                                                        }
                                                    },
                                                    {
                                                        "kind": "CommaToken",
                                                        "fullStart": 616,
                                                        "fullEnd": 618,
                                                        "start": 616,
                                                        "end": 617,
                                                        "fullWidth": 2,
                                                        "width": 1,
                                                        "text": ",",
                                                        "value": ",",
                                                        "valueText": ",",
                                                        "hasTrailingTrivia": true,
                                                        "trailingTrivia": [
                                                            {
                                                                "kind": "WhitespaceTrivia",
                                                                "text": " "
                                                            }
                                                        ]
                                                    },
                                                    {
                                                        "kind": "SimplePropertyAssignment",
                                                        "fullStart": 618,
                                                        "fullEnd": 628,
                                                        "start": 618,
                                                        "end": 627,
                                                        "fullWidth": 10,
                                                        "width": 9,
                                                        "propertyName": {
                                                            "kind": "IdentifierName",
                                                            "fullStart": 618,
                                                            "fullEnd": 624,
                                                            "start": 618,
                                                            "end": 624,
                                                            "fullWidth": 6,
                                                            "width": 6,
                                                            "text": "length",
                                                            "value": "length",
                                                            "valueText": "length"
                                                        },
                                                        "colonToken": {
                                                            "kind": "ColonToken",
                                                            "fullStart": 624,
                                                            "fullEnd": 626,
                                                            "start": 624,
                                                            "end": 625,
                                                            "fullWidth": 2,
                                                            "width": 1,
                                                            "text": ":",
                                                            "value": ":",
                                                            "valueText": ":",
                                                            "hasTrailingTrivia": true,
                                                            "trailingTrivia": [
                                                                {
                                                                    "kind": "WhitespaceTrivia",
                                                                    "text": " "
                                                                }
                                                            ]
                                                        },
                                                        "expression": {
                                                            "kind": "NumericLiteral",
                                                            "fullStart": 626,
                                                            "fullEnd": 628,
                                                            "start": 626,
                                                            "end": 627,
                                                            "fullWidth": 2,
                                                            "width": 1,
                                                            "text": "1",
                                                            "value": 1,
                                                            "valueText": "1",
                                                            "hasTrailingTrivia": true,
                                                            "trailingTrivia": [
                                                                {
                                                                    "kind": "WhitespaceTrivia",
                                                                    "text": " "
                                                                }
                                                            ]
                                                        }
                                                    }
                                                ],
                                                "closeBraceToken": {
                                                    "kind": "CloseBraceToken",
                                                    "fullStart": 628,
                                                    "fullEnd": 629,
                                                    "start": 628,
                                                    "end": 629,
                                                    "fullWidth": 1,
                                                    "width": 1,
                                                    "text": "}",
                                                    "value": "}",
                                                    "valueText": "}"
                                                }
                                            }
                                        }
                                    }
                                ]
                            },
                            "semicolonToken": {
                                "kind": "SemicolonToken",
                                "fullStart": 629,
                                "fullEnd": 632,
                                "start": 629,
                                "end": 630,
                                "fullWidth": 3,
                                "width": 1,
                                "text": ";",
                                "value": ";",
                                "valueText": ";",
                                "hasTrailingTrivia": true,
                                "hasTrailingNewLine": true,
                                "trailingTrivia": [
                                    {
                                        "kind": "NewLineTrivia",
                                        "text": "\r\n"
                                    }
                                ]
                            }
                        },
                        {
                            "kind": "FunctionDeclaration",
                            "fullStart": 632,
                            "fullEnd": 750,
                            "start": 642,
                            "end": 748,
                            "fullWidth": 118,
                            "width": 106,
                            "modifiers": [],
                            "functionKeyword": {
                                "kind": "FunctionKeyword",
                                "fullStart": 632,
                                "fullEnd": 651,
                                "start": 642,
                                "end": 650,
                                "fullWidth": 19,
                                "width": 8,
                                "text": "function",
                                "value": "function",
                                "valueText": "function",
                                "hasLeadingTrivia": true,
                                "hasLeadingNewLine": true,
                                "hasTrailingTrivia": true,
                                "leadingTrivia": [
                                    {
                                        "kind": "NewLineTrivia",
                                        "text": "\r\n"
                                    },
                                    {
                                        "kind": "WhitespaceTrivia",
                                        "text": "        "
                                    }
                                ],
                                "trailingTrivia": [
                                    {
                                        "kind": "WhitespaceTrivia",
                                        "text": " "
                                    }
                                ]
                            },
                            "identifier": {
                                "kind": "IdentifierName",
                                "fullStart": 651,
                                "fullEnd": 661,
                                "start": 651,
                                "end": 661,
                                "fullWidth": 10,
                                "width": 10,
                                "text": "callbackfn",
                                "value": "callbackfn",
                                "valueText": "callbackfn"
                            },
                            "callSignature": {
                                "kind": "CallSignature",
                                "fullStart": 661,
                                "fullEnd": 675,
                                "start": 661,
                                "end": 674,
                                "fullWidth": 14,
                                "width": 13,
                                "parameterList": {
                                    "kind": "ParameterList",
                                    "fullStart": 661,
                                    "fullEnd": 675,
                                    "start": 661,
                                    "end": 674,
                                    "fullWidth": 14,
                                    "width": 13,
                                    "openParenToken": {
                                        "kind": "OpenParenToken",
                                        "fullStart": 661,
                                        "fullEnd": 662,
                                        "start": 661,
                                        "end": 662,
                                        "fullWidth": 1,
                                        "width": 1,
                                        "text": "(",
                                        "value": "(",
                                        "valueText": "("
                                    },
                                    "parameters": [
                                        {
                                            "kind": "Parameter",
                                            "fullStart": 662,
                                            "fullEnd": 665,
                                            "start": 662,
                                            "end": 665,
                                            "fullWidth": 3,
<<<<<<< HEAD
                                            "width": 3,
=======
                                            "modifiers": [],
>>>>>>> e3c38734
                                            "identifier": {
                                                "kind": "IdentifierName",
                                                "fullStart": 662,
                                                "fullEnd": 665,
                                                "start": 662,
                                                "end": 665,
                                                "fullWidth": 3,
                                                "width": 3,
                                                "text": "val",
                                                "value": "val",
                                                "valueText": "val"
                                            }
                                        },
                                        {
                                            "kind": "CommaToken",
                                            "fullStart": 665,
                                            "fullEnd": 667,
                                            "start": 665,
                                            "end": 666,
                                            "fullWidth": 2,
                                            "width": 1,
                                            "text": ",",
                                            "value": ",",
                                            "valueText": ",",
                                            "hasTrailingTrivia": true,
                                            "trailingTrivia": [
                                                {
                                                    "kind": "WhitespaceTrivia",
                                                    "text": " "
                                                }
                                            ]
                                        },
                                        {
                                            "kind": "Parameter",
                                            "fullStart": 667,
                                            "fullEnd": 670,
                                            "start": 667,
                                            "end": 670,
                                            "fullWidth": 3,
<<<<<<< HEAD
                                            "width": 3,
=======
                                            "modifiers": [],
>>>>>>> e3c38734
                                            "identifier": {
                                                "kind": "IdentifierName",
                                                "fullStart": 667,
                                                "fullEnd": 670,
                                                "start": 667,
                                                "end": 670,
                                                "fullWidth": 3,
                                                "width": 3,
                                                "text": "idx",
                                                "value": "idx",
                                                "valueText": "idx"
                                            }
                                        },
                                        {
                                            "kind": "CommaToken",
                                            "fullStart": 670,
                                            "fullEnd": 672,
                                            "start": 670,
                                            "end": 671,
                                            "fullWidth": 2,
                                            "width": 1,
                                            "text": ",",
                                            "value": ",",
                                            "valueText": ",",
                                            "hasTrailingTrivia": true,
                                            "trailingTrivia": [
                                                {
                                                    "kind": "WhitespaceTrivia",
                                                    "text": " "
                                                }
                                            ]
                                        },
                                        {
                                            "kind": "Parameter",
                                            "fullStart": 672,
                                            "fullEnd": 673,
                                            "start": 672,
                                            "end": 673,
                                            "fullWidth": 1,
<<<<<<< HEAD
                                            "width": 1,
=======
                                            "modifiers": [],
>>>>>>> e3c38734
                                            "identifier": {
                                                "kind": "IdentifierName",
                                                "fullStart": 672,
                                                "fullEnd": 673,
                                                "start": 672,
                                                "end": 673,
                                                "fullWidth": 1,
                                                "width": 1,
                                                "text": "o",
                                                "value": "o",
                                                "valueText": "o"
                                            }
                                        }
                                    ],
                                    "closeParenToken": {
                                        "kind": "CloseParenToken",
                                        "fullStart": 673,
                                        "fullEnd": 675,
                                        "start": 673,
                                        "end": 674,
                                        "fullWidth": 2,
                                        "width": 1,
                                        "text": ")",
                                        "value": ")",
                                        "valueText": ")",
                                        "hasTrailingTrivia": true,
                                        "trailingTrivia": [
                                            {
                                                "kind": "WhitespaceTrivia",
                                                "text": " "
                                            }
                                        ]
                                    }
                                }
                            },
                            "block": {
                                "kind": "Block",
                                "fullStart": 675,
                                "fullEnd": 750,
                                "start": 675,
                                "end": 748,
                                "fullWidth": 75,
                                "width": 73,
                                "openBraceToken": {
                                    "kind": "OpenBraceToken",
                                    "fullStart": 675,
                                    "fullEnd": 678,
                                    "start": 675,
                                    "end": 676,
                                    "fullWidth": 3,
                                    "width": 1,
                                    "text": "{",
                                    "value": "{",
                                    "valueText": "{",
                                    "hasTrailingTrivia": true,
                                    "hasTrailingNewLine": true,
                                    "trailingTrivia": [
                                        {
                                            "kind": "NewLineTrivia",
                                            "text": "\r\n"
                                        }
                                    ]
                                },
                                "statements": [
                                    {
                                        "kind": "ExpressionStatement",
                                        "fullStart": 678,
                                        "fullEnd": 708,
                                        "start": 690,
                                        "end": 706,
                                        "fullWidth": 30,
                                        "width": 16,
                                        "expression": {
                                            "kind": "AssignmentExpression",
                                            "fullStart": 678,
                                            "fullEnd": 705,
                                            "start": 690,
                                            "end": 705,
                                            "fullWidth": 27,
                                            "width": 15,
                                            "left": {
                                                "kind": "IdentifierName",
                                                "fullStart": 678,
                                                "fullEnd": 699,
                                                "start": 690,
                                                "end": 698,
                                                "fullWidth": 21,
                                                "width": 8,
                                                "text": "accessed",
                                                "value": "accessed",
                                                "valueText": "accessed",
                                                "hasLeadingTrivia": true,
                                                "hasTrailingTrivia": true,
                                                "leadingTrivia": [
                                                    {
                                                        "kind": "WhitespaceTrivia",
                                                        "text": "            "
                                                    }
                                                ],
                                                "trailingTrivia": [
                                                    {
                                                        "kind": "WhitespaceTrivia",
                                                        "text": " "
                                                    }
                                                ]
                                            },
                                            "operatorToken": {
                                                "kind": "EqualsToken",
                                                "fullStart": 699,
                                                "fullEnd": 701,
                                                "start": 699,
                                                "end": 700,
                                                "fullWidth": 2,
                                                "width": 1,
                                                "text": "=",
                                                "value": "=",
                                                "valueText": "=",
                                                "hasTrailingTrivia": true,
                                                "trailingTrivia": [
                                                    {
                                                        "kind": "WhitespaceTrivia",
                                                        "text": " "
                                                    }
                                                ]
                                            },
                                            "right": {
                                                "kind": "TrueKeyword",
                                                "fullStart": 701,
                                                "fullEnd": 705,
                                                "start": 701,
                                                "end": 705,
                                                "fullWidth": 4,
                                                "width": 4,
                                                "text": "true",
                                                "value": true,
                                                "valueText": "true"
                                            }
                                        },
                                        "semicolonToken": {
                                            "kind": "SemicolonToken",
                                            "fullStart": 705,
                                            "fullEnd": 708,
                                            "start": 705,
                                            "end": 706,
                                            "fullWidth": 3,
                                            "width": 1,
                                            "text": ";",
                                            "value": ";",
                                            "valueText": ";",
                                            "hasTrailingTrivia": true,
                                            "hasTrailingNewLine": true,
                                            "trailingTrivia": [
                                                {
                                                    "kind": "NewLineTrivia",
                                                    "text": "\r\n"
                                                }
                                            ]
                                        }
                                    },
                                    {
                                        "kind": "ReturnStatement",
                                        "fullStart": 708,
                                        "fullEnd": 739,
                                        "start": 720,
                                        "end": 737,
                                        "fullWidth": 31,
                                        "width": 17,
                                        "returnKeyword": {
                                            "kind": "ReturnKeyword",
                                            "fullStart": 708,
                                            "fullEnd": 727,
                                            "start": 720,
                                            "end": 726,
                                            "fullWidth": 19,
                                            "width": 6,
                                            "text": "return",
                                            "value": "return",
                                            "valueText": "return",
                                            "hasLeadingTrivia": true,
                                            "hasTrailingTrivia": true,
                                            "leadingTrivia": [
                                                {
                                                    "kind": "WhitespaceTrivia",
                                                    "text": "            "
                                                }
                                            ],
                                            "trailingTrivia": [
                                                {
                                                    "kind": "WhitespaceTrivia",
                                                    "text": " "
                                                }
                                            ]
                                        },
                                        "expression": {
                                            "kind": "IdentifierName",
                                            "fullStart": 727,
                                            "fullEnd": 736,
                                            "start": 727,
                                            "end": 736,
                                            "fullWidth": 9,
                                            "width": 9,
                                            "text": "undefined",
                                            "value": "undefined",
                                            "valueText": "undefined"
                                        },
                                        "semicolonToken": {
                                            "kind": "SemicolonToken",
                                            "fullStart": 736,
                                            "fullEnd": 739,
                                            "start": 736,
                                            "end": 737,
                                            "fullWidth": 3,
                                            "width": 1,
                                            "text": ";",
                                            "value": ";",
                                            "valueText": ";",
                                            "hasTrailingTrivia": true,
                                            "hasTrailingNewLine": true,
                                            "trailingTrivia": [
                                                {
                                                    "kind": "NewLineTrivia",
                                                    "text": "\r\n"
                                                }
                                            ]
                                        }
                                    }
                                ],
                                "closeBraceToken": {
                                    "kind": "CloseBraceToken",
                                    "fullStart": 739,
                                    "fullEnd": 750,
                                    "start": 747,
                                    "end": 748,
                                    "fullWidth": 11,
                                    "width": 1,
                                    "text": "}",
                                    "value": "}",
                                    "valueText": "}",
                                    "hasLeadingTrivia": true,
                                    "hasTrailingTrivia": true,
                                    "hasTrailingNewLine": true,
                                    "leadingTrivia": [
                                        {
                                            "kind": "WhitespaceTrivia",
                                            "text": "        "
                                        }
                                    ],
                                    "trailingTrivia": [
                                        {
                                            "kind": "NewLineTrivia",
                                            "text": "\r\n"
                                        }
                                    ]
                                }
                            }
                        },
                        {
                            "kind": "ReturnStatement",
                            "fullStart": 750,
                            "fullEnd": 838,
                            "start": 772,
                            "end": 836,
                            "fullWidth": 88,
                            "width": 64,
                            "returnKeyword": {
                                "kind": "ReturnKeyword",
                                "fullStart": 750,
                                "fullEnd": 779,
                                "start": 772,
                                "end": 778,
                                "fullWidth": 29,
                                "width": 6,
                                "text": "return",
                                "value": "return",
                                "valueText": "return",
                                "hasLeadingTrivia": true,
                                "hasLeadingNewLine": true,
                                "hasTrailingTrivia": true,
                                "leadingTrivia": [
                                    {
                                        "kind": "NewLineTrivia",
                                        "text": "\r\n"
                                    },
                                    {
                                        "kind": "WhitespaceTrivia",
                                        "text": "        "
                                    },
                                    {
                                        "kind": "NewLineTrivia",
                                        "text": "\r\n"
                                    },
                                    {
                                        "kind": "NewLineTrivia",
                                        "text": "\r\n"
                                    },
                                    {
                                        "kind": "WhitespaceTrivia",
                                        "text": "        "
                                    }
                                ],
                                "trailingTrivia": [
                                    {
                                        "kind": "WhitespaceTrivia",
                                        "text": " "
                                    }
                                ]
                            },
                            "expression": {
                                "kind": "LogicalAndExpression",
                                "fullStart": 779,
                                "fullEnd": 835,
                                "start": 779,
                                "end": 835,
                                "fullWidth": 56,
                                "width": 56,
                                "left": {
                                    "kind": "LogicalNotExpression",
                                    "fullStart": 779,
                                    "fullEnd": 824,
                                    "start": 779,
                                    "end": 823,
                                    "fullWidth": 45,
                                    "width": 44,
                                    "operatorToken": {
                                        "kind": "ExclamationToken",
                                        "fullStart": 779,
                                        "fullEnd": 780,
                                        "start": 779,
                                        "end": 780,
                                        "fullWidth": 1,
                                        "width": 1,
                                        "text": "!",
                                        "value": "!",
                                        "valueText": "!"
                                    },
                                    "operand": {
                                        "kind": "InvocationExpression",
                                        "fullStart": 780,
                                        "fullEnd": 824,
                                        "start": 780,
                                        "end": 823,
                                        "fullWidth": 44,
                                        "width": 43,
                                        "expression": {
                                            "kind": "MemberAccessExpression",
                                            "fullStart": 780,
                                            "fullEnd": 806,
                                            "start": 780,
                                            "end": 806,
                                            "fullWidth": 26,
                                            "width": 26,
                                            "expression": {
                                                "kind": "MemberAccessExpression",
                                                "fullStart": 780,
                                                "fullEnd": 801,
                                                "start": 780,
                                                "end": 801,
                                                "fullWidth": 21,
                                                "width": 21,
                                                "expression": {
                                                    "kind": "MemberAccessExpression",
                                                    "fullStart": 780,
                                                    "fullEnd": 795,
                                                    "start": 780,
                                                    "end": 795,
                                                    "fullWidth": 15,
                                                    "width": 15,
                                                    "expression": {
                                                        "kind": "IdentifierName",
                                                        "fullStart": 780,
                                                        "fullEnd": 785,
                                                        "start": 780,
                                                        "end": 785,
                                                        "fullWidth": 5,
                                                        "width": 5,
                                                        "text": "Array",
                                                        "value": "Array",
                                                        "valueText": "Array"
                                                    },
                                                    "dotToken": {
                                                        "kind": "DotToken",
                                                        "fullStart": 785,
                                                        "fullEnd": 786,
                                                        "start": 785,
                                                        "end": 786,
                                                        "fullWidth": 1,
                                                        "width": 1,
                                                        "text": ".",
                                                        "value": ".",
                                                        "valueText": "."
                                                    },
                                                    "name": {
                                                        "kind": "IdentifierName",
                                                        "fullStart": 786,
                                                        "fullEnd": 795,
                                                        "start": 786,
                                                        "end": 795,
                                                        "fullWidth": 9,
                                                        "width": 9,
                                                        "text": "prototype",
                                                        "value": "prototype",
                                                        "valueText": "prototype"
                                                    }
                                                },
                                                "dotToken": {
                                                    "kind": "DotToken",
                                                    "fullStart": 795,
                                                    "fullEnd": 796,
                                                    "start": 795,
                                                    "end": 796,
                                                    "fullWidth": 1,
                                                    "width": 1,
                                                    "text": ".",
                                                    "value": ".",
                                                    "valueText": "."
                                                },
                                                "name": {
                                                    "kind": "IdentifierName",
                                                    "fullStart": 796,
                                                    "fullEnd": 801,
                                                    "start": 796,
                                                    "end": 801,
                                                    "fullWidth": 5,
                                                    "width": 5,
                                                    "text": "every",
                                                    "value": "every",
                                                    "valueText": "every"
                                                }
                                            },
                                            "dotToken": {
                                                "kind": "DotToken",
                                                "fullStart": 801,
                                                "fullEnd": 802,
                                                "start": 801,
                                                "end": 802,
                                                "fullWidth": 1,
                                                "width": 1,
                                                "text": ".",
                                                "value": ".",
                                                "valueText": "."
                                            },
                                            "name": {
                                                "kind": "IdentifierName",
                                                "fullStart": 802,
                                                "fullEnd": 806,
                                                "start": 802,
                                                "end": 806,
                                                "fullWidth": 4,
                                                "width": 4,
                                                "text": "call",
                                                "value": "call",
                                                "valueText": "call"
                                            }
                                        },
                                        "argumentList": {
                                            "kind": "ArgumentList",
                                            "fullStart": 806,
                                            "fullEnd": 824,
                                            "start": 806,
                                            "end": 823,
                                            "fullWidth": 18,
                                            "width": 17,
                                            "openParenToken": {
                                                "kind": "OpenParenToken",
                                                "fullStart": 806,
                                                "fullEnd": 807,
                                                "start": 806,
                                                "end": 807,
                                                "fullWidth": 1,
                                                "width": 1,
                                                "text": "(",
                                                "value": "(",
                                                "valueText": "("
                                            },
                                            "arguments": [
                                                {
                                                    "kind": "IdentifierName",
                                                    "fullStart": 807,
                                                    "fullEnd": 810,
                                                    "start": 807,
                                                    "end": 810,
                                                    "fullWidth": 3,
                                                    "width": 3,
                                                    "text": "obj",
                                                    "value": "obj",
                                                    "valueText": "obj"
                                                },
                                                {
                                                    "kind": "CommaToken",
                                                    "fullStart": 810,
                                                    "fullEnd": 812,
                                                    "start": 810,
                                                    "end": 811,
                                                    "fullWidth": 2,
                                                    "width": 1,
                                                    "text": ",",
                                                    "value": ",",
                                                    "valueText": ",",
                                                    "hasTrailingTrivia": true,
                                                    "trailingTrivia": [
                                                        {
                                                            "kind": "WhitespaceTrivia",
                                                            "text": " "
                                                        }
                                                    ]
                                                },
                                                {
                                                    "kind": "IdentifierName",
                                                    "fullStart": 812,
                                                    "fullEnd": 822,
                                                    "start": 812,
                                                    "end": 822,
                                                    "fullWidth": 10,
                                                    "width": 10,
                                                    "text": "callbackfn",
                                                    "value": "callbackfn",
                                                    "valueText": "callbackfn"
                                                }
                                            ],
                                            "closeParenToken": {
                                                "kind": "CloseParenToken",
                                                "fullStart": 822,
                                                "fullEnd": 824,
                                                "start": 822,
                                                "end": 823,
                                                "fullWidth": 2,
                                                "width": 1,
                                                "text": ")",
                                                "value": ")",
                                                "valueText": ")",
                                                "hasTrailingTrivia": true,
                                                "trailingTrivia": [
                                                    {
                                                        "kind": "WhitespaceTrivia",
                                                        "text": " "
                                                    }
                                                ]
                                            }
                                        }
                                    }
                                },
                                "operatorToken": {
                                    "kind": "AmpersandAmpersandToken",
                                    "fullStart": 824,
                                    "fullEnd": 827,
                                    "start": 824,
                                    "end": 826,
                                    "fullWidth": 3,
                                    "width": 2,
                                    "text": "&&",
                                    "value": "&&",
                                    "valueText": "&&",
                                    "hasTrailingTrivia": true,
                                    "trailingTrivia": [
                                        {
                                            "kind": "WhitespaceTrivia",
                                            "text": " "
                                        }
                                    ]
                                },
                                "right": {
                                    "kind": "IdentifierName",
                                    "fullStart": 827,
                                    "fullEnd": 835,
                                    "start": 827,
                                    "end": 835,
                                    "fullWidth": 8,
                                    "width": 8,
                                    "text": "accessed",
                                    "value": "accessed",
                                    "valueText": "accessed"
                                }
                            },
                            "semicolonToken": {
                                "kind": "SemicolonToken",
                                "fullStart": 835,
                                "fullEnd": 838,
                                "start": 835,
                                "end": 836,
                                "fullWidth": 3,
                                "width": 1,
                                "text": ";",
                                "value": ";",
                                "valueText": ";",
                                "hasTrailingTrivia": true,
                                "hasTrailingNewLine": true,
                                "trailingTrivia": [
                                    {
                                        "kind": "NewLineTrivia",
                                        "text": "\r\n"
                                    }
                                ]
                            }
                        }
                    ],
                    "closeBraceToken": {
                        "kind": "CloseBraceToken",
                        "fullStart": 838,
                        "fullEnd": 845,
                        "start": 842,
                        "end": 843,
                        "fullWidth": 7,
                        "width": 1,
                        "text": "}",
                        "value": "}",
                        "valueText": "}",
                        "hasLeadingTrivia": true,
                        "hasTrailingTrivia": true,
                        "hasTrailingNewLine": true,
                        "leadingTrivia": [
                            {
                                "kind": "WhitespaceTrivia",
                                "text": "    "
                            }
                        ],
                        "trailingTrivia": [
                            {
                                "kind": "NewLineTrivia",
                                "text": "\r\n"
                            }
                        ]
                    }
                }
            },
            {
                "kind": "ExpressionStatement",
                "fullStart": 845,
                "fullEnd": 869,
                "start": 845,
                "end": 867,
                "fullWidth": 24,
                "width": 22,
                "expression": {
                    "kind": "InvocationExpression",
                    "fullStart": 845,
                    "fullEnd": 866,
                    "start": 845,
                    "end": 866,
                    "fullWidth": 21,
                    "width": 21,
                    "expression": {
                        "kind": "IdentifierName",
                        "fullStart": 845,
                        "fullEnd": 856,
                        "start": 845,
                        "end": 856,
                        "fullWidth": 11,
                        "width": 11,
                        "text": "runTestCase",
                        "value": "runTestCase",
                        "valueText": "runTestCase"
                    },
                    "argumentList": {
                        "kind": "ArgumentList",
                        "fullStart": 856,
                        "fullEnd": 866,
                        "start": 856,
                        "end": 866,
                        "fullWidth": 10,
                        "width": 10,
                        "openParenToken": {
                            "kind": "OpenParenToken",
                            "fullStart": 856,
                            "fullEnd": 857,
                            "start": 856,
                            "end": 857,
                            "fullWidth": 1,
                            "width": 1,
                            "text": "(",
                            "value": "(",
                            "valueText": "("
                        },
                        "arguments": [
                            {
                                "kind": "IdentifierName",
                                "fullStart": 857,
                                "fullEnd": 865,
                                "start": 857,
                                "end": 865,
                                "fullWidth": 8,
                                "width": 8,
                                "text": "testcase",
                                "value": "testcase",
                                "valueText": "testcase"
                            }
                        ],
                        "closeParenToken": {
                            "kind": "CloseParenToken",
                            "fullStart": 865,
                            "fullEnd": 866,
                            "start": 865,
                            "end": 866,
                            "fullWidth": 1,
                            "width": 1,
                            "text": ")",
                            "value": ")",
                            "valueText": ")"
                        }
                    }
                },
                "semicolonToken": {
                    "kind": "SemicolonToken",
                    "fullStart": 866,
                    "fullEnd": 869,
                    "start": 866,
                    "end": 867,
                    "fullWidth": 3,
                    "width": 1,
                    "text": ";",
                    "value": ";",
                    "valueText": ";",
                    "hasTrailingTrivia": true,
                    "hasTrailingNewLine": true,
                    "trailingTrivia": [
                        {
                            "kind": "NewLineTrivia",
                            "text": "\r\n"
                        }
                    ]
                }
            }
        ],
        "endOfFileToken": {
            "kind": "EndOfFileToken",
            "fullStart": 869,
            "fullEnd": 869,
            "start": 869,
            "end": 869,
            "fullWidth": 0,
            "width": 0,
            "text": ""
        }
    },
    "lineMap": {
        "lineStarts": [
            0,
            67,
            152,
            232,
            308,
            380,
            385,
            445,
            526,
            531,
            533,
            535,
            558,
            560,
            591,
            632,
            634,
            678,
            708,
            739,
            750,
            752,
            762,
            764,
            838,
            845,
            869
        ],
        "length": 869
    }
}<|MERGE_RESOLUTION|>--- conflicted
+++ resolved
@@ -717,11 +717,8 @@
                                             "start": 662,
                                             "end": 665,
                                             "fullWidth": 3,
-<<<<<<< HEAD
                                             "width": 3,
-=======
                                             "modifiers": [],
->>>>>>> e3c38734
                                             "identifier": {
                                                 "kind": "IdentifierName",
                                                 "fullStart": 662,
@@ -761,11 +758,8 @@
                                             "start": 667,
                                             "end": 670,
                                             "fullWidth": 3,
-<<<<<<< HEAD
                                             "width": 3,
-=======
                                             "modifiers": [],
->>>>>>> e3c38734
                                             "identifier": {
                                                 "kind": "IdentifierName",
                                                 "fullStart": 667,
@@ -805,11 +799,8 @@
                                             "start": 672,
                                             "end": 673,
                                             "fullWidth": 1,
-<<<<<<< HEAD
                                             "width": 1,
-=======
                                             "modifiers": [],
->>>>>>> e3c38734
                                             "identifier": {
                                                 "kind": "IdentifierName",
                                                 "fullStart": 672,
