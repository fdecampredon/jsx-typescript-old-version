{
    "isDeclaration": false,
    "languageVersion": "EcmaScript5",
    "parseOptions": {
        "allowAutomaticSemicolonInsertion": true
    },
    "sourceUnit": {
        "kind": "SourceUnit",
        "fullStart": 0,
        "fullEnd": 993,
        "start": 631,
        "end": 993,
        "fullWidth": 993,
        "width": 362,
        "isIncrementallyUnusable": true,
        "moduleElements": [
            {
                "kind": "FunctionDeclaration",
                "fullStart": 0,
                "fullEnd": 969,
                "start": 631,
                "end": 967,
                "fullWidth": 969,
                "width": 336,
                "modifiers": [],
                "functionKeyword": {
                    "kind": "FunctionKeyword",
                    "fullStart": 0,
                    "fullEnd": 640,
                    "start": 631,
                    "end": 639,
                    "fullWidth": 640,
                    "width": 8,
                    "text": "function",
                    "value": "function",
                    "valueText": "function",
                    "hasLeadingTrivia": true,
                    "hasLeadingComment": true,
                    "hasLeadingNewLine": true,
                    "hasTrailingTrivia": true,
                    "leadingTrivia": [
                        {
                            "kind": "SingleLineCommentTrivia",
                            "text": "/// Copyright (c) 2012 Ecma International.  All rights reserved. "
                        },
                        {
                            "kind": "NewLineTrivia",
                            "text": "\r\n"
                        },
                        {
                            "kind": "SingleLineCommentTrivia",
                            "text": "/// Ecma International makes this code available under the terms and conditions set"
                        },
                        {
                            "kind": "NewLineTrivia",
                            "text": "\r\n"
                        },
                        {
                            "kind": "SingleLineCommentTrivia",
                            "text": "/// forth on http://hg.ecmascript.org/tests/test262/raw-file/tip/LICENSE (the "
                        },
                        {
                            "kind": "NewLineTrivia",
                            "text": "\r\n"
                        },
                        {
                            "kind": "SingleLineCommentTrivia",
                            "text": "/// \"Use Terms\").   Any redistribution of this code must retain the above "
                        },
                        {
                            "kind": "NewLineTrivia",
                            "text": "\r\n"
                        },
                        {
                            "kind": "SingleLineCommentTrivia",
                            "text": "/// copyright and this notice and otherwise comply with the Use Terms."
                        },
                        {
                            "kind": "NewLineTrivia",
                            "text": "\r\n"
                        },
                        {
                            "kind": "MultiLineCommentTrivia",
                            "text": "/**\r\n * @path ch15/15.4/15.4.4/15.4.4.16/15.4.4.16-7-c-i-25.js\r\n * @description Array.prototype.every - This object is the Arguments object which implements its own property get method (number of arguments is less than number of parameters)\r\n */"
                        },
                        {
                            "kind": "NewLineTrivia",
                            "text": "\r\n"
                        },
                        {
                            "kind": "NewLineTrivia",
                            "text": "\r\n"
                        },
                        {
                            "kind": "NewLineTrivia",
                            "text": "\r\n"
                        }
                    ],
                    "trailingTrivia": [
                        {
                            "kind": "WhitespaceTrivia",
                            "text": " "
                        }
                    ]
                },
                "identifier": {
                    "kind": "IdentifierName",
                    "fullStart": 640,
                    "fullEnd": 648,
                    "start": 640,
                    "end": 648,
                    "fullWidth": 8,
                    "width": 8,
                    "text": "testcase",
                    "value": "testcase",
                    "valueText": "testcase"
                },
                "callSignature": {
                    "kind": "CallSignature",
                    "fullStart": 648,
                    "fullEnd": 651,
                    "start": 648,
                    "end": 650,
                    "fullWidth": 3,
                    "width": 2,
                    "parameterList": {
                        "kind": "ParameterList",
                        "fullStart": 648,
                        "fullEnd": 651,
                        "start": 648,
                        "end": 650,
                        "fullWidth": 3,
                        "width": 2,
                        "openParenToken": {
                            "kind": "OpenParenToken",
                            "fullStart": 648,
                            "fullEnd": 649,
                            "start": 648,
                            "end": 649,
                            "fullWidth": 1,
                            "width": 1,
                            "text": "(",
                            "value": "(",
                            "valueText": "("
                        },
                        "parameters": [],
                        "closeParenToken": {
                            "kind": "CloseParenToken",
                            "fullStart": 649,
                            "fullEnd": 651,
                            "start": 649,
                            "end": 650,
                            "fullWidth": 2,
                            "width": 1,
                            "text": ")",
                            "value": ")",
                            "valueText": ")",
                            "hasTrailingTrivia": true,
                            "trailingTrivia": [
                                {
                                    "kind": "WhitespaceTrivia",
                                    "text": " "
                                }
                            ]
                        }
                    }
                },
                "block": {
                    "kind": "Block",
                    "fullStart": 651,
                    "fullEnd": 969,
                    "start": 651,
                    "end": 967,
                    "fullWidth": 318,
                    "width": 316,
                    "openBraceToken": {
                        "kind": "OpenBraceToken",
                        "fullStart": 651,
                        "fullEnd": 654,
                        "start": 651,
                        "end": 652,
                        "fullWidth": 3,
                        "width": 1,
                        "text": "{",
                        "value": "{",
                        "valueText": "{",
                        "hasTrailingTrivia": true,
                        "hasTrailingNewLine": true,
                        "trailingTrivia": [
                            {
                                "kind": "NewLineTrivia",
                                "text": "\r\n"
                            }
                        ]
                    },
                    "statements": [
                        {
                            "kind": "VariableStatement",
                            "fullStart": 654,
                            "fullEnd": 681,
                            "start": 664,
                            "end": 679,
                            "fullWidth": 27,
                            "width": 15,
                            "modifiers": [],
                            "variableDeclaration": {
                                "kind": "VariableDeclaration",
                                "fullStart": 654,
                                "fullEnd": 678,
                                "start": 664,
                                "end": 678,
                                "fullWidth": 24,
                                "width": 14,
                                "varKeyword": {
                                    "kind": "VarKeyword",
                                    "fullStart": 654,
                                    "fullEnd": 668,
                                    "start": 664,
                                    "end": 667,
                                    "fullWidth": 14,
                                    "width": 3,
                                    "text": "var",
                                    "value": "var",
                                    "valueText": "var",
                                    "hasLeadingTrivia": true,
                                    "hasLeadingNewLine": true,
                                    "hasTrailingTrivia": true,
                                    "leadingTrivia": [
                                        {
                                            "kind": "NewLineTrivia",
                                            "text": "\r\n"
                                        },
                                        {
                                            "kind": "WhitespaceTrivia",
                                            "text": "        "
                                        }
                                    ],
                                    "trailingTrivia": [
                                        {
                                            "kind": "WhitespaceTrivia",
                                            "text": " "
                                        }
                                    ]
                                },
                                "variableDeclarators": [
                                    {
                                        "kind": "VariableDeclarator",
                                        "fullStart": 668,
                                        "fullEnd": 678,
                                        "start": 668,
                                        "end": 678,
                                        "fullWidth": 10,
                                        "width": 10,
                                        "identifier": {
                                            "kind": "IdentifierName",
                                            "fullStart": 668,
                                            "fullEnd": 675,
                                            "start": 668,
                                            "end": 674,
                                            "fullWidth": 7,
                                            "width": 6,
                                            "text": "called",
                                            "value": "called",
                                            "valueText": "called",
                                            "hasTrailingTrivia": true,
                                            "trailingTrivia": [
                                                {
                                                    "kind": "WhitespaceTrivia",
                                                    "text": " "
                                                }
                                            ]
                                        },
                                        "equalsValueClause": {
                                            "kind": "EqualsValueClause",
                                            "fullStart": 675,
                                            "fullEnd": 678,
                                            "start": 675,
                                            "end": 678,
                                            "fullWidth": 3,
                                            "width": 3,
                                            "equalsToken": {
                                                "kind": "EqualsToken",
                                                "fullStart": 675,
                                                "fullEnd": 677,
                                                "start": 675,
                                                "end": 676,
                                                "fullWidth": 2,
                                                "width": 1,
                                                "text": "=",
                                                "value": "=",
                                                "valueText": "=",
                                                "hasTrailingTrivia": true,
                                                "trailingTrivia": [
                                                    {
                                                        "kind": "WhitespaceTrivia",
                                                        "text": " "
                                                    }
                                                ]
                                            },
                                            "value": {
                                                "kind": "NumericLiteral",
                                                "fullStart": 677,
                                                "fullEnd": 678,
                                                "start": 677,
                                                "end": 678,
                                                "fullWidth": 1,
                                                "width": 1,
                                                "text": "0",
                                                "value": 0,
                                                "valueText": "0"
                                            }
                                        }
                                    }
                                ]
                            },
                            "semicolonToken": {
                                "kind": "SemicolonToken",
                                "fullStart": 678,
                                "fullEnd": 681,
                                "start": 678,
                                "end": 679,
                                "fullWidth": 3,
                                "width": 1,
                                "text": ";",
                                "value": ";",
                                "valueText": ";",
                                "hasTrailingTrivia": true,
                                "hasTrailingNewLine": true,
                                "trailingTrivia": [
                                    {
                                        "kind": "NewLineTrivia",
                                        "text": "\r\n"
                                    }
                                ]
                            }
                        },
                        {
                            "kind": "FunctionDeclaration",
                            "fullStart": 681,
                            "fullEnd": 795,
                            "start": 691,
                            "end": 793,
                            "fullWidth": 114,
                            "width": 102,
                            "modifiers": [],
                            "functionKeyword": {
                                "kind": "FunctionKeyword",
                                "fullStart": 681,
                                "fullEnd": 700,
                                "start": 691,
                                "end": 699,
                                "fullWidth": 19,
                                "width": 8,
                                "text": "function",
                                "value": "function",
                                "valueText": "function",
                                "hasLeadingTrivia": true,
                                "hasLeadingNewLine": true,
                                "hasTrailingTrivia": true,
                                "leadingTrivia": [
                                    {
                                        "kind": "NewLineTrivia",
                                        "text": "\r\n"
                                    },
                                    {
                                        "kind": "WhitespaceTrivia",
                                        "text": "        "
                                    }
                                ],
                                "trailingTrivia": [
                                    {
                                        "kind": "WhitespaceTrivia",
                                        "text": " "
                                    }
                                ]
                            },
                            "identifier": {
                                "kind": "IdentifierName",
                                "fullStart": 700,
                                "fullEnd": 710,
                                "start": 700,
                                "end": 710,
                                "fullWidth": 10,
                                "width": 10,
                                "text": "callbackfn",
                                "value": "callbackfn",
                                "valueText": "callbackfn"
                            },
                            "callSignature": {
                                "kind": "CallSignature",
                                "fullStart": 710,
                                "fullEnd": 726,
                                "start": 710,
                                "end": 725,
                                "fullWidth": 16,
                                "width": 15,
                                "parameterList": {
                                    "kind": "ParameterList",
                                    "fullStart": 710,
                                    "fullEnd": 726,
                                    "start": 710,
                                    "end": 725,
                                    "fullWidth": 16,
                                    "width": 15,
                                    "openParenToken": {
                                        "kind": "OpenParenToken",
                                        "fullStart": 710,
                                        "fullEnd": 711,
                                        "start": 710,
                                        "end": 711,
                                        "fullWidth": 1,
                                        "width": 1,
                                        "text": "(",
                                        "value": "(",
                                        "valueText": "("
                                    },
                                    "parameters": [
                                        {
                                            "kind": "Parameter",
                                            "fullStart": 711,
                                            "fullEnd": 714,
                                            "start": 711,
                                            "end": 714,
                                            "fullWidth": 3,
<<<<<<< HEAD
                                            "width": 3,
=======
                                            "modifiers": [],
>>>>>>> e3c38734
                                            "identifier": {
                                                "kind": "IdentifierName",
                                                "fullStart": 711,
                                                "fullEnd": 714,
                                                "start": 711,
                                                "end": 714,
                                                "fullWidth": 3,
                                                "width": 3,
                                                "text": "val",
                                                "value": "val",
                                                "valueText": "val"
                                            }
                                        },
                                        {
                                            "kind": "CommaToken",
                                            "fullStart": 714,
                                            "fullEnd": 716,
                                            "start": 714,
                                            "end": 715,
                                            "fullWidth": 2,
                                            "width": 1,
                                            "text": ",",
                                            "value": ",",
                                            "valueText": ",",
                                            "hasTrailingTrivia": true,
                                            "trailingTrivia": [
                                                {
                                                    "kind": "WhitespaceTrivia",
                                                    "text": " "
                                                }
                                            ]
                                        },
                                        {
                                            "kind": "Parameter",
                                            "fullStart": 716,
                                            "fullEnd": 719,
                                            "start": 716,
                                            "end": 719,
                                            "fullWidth": 3,
<<<<<<< HEAD
                                            "width": 3,
=======
                                            "modifiers": [],
>>>>>>> e3c38734
                                            "identifier": {
                                                "kind": "IdentifierName",
                                                "fullStart": 716,
                                                "fullEnd": 719,
                                                "start": 716,
                                                "end": 719,
                                                "fullWidth": 3,
                                                "width": 3,
                                                "text": "idx",
                                                "value": "idx",
                                                "valueText": "idx"
                                            }
                                        },
                                        {
                                            "kind": "CommaToken",
                                            "fullStart": 719,
                                            "fullEnd": 721,
                                            "start": 719,
                                            "end": 720,
                                            "fullWidth": 2,
                                            "width": 1,
                                            "text": ",",
                                            "value": ",",
                                            "valueText": ",",
                                            "hasTrailingTrivia": true,
                                            "trailingTrivia": [
                                                {
                                                    "kind": "WhitespaceTrivia",
                                                    "text": " "
                                                }
                                            ]
                                        },
                                        {
                                            "kind": "Parameter",
                                            "fullStart": 721,
                                            "fullEnd": 724,
                                            "start": 721,
                                            "end": 724,
                                            "fullWidth": 3,
<<<<<<< HEAD
                                            "width": 3,
=======
                                            "modifiers": [],
>>>>>>> e3c38734
                                            "identifier": {
                                                "kind": "IdentifierName",
                                                "fullStart": 721,
                                                "fullEnd": 724,
                                                "start": 721,
                                                "end": 724,
                                                "fullWidth": 3,
                                                "width": 3,
                                                "text": "obj",
                                                "value": "obj",
                                                "valueText": "obj"
                                            }
                                        }
                                    ],
                                    "closeParenToken": {
                                        "kind": "CloseParenToken",
                                        "fullStart": 724,
                                        "fullEnd": 726,
                                        "start": 724,
                                        "end": 725,
                                        "fullWidth": 2,
                                        "width": 1,
                                        "text": ")",
                                        "value": ")",
                                        "valueText": ")",
                                        "hasTrailingTrivia": true,
                                        "trailingTrivia": [
                                            {
                                                "kind": "WhitespaceTrivia",
                                                "text": " "
                                            }
                                        ]
                                    }
                                }
                            },
                            "block": {
                                "kind": "Block",
                                "fullStart": 726,
                                "fullEnd": 795,
                                "start": 726,
                                "end": 793,
                                "fullWidth": 69,
                                "width": 67,
                                "openBraceToken": {
                                    "kind": "OpenBraceToken",
                                    "fullStart": 726,
                                    "fullEnd": 729,
                                    "start": 726,
                                    "end": 727,
                                    "fullWidth": 3,
                                    "width": 1,
                                    "text": "{",
                                    "value": "{",
                                    "valueText": "{",
                                    "hasTrailingTrivia": true,
                                    "hasTrailingNewLine": true,
                                    "trailingTrivia": [
                                        {
                                            "kind": "NewLineTrivia",
                                            "text": "\r\n"
                                        }
                                    ]
                                },
                                "statements": [
                                    {
                                        "kind": "ExpressionStatement",
                                        "fullStart": 729,
                                        "fullEnd": 752,
                                        "start": 741,
                                        "end": 750,
                                        "fullWidth": 23,
                                        "width": 9,
                                        "expression": {
                                            "kind": "PostIncrementExpression",
                                            "fullStart": 729,
                                            "fullEnd": 749,
                                            "start": 741,
                                            "end": 749,
                                            "fullWidth": 20,
                                            "width": 8,
                                            "operand": {
                                                "kind": "IdentifierName",
                                                "fullStart": 729,
                                                "fullEnd": 747,
                                                "start": 741,
                                                "end": 747,
                                                "fullWidth": 18,
                                                "width": 6,
                                                "text": "called",
                                                "value": "called",
                                                "valueText": "called",
                                                "hasLeadingTrivia": true,
                                                "leadingTrivia": [
                                                    {
                                                        "kind": "WhitespaceTrivia",
                                                        "text": "            "
                                                    }
                                                ]
                                            },
                                            "operatorToken": {
                                                "kind": "PlusPlusToken",
                                                "fullStart": 747,
                                                "fullEnd": 749,
                                                "start": 747,
                                                "end": 749,
                                                "fullWidth": 2,
                                                "width": 2,
                                                "text": "++",
                                                "value": "++",
                                                "valueText": "++"
                                            }
                                        },
                                        "semicolonToken": {
                                            "kind": "SemicolonToken",
                                            "fullStart": 749,
                                            "fullEnd": 752,
                                            "start": 749,
                                            "end": 750,
                                            "fullWidth": 3,
                                            "width": 1,
                                            "text": ";",
                                            "value": ";",
                                            "valueText": ";",
                                            "hasTrailingTrivia": true,
                                            "hasTrailingNewLine": true,
                                            "trailingTrivia": [
                                                {
                                                    "kind": "NewLineTrivia",
                                                    "text": "\r\n"
                                                }
                                            ]
                                        }
                                    },
                                    {
                                        "kind": "ReturnStatement",
                                        "fullStart": 752,
                                        "fullEnd": 784,
                                        "start": 764,
                                        "end": 782,
                                        "fullWidth": 32,
                                        "width": 18,
                                        "returnKeyword": {
                                            "kind": "ReturnKeyword",
                                            "fullStart": 752,
                                            "fullEnd": 771,
                                            "start": 764,
                                            "end": 770,
                                            "fullWidth": 19,
                                            "width": 6,
                                            "text": "return",
                                            "value": "return",
                                            "valueText": "return",
                                            "hasLeadingTrivia": true,
                                            "hasTrailingTrivia": true,
                                            "leadingTrivia": [
                                                {
                                                    "kind": "WhitespaceTrivia",
                                                    "text": "            "
                                                }
                                            ],
                                            "trailingTrivia": [
                                                {
                                                    "kind": "WhitespaceTrivia",
                                                    "text": " "
                                                }
                                            ]
                                        },
                                        "expression": {
                                            "kind": "EqualsExpression",
                                            "fullStart": 771,
                                            "fullEnd": 781,
                                            "start": 771,
                                            "end": 781,
                                            "fullWidth": 10,
                                            "width": 10,
                                            "left": {
                                                "kind": "IdentifierName",
                                                "fullStart": 771,
                                                "fullEnd": 775,
                                                "start": 771,
                                                "end": 774,
                                                "fullWidth": 4,
                                                "width": 3,
                                                "text": "val",
                                                "value": "val",
                                                "valueText": "val",
                                                "hasTrailingTrivia": true,
                                                "trailingTrivia": [
                                                    {
                                                        "kind": "WhitespaceTrivia",
                                                        "text": " "
                                                    }
                                                ]
                                            },
                                            "operatorToken": {
                                                "kind": "EqualsEqualsEqualsToken",
                                                "fullStart": 775,
                                                "fullEnd": 779,
                                                "start": 775,
                                                "end": 778,
                                                "fullWidth": 4,
                                                "width": 3,
                                                "text": "===",
                                                "value": "===",
                                                "valueText": "===",
                                                "hasTrailingTrivia": true,
                                                "trailingTrivia": [
                                                    {
                                                        "kind": "WhitespaceTrivia",
                                                        "text": " "
                                                    }
                                                ]
                                            },
                                            "right": {
                                                "kind": "NumericLiteral",
                                                "fullStart": 779,
                                                "fullEnd": 781,
                                                "start": 779,
                                                "end": 781,
                                                "fullWidth": 2,
                                                "width": 2,
                                                "text": "11",
                                                "value": 11,
                                                "valueText": "11"
                                            }
                                        },
                                        "semicolonToken": {
                                            "kind": "SemicolonToken",
                                            "fullStart": 781,
                                            "fullEnd": 784,
                                            "start": 781,
                                            "end": 782,
                                            "fullWidth": 3,
                                            "width": 1,
                                            "text": ";",
                                            "value": ";",
                                            "valueText": ";",
                                            "hasTrailingTrivia": true,
                                            "hasTrailingNewLine": true,
                                            "trailingTrivia": [
                                                {
                                                    "kind": "NewLineTrivia",
                                                    "text": "\r\n"
                                                }
                                            ]
                                        }
                                    }
                                ],
                                "closeBraceToken": {
                                    "kind": "CloseBraceToken",
                                    "fullStart": 784,
                                    "fullEnd": 795,
                                    "start": 792,
                                    "end": 793,
                                    "fullWidth": 11,
                                    "width": 1,
                                    "text": "}",
                                    "value": "}",
                                    "valueText": "}",
                                    "hasLeadingTrivia": true,
                                    "hasTrailingTrivia": true,
                                    "hasTrailingNewLine": true,
                                    "leadingTrivia": [
                                        {
                                            "kind": "WhitespaceTrivia",
                                            "text": "        "
                                        }
                                    ],
                                    "trailingTrivia": [
                                        {
                                            "kind": "NewLineTrivia",
                                            "text": "\r\n"
                                        }
                                    ]
                                }
                            }
                        },
                        {
                            "kind": "VariableStatement",
                            "fullStart": 795,
                            "fullEnd": 918,
                            "start": 805,
                            "end": 916,
                            "fullWidth": 123,
                            "width": 111,
                            "modifiers": [],
                            "variableDeclaration": {
                                "kind": "VariableDeclaration",
                                "fullStart": 795,
                                "fullEnd": 915,
                                "start": 805,
                                "end": 915,
                                "fullWidth": 120,
                                "width": 110,
                                "varKeyword": {
                                    "kind": "VarKeyword",
                                    "fullStart": 795,
                                    "fullEnd": 809,
                                    "start": 805,
                                    "end": 808,
                                    "fullWidth": 14,
                                    "width": 3,
                                    "text": "var",
                                    "value": "var",
                                    "valueText": "var",
                                    "hasLeadingTrivia": true,
                                    "hasLeadingNewLine": true,
                                    "hasTrailingTrivia": true,
                                    "leadingTrivia": [
                                        {
                                            "kind": "NewLineTrivia",
                                            "text": "\r\n"
                                        },
                                        {
                                            "kind": "WhitespaceTrivia",
                                            "text": "        "
                                        }
                                    ],
                                    "trailingTrivia": [
                                        {
                                            "kind": "WhitespaceTrivia",
                                            "text": " "
                                        }
                                    ]
                                },
                                "variableDeclarators": [
                                    {
                                        "kind": "VariableDeclarator",
                                        "fullStart": 809,
                                        "fullEnd": 915,
                                        "start": 809,
                                        "end": 915,
                                        "fullWidth": 106,
                                        "width": 106,
                                        "identifier": {
                                            "kind": "IdentifierName",
                                            "fullStart": 809,
                                            "fullEnd": 814,
                                            "start": 809,
                                            "end": 813,
                                            "fullWidth": 5,
                                            "width": 4,
                                            "text": "func",
                                            "value": "func",
                                            "valueText": "func",
                                            "hasTrailingTrivia": true,
                                            "trailingTrivia": [
                                                {
                                                    "kind": "WhitespaceTrivia",
                                                    "text": " "
                                                }
                                            ]
                                        },
                                        "equalsValueClause": {
                                            "kind": "EqualsValueClause",
                                            "fullStart": 814,
                                            "fullEnd": 915,
                                            "start": 814,
                                            "end": 915,
                                            "fullWidth": 101,
                                            "width": 101,
                                            "equalsToken": {
                                                "kind": "EqualsToken",
                                                "fullStart": 814,
                                                "fullEnd": 816,
                                                "start": 814,
                                                "end": 815,
                                                "fullWidth": 2,
                                                "width": 1,
                                                "text": "=",
                                                "value": "=",
                                                "valueText": "=",
                                                "hasTrailingTrivia": true,
                                                "trailingTrivia": [
                                                    {
                                                        "kind": "WhitespaceTrivia",
                                                        "text": " "
                                                    }
                                                ]
                                            },
                                            "value": {
                                                "kind": "FunctionExpression",
                                                "fullStart": 816,
                                                "fullEnd": 915,
                                                "start": 816,
                                                "end": 915,
                                                "fullWidth": 99,
                                                "width": 99,
                                                "functionKeyword": {
                                                    "kind": "FunctionKeyword",
                                                    "fullStart": 816,
                                                    "fullEnd": 825,
                                                    "start": 816,
                                                    "end": 824,
                                                    "fullWidth": 9,
                                                    "width": 8,
                                                    "text": "function",
                                                    "value": "function",
                                                    "valueText": "function",
                                                    "hasTrailingTrivia": true,
                                                    "trailingTrivia": [
                                                        {
                                                            "kind": "WhitespaceTrivia",
                                                            "text": " "
                                                        }
                                                    ]
                                                },
                                                "callSignature": {
                                                    "kind": "CallSignature",
                                                    "fullStart": 825,
                                                    "fullEnd": 832,
                                                    "start": 825,
                                                    "end": 831,
                                                    "fullWidth": 7,
                                                    "width": 6,
                                                    "parameterList": {
                                                        "kind": "ParameterList",
                                                        "fullStart": 825,
                                                        "fullEnd": 832,
                                                        "start": 825,
                                                        "end": 831,
                                                        "fullWidth": 7,
                                                        "width": 6,
                                                        "openParenToken": {
                                                            "kind": "OpenParenToken",
                                                            "fullStart": 825,
                                                            "fullEnd": 826,
                                                            "start": 825,
                                                            "end": 826,
                                                            "fullWidth": 1,
                                                            "width": 1,
                                                            "text": "(",
                                                            "value": "(",
                                                            "valueText": "("
                                                        },
                                                        "parameters": [
                                                            {
                                                                "kind": "Parameter",
                                                                "fullStart": 826,
                                                                "fullEnd": 827,
                                                                "start": 826,
                                                                "end": 827,
                                                                "fullWidth": 1,
<<<<<<< HEAD
                                                                "width": 1,
=======
                                                                "modifiers": [],
>>>>>>> e3c38734
                                                                "identifier": {
                                                                    "kind": "IdentifierName",
                                                                    "fullStart": 826,
                                                                    "fullEnd": 827,
                                                                    "start": 826,
                                                                    "end": 827,
                                                                    "fullWidth": 1,
                                                                    "width": 1,
                                                                    "text": "a",
                                                                    "value": "a",
                                                                    "valueText": "a"
                                                                }
                                                            },
                                                            {
                                                                "kind": "CommaToken",
                                                                "fullStart": 827,
                                                                "fullEnd": 829,
                                                                "start": 827,
                                                                "end": 828,
                                                                "fullWidth": 2,
                                                                "width": 1,
                                                                "text": ",",
                                                                "value": ",",
                                                                "valueText": ",",
                                                                "hasTrailingTrivia": true,
                                                                "trailingTrivia": [
                                                                    {
                                                                        "kind": "WhitespaceTrivia",
                                                                        "text": " "
                                                                    }
                                                                ]
                                                            },
                                                            {
                                                                "kind": "Parameter",
                                                                "fullStart": 829,
                                                                "fullEnd": 830,
                                                                "start": 829,
                                                                "end": 830,
                                                                "fullWidth": 1,
<<<<<<< HEAD
                                                                "width": 1,
=======
                                                                "modifiers": [],
>>>>>>> e3c38734
                                                                "identifier": {
                                                                    "kind": "IdentifierName",
                                                                    "fullStart": 829,
                                                                    "fullEnd": 830,
                                                                    "start": 829,
                                                                    "end": 830,
                                                                    "fullWidth": 1,
                                                                    "width": 1,
                                                                    "text": "b",
                                                                    "value": "b",
                                                                    "valueText": "b"
                                                                }
                                                            }
                                                        ],
                                                        "closeParenToken": {
                                                            "kind": "CloseParenToken",
                                                            "fullStart": 830,
                                                            "fullEnd": 832,
                                                            "start": 830,
                                                            "end": 831,
                                                            "fullWidth": 2,
                                                            "width": 1,
                                                            "text": ")",
                                                            "value": ")",
                                                            "valueText": ")",
                                                            "hasTrailingTrivia": true,
                                                            "trailingTrivia": [
                                                                {
                                                                    "kind": "WhitespaceTrivia",
                                                                    "text": " "
                                                                }
                                                            ]
                                                        }
                                                    }
                                                },
                                                "block": {
                                                    "kind": "Block",
                                                    "fullStart": 832,
                                                    "fullEnd": 915,
                                                    "start": 832,
                                                    "end": 915,
                                                    "fullWidth": 83,
                                                    "width": 83,
                                                    "openBraceToken": {
                                                        "kind": "OpenBraceToken",
                                                        "fullStart": 832,
                                                        "fullEnd": 835,
                                                        "start": 832,
                                                        "end": 833,
                                                        "fullWidth": 3,
                                                        "width": 1,
                                                        "text": "{",
                                                        "value": "{",
                                                        "valueText": "{",
                                                        "hasTrailingTrivia": true,
                                                        "hasTrailingNewLine": true,
                                                        "trailingTrivia": [
                                                            {
                                                                "kind": "NewLineTrivia",
                                                                "text": "\r\n"
                                                            }
                                                        ]
                                                    },
                                                    "statements": [
                                                        {
                                                            "kind": "ReturnStatement",
                                                            "fullStart": 835,
                                                            "fullEnd": 906,
                                                            "start": 847,
                                                            "end": 904,
                                                            "fullWidth": 71,
                                                            "width": 57,
                                                            "returnKeyword": {
                                                                "kind": "ReturnKeyword",
                                                                "fullStart": 835,
                                                                "fullEnd": 854,
                                                                "start": 847,
                                                                "end": 853,
                                                                "fullWidth": 19,
                                                                "width": 6,
                                                                "text": "return",
                                                                "value": "return",
                                                                "valueText": "return",
                                                                "hasLeadingTrivia": true,
                                                                "hasTrailingTrivia": true,
                                                                "leadingTrivia": [
                                                                    {
                                                                        "kind": "WhitespaceTrivia",
                                                                        "text": "            "
                                                                    }
                                                                ],
                                                                "trailingTrivia": [
                                                                    {
                                                                        "kind": "WhitespaceTrivia",
                                                                        "text": " "
                                                                    }
                                                                ]
                                                            },
                                                            "expression": {
                                                                "kind": "InvocationExpression",
                                                                "fullStart": 854,
                                                                "fullEnd": 903,
                                                                "start": 854,
                                                                "end": 903,
                                                                "fullWidth": 49,
                                                                "width": 49,
                                                                "expression": {
                                                                    "kind": "MemberAccessExpression",
                                                                    "fullStart": 854,
                                                                    "fullEnd": 880,
                                                                    "start": 854,
                                                                    "end": 880,
                                                                    "fullWidth": 26,
                                                                    "width": 26,
                                                                    "expression": {
                                                                        "kind": "MemberAccessExpression",
                                                                        "fullStart": 854,
                                                                        "fullEnd": 875,
                                                                        "start": 854,
                                                                        "end": 875,
                                                                        "fullWidth": 21,
                                                                        "width": 21,
                                                                        "expression": {
                                                                            "kind": "MemberAccessExpression",
                                                                            "fullStart": 854,
                                                                            "fullEnd": 869,
                                                                            "start": 854,
                                                                            "end": 869,
                                                                            "fullWidth": 15,
                                                                            "width": 15,
                                                                            "expression": {
                                                                                "kind": "IdentifierName",
                                                                                "fullStart": 854,
                                                                                "fullEnd": 859,
                                                                                "start": 854,
                                                                                "end": 859,
                                                                                "fullWidth": 5,
                                                                                "width": 5,
                                                                                "text": "Array",
                                                                                "value": "Array",
                                                                                "valueText": "Array"
                                                                            },
                                                                            "dotToken": {
                                                                                "kind": "DotToken",
                                                                                "fullStart": 859,
                                                                                "fullEnd": 860,
                                                                                "start": 859,
                                                                                "end": 860,
                                                                                "fullWidth": 1,
                                                                                "width": 1,
                                                                                "text": ".",
                                                                                "value": ".",
                                                                                "valueText": "."
                                                                            },
                                                                            "name": {
                                                                                "kind": "IdentifierName",
                                                                                "fullStart": 860,
                                                                                "fullEnd": 869,
                                                                                "start": 860,
                                                                                "end": 869,
                                                                                "fullWidth": 9,
                                                                                "width": 9,
                                                                                "text": "prototype",
                                                                                "value": "prototype",
                                                                                "valueText": "prototype"
                                                                            }
                                                                        },
                                                                        "dotToken": {
                                                                            "kind": "DotToken",
                                                                            "fullStart": 869,
                                                                            "fullEnd": 870,
                                                                            "start": 869,
                                                                            "end": 870,
                                                                            "fullWidth": 1,
                                                                            "width": 1,
                                                                            "text": ".",
                                                                            "value": ".",
                                                                            "valueText": "."
                                                                        },
                                                                        "name": {
                                                                            "kind": "IdentifierName",
                                                                            "fullStart": 870,
                                                                            "fullEnd": 875,
                                                                            "start": 870,
                                                                            "end": 875,
                                                                            "fullWidth": 5,
                                                                            "width": 5,
                                                                            "text": "every",
                                                                            "value": "every",
                                                                            "valueText": "every"
                                                                        }
                                                                    },
                                                                    "dotToken": {
                                                                        "kind": "DotToken",
                                                                        "fullStart": 875,
                                                                        "fullEnd": 876,
                                                                        "start": 875,
                                                                        "end": 876,
                                                                        "fullWidth": 1,
                                                                        "width": 1,
                                                                        "text": ".",
                                                                        "value": ".",
                                                                        "valueText": "."
                                                                    },
                                                                    "name": {
                                                                        "kind": "IdentifierName",
                                                                        "fullStart": 876,
                                                                        "fullEnd": 880,
                                                                        "start": 876,
                                                                        "end": 880,
                                                                        "fullWidth": 4,
                                                                        "width": 4,
                                                                        "text": "call",
                                                                        "value": "call",
                                                                        "valueText": "call"
                                                                    }
                                                                },
                                                                "argumentList": {
                                                                    "kind": "ArgumentList",
                                                                    "fullStart": 880,
                                                                    "fullEnd": 903,
                                                                    "start": 880,
                                                                    "end": 903,
                                                                    "fullWidth": 23,
                                                                    "width": 23,
                                                                    "openParenToken": {
                                                                        "kind": "OpenParenToken",
                                                                        "fullStart": 880,
                                                                        "fullEnd": 881,
                                                                        "start": 880,
                                                                        "end": 881,
                                                                        "fullWidth": 1,
                                                                        "width": 1,
                                                                        "text": "(",
                                                                        "value": "(",
                                                                        "valueText": "("
                                                                    },
                                                                    "arguments": [
                                                                        {
                                                                            "kind": "IdentifierName",
                                                                            "fullStart": 881,
                                                                            "fullEnd": 890,
                                                                            "start": 881,
                                                                            "end": 890,
                                                                            "fullWidth": 9,
                                                                            "width": 9,
                                                                            "text": "arguments",
                                                                            "value": "arguments",
                                                                            "valueText": "arguments"
                                                                        },
                                                                        {
                                                                            "kind": "CommaToken",
                                                                            "fullStart": 890,
                                                                            "fullEnd": 892,
                                                                            "start": 890,
                                                                            "end": 891,
                                                                            "fullWidth": 2,
                                                                            "width": 1,
                                                                            "text": ",",
                                                                            "value": ",",
                                                                            "valueText": ",",
                                                                            "hasTrailingTrivia": true,
                                                                            "trailingTrivia": [
                                                                                {
                                                                                    "kind": "WhitespaceTrivia",
                                                                                    "text": " "
                                                                                }
                                                                            ]
                                                                        },
                                                                        {
                                                                            "kind": "IdentifierName",
                                                                            "fullStart": 892,
                                                                            "fullEnd": 902,
                                                                            "start": 892,
                                                                            "end": 902,
                                                                            "fullWidth": 10,
                                                                            "width": 10,
                                                                            "text": "callbackfn",
                                                                            "value": "callbackfn",
                                                                            "valueText": "callbackfn"
                                                                        }
                                                                    ],
                                                                    "closeParenToken": {
                                                                        "kind": "CloseParenToken",
                                                                        "fullStart": 902,
                                                                        "fullEnd": 903,
                                                                        "start": 902,
                                                                        "end": 903,
                                                                        "fullWidth": 1,
                                                                        "width": 1,
                                                                        "text": ")",
                                                                        "value": ")",
                                                                        "valueText": ")"
                                                                    }
                                                                }
                                                            },
                                                            "semicolonToken": {
                                                                "kind": "SemicolonToken",
                                                                "fullStart": 903,
                                                                "fullEnd": 906,
                                                                "start": 903,
                                                                "end": 904,
                                                                "fullWidth": 3,
                                                                "width": 1,
                                                                "text": ";",
                                                                "value": ";",
                                                                "valueText": ";",
                                                                "hasTrailingTrivia": true,
                                                                "hasTrailingNewLine": true,
                                                                "trailingTrivia": [
                                                                    {
                                                                        "kind": "NewLineTrivia",
                                                                        "text": "\r\n"
                                                                    }
                                                                ]
                                                            }
                                                        }
                                                    ],
                                                    "closeBraceToken": {
                                                        "kind": "CloseBraceToken",
                                                        "fullStart": 906,
                                                        "fullEnd": 915,
                                                        "start": 914,
                                                        "end": 915,
                                                        "fullWidth": 9,
                                                        "width": 1,
                                                        "text": "}",
                                                        "value": "}",
                                                        "valueText": "}",
                                                        "hasLeadingTrivia": true,
                                                        "leadingTrivia": [
                                                            {
                                                                "kind": "WhitespaceTrivia",
                                                                "text": "        "
                                                            }
                                                        ]
                                                    }
                                                }
                                            }
                                        }
                                    }
                                ]
                            },
                            "semicolonToken": {
                                "kind": "SemicolonToken",
                                "fullStart": 915,
                                "fullEnd": 918,
                                "start": 915,
                                "end": 916,
                                "fullWidth": 3,
                                "width": 1,
                                "text": ";",
                                "value": ";",
                                "valueText": ";",
                                "hasTrailingTrivia": true,
                                "hasTrailingNewLine": true,
                                "trailingTrivia": [
                                    {
                                        "kind": "NewLineTrivia",
                                        "text": "\r\n"
                                    }
                                ]
                            }
                        },
                        {
                            "kind": "ReturnStatement",
                            "fullStart": 918,
                            "fullEnd": 962,
                            "start": 928,
                            "end": 960,
                            "fullWidth": 44,
                            "width": 32,
                            "returnKeyword": {
                                "kind": "ReturnKeyword",
                                "fullStart": 918,
                                "fullEnd": 935,
                                "start": 928,
                                "end": 934,
                                "fullWidth": 17,
                                "width": 6,
                                "text": "return",
                                "value": "return",
                                "valueText": "return",
                                "hasLeadingTrivia": true,
                                "hasLeadingNewLine": true,
                                "hasTrailingTrivia": true,
                                "leadingTrivia": [
                                    {
                                        "kind": "NewLineTrivia",
                                        "text": "\r\n"
                                    },
                                    {
                                        "kind": "WhitespaceTrivia",
                                        "text": "        "
                                    }
                                ],
                                "trailingTrivia": [
                                    {
                                        "kind": "WhitespaceTrivia",
                                        "text": " "
                                    }
                                ]
                            },
                            "expression": {
                                "kind": "LogicalAndExpression",
                                "fullStart": 935,
                                "fullEnd": 959,
                                "start": 935,
                                "end": 959,
                                "fullWidth": 24,
                                "width": 24,
                                "left": {
                                    "kind": "InvocationExpression",
                                    "fullStart": 935,
                                    "fullEnd": 944,
                                    "start": 935,
                                    "end": 943,
                                    "fullWidth": 9,
                                    "width": 8,
                                    "expression": {
                                        "kind": "IdentifierName",
                                        "fullStart": 935,
                                        "fullEnd": 939,
                                        "start": 935,
                                        "end": 939,
                                        "fullWidth": 4,
                                        "width": 4,
                                        "text": "func",
                                        "value": "func",
                                        "valueText": "func"
                                    },
                                    "argumentList": {
                                        "kind": "ArgumentList",
                                        "fullStart": 939,
                                        "fullEnd": 944,
                                        "start": 939,
                                        "end": 943,
                                        "fullWidth": 5,
                                        "width": 4,
                                        "openParenToken": {
                                            "kind": "OpenParenToken",
                                            "fullStart": 939,
                                            "fullEnd": 940,
                                            "start": 939,
                                            "end": 940,
                                            "fullWidth": 1,
                                            "width": 1,
                                            "text": "(",
                                            "value": "(",
                                            "valueText": "("
                                        },
                                        "arguments": [
                                            {
                                                "kind": "NumericLiteral",
                                                "fullStart": 940,
                                                "fullEnd": 942,
                                                "start": 940,
                                                "end": 942,
                                                "fullWidth": 2,
                                                "width": 2,
                                                "text": "11",
                                                "value": 11,
                                                "valueText": "11"
                                            }
                                        ],
                                        "closeParenToken": {
                                            "kind": "CloseParenToken",
                                            "fullStart": 942,
                                            "fullEnd": 944,
                                            "start": 942,
                                            "end": 943,
                                            "fullWidth": 2,
                                            "width": 1,
                                            "text": ")",
                                            "value": ")",
                                            "valueText": ")",
                                            "hasTrailingTrivia": true,
                                            "trailingTrivia": [
                                                {
                                                    "kind": "WhitespaceTrivia",
                                                    "text": " "
                                                }
                                            ]
                                        }
                                    }
                                },
                                "operatorToken": {
                                    "kind": "AmpersandAmpersandToken",
                                    "fullStart": 944,
                                    "fullEnd": 947,
                                    "start": 944,
                                    "end": 946,
                                    "fullWidth": 3,
                                    "width": 2,
                                    "text": "&&",
                                    "value": "&&",
                                    "valueText": "&&",
                                    "hasTrailingTrivia": true,
                                    "trailingTrivia": [
                                        {
                                            "kind": "WhitespaceTrivia",
                                            "text": " "
                                        }
                                    ]
                                },
                                "right": {
                                    "kind": "EqualsExpression",
                                    "fullStart": 947,
                                    "fullEnd": 959,
                                    "start": 947,
                                    "end": 959,
                                    "fullWidth": 12,
                                    "width": 12,
                                    "left": {
                                        "kind": "IdentifierName",
                                        "fullStart": 947,
                                        "fullEnd": 954,
                                        "start": 947,
                                        "end": 953,
                                        "fullWidth": 7,
                                        "width": 6,
                                        "text": "called",
                                        "value": "called",
                                        "valueText": "called",
                                        "hasTrailingTrivia": true,
                                        "trailingTrivia": [
                                            {
                                                "kind": "WhitespaceTrivia",
                                                "text": " "
                                            }
                                        ]
                                    },
                                    "operatorToken": {
                                        "kind": "EqualsEqualsEqualsToken",
                                        "fullStart": 954,
                                        "fullEnd": 958,
                                        "start": 954,
                                        "end": 957,
                                        "fullWidth": 4,
                                        "width": 3,
                                        "text": "===",
                                        "value": "===",
                                        "valueText": "===",
                                        "hasTrailingTrivia": true,
                                        "trailingTrivia": [
                                            {
                                                "kind": "WhitespaceTrivia",
                                                "text": " "
                                            }
                                        ]
                                    },
                                    "right": {
                                        "kind": "NumericLiteral",
                                        "fullStart": 958,
                                        "fullEnd": 959,
                                        "start": 958,
                                        "end": 959,
                                        "fullWidth": 1,
                                        "width": 1,
                                        "text": "1",
                                        "value": 1,
                                        "valueText": "1"
                                    }
                                }
                            },
                            "semicolonToken": {
                                "kind": "SemicolonToken",
                                "fullStart": 959,
                                "fullEnd": 962,
                                "start": 959,
                                "end": 960,
                                "fullWidth": 3,
                                "width": 1,
                                "text": ";",
                                "value": ";",
                                "valueText": ";",
                                "hasTrailingTrivia": true,
                                "hasTrailingNewLine": true,
                                "trailingTrivia": [
                                    {
                                        "kind": "NewLineTrivia",
                                        "text": "\r\n"
                                    }
                                ]
                            }
                        }
                    ],
                    "closeBraceToken": {
                        "kind": "CloseBraceToken",
                        "fullStart": 962,
                        "fullEnd": 969,
                        "start": 966,
                        "end": 967,
                        "fullWidth": 7,
                        "width": 1,
                        "text": "}",
                        "value": "}",
                        "valueText": "}",
                        "hasLeadingTrivia": true,
                        "hasTrailingTrivia": true,
                        "hasTrailingNewLine": true,
                        "leadingTrivia": [
                            {
                                "kind": "WhitespaceTrivia",
                                "text": "    "
                            }
                        ],
                        "trailingTrivia": [
                            {
                                "kind": "NewLineTrivia",
                                "text": "\r\n"
                            }
                        ]
                    }
                }
            },
            {
                "kind": "ExpressionStatement",
                "fullStart": 969,
                "fullEnd": 993,
                "start": 969,
                "end": 991,
                "fullWidth": 24,
                "width": 22,
                "expression": {
                    "kind": "InvocationExpression",
                    "fullStart": 969,
                    "fullEnd": 990,
                    "start": 969,
                    "end": 990,
                    "fullWidth": 21,
                    "width": 21,
                    "expression": {
                        "kind": "IdentifierName",
                        "fullStart": 969,
                        "fullEnd": 980,
                        "start": 969,
                        "end": 980,
                        "fullWidth": 11,
                        "width": 11,
                        "text": "runTestCase",
                        "value": "runTestCase",
                        "valueText": "runTestCase"
                    },
                    "argumentList": {
                        "kind": "ArgumentList",
                        "fullStart": 980,
                        "fullEnd": 990,
                        "start": 980,
                        "end": 990,
                        "fullWidth": 10,
                        "width": 10,
                        "openParenToken": {
                            "kind": "OpenParenToken",
                            "fullStart": 980,
                            "fullEnd": 981,
                            "start": 980,
                            "end": 981,
                            "fullWidth": 1,
                            "width": 1,
                            "text": "(",
                            "value": "(",
                            "valueText": "("
                        },
                        "arguments": [
                            {
                                "kind": "IdentifierName",
                                "fullStart": 981,
                                "fullEnd": 989,
                                "start": 981,
                                "end": 989,
                                "fullWidth": 8,
                                "width": 8,
                                "text": "testcase",
                                "value": "testcase",
                                "valueText": "testcase"
                            }
                        ],
                        "closeParenToken": {
                            "kind": "CloseParenToken",
                            "fullStart": 989,
                            "fullEnd": 990,
                            "start": 989,
                            "end": 990,
                            "fullWidth": 1,
                            "width": 1,
                            "text": ")",
                            "value": ")",
                            "valueText": ")"
                        }
                    }
                },
                "semicolonToken": {
                    "kind": "SemicolonToken",
                    "fullStart": 990,
                    "fullEnd": 993,
                    "start": 990,
                    "end": 991,
                    "fullWidth": 3,
                    "width": 1,
                    "text": ";",
                    "value": ";",
                    "valueText": ";",
                    "hasTrailingTrivia": true,
                    "hasTrailingNewLine": true,
                    "trailingTrivia": [
                        {
                            "kind": "NewLineTrivia",
                            "text": "\r\n"
                        }
                    ]
                }
            }
        ],
        "endOfFileToken": {
            "kind": "EndOfFileToken",
            "fullStart": 993,
            "fullEnd": 993,
            "start": 993,
            "end": 993,
            "fullWidth": 0,
            "width": 0,
            "text": ""
        }
    },
    "lineMap": {
        "lineStarts": [
            0,
            67,
            152,
            232,
            308,
            380,
            385,
            444,
            622,
            627,
            629,
            631,
            654,
            656,
            681,
            683,
            729,
            752,
            784,
            795,
            797,
            835,
            906,
            918,
            920,
            962,
            969,
            993
        ],
        "length": 993
    }
}<|MERGE_RESOLUTION|>--- conflicted
+++ resolved
@@ -422,11 +422,8 @@
                                             "start": 711,
                                             "end": 714,
                                             "fullWidth": 3,
-<<<<<<< HEAD
                                             "width": 3,
-=======
                                             "modifiers": [],
->>>>>>> e3c38734
                                             "identifier": {
                                                 "kind": "IdentifierName",
                                                 "fullStart": 711,
@@ -466,11 +463,8 @@
                                             "start": 716,
                                             "end": 719,
                                             "fullWidth": 3,
-<<<<<<< HEAD
                                             "width": 3,
-=======
                                             "modifiers": [],
->>>>>>> e3c38734
                                             "identifier": {
                                                 "kind": "IdentifierName",
                                                 "fullStart": 716,
@@ -510,11 +504,8 @@
                                             "start": 721,
                                             "end": 724,
                                             "fullWidth": 3,
-<<<<<<< HEAD
                                             "width": 3,
-=======
                                             "modifiers": [],
->>>>>>> e3c38734
                                             "identifier": {
                                                 "kind": "IdentifierName",
                                                 "fullStart": 721,
@@ -958,11 +949,8 @@
                                                                 "start": 826,
                                                                 "end": 827,
                                                                 "fullWidth": 1,
-<<<<<<< HEAD
                                                                 "width": 1,
-=======
                                                                 "modifiers": [],
->>>>>>> e3c38734
                                                                 "identifier": {
                                                                     "kind": "IdentifierName",
                                                                     "fullStart": 826,
@@ -1002,11 +990,8 @@
                                                                 "start": 829,
                                                                 "end": 830,
                                                                 "fullWidth": 1,
-<<<<<<< HEAD
                                                                 "width": 1,
-=======
                                                                 "modifiers": [],
->>>>>>> e3c38734
                                                                 "identifier": {
                                                                     "kind": "IdentifierName",
                                                                     "fullStart": 829,
