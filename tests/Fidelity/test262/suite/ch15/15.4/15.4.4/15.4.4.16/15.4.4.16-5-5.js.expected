{
    "isDeclaration": false,
    "languageVersion": "EcmaScript5",
    "parseOptions": {
        "allowAutomaticSemicolonInsertion": true
    },
    "sourceUnit": {
        "kind": "SourceUnit",
        "fullStart": 0,
        "fullEnd": 814,
        "start": 528,
        "end": 814,
        "fullWidth": 814,
        "width": 286,
        "isIncrementallyUnusable": true,
        "moduleElements": [
            {
                "kind": "FunctionDeclaration",
                "fullStart": 0,
                "fullEnd": 790,
                "start": 528,
                "end": 788,
                "fullWidth": 790,
                "width": 260,
                "modifiers": [],
                "functionKeyword": {
                    "kind": "FunctionKeyword",
                    "fullStart": 0,
                    "fullEnd": 537,
                    "start": 528,
                    "end": 536,
                    "fullWidth": 537,
                    "width": 8,
                    "text": "function",
                    "value": "function",
                    "valueText": "function",
                    "hasLeadingTrivia": true,
                    "hasLeadingComment": true,
                    "hasLeadingNewLine": true,
                    "hasTrailingTrivia": true,
                    "leadingTrivia": [
                        {
                            "kind": "SingleLineCommentTrivia",
                            "text": "/// Copyright (c) 2012 Ecma International.  All rights reserved. "
                        },
                        {
                            "kind": "NewLineTrivia",
                            "text": "\r\n"
                        },
                        {
                            "kind": "SingleLineCommentTrivia",
                            "text": "/// Ecma International makes this code available under the terms and conditions set"
                        },
                        {
                            "kind": "NewLineTrivia",
                            "text": "\r\n"
                        },
                        {
                            "kind": "SingleLineCommentTrivia",
                            "text": "/// forth on http://hg.ecmascript.org/tests/test262/raw-file/tip/LICENSE (the "
                        },
                        {
                            "kind": "NewLineTrivia",
                            "text": "\r\n"
                        },
                        {
                            "kind": "SingleLineCommentTrivia",
                            "text": "/// \"Use Terms\").   Any redistribution of this code must retain the above "
                        },
                        {
                            "kind": "NewLineTrivia",
                            "text": "\r\n"
                        },
                        {
                            "kind": "SingleLineCommentTrivia",
                            "text": "/// copyright and this notice and otherwise comply with the Use Terms."
                        },
                        {
                            "kind": "NewLineTrivia",
                            "text": "\r\n"
                        },
                        {
                            "kind": "MultiLineCommentTrivia",
                            "text": "/**\r\n * @path ch15/15.4/15.4.4/15.4.4.16/15.4.4.16-5-5.js\r\n * @description Array.prototype.every - thisArg is object from object template\r\n */"
                        },
                        {
                            "kind": "NewLineTrivia",
                            "text": "\r\n"
                        },
                        {
                            "kind": "NewLineTrivia",
                            "text": "\r\n"
                        },
                        {
                            "kind": "NewLineTrivia",
                            "text": "\r\n"
                        }
                    ],
                    "trailingTrivia": [
                        {
                            "kind": "WhitespaceTrivia",
                            "text": " "
                        }
                    ]
                },
                "identifier": {
                    "kind": "IdentifierName",
                    "fullStart": 537,
                    "fullEnd": 545,
                    "start": 537,
                    "end": 545,
                    "fullWidth": 8,
                    "width": 8,
                    "text": "testcase",
                    "value": "testcase",
                    "valueText": "testcase"
                },
                "callSignature": {
                    "kind": "CallSignature",
                    "fullStart": 545,
                    "fullEnd": 548,
                    "start": 545,
                    "end": 547,
                    "fullWidth": 3,
                    "width": 2,
                    "parameterList": {
                        "kind": "ParameterList",
                        "fullStart": 545,
                        "fullEnd": 548,
                        "start": 545,
                        "end": 547,
                        "fullWidth": 3,
                        "width": 2,
                        "openParenToken": {
                            "kind": "OpenParenToken",
                            "fullStart": 545,
                            "fullEnd": 546,
                            "start": 545,
                            "end": 546,
                            "fullWidth": 1,
                            "width": 1,
                            "text": "(",
                            "value": "(",
                            "valueText": "("
                        },
                        "parameters": [],
                        "closeParenToken": {
                            "kind": "CloseParenToken",
                            "fullStart": 546,
                            "fullEnd": 548,
                            "start": 546,
                            "end": 547,
                            "fullWidth": 2,
                            "width": 1,
                            "text": ")",
                            "value": ")",
                            "valueText": ")",
                            "hasTrailingTrivia": true,
                            "trailingTrivia": [
                                {
                                    "kind": "WhitespaceTrivia",
                                    "text": " "
                                }
                            ]
                        }
                    }
                },
                "block": {
                    "kind": "Block",
                    "fullStart": 548,
                    "fullEnd": 790,
                    "start": 548,
                    "end": 788,
                    "fullWidth": 242,
                    "width": 240,
                    "openBraceToken": {
                        "kind": "OpenBraceToken",
                        "fullStart": 548,
                        "fullEnd": 551,
                        "start": 548,
                        "end": 549,
                        "fullWidth": 3,
                        "width": 1,
                        "text": "{",
                        "value": "{",
                        "valueText": "{",
                        "hasTrailingTrivia": true,
                        "hasTrailingNewLine": true,
                        "trailingTrivia": [
                            {
                                "kind": "NewLineTrivia",
                                "text": "\r\n"
                            }
                        ]
                    },
                    "statements": [
                        {
                            "kind": "VariableStatement",
                            "fullStart": 551,
                            "fullEnd": 571,
                            "start": 553,
                            "end": 569,
                            "fullWidth": 20,
                            "width": 16,
                            "modifiers": [],
                            "variableDeclaration": {
                                "kind": "VariableDeclaration",
                                "fullStart": 551,
                                "fullEnd": 568,
                                "start": 553,
                                "end": 568,
                                "fullWidth": 17,
                                "width": 15,
                                "varKeyword": {
                                    "kind": "VarKeyword",
                                    "fullStart": 551,
                                    "fullEnd": 557,
                                    "start": 553,
                                    "end": 556,
                                    "fullWidth": 6,
                                    "width": 3,
                                    "text": "var",
                                    "value": "var",
                                    "valueText": "var",
                                    "hasLeadingTrivia": true,
                                    "hasTrailingTrivia": true,
                                    "leadingTrivia": [
                                        {
                                            "kind": "WhitespaceTrivia",
                                            "text": "  "
                                        }
                                    ],
                                    "trailingTrivia": [
                                        {
                                            "kind": "WhitespaceTrivia",
                                            "text": " "
                                        }
                                    ]
                                },
                                "variableDeclarators": [
                                    {
                                        "kind": "VariableDeclarator",
                                        "fullStart": 557,
                                        "fullEnd": 568,
                                        "start": 557,
                                        "end": 568,
                                        "fullWidth": 11,
                                        "width": 11,
                                        "identifier": {
                                            "kind": "IdentifierName",
                                            "fullStart": 557,
                                            "fullEnd": 561,
                                            "start": 557,
                                            "end": 560,
                                            "fullWidth": 4,
                                            "width": 3,
                                            "text": "res",
                                            "value": "res",
                                            "valueText": "res",
                                            "hasTrailingTrivia": true,
                                            "trailingTrivia": [
                                                {
                                                    "kind": "WhitespaceTrivia",
                                                    "text": " "
                                                }
                                            ]
                                        },
                                        "equalsValueClause": {
                                            "kind": "EqualsValueClause",
                                            "fullStart": 561,
                                            "fullEnd": 568,
                                            "start": 561,
                                            "end": 568,
                                            "fullWidth": 7,
                                            "width": 7,
                                            "equalsToken": {
                                                "kind": "EqualsToken",
                                                "fullStart": 561,
                                                "fullEnd": 563,
                                                "start": 561,
                                                "end": 562,
                                                "fullWidth": 2,
                                                "width": 1,
                                                "text": "=",
                                                "value": "=",
                                                "valueText": "=",
                                                "hasTrailingTrivia": true,
                                                "trailingTrivia": [
                                                    {
                                                        "kind": "WhitespaceTrivia",
                                                        "text": " "
                                                    }
                                                ]
                                            },
                                            "value": {
                                                "kind": "FalseKeyword",
                                                "fullStart": 563,
                                                "fullEnd": 568,
                                                "start": 563,
                                                "end": 568,
                                                "fullWidth": 5,
                                                "width": 5,
                                                "text": "false",
                                                "value": false,
                                                "valueText": "false"
                                            }
                                        }
                                    }
                                ]
                            },
                            "semicolonToken": {
                                "kind": "SemicolonToken",
                                "fullStart": 568,
                                "fullEnd": 571,
                                "start": 568,
                                "end": 569,
                                "fullWidth": 3,
                                "width": 1,
                                "text": ";",
                                "value": ";",
                                "valueText": ";",
                                "hasTrailingTrivia": true,
                                "hasTrailingNewLine": true,
                                "trailingTrivia": [
                                    {
                                        "kind": "NewLineTrivia",
                                        "text": "\r\n"
                                    }
                                ]
                            }
                        },
                        {
                            "kind": "FunctionDeclaration",
                            "fullStart": 571,
                            "fullEnd": 641,
                            "start": 573,
                            "end": 639,
                            "fullWidth": 70,
                            "width": 66,
                            "modifiers": [],
                            "functionKeyword": {
                                "kind": "FunctionKeyword",
                                "fullStart": 571,
                                "fullEnd": 582,
                                "start": 573,
                                "end": 581,
                                "fullWidth": 11,
                                "width": 8,
                                "text": "function",
                                "value": "function",
                                "valueText": "function",
                                "hasLeadingTrivia": true,
                                "hasTrailingTrivia": true,
                                "leadingTrivia": [
                                    {
                                        "kind": "WhitespaceTrivia",
                                        "text": "  "
                                    }
                                ],
                                "trailingTrivia": [
                                    {
                                        "kind": "WhitespaceTrivia",
                                        "text": " "
                                    }
                                ]
                            },
                            "identifier": {
                                "kind": "IdentifierName",
                                "fullStart": 582,
                                "fullEnd": 592,
                                "start": 582,
                                "end": 592,
                                "fullWidth": 10,
                                "width": 10,
                                "text": "callbackfn",
                                "value": "callbackfn",
                                "valueText": "callbackfn"
                            },
                            "callSignature": {
                                "kind": "CallSignature",
                                "fullStart": 592,
                                "fullEnd": 609,
                                "start": 592,
                                "end": 607,
                                "fullWidth": 17,
                                "width": 15,
                                "parameterList": {
                                    "kind": "ParameterList",
                                    "fullStart": 592,
                                    "fullEnd": 609,
                                    "start": 592,
                                    "end": 607,
                                    "fullWidth": 17,
                                    "width": 15,
                                    "openParenToken": {
                                        "kind": "OpenParenToken",
                                        "fullStart": 592,
                                        "fullEnd": 593,
                                        "start": 592,
                                        "end": 593,
                                        "fullWidth": 1,
                                        "width": 1,
                                        "text": "(",
                                        "value": "(",
                                        "valueText": "("
                                    },
                                    "parameters": [
                                        {
                                            "kind": "Parameter",
                                            "fullStart": 593,
                                            "fullEnd": 596,
                                            "start": 593,
                                            "end": 596,
                                            "fullWidth": 3,
<<<<<<< HEAD
                                            "width": 3,
=======
                                            "modifiers": [],
>>>>>>> e3c38734
                                            "identifier": {
                                                "kind": "IdentifierName",
                                                "fullStart": 593,
                                                "fullEnd": 596,
                                                "start": 593,
                                                "end": 596,
                                                "fullWidth": 3,
                                                "width": 3,
                                                "text": "val",
                                                "value": "val",
                                                "valueText": "val"
                                            }
                                        },
                                        {
                                            "kind": "CommaToken",
                                            "fullStart": 596,
                                            "fullEnd": 598,
                                            "start": 596,
                                            "end": 597,
                                            "fullWidth": 2,
                                            "width": 1,
                                            "text": ",",
                                            "value": ",",
                                            "valueText": ",",
                                            "hasTrailingTrivia": true,
                                            "trailingTrivia": [
                                                {
                                                    "kind": "WhitespaceTrivia",
                                                    "text": " "
                                                }
                                            ]
                                        },
                                        {
                                            "kind": "Parameter",
                                            "fullStart": 598,
                                            "fullEnd": 601,
                                            "start": 598,
                                            "end": 601,
                                            "fullWidth": 3,
<<<<<<< HEAD
                                            "width": 3,
=======
                                            "modifiers": [],
>>>>>>> e3c38734
                                            "identifier": {
                                                "kind": "IdentifierName",
                                                "fullStart": 598,
                                                "fullEnd": 601,
                                                "start": 598,
                                                "end": 601,
                                                "fullWidth": 3,
                                                "width": 3,
                                                "text": "idx",
                                                "value": "idx",
                                                "valueText": "idx"
                                            }
                                        },
                                        {
                                            "kind": "CommaToken",
                                            "fullStart": 601,
                                            "fullEnd": 603,
                                            "start": 601,
                                            "end": 602,
                                            "fullWidth": 2,
                                            "width": 1,
                                            "text": ",",
                                            "value": ",",
                                            "valueText": ",",
                                            "hasTrailingTrivia": true,
                                            "trailingTrivia": [
                                                {
                                                    "kind": "WhitespaceTrivia",
                                                    "text": " "
                                                }
                                            ]
                                        },
                                        {
                                            "kind": "Parameter",
                                            "fullStart": 603,
                                            "fullEnd": 606,
                                            "start": 603,
                                            "end": 606,
                                            "fullWidth": 3,
<<<<<<< HEAD
                                            "width": 3,
=======
                                            "modifiers": [],
>>>>>>> e3c38734
                                            "identifier": {
                                                "kind": "IdentifierName",
                                                "fullStart": 603,
                                                "fullEnd": 606,
                                                "start": 603,
                                                "end": 606,
                                                "fullWidth": 3,
                                                "width": 3,
                                                "text": "obj",
                                                "value": "obj",
                                                "valueText": "obj"
                                            }
                                        }
                                    ],
                                    "closeParenToken": {
                                        "kind": "CloseParenToken",
                                        "fullStart": 606,
                                        "fullEnd": 609,
                                        "start": 606,
                                        "end": 607,
                                        "fullWidth": 3,
                                        "width": 1,
                                        "text": ")",
                                        "value": ")",
                                        "valueText": ")",
                                        "hasTrailingTrivia": true,
                                        "hasTrailingNewLine": true,
                                        "trailingTrivia": [
                                            {
                                                "kind": "NewLineTrivia",
                                                "text": "\r\n"
                                            }
                                        ]
                                    }
                                }
                            },
                            "block": {
                                "kind": "Block",
                                "fullStart": 609,
                                "fullEnd": 641,
                                "start": 611,
                                "end": 639,
                                "fullWidth": 32,
                                "width": 28,
                                "openBraceToken": {
                                    "kind": "OpenBraceToken",
                                    "fullStart": 609,
                                    "fullEnd": 614,
                                    "start": 611,
                                    "end": 612,
                                    "fullWidth": 5,
                                    "width": 1,
                                    "text": "{",
                                    "value": "{",
                                    "valueText": "{",
                                    "hasLeadingTrivia": true,
                                    "hasTrailingTrivia": true,
                                    "hasTrailingNewLine": true,
                                    "leadingTrivia": [
                                        {
                                            "kind": "WhitespaceTrivia",
                                            "text": "  "
                                        }
                                    ],
                                    "trailingTrivia": [
                                        {
                                            "kind": "NewLineTrivia",
                                            "text": "\r\n"
                                        }
                                    ]
                                },
                                "statements": [
                                    {
                                        "kind": "ReturnStatement",
                                        "fullStart": 614,
                                        "fullEnd": 636,
                                        "start": 618,
                                        "end": 634,
                                        "fullWidth": 22,
                                        "width": 16,
                                        "returnKeyword": {
                                            "kind": "ReturnKeyword",
                                            "fullStart": 614,
                                            "fullEnd": 625,
                                            "start": 618,
                                            "end": 624,
                                            "fullWidth": 11,
                                            "width": 6,
                                            "text": "return",
                                            "value": "return",
                                            "valueText": "return",
                                            "hasLeadingTrivia": true,
                                            "hasTrailingTrivia": true,
                                            "leadingTrivia": [
                                                {
                                                    "kind": "WhitespaceTrivia",
                                                    "text": "    "
                                                }
                                            ],
                                            "trailingTrivia": [
                                                {
                                                    "kind": "WhitespaceTrivia",
                                                    "text": " "
                                                }
                                            ]
                                        },
                                        "expression": {
                                            "kind": "MemberAccessExpression",
                                            "fullStart": 625,
                                            "fullEnd": 633,
                                            "start": 625,
                                            "end": 633,
                                            "fullWidth": 8,
                                            "width": 8,
                                            "expression": {
                                                "kind": "ThisKeyword",
                                                "fullStart": 625,
                                                "fullEnd": 629,
                                                "start": 625,
                                                "end": 629,
                                                "fullWidth": 4,
                                                "width": 4,
                                                "text": "this",
                                                "value": "this",
                                                "valueText": "this"
                                            },
                                            "dotToken": {
                                                "kind": "DotToken",
                                                "fullStart": 629,
                                                "fullEnd": 630,
                                                "start": 629,
                                                "end": 630,
                                                "fullWidth": 1,
                                                "width": 1,
                                                "text": ".",
                                                "value": ".",
                                                "valueText": "."
                                            },
                                            "name": {
                                                "kind": "IdentifierName",
                                                "fullStart": 630,
                                                "fullEnd": 633,
                                                "start": 630,
                                                "end": 633,
                                                "fullWidth": 3,
                                                "width": 3,
                                                "text": "res",
                                                "value": "res",
                                                "valueText": "res"
                                            }
                                        },
                                        "semicolonToken": {
                                            "kind": "SemicolonToken",
                                            "fullStart": 633,
                                            "fullEnd": 636,
                                            "start": 633,
                                            "end": 634,
                                            "fullWidth": 3,
                                            "width": 1,
                                            "text": ";",
                                            "value": ";",
                                            "valueText": ";",
                                            "hasTrailingTrivia": true,
                                            "hasTrailingNewLine": true,
                                            "trailingTrivia": [
                                                {
                                                    "kind": "NewLineTrivia",
                                                    "text": "\r\n"
                                                }
                                            ]
                                        }
                                    }
                                ],
                                "closeBraceToken": {
                                    "kind": "CloseBraceToken",
                                    "fullStart": 636,
                                    "fullEnd": 641,
                                    "start": 638,
                                    "end": 639,
                                    "fullWidth": 5,
                                    "width": 1,
                                    "text": "}",
                                    "value": "}",
                                    "valueText": "}",
                                    "hasLeadingTrivia": true,
                                    "hasTrailingTrivia": true,
                                    "hasTrailingNewLine": true,
                                    "leadingTrivia": [
                                        {
                                            "kind": "WhitespaceTrivia",
                                            "text": "  "
                                        }
                                    ],
                                    "trailingTrivia": [
                                        {
                                            "kind": "NewLineTrivia",
                                            "text": "\r\n"
                                        }
                                    ]
                                }
                            }
                        },
                        {
                            "kind": "FunctionDeclaration",
                            "fullStart": 641,
                            "fullEnd": 663,
                            "start": 645,
                            "end": 661,
                            "fullWidth": 22,
                            "width": 16,
                            "modifiers": [],
                            "functionKeyword": {
                                "kind": "FunctionKeyword",
                                "fullStart": 641,
                                "fullEnd": 654,
                                "start": 645,
                                "end": 653,
                                "fullWidth": 13,
                                "width": 8,
                                "text": "function",
                                "value": "function",
                                "valueText": "function",
                                "hasLeadingTrivia": true,
                                "hasLeadingNewLine": true,
                                "hasTrailingTrivia": true,
                                "leadingTrivia": [
                                    {
                                        "kind": "NewLineTrivia",
                                        "text": "\r\n"
                                    },
                                    {
                                        "kind": "WhitespaceTrivia",
                                        "text": "  "
                                    }
                                ],
                                "trailingTrivia": [
                                    {
                                        "kind": "WhitespaceTrivia",
                                        "text": " "
                                    }
                                ]
                            },
                            "identifier": {
                                "kind": "IdentifierName",
                                "fullStart": 654,
                                "fullEnd": 657,
                                "start": 654,
                                "end": 657,
                                "fullWidth": 3,
                                "width": 3,
                                "text": "foo",
                                "value": "foo",
                                "valueText": "foo"
                            },
                            "callSignature": {
                                "kind": "CallSignature",
                                "fullStart": 657,
                                "fullEnd": 659,
                                "start": 657,
                                "end": 659,
                                "fullWidth": 2,
                                "width": 2,
                                "parameterList": {
                                    "kind": "ParameterList",
                                    "fullStart": 657,
                                    "fullEnd": 659,
                                    "start": 657,
                                    "end": 659,
                                    "fullWidth": 2,
                                    "width": 2,
                                    "openParenToken": {
                                        "kind": "OpenParenToken",
                                        "fullStart": 657,
                                        "fullEnd": 658,
                                        "start": 657,
                                        "end": 658,
                                        "fullWidth": 1,
                                        "width": 1,
                                        "text": "(",
                                        "value": "(",
                                        "valueText": "("
                                    },
                                    "parameters": [],
                                    "closeParenToken": {
                                        "kind": "CloseParenToken",
                                        "fullStart": 658,
                                        "fullEnd": 659,
                                        "start": 658,
                                        "end": 659,
                                        "fullWidth": 1,
                                        "width": 1,
                                        "text": ")",
                                        "value": ")",
                                        "valueText": ")"
                                    }
                                }
                            },
                            "block": {
                                "kind": "Block",
                                "fullStart": 659,
                                "fullEnd": 663,
                                "start": 659,
                                "end": 661,
                                "fullWidth": 4,
                                "width": 2,
                                "openBraceToken": {
                                    "kind": "OpenBraceToken",
                                    "fullStart": 659,
                                    "fullEnd": 660,
                                    "start": 659,
                                    "end": 660,
                                    "fullWidth": 1,
                                    "width": 1,
                                    "text": "{",
                                    "value": "{",
                                    "valueText": "{"
                                },
                                "statements": [],
                                "closeBraceToken": {
                                    "kind": "CloseBraceToken",
                                    "fullStart": 660,
                                    "fullEnd": 663,
                                    "start": 660,
                                    "end": 661,
                                    "fullWidth": 3,
                                    "width": 1,
                                    "text": "}",
                                    "value": "}",
                                    "valueText": "}",
                                    "hasTrailingTrivia": true,
                                    "hasTrailingNewLine": true,
                                    "trailingTrivia": [
                                        {
                                            "kind": "NewLineTrivia",
                                            "text": "\r\n"
                                        }
                                    ]
                                }
                            }
                        },
                        {
                            "kind": "VariableStatement",
                            "fullStart": 663,
                            "fullEnd": 685,
                            "start": 665,
                            "end": 683,
                            "fullWidth": 22,
                            "width": 18,
                            "modifiers": [],
                            "variableDeclaration": {
                                "kind": "VariableDeclaration",
                                "fullStart": 663,
                                "fullEnd": 682,
                                "start": 665,
                                "end": 682,
                                "fullWidth": 19,
                                "width": 17,
                                "varKeyword": {
                                    "kind": "VarKeyword",
                                    "fullStart": 663,
                                    "fullEnd": 669,
                                    "start": 665,
                                    "end": 668,
                                    "fullWidth": 6,
                                    "width": 3,
                                    "text": "var",
                                    "value": "var",
                                    "valueText": "var",
                                    "hasLeadingTrivia": true,
                                    "hasTrailingTrivia": true,
                                    "leadingTrivia": [
                                        {
                                            "kind": "WhitespaceTrivia",
                                            "text": "  "
                                        }
                                    ],
                                    "trailingTrivia": [
                                        {
                                            "kind": "WhitespaceTrivia",
                                            "text": " "
                                        }
                                    ]
                                },
                                "variableDeclarators": [
                                    {
                                        "kind": "VariableDeclarator",
                                        "fullStart": 669,
                                        "fullEnd": 682,
                                        "start": 669,
                                        "end": 682,
                                        "fullWidth": 13,
                                        "width": 13,
                                        "identifier": {
                                            "kind": "IdentifierName",
                                            "fullStart": 669,
                                            "fullEnd": 671,
                                            "start": 669,
                                            "end": 670,
                                            "fullWidth": 2,
                                            "width": 1,
                                            "text": "f",
                                            "value": "f",
                                            "valueText": "f",
                                            "hasTrailingTrivia": true,
                                            "trailingTrivia": [
                                                {
                                                    "kind": "WhitespaceTrivia",
                                                    "text": " "
                                                }
                                            ]
                                        },
                                        "equalsValueClause": {
                                            "kind": "EqualsValueClause",
                                            "fullStart": 671,
                                            "fullEnd": 682,
                                            "start": 671,
                                            "end": 682,
                                            "fullWidth": 11,
                                            "width": 11,
                                            "equalsToken": {
                                                "kind": "EqualsToken",
                                                "fullStart": 671,
                                                "fullEnd": 673,
                                                "start": 671,
                                                "end": 672,
                                                "fullWidth": 2,
                                                "width": 1,
                                                "text": "=",
                                                "value": "=",
                                                "valueText": "=",
                                                "hasTrailingTrivia": true,
                                                "trailingTrivia": [
                                                    {
                                                        "kind": "WhitespaceTrivia",
                                                        "text": " "
                                                    }
                                                ]
                                            },
                                            "value": {
                                                "kind": "ObjectCreationExpression",
                                                "fullStart": 673,
                                                "fullEnd": 682,
                                                "start": 673,
                                                "end": 682,
                                                "fullWidth": 9,
                                                "width": 9,
                                                "newKeyword": {
                                                    "kind": "NewKeyword",
                                                    "fullStart": 673,
                                                    "fullEnd": 677,
                                                    "start": 673,
                                                    "end": 676,
                                                    "fullWidth": 4,
                                                    "width": 3,
                                                    "text": "new",
                                                    "value": "new",
                                                    "valueText": "new",
                                                    "hasTrailingTrivia": true,
                                                    "trailingTrivia": [
                                                        {
                                                            "kind": "WhitespaceTrivia",
                                                            "text": " "
                                                        }
                                                    ]
                                                },
                                                "expression": {
                                                    "kind": "IdentifierName",
                                                    "fullStart": 677,
                                                    "fullEnd": 680,
                                                    "start": 677,
                                                    "end": 680,
                                                    "fullWidth": 3,
                                                    "width": 3,
                                                    "text": "foo",
                                                    "value": "foo",
                                                    "valueText": "foo"
                                                },
                                                "argumentList": {
                                                    "kind": "ArgumentList",
                                                    "fullStart": 680,
                                                    "fullEnd": 682,
                                                    "start": 680,
                                                    "end": 682,
                                                    "fullWidth": 2,
                                                    "width": 2,
                                                    "openParenToken": {
                                                        "kind": "OpenParenToken",
                                                        "fullStart": 680,
                                                        "fullEnd": 681,
                                                        "start": 680,
                                                        "end": 681,
                                                        "fullWidth": 1,
                                                        "width": 1,
                                                        "text": "(",
                                                        "value": "(",
                                                        "valueText": "("
                                                    },
                                                    "arguments": [],
                                                    "closeParenToken": {
                                                        "kind": "CloseParenToken",
                                                        "fullStart": 681,
                                                        "fullEnd": 682,
                                                        "start": 681,
                                                        "end": 682,
                                                        "fullWidth": 1,
                                                        "width": 1,
                                                        "text": ")",
                                                        "value": ")",
                                                        "valueText": ")"
                                                    }
                                                }
                                            }
                                        }
                                    }
                                ]
                            },
                            "semicolonToken": {
                                "kind": "SemicolonToken",
                                "fullStart": 682,
                                "fullEnd": 685,
                                "start": 682,
                                "end": 683,
                                "fullWidth": 3,
                                "width": 1,
                                "text": ";",
                                "value": ";",
                                "valueText": ";",
                                "hasTrailingTrivia": true,
                                "hasTrailingNewLine": true,
                                "trailingTrivia": [
                                    {
                                        "kind": "NewLineTrivia",
                                        "text": "\r\n"
                                    }
                                ]
                            }
                        },
                        {
                            "kind": "ExpressionStatement",
                            "fullStart": 685,
                            "fullEnd": 702,
                            "start": 687,
                            "end": 700,
                            "fullWidth": 17,
                            "width": 13,
                            "expression": {
                                "kind": "AssignmentExpression",
                                "fullStart": 685,
                                "fullEnd": 699,
                                "start": 687,
                                "end": 699,
                                "fullWidth": 14,
                                "width": 12,
                                "left": {
                                    "kind": "MemberAccessExpression",
                                    "fullStart": 685,
                                    "fullEnd": 693,
                                    "start": 687,
                                    "end": 692,
                                    "fullWidth": 8,
                                    "width": 5,
                                    "expression": {
                                        "kind": "IdentifierName",
                                        "fullStart": 685,
                                        "fullEnd": 688,
                                        "start": 687,
                                        "end": 688,
                                        "fullWidth": 3,
                                        "width": 1,
                                        "text": "f",
                                        "value": "f",
                                        "valueText": "f",
                                        "hasLeadingTrivia": true,
                                        "leadingTrivia": [
                                            {
                                                "kind": "WhitespaceTrivia",
                                                "text": "  "
                                            }
                                        ]
                                    },
                                    "dotToken": {
                                        "kind": "DotToken",
                                        "fullStart": 688,
                                        "fullEnd": 689,
                                        "start": 688,
                                        "end": 689,
                                        "fullWidth": 1,
                                        "width": 1,
                                        "text": ".",
                                        "value": ".",
                                        "valueText": "."
                                    },
                                    "name": {
                                        "kind": "IdentifierName",
                                        "fullStart": 689,
                                        "fullEnd": 693,
                                        "start": 689,
                                        "end": 692,
                                        "fullWidth": 4,
                                        "width": 3,
                                        "text": "res",
                                        "value": "res",
                                        "valueText": "res",
                                        "hasTrailingTrivia": true,
                                        "trailingTrivia": [
                                            {
                                                "kind": "WhitespaceTrivia",
                                                "text": " "
                                            }
                                        ]
                                    }
                                },
                                "operatorToken": {
                                    "kind": "EqualsToken",
                                    "fullStart": 693,
                                    "fullEnd": 695,
                                    "start": 693,
                                    "end": 694,
                                    "fullWidth": 2,
                                    "width": 1,
                                    "text": "=",
                                    "value": "=",
                                    "valueText": "=",
                                    "hasTrailingTrivia": true,
                                    "trailingTrivia": [
                                        {
                                            "kind": "WhitespaceTrivia",
                                            "text": " "
                                        }
                                    ]
                                },
                                "right": {
                                    "kind": "TrueKeyword",
                                    "fullStart": 695,
                                    "fullEnd": 699,
                                    "start": 695,
                                    "end": 699,
                                    "fullWidth": 4,
                                    "width": 4,
                                    "text": "true",
                                    "value": true,
                                    "valueText": "true"
                                }
                            },
                            "semicolonToken": {
                                "kind": "SemicolonToken",
                                "fullStart": 699,
                                "fullEnd": 702,
                                "start": 699,
                                "end": 700,
                                "fullWidth": 3,
                                "width": 1,
                                "text": ";",
                                "value": ";",
                                "valueText": ";",
                                "hasTrailingTrivia": true,
                                "hasTrailingNewLine": true,
                                "trailingTrivia": [
                                    {
                                        "kind": "NewLineTrivia",
                                        "text": "\r\n"
                                    }
                                ]
                            }
                        },
                        {
                            "kind": "VariableStatement",
                            "fullStart": 702,
                            "fullEnd": 720,
                            "start": 704,
                            "end": 718,
                            "fullWidth": 18,
                            "width": 14,
                            "modifiers": [],
                            "variableDeclaration": {
                                "kind": "VariableDeclaration",
                                "fullStart": 702,
                                "fullEnd": 717,
                                "start": 704,
                                "end": 717,
                                "fullWidth": 15,
                                "width": 13,
                                "varKeyword": {
                                    "kind": "VarKeyword",
                                    "fullStart": 702,
                                    "fullEnd": 708,
                                    "start": 704,
                                    "end": 707,
                                    "fullWidth": 6,
                                    "width": 3,
                                    "text": "var",
                                    "value": "var",
                                    "valueText": "var",
                                    "hasLeadingTrivia": true,
                                    "hasTrailingTrivia": true,
                                    "leadingTrivia": [
                                        {
                                            "kind": "WhitespaceTrivia",
                                            "text": "  "
                                        }
                                    ],
                                    "trailingTrivia": [
                                        {
                                            "kind": "WhitespaceTrivia",
                                            "text": " "
                                        }
                                    ]
                                },
                                "variableDeclarators": [
                                    {
                                        "kind": "VariableDeclarator",
                                        "fullStart": 708,
                                        "fullEnd": 717,
                                        "start": 708,
                                        "end": 717,
                                        "fullWidth": 9,
                                        "width": 9,
                                        "identifier": {
                                            "kind": "IdentifierName",
                                            "fullStart": 708,
                                            "fullEnd": 712,
                                            "start": 708,
                                            "end": 711,
                                            "fullWidth": 4,
                                            "width": 3,
                                            "text": "arr",
                                            "value": "arr",
                                            "valueText": "arr",
                                            "hasTrailingTrivia": true,
                                            "trailingTrivia": [
                                                {
                                                    "kind": "WhitespaceTrivia",
                                                    "text": " "
                                                }
                                            ]
                                        },
                                        "equalsValueClause": {
                                            "kind": "EqualsValueClause",
                                            "fullStart": 712,
                                            "fullEnd": 717,
                                            "start": 712,
                                            "end": 717,
                                            "fullWidth": 5,
                                            "width": 5,
                                            "equalsToken": {
                                                "kind": "EqualsToken",
                                                "fullStart": 712,
                                                "fullEnd": 714,
                                                "start": 712,
                                                "end": 713,
                                                "fullWidth": 2,
                                                "width": 1,
                                                "text": "=",
                                                "value": "=",
                                                "valueText": "=",
                                                "hasTrailingTrivia": true,
                                                "trailingTrivia": [
                                                    {
                                                        "kind": "WhitespaceTrivia",
                                                        "text": " "
                                                    }
                                                ]
                                            },
                                            "value": {
                                                "kind": "ArrayLiteralExpression",
                                                "fullStart": 714,
                                                "fullEnd": 717,
                                                "start": 714,
                                                "end": 717,
                                                "fullWidth": 3,
                                                "width": 3,
                                                "openBracketToken": {
                                                    "kind": "OpenBracketToken",
                                                    "fullStart": 714,
                                                    "fullEnd": 715,
                                                    "start": 714,
                                                    "end": 715,
                                                    "fullWidth": 1,
                                                    "width": 1,
                                                    "text": "[",
                                                    "value": "[",
                                                    "valueText": "["
                                                },
                                                "expressions": [
                                                    {
                                                        "kind": "NumericLiteral",
                                                        "fullStart": 715,
                                                        "fullEnd": 716,
                                                        "start": 715,
                                                        "end": 716,
                                                        "fullWidth": 1,
                                                        "width": 1,
                                                        "text": "1",
                                                        "value": 1,
                                                        "valueText": "1"
                                                    }
                                                ],
                                                "closeBracketToken": {
                                                    "kind": "CloseBracketToken",
                                                    "fullStart": 716,
                                                    "fullEnd": 717,
                                                    "start": 716,
                                                    "end": 717,
                                                    "fullWidth": 1,
                                                    "width": 1,
                                                    "text": "]",
                                                    "value": "]",
                                                    "valueText": "]"
                                                }
                                            }
                                        }
                                    }
                                ]
                            },
                            "semicolonToken": {
                                "kind": "SemicolonToken",
                                "fullStart": 717,
                                "fullEnd": 720,
                                "start": 717,
                                "end": 718,
                                "fullWidth": 3,
                                "width": 1,
                                "text": ";",
                                "value": ";",
                                "valueText": ";",
                                "hasTrailingTrivia": true,
                                "hasTrailingNewLine": true,
                                "trailingTrivia": [
                                    {
                                        "kind": "NewLineTrivia",
                                        "text": "\r\n"
                                    }
                                ]
                            }
                        },
                        {
                            "kind": "IfStatement",
                            "fullStart": 720,
                            "fullEnd": 784,
                            "start": 724,
                            "end": 778,
                            "fullWidth": 64,
                            "width": 54,
                            "ifKeyword": {
                                "kind": "IfKeyword",
                                "fullStart": 720,
                                "fullEnd": 726,
                                "start": 724,
                                "end": 726,
                                "fullWidth": 6,
                                "width": 2,
                                "text": "if",
                                "value": "if",
                                "valueText": "if",
                                "hasLeadingTrivia": true,
                                "hasLeadingNewLine": true,
                                "leadingTrivia": [
                                    {
                                        "kind": "NewLineTrivia",
                                        "text": "\r\n"
                                    },
                                    {
                                        "kind": "WhitespaceTrivia",
                                        "text": "  "
                                    }
                                ]
                            },
                            "openParenToken": {
                                "kind": "OpenParenToken",
                                "fullStart": 726,
                                "fullEnd": 727,
                                "start": 726,
                                "end": 727,
                                "fullWidth": 1,
                                "width": 1,
                                "text": "(",
                                "value": "(",
                                "valueText": "("
                            },
                            "condition": {
                                "kind": "EqualsExpression",
                                "fullStart": 727,
                                "fullEnd": 759,
                                "start": 727,
                                "end": 759,
                                "fullWidth": 32,
                                "width": 32,
                                "left": {
                                    "kind": "InvocationExpression",
                                    "fullStart": 727,
                                    "fullEnd": 751,
                                    "start": 727,
                                    "end": 750,
                                    "fullWidth": 24,
                                    "width": 23,
                                    "expression": {
                                        "kind": "MemberAccessExpression",
                                        "fullStart": 727,
                                        "fullEnd": 736,
                                        "start": 727,
                                        "end": 736,
                                        "fullWidth": 9,
                                        "width": 9,
                                        "expression": {
                                            "kind": "IdentifierName",
                                            "fullStart": 727,
                                            "fullEnd": 730,
                                            "start": 727,
                                            "end": 730,
                                            "fullWidth": 3,
                                            "width": 3,
                                            "text": "arr",
                                            "value": "arr",
                                            "valueText": "arr"
                                        },
                                        "dotToken": {
                                            "kind": "DotToken",
                                            "fullStart": 730,
                                            "fullEnd": 731,
                                            "start": 730,
                                            "end": 731,
                                            "fullWidth": 1,
                                            "width": 1,
                                            "text": ".",
                                            "value": ".",
                                            "valueText": "."
                                        },
                                        "name": {
                                            "kind": "IdentifierName",
                                            "fullStart": 731,
                                            "fullEnd": 736,
                                            "start": 731,
                                            "end": 736,
                                            "fullWidth": 5,
                                            "width": 5,
                                            "text": "every",
                                            "value": "every",
                                            "valueText": "every"
                                        }
                                    },
                                    "argumentList": {
                                        "kind": "ArgumentList",
                                        "fullStart": 736,
                                        "fullEnd": 751,
                                        "start": 736,
                                        "end": 750,
                                        "fullWidth": 15,
                                        "width": 14,
                                        "openParenToken": {
                                            "kind": "OpenParenToken",
                                            "fullStart": 736,
                                            "fullEnd": 737,
                                            "start": 736,
                                            "end": 737,
                                            "fullWidth": 1,
                                            "width": 1,
                                            "text": "(",
                                            "value": "(",
                                            "valueText": "("
                                        },
                                        "arguments": [
                                            {
                                                "kind": "IdentifierName",
                                                "fullStart": 737,
                                                "fullEnd": 747,
                                                "start": 737,
                                                "end": 747,
                                                "fullWidth": 10,
                                                "width": 10,
                                                "text": "callbackfn",
                                                "value": "callbackfn",
                                                "valueText": "callbackfn"
                                            },
                                            {
                                                "kind": "CommaToken",
                                                "fullStart": 747,
                                                "fullEnd": 748,
                                                "start": 747,
                                                "end": 748,
                                                "fullWidth": 1,
                                                "width": 1,
                                                "text": ",",
                                                "value": ",",
                                                "valueText": ","
                                            },
                                            {
                                                "kind": "IdentifierName",
                                                "fullStart": 748,
                                                "fullEnd": 749,
                                                "start": 748,
                                                "end": 749,
                                                "fullWidth": 1,
                                                "width": 1,
                                                "text": "f",
                                                "value": "f",
                                                "valueText": "f"
                                            }
                                        ],
                                        "closeParenToken": {
                                            "kind": "CloseParenToken",
                                            "fullStart": 749,
                                            "fullEnd": 751,
                                            "start": 749,
                                            "end": 750,
                                            "fullWidth": 2,
                                            "width": 1,
                                            "text": ")",
                                            "value": ")",
                                            "valueText": ")",
                                            "hasTrailingTrivia": true,
                                            "trailingTrivia": [
                                                {
                                                    "kind": "WhitespaceTrivia",
                                                    "text": " "
                                                }
                                            ]
                                        }
                                    }
                                },
                                "operatorToken": {
                                    "kind": "EqualsEqualsEqualsToken",
                                    "fullStart": 751,
                                    "fullEnd": 755,
                                    "start": 751,
                                    "end": 754,
                                    "fullWidth": 4,
                                    "width": 3,
                                    "text": "===",
                                    "value": "===",
                                    "valueText": "===",
                                    "hasTrailingTrivia": true,
                                    "trailingTrivia": [
                                        {
                                            "kind": "WhitespaceTrivia",
                                            "text": " "
                                        }
                                    ]
                                },
                                "right": {
                                    "kind": "TrueKeyword",
                                    "fullStart": 755,
                                    "fullEnd": 759,
                                    "start": 755,
                                    "end": 759,
                                    "fullWidth": 4,
                                    "width": 4,
                                    "text": "true",
                                    "value": true,
                                    "valueText": "true"
                                }
                            },
                            "closeParenToken": {
                                "kind": "CloseParenToken",
                                "fullStart": 759,
                                "fullEnd": 762,
                                "start": 759,
                                "end": 760,
                                "fullWidth": 3,
                                "width": 1,
                                "text": ")",
                                "value": ")",
                                "valueText": ")",
                                "hasTrailingTrivia": true,
                                "hasTrailingNewLine": true,
                                "trailingTrivia": [
                                    {
                                        "kind": "NewLineTrivia",
                                        "text": "\r\n"
                                    }
                                ]
                            },
                            "statement": {
                                "kind": "ReturnStatement",
                                "fullStart": 762,
                                "fullEnd": 784,
                                "start": 766,
                                "end": 778,
                                "fullWidth": 22,
                                "width": 12,
                                "returnKeyword": {
                                    "kind": "ReturnKeyword",
                                    "fullStart": 762,
                                    "fullEnd": 773,
                                    "start": 766,
                                    "end": 772,
                                    "fullWidth": 11,
                                    "width": 6,
                                    "text": "return",
                                    "value": "return",
                                    "valueText": "return",
                                    "hasLeadingTrivia": true,
                                    "hasTrailingTrivia": true,
                                    "leadingTrivia": [
                                        {
                                            "kind": "WhitespaceTrivia",
                                            "text": "    "
                                        }
                                    ],
                                    "trailingTrivia": [
                                        {
                                            "kind": "WhitespaceTrivia",
                                            "text": " "
                                        }
                                    ]
                                },
                                "expression": {
                                    "kind": "TrueKeyword",
                                    "fullStart": 773,
                                    "fullEnd": 777,
                                    "start": 773,
                                    "end": 777,
                                    "fullWidth": 4,
                                    "width": 4,
                                    "text": "true",
                                    "value": true,
                                    "valueText": "true"
                                },
                                "semicolonToken": {
                                    "kind": "SemicolonToken",
                                    "fullStart": 777,
                                    "fullEnd": 784,
                                    "start": 777,
                                    "end": 778,
                                    "fullWidth": 7,
                                    "width": 1,
                                    "text": ";",
                                    "value": ";",
                                    "valueText": ";",
                                    "hasTrailingTrivia": true,
                                    "hasTrailingNewLine": true,
                                    "trailingTrivia": [
                                        {
                                            "kind": "WhitespaceTrivia",
                                            "text": "    "
                                        },
                                        {
                                            "kind": "NewLineTrivia",
                                            "text": "\r\n"
                                        }
                                    ]
                                }
                            }
                        }
                    ],
                    "closeBraceToken": {
                        "kind": "CloseBraceToken",
                        "fullStart": 784,
                        "fullEnd": 790,
                        "start": 787,
                        "end": 788,
                        "fullWidth": 6,
                        "width": 1,
                        "text": "}",
                        "value": "}",
                        "valueText": "}",
                        "hasLeadingTrivia": true,
                        "hasLeadingNewLine": true,
                        "hasTrailingTrivia": true,
                        "hasTrailingNewLine": true,
                        "leadingTrivia": [
                            {
                                "kind": "NewLineTrivia",
                                "text": "\r\n"
                            },
                            {
                                "kind": "WhitespaceTrivia",
                                "text": " "
                            }
                        ],
                        "trailingTrivia": [
                            {
                                "kind": "NewLineTrivia",
                                "text": "\r\n"
                            }
                        ]
                    }
                }
            },
            {
                "kind": "ExpressionStatement",
                "fullStart": 790,
                "fullEnd": 814,
                "start": 790,
                "end": 812,
                "fullWidth": 24,
                "width": 22,
                "expression": {
                    "kind": "InvocationExpression",
                    "fullStart": 790,
                    "fullEnd": 811,
                    "start": 790,
                    "end": 811,
                    "fullWidth": 21,
                    "width": 21,
                    "expression": {
                        "kind": "IdentifierName",
                        "fullStart": 790,
                        "fullEnd": 801,
                        "start": 790,
                        "end": 801,
                        "fullWidth": 11,
                        "width": 11,
                        "text": "runTestCase",
                        "value": "runTestCase",
                        "valueText": "runTestCase"
                    },
                    "argumentList": {
                        "kind": "ArgumentList",
                        "fullStart": 801,
                        "fullEnd": 811,
                        "start": 801,
                        "end": 811,
                        "fullWidth": 10,
                        "width": 10,
                        "openParenToken": {
                            "kind": "OpenParenToken",
                            "fullStart": 801,
                            "fullEnd": 802,
                            "start": 801,
                            "end": 802,
                            "fullWidth": 1,
                            "width": 1,
                            "text": "(",
                            "value": "(",
                            "valueText": "("
                        },
                        "arguments": [
                            {
                                "kind": "IdentifierName",
                                "fullStart": 802,
                                "fullEnd": 810,
                                "start": 802,
                                "end": 810,
                                "fullWidth": 8,
                                "width": 8,
                                "text": "testcase",
                                "value": "testcase",
                                "valueText": "testcase"
                            }
                        ],
                        "closeParenToken": {
                            "kind": "CloseParenToken",
                            "fullStart": 810,
                            "fullEnd": 811,
                            "start": 810,
                            "end": 811,
                            "fullWidth": 1,
                            "width": 1,
                            "text": ")",
                            "value": ")",
                            "valueText": ")"
                        }
                    }
                },
                "semicolonToken": {
                    "kind": "SemicolonToken",
                    "fullStart": 811,
                    "fullEnd": 814,
                    "start": 811,
                    "end": 812,
                    "fullWidth": 3,
                    "width": 1,
                    "text": ";",
                    "value": ";",
                    "valueText": ";",
                    "hasTrailingTrivia": true,
                    "hasTrailingNewLine": true,
                    "trailingTrivia": [
                        {
                            "kind": "NewLineTrivia",
                            "text": "\r\n"
                        }
                    ]
                }
            }
        ],
        "endOfFileToken": {
            "kind": "EndOfFileToken",
            "fullStart": 814,
            "fullEnd": 814,
            "start": 814,
            "end": 814,
            "fullWidth": 0,
            "width": 0,
            "text": ""
        }
    },
    "lineMap": {
        "lineStarts": [
            0,
            67,
            152,
            232,
            308,
            380,
            385,
            439,
            519,
            524,
            526,
            528,
            551,
            571,
            609,
            614,
            636,
            641,
            643,
            663,
            685,
            702,
            720,
            722,
            762,
            784,
            786,
            790,
            814
        ],
        "length": 814
    }
}<|MERGE_RESOLUTION|>--- conflicted
+++ resolved
@@ -412,11 +412,8 @@
                                             "start": 593,
                                             "end": 596,
                                             "fullWidth": 3,
-<<<<<<< HEAD
                                             "width": 3,
-=======
                                             "modifiers": [],
->>>>>>> e3c38734
                                             "identifier": {
                                                 "kind": "IdentifierName",
                                                 "fullStart": 593,
@@ -456,11 +453,8 @@
                                             "start": 598,
                                             "end": 601,
                                             "fullWidth": 3,
-<<<<<<< HEAD
                                             "width": 3,
-=======
                                             "modifiers": [],
->>>>>>> e3c38734
                                             "identifier": {
                                                 "kind": "IdentifierName",
                                                 "fullStart": 598,
@@ -500,11 +494,8 @@
                                             "start": 603,
                                             "end": 606,
                                             "fullWidth": 3,
-<<<<<<< HEAD
                                             "width": 3,
-=======
                                             "modifiers": [],
->>>>>>> e3c38734
                                             "identifier": {
                                                 "kind": "IdentifierName",
                                                 "fullStart": 603,
