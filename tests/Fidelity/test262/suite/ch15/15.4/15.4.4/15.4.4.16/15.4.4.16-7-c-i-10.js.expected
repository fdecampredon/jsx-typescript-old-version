{
    "isDeclaration": false,
    "languageVersion": "EcmaScript5",
    "parseOptions": {
        "allowAutomaticSemicolonInsertion": true
    },
    "sourceUnit": {
        "kind": "SourceUnit",
        "fullStart": 0,
        "fullEnd": 1034,
        "start": 555,
        "end": 1034,
        "fullWidth": 1034,
        "width": 479,
        "isIncrementallyUnusable": true,
        "moduleElements": [
            {
                "kind": "FunctionDeclaration",
                "fullStart": 0,
                "fullEnd": 1010,
                "start": 555,
                "end": 1008,
                "fullWidth": 1010,
                "width": 453,
                "isIncrementallyUnusable": true,
                "modifiers": [],
                "functionKeyword": {
                    "kind": "FunctionKeyword",
                    "fullStart": 0,
                    "fullEnd": 564,
                    "start": 555,
                    "end": 563,
                    "fullWidth": 564,
                    "width": 8,
                    "text": "function",
                    "value": "function",
                    "valueText": "function",
                    "hasLeadingTrivia": true,
                    "hasLeadingComment": true,
                    "hasLeadingNewLine": true,
                    "hasTrailingTrivia": true,
                    "leadingTrivia": [
                        {
                            "kind": "SingleLineCommentTrivia",
                            "text": "/// Copyright (c) 2012 Ecma International.  All rights reserved. "
                        },
                        {
                            "kind": "NewLineTrivia",
                            "text": "\r\n"
                        },
                        {
                            "kind": "SingleLineCommentTrivia",
                            "text": "/// Ecma International makes this code available under the terms and conditions set"
                        },
                        {
                            "kind": "NewLineTrivia",
                            "text": "\r\n"
                        },
                        {
                            "kind": "SingleLineCommentTrivia",
                            "text": "/// forth on http://hg.ecmascript.org/tests/test262/raw-file/tip/LICENSE (the "
                        },
                        {
                            "kind": "NewLineTrivia",
                            "text": "\r\n"
                        },
                        {
                            "kind": "SingleLineCommentTrivia",
                            "text": "/// \"Use Terms\").   Any redistribution of this code must retain the above "
                        },
                        {
                            "kind": "NewLineTrivia",
                            "text": "\r\n"
                        },
                        {
                            "kind": "SingleLineCommentTrivia",
                            "text": "/// copyright and this notice and otherwise comply with the Use Terms."
                        },
                        {
                            "kind": "NewLineTrivia",
                            "text": "\r\n"
                        },
                        {
                            "kind": "MultiLineCommentTrivia",
                            "text": "/**\r\n * @path ch15/15.4/15.4.4/15.4.4.16/15.4.4.16-7-c-i-10.js\r\n * @description Array.prototype.every - element to be retrieved is own accessor property on an Array\r\n */"
                        },
                        {
                            "kind": "NewLineTrivia",
                            "text": "\r\n"
                        },
                        {
                            "kind": "NewLineTrivia",
                            "text": "\r\n"
                        },
                        {
                            "kind": "NewLineTrivia",
                            "text": "\r\n"
                        }
                    ],
                    "trailingTrivia": [
                        {
                            "kind": "WhitespaceTrivia",
                            "text": " "
                        }
                    ]
                },
                "identifier": {
                    "kind": "IdentifierName",
                    "fullStart": 564,
                    "fullEnd": 572,
                    "start": 564,
                    "end": 572,
                    "fullWidth": 8,
                    "width": 8,
                    "text": "testcase",
                    "value": "testcase",
                    "valueText": "testcase"
                },
                "callSignature": {
                    "kind": "CallSignature",
                    "fullStart": 572,
                    "fullEnd": 575,
                    "start": 572,
                    "end": 574,
                    "fullWidth": 3,
                    "width": 2,
                    "parameterList": {
                        "kind": "ParameterList",
                        "fullStart": 572,
                        "fullEnd": 575,
                        "start": 572,
                        "end": 574,
                        "fullWidth": 3,
                        "width": 2,
                        "openParenToken": {
                            "kind": "OpenParenToken",
                            "fullStart": 572,
                            "fullEnd": 573,
                            "start": 572,
                            "end": 573,
                            "fullWidth": 1,
                            "width": 1,
                            "text": "(",
                            "value": "(",
                            "valueText": "("
                        },
                        "parameters": [],
                        "closeParenToken": {
                            "kind": "CloseParenToken",
                            "fullStart": 573,
                            "fullEnd": 575,
                            "start": 573,
                            "end": 574,
                            "fullWidth": 2,
                            "width": 1,
                            "text": ")",
                            "value": ")",
                            "valueText": ")",
                            "hasTrailingTrivia": true,
                            "trailingTrivia": [
                                {
                                    "kind": "WhitespaceTrivia",
                                    "text": " "
                                }
                            ]
                        }
                    }
                },
                "block": {
                    "kind": "Block",
                    "fullStart": 575,
                    "fullEnd": 1010,
                    "start": 575,
                    "end": 1008,
                    "fullWidth": 435,
                    "width": 433,
                    "isIncrementallyUnusable": true,
                    "openBraceToken": {
                        "kind": "OpenBraceToken",
                        "fullStart": 575,
                        "fullEnd": 578,
                        "start": 575,
                        "end": 576,
                        "fullWidth": 3,
                        "width": 1,
                        "text": "{",
                        "value": "{",
                        "valueText": "{",
                        "hasTrailingTrivia": true,
                        "hasTrailingNewLine": true,
                        "trailingTrivia": [
                            {
                                "kind": "NewLineTrivia",
                                "text": "\r\n"
                            }
                        ]
                    },
                    "statements": [
                        {
                            "kind": "FunctionDeclaration",
                            "fullStart": 578,
                            "fullEnd": 770,
                            "start": 588,
                            "end": 768,
                            "fullWidth": 192,
                            "width": 180,
                            "modifiers": [],
                            "functionKeyword": {
                                "kind": "FunctionKeyword",
                                "fullStart": 578,
                                "fullEnd": 597,
                                "start": 588,
                                "end": 596,
                                "fullWidth": 19,
                                "width": 8,
                                "text": "function",
                                "value": "function",
                                "valueText": "function",
                                "hasLeadingTrivia": true,
                                "hasLeadingNewLine": true,
                                "hasTrailingTrivia": true,
                                "leadingTrivia": [
                                    {
                                        "kind": "NewLineTrivia",
                                        "text": "\r\n"
                                    },
                                    {
                                        "kind": "WhitespaceTrivia",
                                        "text": "        "
                                    }
                                ],
                                "trailingTrivia": [
                                    {
                                        "kind": "WhitespaceTrivia",
                                        "text": " "
                                    }
                                ]
                            },
                            "identifier": {
                                "kind": "IdentifierName",
                                "fullStart": 597,
                                "fullEnd": 607,
                                "start": 597,
                                "end": 607,
                                "fullWidth": 10,
                                "width": 10,
                                "text": "callbackfn",
                                "value": "callbackfn",
                                "valueText": "callbackfn"
                            },
                            "callSignature": {
                                "kind": "CallSignature",
                                "fullStart": 607,
                                "fullEnd": 623,
                                "start": 607,
                                "end": 622,
                                "fullWidth": 16,
                                "width": 15,
                                "parameterList": {
                                    "kind": "ParameterList",
                                    "fullStart": 607,
                                    "fullEnd": 623,
                                    "start": 607,
                                    "end": 622,
                                    "fullWidth": 16,
                                    "width": 15,
                                    "openParenToken": {
                                        "kind": "OpenParenToken",
                                        "fullStart": 607,
                                        "fullEnd": 608,
                                        "start": 607,
                                        "end": 608,
                                        "fullWidth": 1,
                                        "width": 1,
                                        "text": "(",
                                        "value": "(",
                                        "valueText": "("
                                    },
                                    "parameters": [
                                        {
                                            "kind": "Parameter",
                                            "fullStart": 608,
                                            "fullEnd": 611,
                                            "start": 608,
                                            "end": 611,
                                            "fullWidth": 3,
                                            "width": 3,
                                            "modifiers": [],
                                            "identifier": {
                                                "kind": "IdentifierName",
                                                "fullStart": 608,
                                                "fullEnd": 611,
                                                "start": 608,
                                                "end": 611,
                                                "fullWidth": 3,
                                                "width": 3,
                                                "text": "val",
                                                "value": "val",
                                                "valueText": "val"
                                            }
                                        },
                                        {
                                            "kind": "CommaToken",
                                            "fullStart": 611,
                                            "fullEnd": 613,
                                            "start": 611,
                                            "end": 612,
                                            "fullWidth": 2,
                                            "width": 1,
                                            "text": ",",
                                            "value": ",",
                                            "valueText": ",",
                                            "hasTrailingTrivia": true,
                                            "trailingTrivia": [
                                                {
                                                    "kind": "WhitespaceTrivia",
                                                    "text": " "
                                                }
                                            ]
                                        },
                                        {
                                            "kind": "Parameter",
                                            "fullStart": 613,
                                            "fullEnd": 616,
                                            "start": 613,
                                            "end": 616,
                                            "fullWidth": 3,
                                            "width": 3,
                                            "modifiers": [],
                                            "identifier": {
                                                "kind": "IdentifierName",
                                                "fullStart": 613,
                                                "fullEnd": 616,
                                                "start": 613,
                                                "end": 616,
                                                "fullWidth": 3,
                                                "width": 3,
                                                "text": "idx",
                                                "value": "idx",
                                                "valueText": "idx"
                                            }
                                        },
                                        {
                                            "kind": "CommaToken",
                                            "fullStart": 616,
                                            "fullEnd": 618,
                                            "start": 616,
                                            "end": 617,
                                            "fullWidth": 2,
                                            "width": 1,
                                            "text": ",",
                                            "value": ",",
                                            "valueText": ",",
                                            "hasTrailingTrivia": true,
                                            "trailingTrivia": [
                                                {
                                                    "kind": "WhitespaceTrivia",
                                                    "text": " "
                                                }
                                            ]
                                        },
                                        {
                                            "kind": "Parameter",
                                            "fullStart": 618,
                                            "fullEnd": 621,
                                            "start": 618,
                                            "end": 621,
                                            "fullWidth": 3,
                                            "width": 3,
                                            "modifiers": [],
                                            "identifier": {
                                                "kind": "IdentifierName",
                                                "fullStart": 618,
                                                "fullEnd": 621,
                                                "start": 618,
                                                "end": 621,
                                                "fullWidth": 3,
                                                "width": 3,
                                                "text": "obj",
                                                "value": "obj",
                                                "valueText": "obj"
                                            }
                                        }
                                    ],
                                    "closeParenToken": {
                                        "kind": "CloseParenToken",
                                        "fullStart": 621,
                                        "fullEnd": 623,
                                        "start": 621,
                                        "end": 622,
                                        "fullWidth": 2,
                                        "width": 1,
                                        "text": ")",
                                        "value": ")",
                                        "valueText": ")",
                                        "hasTrailingTrivia": true,
                                        "trailingTrivia": [
                                            {
                                                "kind": "WhitespaceTrivia",
                                                "text": " "
                                            }
                                        ]
                                    }
                                }
                            },
                            "block": {
                                "kind": "Block",
                                "fullStart": 623,
                                "fullEnd": 770,
                                "start": 623,
                                "end": 768,
                                "fullWidth": 147,
                                "width": 145,
                                "openBraceToken": {
                                    "kind": "OpenBraceToken",
                                    "fullStart": 623,
                                    "fullEnd": 626,
                                    "start": 623,
                                    "end": 624,
                                    "fullWidth": 3,
                                    "width": 1,
                                    "text": "{",
                                    "value": "{",
                                    "valueText": "{",
                                    "hasTrailingTrivia": true,
                                    "hasTrailingNewLine": true,
                                    "trailingTrivia": [
                                        {
                                            "kind": "NewLineTrivia",
                                            "text": "\r\n"
                                        }
                                    ]
                                },
                                "statements": [
                                    {
                                        "kind": "IfStatement",
                                        "fullStart": 626,
                                        "fullEnd": 759,
                                        "start": 638,
                                        "end": 757,
                                        "fullWidth": 133,
                                        "width": 119,
                                        "ifKeyword": {
                                            "kind": "IfKeyword",
                                            "fullStart": 626,
                                            "fullEnd": 641,
                                            "start": 638,
                                            "end": 640,
                                            "fullWidth": 15,
                                            "width": 2,
                                            "text": "if",
                                            "value": "if",
                                            "valueText": "if",
                                            "hasLeadingTrivia": true,
                                            "hasTrailingTrivia": true,
                                            "leadingTrivia": [
                                                {
                                                    "kind": "WhitespaceTrivia",
                                                    "text": "            "
                                                }
                                            ],
                                            "trailingTrivia": [
                                                {
                                                    "kind": "WhitespaceTrivia",
                                                    "text": " "
                                                }
                                            ]
                                        },
                                        "openParenToken": {
                                            "kind": "OpenParenToken",
                                            "fullStart": 641,
                                            "fullEnd": 642,
                                            "start": 641,
                                            "end": 642,
                                            "fullWidth": 1,
                                            "width": 1,
                                            "text": "(",
                                            "value": "(",
                                            "valueText": "("
                                        },
                                        "condition": {
                                            "kind": "EqualsExpression",
                                            "fullStart": 642,
                                            "fullEnd": 651,
                                            "start": 642,
                                            "end": 651,
                                            "fullWidth": 9,
                                            "width": 9,
                                            "left": {
                                                "kind": "IdentifierName",
                                                "fullStart": 642,
                                                "fullEnd": 646,
                                                "start": 642,
                                                "end": 645,
                                                "fullWidth": 4,
                                                "width": 3,
                                                "text": "idx",
                                                "value": "idx",
                                                "valueText": "idx",
                                                "hasTrailingTrivia": true,
                                                "trailingTrivia": [
                                                    {
                                                        "kind": "WhitespaceTrivia",
                                                        "text": " "
                                                    }
                                                ]
                                            },
                                            "operatorToken": {
                                                "kind": "EqualsEqualsEqualsToken",
                                                "fullStart": 646,
                                                "fullEnd": 650,
                                                "start": 646,
                                                "end": 649,
                                                "fullWidth": 4,
                                                "width": 3,
                                                "text": "===",
                                                "value": "===",
                                                "valueText": "===",
                                                "hasTrailingTrivia": true,
                                                "trailingTrivia": [
                                                    {
                                                        "kind": "WhitespaceTrivia",
                                                        "text": " "
                                                    }
                                                ]
                                            },
                                            "right": {
                                                "kind": "NumericLiteral",
                                                "fullStart": 650,
                                                "fullEnd": 651,
                                                "start": 650,
                                                "end": 651,
                                                "fullWidth": 1,
                                                "width": 1,
                                                "text": "2",
                                                "value": 2,
                                                "valueText": "2"
                                            }
                                        },
                                        "closeParenToken": {
                                            "kind": "CloseParenToken",
                                            "fullStart": 651,
                                            "fullEnd": 653,
                                            "start": 651,
                                            "end": 652,
                                            "fullWidth": 2,
                                            "width": 1,
                                            "text": ")",
                                            "value": ")",
                                            "valueText": ")",
                                            "hasTrailingTrivia": true,
                                            "trailingTrivia": [
                                                {
                                                    "kind": "WhitespaceTrivia",
                                                    "text": " "
                                                }
                                            ]
                                        },
                                        "statement": {
                                            "kind": "Block",
                                            "fullStart": 653,
                                            "fullEnd": 706,
                                            "start": 653,
                                            "end": 705,
                                            "fullWidth": 53,
                                            "width": 52,
                                            "openBraceToken": {
                                                "kind": "OpenBraceToken",
                                                "fullStart": 653,
                                                "fullEnd": 656,
                                                "start": 653,
                                                "end": 654,
                                                "fullWidth": 3,
                                                "width": 1,
                                                "text": "{",
                                                "value": "{",
                                                "valueText": "{",
                                                "hasTrailingTrivia": true,
                                                "hasTrailingNewLine": true,
                                                "trailingTrivia": [
                                                    {
                                                        "kind": "NewLineTrivia",
                                                        "text": "\r\n"
                                                    }
                                                ]
                                            },
                                            "statements": [
                                                {
                                                    "kind": "ReturnStatement",
                                                    "fullStart": 656,
                                                    "fullEnd": 692,
                                                    "start": 672,
                                                    "end": 690,
                                                    "fullWidth": 36,
                                                    "width": 18,
                                                    "returnKeyword": {
                                                        "kind": "ReturnKeyword",
                                                        "fullStart": 656,
                                                        "fullEnd": 679,
                                                        "start": 672,
                                                        "end": 678,
                                                        "fullWidth": 23,
                                                        "width": 6,
                                                        "text": "return",
                                                        "value": "return",
                                                        "valueText": "return",
                                                        "hasLeadingTrivia": true,
                                                        "hasTrailingTrivia": true,
                                                        "leadingTrivia": [
                                                            {
                                                                "kind": "WhitespaceTrivia",
                                                                "text": "                "
                                                            }
                                                        ],
                                                        "trailingTrivia": [
                                                            {
                                                                "kind": "WhitespaceTrivia",
                                                                "text": " "
                                                            }
                                                        ]
                                                    },
                                                    "expression": {
                                                        "kind": "NotEqualsExpression",
                                                        "fullStart": 679,
                                                        "fullEnd": 689,
                                                        "start": 679,
                                                        "end": 689,
                                                        "fullWidth": 10,
                                                        "width": 10,
                                                        "left": {
                                                            "kind": "IdentifierName",
                                                            "fullStart": 679,
                                                            "fullEnd": 683,
                                                            "start": 679,
                                                            "end": 682,
                                                            "fullWidth": 4,
                                                            "width": 3,
                                                            "text": "val",
                                                            "value": "val",
                                                            "valueText": "val",
                                                            "hasTrailingTrivia": true,
                                                            "trailingTrivia": [
                                                                {
                                                                    "kind": "WhitespaceTrivia",
                                                                    "text": " "
                                                                }
                                                            ]
                                                        },
                                                        "operatorToken": {
                                                            "kind": "ExclamationEqualsEqualsToken",
                                                            "fullStart": 683,
                                                            "fullEnd": 687,
                                                            "start": 683,
                                                            "end": 686,
                                                            "fullWidth": 4,
                                                            "width": 3,
                                                            "text": "!==",
                                                            "value": "!==",
                                                            "valueText": "!==",
                                                            "hasTrailingTrivia": true,
                                                            "trailingTrivia": [
                                                                {
                                                                    "kind": "WhitespaceTrivia",
                                                                    "text": " "
                                                                }
                                                            ]
                                                        },
                                                        "right": {
                                                            "kind": "NumericLiteral",
                                                            "fullStart": 687,
                                                            "fullEnd": 689,
                                                            "start": 687,
                                                            "end": 689,
                                                            "fullWidth": 2,
                                                            "width": 2,
                                                            "text": "12",
                                                            "value": 12,
                                                            "valueText": "12"
                                                        }
                                                    },
                                                    "semicolonToken": {
                                                        "kind": "SemicolonToken",
                                                        "fullStart": 689,
                                                        "fullEnd": 692,
                                                        "start": 689,
                                                        "end": 690,
                                                        "fullWidth": 3,
                                                        "width": 1,
                                                        "text": ";",
                                                        "value": ";",
                                                        "valueText": ";",
                                                        "hasTrailingTrivia": true,
                                                        "hasTrailingNewLine": true,
                                                        "trailingTrivia": [
                                                            {
                                                                "kind": "NewLineTrivia",
                                                                "text": "\r\n"
                                                            }
                                                        ]
                                                    }
                                                }
                                            ],
                                            "closeBraceToken": {
                                                "kind": "CloseBraceToken",
                                                "fullStart": 692,
                                                "fullEnd": 706,
                                                "start": 704,
                                                "end": 705,
                                                "fullWidth": 14,
                                                "width": 1,
                                                "text": "}",
                                                "value": "}",
                                                "valueText": "}",
                                                "hasLeadingTrivia": true,
                                                "hasTrailingTrivia": true,
                                                "leadingTrivia": [
                                                    {
                                                        "kind": "WhitespaceTrivia",
                                                        "text": "            "
                                                    }
                                                ],
                                                "trailingTrivia": [
                                                    {
                                                        "kind": "WhitespaceTrivia",
                                                        "text": " "
                                                    }
                                                ]
                                            }
                                        },
                                        "elseClause": {
                                            "kind": "ElseClause",
                                            "fullStart": 706,
                                            "fullEnd": 759,
                                            "start": 706,
                                            "end": 757,
                                            "fullWidth": 53,
                                            "width": 51,
                                            "elseKeyword": {
                                                "kind": "ElseKeyword",
                                                "fullStart": 706,
                                                "fullEnd": 711,
                                                "start": 706,
                                                "end": 710,
                                                "fullWidth": 5,
                                                "width": 4,
                                                "text": "else",
                                                "value": "else",
                                                "valueText": "else",
                                                "hasTrailingTrivia": true,
                                                "trailingTrivia": [
                                                    {
                                                        "kind": "WhitespaceTrivia",
                                                        "text": " "
                                                    }
                                                ]
                                            },
                                            "statement": {
                                                "kind": "Block",
                                                "fullStart": 711,
                                                "fullEnd": 759,
                                                "start": 711,
                                                "end": 757,
                                                "fullWidth": 48,
                                                "width": 46,
                                                "openBraceToken": {
                                                    "kind": "OpenBraceToken",
                                                    "fullStart": 711,
                                                    "fullEnd": 714,
                                                    "start": 711,
                                                    "end": 712,
                                                    "fullWidth": 3,
                                                    "width": 1,
                                                    "text": "{",
                                                    "value": "{",
                                                    "valueText": "{",
                                                    "hasTrailingTrivia": true,
                                                    "hasTrailingNewLine": true,
                                                    "trailingTrivia": [
                                                        {
                                                            "kind": "NewLineTrivia",
                                                            "text": "\r\n"
                                                        }
                                                    ]
                                                },
                                                "statements": [
                                                    {
                                                        "kind": "ReturnStatement",
                                                        "fullStart": 714,
                                                        "fullEnd": 744,
                                                        "start": 730,
                                                        "end": 742,
                                                        "fullWidth": 30,
                                                        "width": 12,
                                                        "returnKeyword": {
                                                            "kind": "ReturnKeyword",
                                                            "fullStart": 714,
                                                            "fullEnd": 737,
                                                            "start": 730,
                                                            "end": 736,
                                                            "fullWidth": 23,
                                                            "width": 6,
                                                            "text": "return",
                                                            "value": "return",
                                                            "valueText": "return",
                                                            "hasLeadingTrivia": true,
                                                            "hasTrailingTrivia": true,
                                                            "leadingTrivia": [
                                                                {
                                                                    "kind": "WhitespaceTrivia",
                                                                    "text": "                "
                                                                }
                                                            ],
                                                            "trailingTrivia": [
                                                                {
                                                                    "kind": "WhitespaceTrivia",
                                                                    "text": " "
                                                                }
                                                            ]
                                                        },
                                                        "expression": {
                                                            "kind": "TrueKeyword",
                                                            "fullStart": 737,
                                                            "fullEnd": 741,
                                                            "start": 737,
                                                            "end": 741,
                                                            "fullWidth": 4,
                                                            "width": 4,
                                                            "text": "true",
                                                            "value": true,
                                                            "valueText": "true"
                                                        },
                                                        "semicolonToken": {
                                                            "kind": "SemicolonToken",
                                                            "fullStart": 741,
                                                            "fullEnd": 744,
                                                            "start": 741,
                                                            "end": 742,
                                                            "fullWidth": 3,
                                                            "width": 1,
                                                            "text": ";",
                                                            "value": ";",
                                                            "valueText": ";",
                                                            "hasTrailingTrivia": true,
                                                            "hasTrailingNewLine": true,
                                                            "trailingTrivia": [
                                                                {
                                                                    "kind": "NewLineTrivia",
                                                                    "text": "\r\n"
                                                                }
                                                            ]
                                                        }
                                                    }
                                                ],
                                                "closeBraceToken": {
                                                    "kind": "CloseBraceToken",
                                                    "fullStart": 744,
                                                    "fullEnd": 759,
                                                    "start": 756,
                                                    "end": 757,
                                                    "fullWidth": 15,
                                                    "width": 1,
                                                    "text": "}",
                                                    "value": "}",
                                                    "valueText": "}",
                                                    "hasLeadingTrivia": true,
                                                    "hasTrailingTrivia": true,
                                                    "hasTrailingNewLine": true,
                                                    "leadingTrivia": [
                                                        {
                                                            "kind": "WhitespaceTrivia",
                                                            "text": "            "
                                                        }
                                                    ],
                                                    "trailingTrivia": [
                                                        {
                                                            "kind": "NewLineTrivia",
                                                            "text": "\r\n"
                                                        }
                                                    ]
                                                }
                                            }
                                        }
                                    }
                                ],
                                "closeBraceToken": {
                                    "kind": "CloseBraceToken",
                                    "fullStart": 759,
                                    "fullEnd": 770,
                                    "start": 767,
                                    "end": 768,
                                    "fullWidth": 11,
                                    "width": 1,
                                    "text": "}",
                                    "value": "}",
                                    "valueText": "}",
                                    "hasLeadingTrivia": true,
                                    "hasTrailingTrivia": true,
                                    "hasTrailingNewLine": true,
                                    "leadingTrivia": [
                                        {
                                            "kind": "WhitespaceTrivia",
                                            "text": "        "
                                        }
                                    ],
                                    "trailingTrivia": [
                                        {
                                            "kind": "NewLineTrivia",
                                            "text": "\r\n"
                                        }
                                    ]
                                }
                            }
                        },
                        {
                            "kind": "VariableStatement",
                            "fullStart": 770,
                            "fullEnd": 795,
                            "start": 780,
                            "end": 793,
                            "fullWidth": 25,
                            "width": 13,
                            "modifiers": [],
                            "variableDeclaration": {
                                "kind": "VariableDeclaration",
                                "fullStart": 770,
                                "fullEnd": 792,
                                "start": 780,
                                "end": 792,
                                "fullWidth": 22,
                                "width": 12,
                                "varKeyword": {
                                    "kind": "VarKeyword",
                                    "fullStart": 770,
                                    "fullEnd": 784,
                                    "start": 780,
                                    "end": 783,
                                    "fullWidth": 14,
                                    "width": 3,
                                    "text": "var",
                                    "value": "var",
                                    "valueText": "var",
                                    "hasLeadingTrivia": true,
                                    "hasLeadingNewLine": true,
                                    "hasTrailingTrivia": true,
                                    "leadingTrivia": [
                                        {
                                            "kind": "NewLineTrivia",
                                            "text": "\r\n"
                                        },
                                        {
                                            "kind": "WhitespaceTrivia",
                                            "text": "        "
                                        }
                                    ],
                                    "trailingTrivia": [
                                        {
                                            "kind": "WhitespaceTrivia",
                                            "text": " "
                                        }
                                    ]
                                },
                                "variableDeclarators": [
                                    {
                                        "kind": "VariableDeclarator",
                                        "fullStart": 784,
                                        "fullEnd": 792,
                                        "start": 784,
                                        "end": 792,
                                        "fullWidth": 8,
<<<<<<< HEAD
                                        "width": 8,
                                        "identifier": {
=======
                                        "propertyName": {
>>>>>>> 85e84683
                                            "kind": "IdentifierName",
                                            "fullStart": 784,
                                            "fullEnd": 788,
                                            "start": 784,
                                            "end": 787,
                                            "fullWidth": 4,
                                            "width": 3,
                                            "text": "arr",
                                            "value": "arr",
                                            "valueText": "arr",
                                            "hasTrailingTrivia": true,
                                            "trailingTrivia": [
                                                {
                                                    "kind": "WhitespaceTrivia",
                                                    "text": " "
                                                }
                                            ]
                                        },
                                        "equalsValueClause": {
                                            "kind": "EqualsValueClause",
                                            "fullStart": 788,
                                            "fullEnd": 792,
                                            "start": 788,
                                            "end": 792,
                                            "fullWidth": 4,
                                            "width": 4,
                                            "equalsToken": {
                                                "kind": "EqualsToken",
                                                "fullStart": 788,
                                                "fullEnd": 790,
                                                "start": 788,
                                                "end": 789,
                                                "fullWidth": 2,
                                                "width": 1,
                                                "text": "=",
                                                "value": "=",
                                                "valueText": "=",
                                                "hasTrailingTrivia": true,
                                                "trailingTrivia": [
                                                    {
                                                        "kind": "WhitespaceTrivia",
                                                        "text": " "
                                                    }
                                                ]
                                            },
                                            "value": {
                                                "kind": "ArrayLiteralExpression",
                                                "fullStart": 790,
                                                "fullEnd": 792,
                                                "start": 790,
                                                "end": 792,
                                                "fullWidth": 2,
                                                "width": 2,
                                                "openBracketToken": {
                                                    "kind": "OpenBracketToken",
                                                    "fullStart": 790,
                                                    "fullEnd": 791,
                                                    "start": 790,
                                                    "end": 791,
                                                    "fullWidth": 1,
                                                    "width": 1,
                                                    "text": "[",
                                                    "value": "[",
                                                    "valueText": "["
                                                },
                                                "expressions": [],
                                                "closeBracketToken": {
                                                    "kind": "CloseBracketToken",
                                                    "fullStart": 791,
                                                    "fullEnd": 792,
                                                    "start": 791,
                                                    "end": 792,
                                                    "fullWidth": 1,
                                                    "width": 1,
                                                    "text": "]",
                                                    "value": "]",
                                                    "valueText": "]"
                                                }
                                            }
                                        }
                                    }
                                ]
                            },
                            "semicolonToken": {
                                "kind": "SemicolonToken",
                                "fullStart": 792,
                                "fullEnd": 795,
                                "start": 792,
                                "end": 793,
                                "fullWidth": 3,
                                "width": 1,
                                "text": ";",
                                "value": ";",
                                "valueText": ";",
                                "hasTrailingTrivia": true,
                                "hasTrailingNewLine": true,
                                "trailingTrivia": [
                                    {
                                        "kind": "NewLineTrivia",
                                        "text": "\r\n"
                                    }
                                ]
                            }
                        },
                        {
                            "kind": "ExpressionStatement",
                            "fullStart": 795,
                            "fullEnd": 961,
                            "start": 805,
                            "end": 959,
                            "fullWidth": 166,
                            "width": 154,
                            "isIncrementallyUnusable": true,
                            "expression": {
                                "kind": "InvocationExpression",
                                "fullStart": 795,
                                "fullEnd": 958,
                                "start": 805,
                                "end": 958,
                                "fullWidth": 163,
                                "width": 153,
                                "isIncrementallyUnusable": true,
                                "expression": {
                                    "kind": "MemberAccessExpression",
                                    "fullStart": 795,
                                    "fullEnd": 826,
                                    "start": 805,
                                    "end": 826,
                                    "fullWidth": 31,
                                    "width": 21,
                                    "expression": {
                                        "kind": "IdentifierName",
                                        "fullStart": 795,
                                        "fullEnd": 811,
                                        "start": 805,
                                        "end": 811,
                                        "fullWidth": 16,
                                        "width": 6,
                                        "text": "Object",
                                        "value": "Object",
                                        "valueText": "Object",
                                        "hasLeadingTrivia": true,
                                        "hasLeadingNewLine": true,
                                        "leadingTrivia": [
                                            {
                                                "kind": "NewLineTrivia",
                                                "text": "\r\n"
                                            },
                                            {
                                                "kind": "WhitespaceTrivia",
                                                "text": "        "
                                            }
                                        ]
                                    },
                                    "dotToken": {
                                        "kind": "DotToken",
                                        "fullStart": 811,
                                        "fullEnd": 812,
                                        "start": 811,
                                        "end": 812,
                                        "fullWidth": 1,
                                        "width": 1,
                                        "text": ".",
                                        "value": ".",
                                        "valueText": "."
                                    },
                                    "name": {
                                        "kind": "IdentifierName",
                                        "fullStart": 812,
                                        "fullEnd": 826,
                                        "start": 812,
                                        "end": 826,
                                        "fullWidth": 14,
                                        "width": 14,
                                        "text": "defineProperty",
                                        "value": "defineProperty",
                                        "valueText": "defineProperty"
                                    }
                                },
                                "argumentList": {
                                    "kind": "ArgumentList",
                                    "fullStart": 826,
                                    "fullEnd": 958,
                                    "start": 826,
                                    "end": 958,
                                    "fullWidth": 132,
                                    "width": 132,
                                    "isIncrementallyUnusable": true,
                                    "openParenToken": {
                                        "kind": "OpenParenToken",
                                        "fullStart": 826,
                                        "fullEnd": 827,
                                        "start": 826,
                                        "end": 827,
                                        "fullWidth": 1,
                                        "width": 1,
                                        "text": "(",
                                        "value": "(",
                                        "valueText": "("
                                    },
                                    "arguments": [
                                        {
                                            "kind": "IdentifierName",
                                            "fullStart": 827,
                                            "fullEnd": 830,
                                            "start": 827,
                                            "end": 830,
                                            "fullWidth": 3,
                                            "width": 3,
                                            "text": "arr",
                                            "value": "arr",
                                            "valueText": "arr"
                                        },
                                        {
                                            "kind": "CommaToken",
                                            "fullStart": 830,
                                            "fullEnd": 832,
                                            "start": 830,
                                            "end": 831,
                                            "fullWidth": 2,
                                            "width": 1,
                                            "text": ",",
                                            "value": ",",
                                            "valueText": ",",
                                            "hasTrailingTrivia": true,
                                            "trailingTrivia": [
                                                {
                                                    "kind": "WhitespaceTrivia",
                                                    "text": " "
                                                }
                                            ]
                                        },
                                        {
                                            "kind": "StringLiteral",
                                            "fullStart": 832,
                                            "fullEnd": 835,
                                            "start": 832,
                                            "end": 835,
                                            "fullWidth": 3,
                                            "width": 3,
                                            "text": "\"2\"",
                                            "value": "2",
                                            "valueText": "2"
                                        },
                                        {
                                            "kind": "CommaToken",
                                            "fullStart": 835,
                                            "fullEnd": 837,
                                            "start": 835,
                                            "end": 836,
                                            "fullWidth": 2,
                                            "width": 1,
                                            "text": ",",
                                            "value": ",",
                                            "valueText": ",",
                                            "hasTrailingTrivia": true,
                                            "trailingTrivia": [
                                                {
                                                    "kind": "WhitespaceTrivia",
                                                    "text": " "
                                                }
                                            ]
                                        },
                                        {
                                            "kind": "ObjectLiteralExpression",
                                            "fullStart": 837,
                                            "fullEnd": 957,
                                            "start": 837,
                                            "end": 957,
                                            "fullWidth": 120,
                                            "width": 120,
                                            "isIncrementallyUnusable": true,
                                            "openBraceToken": {
                                                "kind": "OpenBraceToken",
                                                "fullStart": 837,
                                                "fullEnd": 840,
                                                "start": 837,
                                                "end": 838,
                                                "fullWidth": 3,
                                                "width": 1,
                                                "text": "{",
                                                "value": "{",
                                                "valueText": "{",
                                                "hasTrailingTrivia": true,
                                                "hasTrailingNewLine": true,
                                                "trailingTrivia": [
                                                    {
                                                        "kind": "NewLineTrivia",
                                                        "text": "\r\n"
                                                    }
                                                ]
                                            },
                                            "propertyAssignments": [
                                                {
                                                    "kind": "SimplePropertyAssignment",
                                                    "fullStart": 840,
                                                    "fullEnd": 913,
                                                    "start": 852,
                                                    "end": 913,
                                                    "fullWidth": 73,
                                                    "width": 61,
                                                    "isIncrementallyUnusable": true,
                                                    "propertyName": {
                                                        "kind": "IdentifierName",
                                                        "fullStart": 840,
                                                        "fullEnd": 855,
                                                        "start": 852,
                                                        "end": 855,
                                                        "fullWidth": 15,
                                                        "width": 3,
                                                        "text": "get",
                                                        "value": "get",
                                                        "valueText": "get",
                                                        "hasLeadingTrivia": true,
                                                        "leadingTrivia": [
                                                            {
                                                                "kind": "WhitespaceTrivia",
                                                                "text": "            "
                                                            }
                                                        ]
                                                    },
                                                    "colonToken": {
                                                        "kind": "ColonToken",
                                                        "fullStart": 855,
                                                        "fullEnd": 857,
                                                        "start": 855,
                                                        "end": 856,
                                                        "fullWidth": 2,
                                                        "width": 1,
                                                        "text": ":",
                                                        "value": ":",
                                                        "valueText": ":",
                                                        "hasTrailingTrivia": true,
                                                        "trailingTrivia": [
                                                            {
                                                                "kind": "WhitespaceTrivia",
                                                                "text": " "
                                                            }
                                                        ]
                                                    },
                                                    "expression": {
                                                        "kind": "FunctionExpression",
                                                        "fullStart": 857,
                                                        "fullEnd": 913,
                                                        "start": 857,
                                                        "end": 913,
                                                        "fullWidth": 56,
                                                        "width": 56,
                                                        "functionKeyword": {
                                                            "kind": "FunctionKeyword",
                                                            "fullStart": 857,
                                                            "fullEnd": 866,
                                                            "start": 857,
                                                            "end": 865,
                                                            "fullWidth": 9,
                                                            "width": 8,
                                                            "text": "function",
                                                            "value": "function",
                                                            "valueText": "function",
                                                            "hasTrailingTrivia": true,
                                                            "trailingTrivia": [
                                                                {
                                                                    "kind": "WhitespaceTrivia",
                                                                    "text": " "
                                                                }
                                                            ]
                                                        },
                                                        "callSignature": {
                                                            "kind": "CallSignature",
                                                            "fullStart": 866,
                                                            "fullEnd": 869,
                                                            "start": 866,
                                                            "end": 868,
                                                            "fullWidth": 3,
                                                            "width": 2,
                                                            "parameterList": {
                                                                "kind": "ParameterList",
                                                                "fullStart": 866,
                                                                "fullEnd": 869,
                                                                "start": 866,
                                                                "end": 868,
                                                                "fullWidth": 3,
                                                                "width": 2,
                                                                "openParenToken": {
                                                                    "kind": "OpenParenToken",
                                                                    "fullStart": 866,
                                                                    "fullEnd": 867,
                                                                    "start": 866,
                                                                    "end": 867,
                                                                    "fullWidth": 1,
                                                                    "width": 1,
                                                                    "text": "(",
                                                                    "value": "(",
                                                                    "valueText": "("
                                                                },
                                                                "parameters": [],
                                                                "closeParenToken": {
                                                                    "kind": "CloseParenToken",
                                                                    "fullStart": 867,
                                                                    "fullEnd": 869,
                                                                    "start": 867,
                                                                    "end": 868,
                                                                    "fullWidth": 2,
                                                                    "width": 1,
                                                                    "text": ")",
                                                                    "value": ")",
                                                                    "valueText": ")",
                                                                    "hasTrailingTrivia": true,
                                                                    "trailingTrivia": [
                                                                        {
                                                                            "kind": "WhitespaceTrivia",
                                                                            "text": " "
                                                                        }
                                                                    ]
                                                                }
                                                            }
                                                        },
                                                        "block": {
                                                            "kind": "Block",
                                                            "fullStart": 869,
                                                            "fullEnd": 913,
                                                            "start": 869,
                                                            "end": 913,
                                                            "fullWidth": 44,
                                                            "width": 44,
                                                            "openBraceToken": {
                                                                "kind": "OpenBraceToken",
                                                                "fullStart": 869,
                                                                "fullEnd": 872,
                                                                "start": 869,
                                                                "end": 870,
                                                                "fullWidth": 3,
                                                                "width": 1,
                                                                "text": "{",
                                                                "value": "{",
                                                                "valueText": "{",
                                                                "hasTrailingTrivia": true,
                                                                "hasTrailingNewLine": true,
                                                                "trailingTrivia": [
                                                                    {
                                                                        "kind": "NewLineTrivia",
                                                                        "text": "\r\n"
                                                                    }
                                                                ]
                                                            },
                                                            "statements": [
                                                                {
                                                                    "kind": "ReturnStatement",
                                                                    "fullStart": 872,
                                                                    "fullEnd": 900,
                                                                    "start": 888,
                                                                    "end": 898,
                                                                    "fullWidth": 28,
                                                                    "width": 10,
                                                                    "returnKeyword": {
                                                                        "kind": "ReturnKeyword",
                                                                        "fullStart": 872,
                                                                        "fullEnd": 895,
                                                                        "start": 888,
                                                                        "end": 894,
                                                                        "fullWidth": 23,
                                                                        "width": 6,
                                                                        "text": "return",
                                                                        "value": "return",
                                                                        "valueText": "return",
                                                                        "hasLeadingTrivia": true,
                                                                        "hasTrailingTrivia": true,
                                                                        "leadingTrivia": [
                                                                            {
                                                                                "kind": "WhitespaceTrivia",
                                                                                "text": "                "
                                                                            }
                                                                        ],
                                                                        "trailingTrivia": [
                                                                            {
                                                                                "kind": "WhitespaceTrivia",
                                                                                "text": " "
                                                                            }
                                                                        ]
                                                                    },
                                                                    "expression": {
                                                                        "kind": "NumericLiteral",
                                                                        "fullStart": 895,
                                                                        "fullEnd": 897,
                                                                        "start": 895,
                                                                        "end": 897,
                                                                        "fullWidth": 2,
                                                                        "width": 2,
                                                                        "text": "12",
                                                                        "value": 12,
                                                                        "valueText": "12"
                                                                    },
                                                                    "semicolonToken": {
                                                                        "kind": "SemicolonToken",
                                                                        "fullStart": 897,
                                                                        "fullEnd": 900,
                                                                        "start": 897,
                                                                        "end": 898,
                                                                        "fullWidth": 3,
                                                                        "width": 1,
                                                                        "text": ";",
                                                                        "value": ";",
                                                                        "valueText": ";",
                                                                        "hasTrailingTrivia": true,
                                                                        "hasTrailingNewLine": true,
                                                                        "trailingTrivia": [
                                                                            {
                                                                                "kind": "NewLineTrivia",
                                                                                "text": "\r\n"
                                                                            }
                                                                        ]
                                                                    }
                                                                }
                                                            ],
                                                            "closeBraceToken": {
                                                                "kind": "CloseBraceToken",
                                                                "fullStart": 900,
                                                                "fullEnd": 913,
                                                                "start": 912,
                                                                "end": 913,
                                                                "fullWidth": 13,
                                                                "width": 1,
                                                                "text": "}",
                                                                "value": "}",
                                                                "valueText": "}",
                                                                "hasLeadingTrivia": true,
                                                                "leadingTrivia": [
                                                                    {
                                                                        "kind": "WhitespaceTrivia",
                                                                        "text": "            "
                                                                    }
                                                                ]
                                                            }
                                                        }
                                                    }
                                                },
                                                {
                                                    "kind": "CommaToken",
                                                    "fullStart": 913,
                                                    "fullEnd": 916,
                                                    "start": 913,
                                                    "end": 914,
                                                    "fullWidth": 3,
                                                    "width": 1,
                                                    "text": ",",
                                                    "value": ",",
                                                    "valueText": ",",
                                                    "hasTrailingTrivia": true,
                                                    "hasTrailingNewLine": true,
                                                    "trailingTrivia": [
                                                        {
                                                            "kind": "NewLineTrivia",
                                                            "text": "\r\n"
                                                        }
                                                    ]
                                                },
                                                {
                                                    "kind": "SimplePropertyAssignment",
                                                    "fullStart": 916,
                                                    "fullEnd": 948,
                                                    "start": 928,
                                                    "end": 946,
                                                    "fullWidth": 32,
                                                    "width": 18,
                                                    "propertyName": {
                                                        "kind": "IdentifierName",
                                                        "fullStart": 916,
                                                        "fullEnd": 940,
                                                        "start": 928,
                                                        "end": 940,
                                                        "fullWidth": 24,
                                                        "width": 12,
                                                        "text": "configurable",
                                                        "value": "configurable",
                                                        "valueText": "configurable",
                                                        "hasLeadingTrivia": true,
                                                        "leadingTrivia": [
                                                            {
                                                                "kind": "WhitespaceTrivia",
                                                                "text": "            "
                                                            }
                                                        ]
                                                    },
                                                    "colonToken": {
                                                        "kind": "ColonToken",
                                                        "fullStart": 940,
                                                        "fullEnd": 942,
                                                        "start": 940,
                                                        "end": 941,
                                                        "fullWidth": 2,
                                                        "width": 1,
                                                        "text": ":",
                                                        "value": ":",
                                                        "valueText": ":",
                                                        "hasTrailingTrivia": true,
                                                        "trailingTrivia": [
                                                            {
                                                                "kind": "WhitespaceTrivia",
                                                                "text": " "
                                                            }
                                                        ]
                                                    },
                                                    "expression": {
                                                        "kind": "TrueKeyword",
                                                        "fullStart": 942,
                                                        "fullEnd": 948,
                                                        "start": 942,
                                                        "end": 946,
                                                        "fullWidth": 6,
                                                        "width": 4,
                                                        "text": "true",
                                                        "value": true,
                                                        "valueText": "true",
                                                        "hasTrailingTrivia": true,
                                                        "hasTrailingNewLine": true,
                                                        "trailingTrivia": [
                                                            {
                                                                "kind": "NewLineTrivia",
                                                                "text": "\r\n"
                                                            }
                                                        ]
                                                    }
                                                }
                                            ],
                                            "closeBraceToken": {
                                                "kind": "CloseBraceToken",
                                                "fullStart": 948,
                                                "fullEnd": 957,
                                                "start": 956,
                                                "end": 957,
                                                "fullWidth": 9,
                                                "width": 1,
                                                "text": "}",
                                                "value": "}",
                                                "valueText": "}",
                                                "hasLeadingTrivia": true,
                                                "leadingTrivia": [
                                                    {
                                                        "kind": "WhitespaceTrivia",
                                                        "text": "        "
                                                    }
                                                ]
                                            }
                                        }
                                    ],
                                    "closeParenToken": {
                                        "kind": "CloseParenToken",
                                        "fullStart": 957,
                                        "fullEnd": 958,
                                        "start": 957,
                                        "end": 958,
                                        "fullWidth": 1,
                                        "width": 1,
                                        "text": ")",
                                        "value": ")",
                                        "valueText": ")"
                                    }
                                }
                            },
                            "semicolonToken": {
                                "kind": "SemicolonToken",
                                "fullStart": 958,
                                "fullEnd": 961,
                                "start": 958,
                                "end": 959,
                                "fullWidth": 3,
                                "width": 1,
                                "text": ";",
                                "value": ";",
                                "valueText": ";",
                                "hasTrailingTrivia": true,
                                "hasTrailingNewLine": true,
                                "trailingTrivia": [
                                    {
                                        "kind": "NewLineTrivia",
                                        "text": "\r\n"
                                    }
                                ]
                            }
                        },
                        {
                            "kind": "ReturnStatement",
                            "fullStart": 961,
                            "fullEnd": 1003,
                            "start": 971,
                            "end": 1001,
                            "fullWidth": 42,
                            "width": 30,
                            "returnKeyword": {
                                "kind": "ReturnKeyword",
                                "fullStart": 961,
                                "fullEnd": 978,
                                "start": 971,
                                "end": 977,
                                "fullWidth": 17,
                                "width": 6,
                                "text": "return",
                                "value": "return",
                                "valueText": "return",
                                "hasLeadingTrivia": true,
                                "hasLeadingNewLine": true,
                                "hasTrailingTrivia": true,
                                "leadingTrivia": [
                                    {
                                        "kind": "NewLineTrivia",
                                        "text": "\r\n"
                                    },
                                    {
                                        "kind": "WhitespaceTrivia",
                                        "text": "        "
                                    }
                                ],
                                "trailingTrivia": [
                                    {
                                        "kind": "WhitespaceTrivia",
                                        "text": " "
                                    }
                                ]
                            },
                            "expression": {
                                "kind": "LogicalNotExpression",
                                "fullStart": 978,
                                "fullEnd": 1000,
                                "start": 978,
                                "end": 1000,
                                "fullWidth": 22,
                                "width": 22,
                                "operatorToken": {
                                    "kind": "ExclamationToken",
                                    "fullStart": 978,
                                    "fullEnd": 979,
                                    "start": 978,
                                    "end": 979,
                                    "fullWidth": 1,
                                    "width": 1,
                                    "text": "!",
                                    "value": "!",
                                    "valueText": "!"
                                },
                                "operand": {
                                    "kind": "InvocationExpression",
                                    "fullStart": 979,
                                    "fullEnd": 1000,
                                    "start": 979,
                                    "end": 1000,
                                    "fullWidth": 21,
                                    "width": 21,
                                    "expression": {
                                        "kind": "MemberAccessExpression",
                                        "fullStart": 979,
                                        "fullEnd": 988,
                                        "start": 979,
                                        "end": 988,
                                        "fullWidth": 9,
                                        "width": 9,
                                        "expression": {
                                            "kind": "IdentifierName",
                                            "fullStart": 979,
                                            "fullEnd": 982,
                                            "start": 979,
                                            "end": 982,
                                            "fullWidth": 3,
                                            "width": 3,
                                            "text": "arr",
                                            "value": "arr",
                                            "valueText": "arr"
                                        },
                                        "dotToken": {
                                            "kind": "DotToken",
                                            "fullStart": 982,
                                            "fullEnd": 983,
                                            "start": 982,
                                            "end": 983,
                                            "fullWidth": 1,
                                            "width": 1,
                                            "text": ".",
                                            "value": ".",
                                            "valueText": "."
                                        },
                                        "name": {
                                            "kind": "IdentifierName",
                                            "fullStart": 983,
                                            "fullEnd": 988,
                                            "start": 983,
                                            "end": 988,
                                            "fullWidth": 5,
                                            "width": 5,
                                            "text": "every",
                                            "value": "every",
                                            "valueText": "every"
                                        }
                                    },
                                    "argumentList": {
                                        "kind": "ArgumentList",
                                        "fullStart": 988,
                                        "fullEnd": 1000,
                                        "start": 988,
                                        "end": 1000,
                                        "fullWidth": 12,
                                        "width": 12,
                                        "openParenToken": {
                                            "kind": "OpenParenToken",
                                            "fullStart": 988,
                                            "fullEnd": 989,
                                            "start": 988,
                                            "end": 989,
                                            "fullWidth": 1,
                                            "width": 1,
                                            "text": "(",
                                            "value": "(",
                                            "valueText": "("
                                        },
                                        "arguments": [
                                            {
                                                "kind": "IdentifierName",
                                                "fullStart": 989,
                                                "fullEnd": 999,
                                                "start": 989,
                                                "end": 999,
                                                "fullWidth": 10,
                                                "width": 10,
                                                "text": "callbackfn",
                                                "value": "callbackfn",
                                                "valueText": "callbackfn"
                                            }
                                        ],
                                        "closeParenToken": {
                                            "kind": "CloseParenToken",
                                            "fullStart": 999,
                                            "fullEnd": 1000,
                                            "start": 999,
                                            "end": 1000,
                                            "fullWidth": 1,
                                            "width": 1,
                                            "text": ")",
                                            "value": ")",
                                            "valueText": ")"
                                        }
                                    }
                                }
                            },
                            "semicolonToken": {
                                "kind": "SemicolonToken",
                                "fullStart": 1000,
                                "fullEnd": 1003,
                                "start": 1000,
                                "end": 1001,
                                "fullWidth": 3,
                                "width": 1,
                                "text": ";",
                                "value": ";",
                                "valueText": ";",
                                "hasTrailingTrivia": true,
                                "hasTrailingNewLine": true,
                                "trailingTrivia": [
                                    {
                                        "kind": "NewLineTrivia",
                                        "text": "\r\n"
                                    }
                                ]
                            }
                        }
                    ],
                    "closeBraceToken": {
                        "kind": "CloseBraceToken",
                        "fullStart": 1003,
                        "fullEnd": 1010,
                        "start": 1007,
                        "end": 1008,
                        "fullWidth": 7,
                        "width": 1,
                        "text": "}",
                        "value": "}",
                        "valueText": "}",
                        "hasLeadingTrivia": true,
                        "hasTrailingTrivia": true,
                        "hasTrailingNewLine": true,
                        "leadingTrivia": [
                            {
                                "kind": "WhitespaceTrivia",
                                "text": "    "
                            }
                        ],
                        "trailingTrivia": [
                            {
                                "kind": "NewLineTrivia",
                                "text": "\r\n"
                            }
                        ]
                    }
                }
            },
            {
                "kind": "ExpressionStatement",
                "fullStart": 1010,
                "fullEnd": 1034,
                "start": 1010,
                "end": 1032,
                "fullWidth": 24,
                "width": 22,
                "expression": {
                    "kind": "InvocationExpression",
                    "fullStart": 1010,
                    "fullEnd": 1031,
                    "start": 1010,
                    "end": 1031,
                    "fullWidth": 21,
                    "width": 21,
                    "expression": {
                        "kind": "IdentifierName",
                        "fullStart": 1010,
                        "fullEnd": 1021,
                        "start": 1010,
                        "end": 1021,
                        "fullWidth": 11,
                        "width": 11,
                        "text": "runTestCase",
                        "value": "runTestCase",
                        "valueText": "runTestCase"
                    },
                    "argumentList": {
                        "kind": "ArgumentList",
                        "fullStart": 1021,
                        "fullEnd": 1031,
                        "start": 1021,
                        "end": 1031,
                        "fullWidth": 10,
                        "width": 10,
                        "openParenToken": {
                            "kind": "OpenParenToken",
                            "fullStart": 1021,
                            "fullEnd": 1022,
                            "start": 1021,
                            "end": 1022,
                            "fullWidth": 1,
                            "width": 1,
                            "text": "(",
                            "value": "(",
                            "valueText": "("
                        },
                        "arguments": [
                            {
                                "kind": "IdentifierName",
                                "fullStart": 1022,
                                "fullEnd": 1030,
                                "start": 1022,
                                "end": 1030,
                                "fullWidth": 8,
                                "width": 8,
                                "text": "testcase",
                                "value": "testcase",
                                "valueText": "testcase"
                            }
                        ],
                        "closeParenToken": {
                            "kind": "CloseParenToken",
                            "fullStart": 1030,
                            "fullEnd": 1031,
                            "start": 1030,
                            "end": 1031,
                            "fullWidth": 1,
                            "width": 1,
                            "text": ")",
                            "value": ")",
                            "valueText": ")"
                        }
                    }
                },
                "semicolonToken": {
                    "kind": "SemicolonToken",
                    "fullStart": 1031,
                    "fullEnd": 1034,
                    "start": 1031,
                    "end": 1032,
                    "fullWidth": 3,
                    "width": 1,
                    "text": ";",
                    "value": ";",
                    "valueText": ";",
                    "hasTrailingTrivia": true,
                    "hasTrailingNewLine": true,
                    "trailingTrivia": [
                        {
                            "kind": "NewLineTrivia",
                            "text": "\r\n"
                        }
                    ]
                }
            }
        ],
        "endOfFileToken": {
            "kind": "EndOfFileToken",
            "fullStart": 1034,
            "fullEnd": 1034,
            "start": 1034,
            "end": 1034,
            "fullWidth": 0,
            "width": 0,
            "text": ""
        }
    },
    "lineMap": {
        "lineStarts": [
            0,
            67,
            152,
            232,
            308,
            380,
            385,
            444,
            546,
            551,
            553,
            555,
            578,
            580,
            626,
            656,
            692,
            714,
            744,
            759,
            770,
            772,
            795,
            797,
            840,
            872,
            900,
            916,
            948,
            961,
            963,
            1003,
            1010,
            1034
        ],
        "length": 1034
    }
}<|MERGE_RESOLUTION|>--- conflicted
+++ resolved
@@ -967,12 +967,8 @@
                                         "start": 784,
                                         "end": 792,
                                         "fullWidth": 8,
-<<<<<<< HEAD
                                         "width": 8,
-                                        "identifier": {
-=======
                                         "propertyName": {
->>>>>>> 85e84683
                                             "kind": "IdentifierName",
                                             "fullStart": 784,
                                             "fullEnd": 788,
