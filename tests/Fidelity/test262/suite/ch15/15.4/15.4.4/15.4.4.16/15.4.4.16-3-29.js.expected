{
    "isDeclaration": false,
    "languageVersion": "EcmaScript5",
    "parseOptions": {
        "allowAutomaticSemicolonInsertion": true
    },
    "sourceUnit": {
        "kind": "SourceUnit",
        "fullStart": 0,
        "fullEnd": 1001,
        "start": 537,
        "end": 1001,
        "fullWidth": 1001,
        "width": 464,
        "isIncrementallyUnusable": true,
        "moduleElements": [
            {
                "kind": "FunctionDeclaration",
                "fullStart": 0,
                "fullEnd": 977,
                "start": 537,
                "end": 975,
                "fullWidth": 977,
                "width": 438,
                "modifiers": [],
                "functionKeyword": {
                    "kind": "FunctionKeyword",
                    "fullStart": 0,
                    "fullEnd": 546,
                    "start": 537,
                    "end": 545,
                    "fullWidth": 546,
                    "width": 8,
                    "text": "function",
                    "value": "function",
                    "valueText": "function",
                    "hasLeadingTrivia": true,
                    "hasLeadingComment": true,
                    "hasLeadingNewLine": true,
                    "hasTrailingTrivia": true,
                    "leadingTrivia": [
                        {
                            "kind": "SingleLineCommentTrivia",
                            "text": "/// Copyright (c) 2012 Ecma International.  All rights reserved. "
                        },
                        {
                            "kind": "NewLineTrivia",
                            "text": "\r\n"
                        },
                        {
                            "kind": "SingleLineCommentTrivia",
                            "text": "/// Ecma International makes this code available under the terms and conditions set"
                        },
                        {
                            "kind": "NewLineTrivia",
                            "text": "\r\n"
                        },
                        {
                            "kind": "SingleLineCommentTrivia",
                            "text": "/// forth on http://hg.ecmascript.org/tests/test262/raw-file/tip/LICENSE (the "
                        },
                        {
                            "kind": "NewLineTrivia",
                            "text": "\r\n"
                        },
                        {
                            "kind": "SingleLineCommentTrivia",
                            "text": "/// \"Use Terms\").   Any redistribution of this code must retain the above "
                        },
                        {
                            "kind": "NewLineTrivia",
                            "text": "\r\n"
                        },
                        {
                            "kind": "SingleLineCommentTrivia",
                            "text": "/// copyright and this notice and otherwise comply with the Use Terms."
                        },
                        {
                            "kind": "NewLineTrivia",
                            "text": "\r\n"
                        },
                        {
                            "kind": "MultiLineCommentTrivia",
                            "text": "/**\r\n * @path ch15/15.4/15.4.4/15.4.4.16/15.4.4.16-3-29.js\r\n * @description Array.prototype.every - value of 'length' is boundary value (2^32 + 1)\r\n */"
                        },
                        {
                            "kind": "NewLineTrivia",
                            "text": "\r\n"
                        },
                        {
                            "kind": "NewLineTrivia",
                            "text": "\r\n"
                        },
                        {
                            "kind": "NewLineTrivia",
                            "text": "\r\n"
                        }
                    ],
                    "trailingTrivia": [
                        {
                            "kind": "WhitespaceTrivia",
                            "text": " "
                        }
                    ]
                },
                "identifier": {
                    "kind": "IdentifierName",
                    "fullStart": 546,
                    "fullEnd": 554,
                    "start": 546,
                    "end": 554,
                    "fullWidth": 8,
                    "width": 8,
                    "text": "testcase",
                    "value": "testcase",
                    "valueText": "testcase"
                },
                "callSignature": {
                    "kind": "CallSignature",
                    "fullStart": 554,
                    "fullEnd": 557,
                    "start": 554,
                    "end": 556,
                    "fullWidth": 3,
                    "width": 2,
                    "parameterList": {
                        "kind": "ParameterList",
                        "fullStart": 554,
                        "fullEnd": 557,
                        "start": 554,
                        "end": 556,
                        "fullWidth": 3,
                        "width": 2,
                        "openParenToken": {
                            "kind": "OpenParenToken",
                            "fullStart": 554,
                            "fullEnd": 555,
                            "start": 554,
                            "end": 555,
                            "fullWidth": 1,
                            "width": 1,
                            "text": "(",
                            "value": "(",
                            "valueText": "("
                        },
                        "parameters": [],
                        "closeParenToken": {
                            "kind": "CloseParenToken",
                            "fullStart": 555,
                            "fullEnd": 557,
                            "start": 555,
                            "end": 556,
                            "fullWidth": 2,
                            "width": 1,
                            "text": ")",
                            "value": ")",
                            "valueText": ")",
                            "hasTrailingTrivia": true,
                            "trailingTrivia": [
                                {
                                    "kind": "WhitespaceTrivia",
                                    "text": " "
                                }
                            ]
                        }
                    }
                },
                "block": {
                    "kind": "Block",
                    "fullStart": 557,
                    "fullEnd": 977,
                    "start": 557,
                    "end": 975,
                    "fullWidth": 420,
                    "width": 418,
                    "openBraceToken": {
                        "kind": "OpenBraceToken",
                        "fullStart": 557,
                        "fullEnd": 560,
                        "start": 557,
                        "end": 558,
                        "fullWidth": 3,
                        "width": 1,
                        "text": "{",
                        "value": "{",
                        "valueText": "{",
                        "hasTrailingTrivia": true,
                        "hasTrailingNewLine": true,
                        "trailingTrivia": [
                            {
                                "kind": "NewLineTrivia",
                                "text": "\r\n"
                            }
                        ]
                    },
                    "statements": [
                        {
                            "kind": "FunctionDeclaration",
                            "fullStart": 560,
                            "fullEnd": 648,
                            "start": 568,
                            "end": 646,
                            "fullWidth": 88,
                            "width": 78,
                            "modifiers": [],
                            "functionKeyword": {
                                "kind": "FunctionKeyword",
                                "fullStart": 560,
                                "fullEnd": 577,
                                "start": 568,
                                "end": 576,
                                "fullWidth": 17,
                                "width": 8,
                                "text": "function",
                                "value": "function",
                                "valueText": "function",
                                "hasLeadingTrivia": true,
                                "hasTrailingTrivia": true,
                                "leadingTrivia": [
                                    {
                                        "kind": "WhitespaceTrivia",
                                        "text": "        "
                                    }
                                ],
                                "trailingTrivia": [
                                    {
                                        "kind": "WhitespaceTrivia",
                                        "text": " "
                                    }
                                ]
                            },
                            "identifier": {
                                "kind": "IdentifierName",
                                "fullStart": 577,
                                "fullEnd": 588,
                                "start": 577,
                                "end": 588,
                                "fullWidth": 11,
                                "width": 11,
                                "text": "callbackfn1",
                                "value": "callbackfn1",
                                "valueText": "callbackfn1"
                            },
                            "callSignature": {
                                "kind": "CallSignature",
                                "fullStart": 588,
                                "fullEnd": 604,
                                "start": 588,
                                "end": 603,
                                "fullWidth": 16,
                                "width": 15,
                                "parameterList": {
                                    "kind": "ParameterList",
                                    "fullStart": 588,
                                    "fullEnd": 604,
                                    "start": 588,
                                    "end": 603,
                                    "fullWidth": 16,
                                    "width": 15,
                                    "openParenToken": {
                                        "kind": "OpenParenToken",
                                        "fullStart": 588,
                                        "fullEnd": 589,
                                        "start": 588,
                                        "end": 589,
                                        "fullWidth": 1,
                                        "width": 1,
                                        "text": "(",
                                        "value": "(",
                                        "valueText": "("
                                    },
                                    "parameters": [
                                        {
                                            "kind": "Parameter",
                                            "fullStart": 589,
                                            "fullEnd": 592,
                                            "start": 589,
                                            "end": 592,
                                            "fullWidth": 3,
                                            "width": 3,
                                            "modifiers": [],
                                            "identifier": {
                                                "kind": "IdentifierName",
                                                "fullStart": 589,
                                                "fullEnd": 592,
                                                "start": 589,
                                                "end": 592,
                                                "fullWidth": 3,
                                                "width": 3,
                                                "text": "val",
                                                "value": "val",
                                                "valueText": "val"
                                            }
                                        },
                                        {
                                            "kind": "CommaToken",
                                            "fullStart": 592,
                                            "fullEnd": 594,
                                            "start": 592,
                                            "end": 593,
                                            "fullWidth": 2,
                                            "width": 1,
                                            "text": ",",
                                            "value": ",",
                                            "valueText": ",",
                                            "hasTrailingTrivia": true,
                                            "trailingTrivia": [
                                                {
                                                    "kind": "WhitespaceTrivia",
                                                    "text": " "
                                                }
                                            ]
                                        },
                                        {
                                            "kind": "Parameter",
                                            "fullStart": 594,
                                            "fullEnd": 597,
                                            "start": 594,
                                            "end": 597,
                                            "fullWidth": 3,
                                            "width": 3,
                                            "modifiers": [],
                                            "identifier": {
                                                "kind": "IdentifierName",
                                                "fullStart": 594,
                                                "fullEnd": 597,
                                                "start": 594,
                                                "end": 597,
                                                "fullWidth": 3,
                                                "width": 3,
                                                "text": "idx",
                                                "value": "idx",
                                                "valueText": "idx"
                                            }
                                        },
                                        {
                                            "kind": "CommaToken",
                                            "fullStart": 597,
                                            "fullEnd": 599,
                                            "start": 597,
                                            "end": 598,
                                            "fullWidth": 2,
                                            "width": 1,
                                            "text": ",",
                                            "value": ",",
                                            "valueText": ",",
                                            "hasTrailingTrivia": true,
                                            "trailingTrivia": [
                                                {
                                                    "kind": "WhitespaceTrivia",
                                                    "text": " "
                                                }
                                            ]
                                        },
                                        {
                                            "kind": "Parameter",
                                            "fullStart": 599,
                                            "fullEnd": 602,
                                            "start": 599,
                                            "end": 602,
                                            "fullWidth": 3,
                                            "width": 3,
                                            "modifiers": [],
                                            "identifier": {
                                                "kind": "IdentifierName",
                                                "fullStart": 599,
                                                "fullEnd": 602,
                                                "start": 599,
                                                "end": 602,
                                                "fullWidth": 3,
                                                "width": 3,
                                                "text": "obj",
                                                "value": "obj",
                                                "valueText": "obj"
                                            }
                                        }
                                    ],
                                    "closeParenToken": {
                                        "kind": "CloseParenToken",
                                        "fullStart": 602,
                                        "fullEnd": 604,
                                        "start": 602,
                                        "end": 603,
                                        "fullWidth": 2,
                                        "width": 1,
                                        "text": ")",
                                        "value": ")",
                                        "valueText": ")",
                                        "hasTrailingTrivia": true,
                                        "trailingTrivia": [
                                            {
                                                "kind": "WhitespaceTrivia",
                                                "text": " "
                                            }
                                        ]
                                    }
                                }
                            },
                            "block": {
                                "kind": "Block",
                                "fullStart": 604,
                                "fullEnd": 648,
                                "start": 604,
                                "end": 646,
                                "fullWidth": 44,
                                "width": 42,
                                "openBraceToken": {
                                    "kind": "OpenBraceToken",
                                    "fullStart": 604,
                                    "fullEnd": 607,
                                    "start": 604,
                                    "end": 605,
                                    "fullWidth": 3,
                                    "width": 1,
                                    "text": "{",
                                    "value": "{",
                                    "valueText": "{",
                                    "hasTrailingTrivia": true,
                                    "hasTrailingNewLine": true,
                                    "trailingTrivia": [
                                        {
                                            "kind": "NewLineTrivia",
                                            "text": "\r\n"
                                        }
                                    ]
                                },
                                "statements": [
                                    {
                                        "kind": "ReturnStatement",
                                        "fullStart": 607,
                                        "fullEnd": 637,
                                        "start": 619,
                                        "end": 635,
                                        "fullWidth": 30,
                                        "width": 16,
                                        "returnKeyword": {
                                            "kind": "ReturnKeyword",
                                            "fullStart": 607,
                                            "fullEnd": 626,
                                            "start": 619,
                                            "end": 625,
                                            "fullWidth": 19,
                                            "width": 6,
                                            "text": "return",
                                            "value": "return",
                                            "valueText": "return",
                                            "hasLeadingTrivia": true,
                                            "hasTrailingTrivia": true,
                                            "leadingTrivia": [
                                                {
                                                    "kind": "WhitespaceTrivia",
                                                    "text": "            "
                                                }
                                            ],
                                            "trailingTrivia": [
                                                {
                                                    "kind": "WhitespaceTrivia",
                                                    "text": " "
                                                }
                                            ]
                                        },
                                        "expression": {
                                            "kind": "GreaterThanExpression",
                                            "fullStart": 626,
                                            "fullEnd": 634,
                                            "start": 626,
                                            "end": 634,
                                            "fullWidth": 8,
                                            "width": 8,
                                            "left": {
                                                "kind": "IdentifierName",
                                                "fullStart": 626,
                                                "fullEnd": 630,
                                                "start": 626,
                                                "end": 629,
                                                "fullWidth": 4,
                                                "width": 3,
                                                "text": "val",
                                                "value": "val",
                                                "valueText": "val",
                                                "hasTrailingTrivia": true,
                                                "trailingTrivia": [
                                                    {
                                                        "kind": "WhitespaceTrivia",
                                                        "text": " "
                                                    }
                                                ]
                                            },
                                            "operatorToken": {
                                                "kind": "GreaterThanToken",
                                                "fullStart": 630,
                                                "fullEnd": 632,
                                                "start": 630,
                                                "end": 631,
                                                "fullWidth": 2,
                                                "width": 1,
                                                "text": ">",
                                                "value": ">",
                                                "valueText": ">",
                                                "hasTrailingTrivia": true,
                                                "trailingTrivia": [
                                                    {
                                                        "kind": "WhitespaceTrivia",
                                                        "text": " "
                                                    }
                                                ]
                                            },
                                            "right": {
                                                "kind": "NumericLiteral",
                                                "fullStart": 632,
                                                "fullEnd": 634,
                                                "start": 632,
                                                "end": 634,
                                                "fullWidth": 2,
                                                "width": 2,
                                                "text": "10",
                                                "value": 10,
                                                "valueText": "10"
                                            }
                                        },
                                        "semicolonToken": {
                                            "kind": "SemicolonToken",
                                            "fullStart": 634,
                                            "fullEnd": 637,
                                            "start": 634,
                                            "end": 635,
                                            "fullWidth": 3,
                                            "width": 1,
                                            "text": ";",
                                            "value": ";",
                                            "valueText": ";",
                                            "hasTrailingTrivia": true,
                                            "hasTrailingNewLine": true,
                                            "trailingTrivia": [
                                                {
                                                    "kind": "NewLineTrivia",
                                                    "text": "\r\n"
                                                }
                                            ]
                                        }
                                    }
                                ],
                                "closeBraceToken": {
                                    "kind": "CloseBraceToken",
                                    "fullStart": 637,
                                    "fullEnd": 648,
                                    "start": 645,
                                    "end": 646,
                                    "fullWidth": 11,
                                    "width": 1,
                                    "text": "}",
                                    "value": "}",
                                    "valueText": "}",
                                    "hasLeadingTrivia": true,
                                    "hasTrailingTrivia": true,
                                    "hasTrailingNewLine": true,
                                    "leadingTrivia": [
                                        {
                                            "kind": "WhitespaceTrivia",
                                            "text": "        "
                                        }
                                    ],
                                    "trailingTrivia": [
                                        {
                                            "kind": "NewLineTrivia",
                                            "text": "\r\n"
                                        }
                                    ]
                                }
                            }
                        },
                        {
                            "kind": "FunctionDeclaration",
                            "fullStart": 648,
                            "fullEnd": 738,
                            "start": 658,
                            "end": 736,
                            "fullWidth": 90,
                            "width": 78,
                            "modifiers": [],
                            "functionKeyword": {
                                "kind": "FunctionKeyword",
                                "fullStart": 648,
                                "fullEnd": 667,
                                "start": 658,
                                "end": 666,
                                "fullWidth": 19,
                                "width": 8,
                                "text": "function",
                                "value": "function",
                                "valueText": "function",
                                "hasLeadingTrivia": true,
                                "hasLeadingNewLine": true,
                                "hasTrailingTrivia": true,
                                "leadingTrivia": [
                                    {
                                        "kind": "NewLineTrivia",
                                        "text": "\r\n"
                                    },
                                    {
                                        "kind": "WhitespaceTrivia",
                                        "text": "        "
                                    }
                                ],
                                "trailingTrivia": [
                                    {
                                        "kind": "WhitespaceTrivia",
                                        "text": " "
                                    }
                                ]
                            },
                            "identifier": {
                                "kind": "IdentifierName",
                                "fullStart": 667,
                                "fullEnd": 678,
                                "start": 667,
                                "end": 678,
                                "fullWidth": 11,
                                "width": 11,
                                "text": "callbackfn2",
                                "value": "callbackfn2",
                                "valueText": "callbackfn2"
                            },
                            "callSignature": {
                                "kind": "CallSignature",
                                "fullStart": 678,
                                "fullEnd": 694,
                                "start": 678,
                                "end": 693,
                                "fullWidth": 16,
                                "width": 15,
                                "parameterList": {
                                    "kind": "ParameterList",
                                    "fullStart": 678,
                                    "fullEnd": 694,
                                    "start": 678,
                                    "end": 693,
                                    "fullWidth": 16,
                                    "width": 15,
                                    "openParenToken": {
                                        "kind": "OpenParenToken",
                                        "fullStart": 678,
                                        "fullEnd": 679,
                                        "start": 678,
                                        "end": 679,
                                        "fullWidth": 1,
                                        "width": 1,
                                        "text": "(",
                                        "value": "(",
                                        "valueText": "("
                                    },
                                    "parameters": [
                                        {
                                            "kind": "Parameter",
                                            "fullStart": 679,
                                            "fullEnd": 682,
                                            "start": 679,
                                            "end": 682,
                                            "fullWidth": 3,
                                            "width": 3,
                                            "modifiers": [],
                                            "identifier": {
                                                "kind": "IdentifierName",
                                                "fullStart": 679,
                                                "fullEnd": 682,
                                                "start": 679,
                                                "end": 682,
                                                "fullWidth": 3,
                                                "width": 3,
                                                "text": "val",
                                                "value": "val",
                                                "valueText": "val"
                                            }
                                        },
                                        {
                                            "kind": "CommaToken",
                                            "fullStart": 682,
                                            "fullEnd": 684,
                                            "start": 682,
                                            "end": 683,
                                            "fullWidth": 2,
                                            "width": 1,
                                            "text": ",",
                                            "value": ",",
                                            "valueText": ",",
                                            "hasTrailingTrivia": true,
                                            "trailingTrivia": [
                                                {
                                                    "kind": "WhitespaceTrivia",
                                                    "text": " "
                                                }
                                            ]
                                        },
                                        {
                                            "kind": "Parameter",
                                            "fullStart": 684,
                                            "fullEnd": 687,
                                            "start": 684,
                                            "end": 687,
                                            "fullWidth": 3,
                                            "width": 3,
                                            "modifiers": [],
                                            "identifier": {
                                                "kind": "IdentifierName",
                                                "fullStart": 684,
                                                "fullEnd": 687,
                                                "start": 684,
                                                "end": 687,
                                                "fullWidth": 3,
                                                "width": 3,
                                                "text": "idx",
                                                "value": "idx",
                                                "valueText": "idx"
                                            }
                                        },
                                        {
                                            "kind": "CommaToken",
                                            "fullStart": 687,
                                            "fullEnd": 689,
                                            "start": 687,
                                            "end": 688,
                                            "fullWidth": 2,
                                            "width": 1,
                                            "text": ",",
                                            "value": ",",
                                            "valueText": ",",
                                            "hasTrailingTrivia": true,
                                            "trailingTrivia": [
                                                {
                                                    "kind": "WhitespaceTrivia",
                                                    "text": " "
                                                }
                                            ]
                                        },
                                        {
                                            "kind": "Parameter",
                                            "fullStart": 689,
                                            "fullEnd": 692,
                                            "start": 689,
                                            "end": 692,
                                            "fullWidth": 3,
                                            "width": 3,
                                            "modifiers": [],
                                            "identifier": {
                                                "kind": "IdentifierName",
                                                "fullStart": 689,
                                                "fullEnd": 692,
                                                "start": 689,
                                                "end": 692,
                                                "fullWidth": 3,
                                                "width": 3,
                                                "text": "obj",
                                                "value": "obj",
                                                "valueText": "obj"
                                            }
                                        }
                                    ],
                                    "closeParenToken": {
                                        "kind": "CloseParenToken",
                                        "fullStart": 692,
                                        "fullEnd": 694,
                                        "start": 692,
                                        "end": 693,
                                        "fullWidth": 2,
                                        "width": 1,
                                        "text": ")",
                                        "value": ")",
                                        "valueText": ")",
                                        "hasTrailingTrivia": true,
                                        "trailingTrivia": [
                                            {
                                                "kind": "WhitespaceTrivia",
                                                "text": " "
                                            }
                                        ]
                                    }
                                }
                            },
                            "block": {
                                "kind": "Block",
                                "fullStart": 694,
                                "fullEnd": 738,
                                "start": 694,
                                "end": 736,
                                "fullWidth": 44,
                                "width": 42,
                                "openBraceToken": {
                                    "kind": "OpenBraceToken",
                                    "fullStart": 694,
                                    "fullEnd": 697,
                                    "start": 694,
                                    "end": 695,
                                    "fullWidth": 3,
                                    "width": 1,
                                    "text": "{",
                                    "value": "{",
                                    "valueText": "{",
                                    "hasTrailingTrivia": true,
                                    "hasTrailingNewLine": true,
                                    "trailingTrivia": [
                                        {
                                            "kind": "NewLineTrivia",
                                            "text": "\r\n"
                                        }
                                    ]
                                },
                                "statements": [
                                    {
                                        "kind": "ReturnStatement",
                                        "fullStart": 697,
                                        "fullEnd": 727,
                                        "start": 709,
                                        "end": 725,
                                        "fullWidth": 30,
                                        "width": 16,
                                        "returnKeyword": {
                                            "kind": "ReturnKeyword",
                                            "fullStart": 697,
                                            "fullEnd": 716,
                                            "start": 709,
                                            "end": 715,
                                            "fullWidth": 19,
                                            "width": 6,
                                            "text": "return",
                                            "value": "return",
                                            "valueText": "return",
                                            "hasLeadingTrivia": true,
                                            "hasTrailingTrivia": true,
                                            "leadingTrivia": [
                                                {
                                                    "kind": "WhitespaceTrivia",
                                                    "text": "            "
                                                }
                                            ],
                                            "trailingTrivia": [
                                                {
                                                    "kind": "WhitespaceTrivia",
                                                    "text": " "
                                                }
                                            ]
                                        },
                                        "expression": {
                                            "kind": "GreaterThanExpression",
                                            "fullStart": 716,
                                            "fullEnd": 724,
                                            "start": 716,
                                            "end": 724,
                                            "fullWidth": 8,
                                            "width": 8,
                                            "left": {
                                                "kind": "IdentifierName",
                                                "fullStart": 716,
                                                "fullEnd": 720,
                                                "start": 716,
                                                "end": 719,
                                                "fullWidth": 4,
                                                "width": 3,
                                                "text": "val",
                                                "value": "val",
                                                "valueText": "val",
                                                "hasTrailingTrivia": true,
                                                "trailingTrivia": [
                                                    {
                                                        "kind": "WhitespaceTrivia",
                                                        "text": " "
                                                    }
                                                ]
                                            },
                                            "operatorToken": {
                                                "kind": "GreaterThanToken",
                                                "fullStart": 720,
                                                "fullEnd": 722,
                                                "start": 720,
                                                "end": 721,
                                                "fullWidth": 2,
                                                "width": 1,
                                                "text": ">",
                                                "value": ">",
                                                "valueText": ">",
                                                "hasTrailingTrivia": true,
                                                "trailingTrivia": [
                                                    {
                                                        "kind": "WhitespaceTrivia",
                                                        "text": " "
                                                    }
                                                ]
                                            },
                                            "right": {
                                                "kind": "NumericLiteral",
                                                "fullStart": 722,
                                                "fullEnd": 724,
                                                "start": 722,
                                                "end": 724,
                                                "fullWidth": 2,
                                                "width": 2,
                                                "text": "11",
                                                "value": 11,
                                                "valueText": "11"
                                            }
                                        },
                                        "semicolonToken": {
                                            "kind": "SemicolonToken",
                                            "fullStart": 724,
                                            "fullEnd": 727,
                                            "start": 724,
                                            "end": 725,
                                            "fullWidth": 3,
                                            "width": 1,
                                            "text": ";",
                                            "value": ";",
                                            "valueText": ";",
                                            "hasTrailingTrivia": true,
                                            "hasTrailingNewLine": true,
                                            "trailingTrivia": [
                                                {
                                                    "kind": "NewLineTrivia",
                                                    "text": "\r\n"
                                                }
                                            ]
                                        }
                                    }
                                ],
                                "closeBraceToken": {
                                    "kind": "CloseBraceToken",
                                    "fullStart": 727,
                                    "fullEnd": 738,
                                    "start": 735,
                                    "end": 736,
                                    "fullWidth": 11,
                                    "width": 1,
                                    "text": "}",
                                    "value": "}",
                                    "valueText": "}",
                                    "hasLeadingTrivia": true,
                                    "hasTrailingTrivia": true,
                                    "hasTrailingNewLine": true,
                                    "leadingTrivia": [
                                        {
                                            "kind": "WhitespaceTrivia",
                                            "text": "        "
                                        }
                                    ],
                                    "trailingTrivia": [
                                        {
                                            "kind": "NewLineTrivia",
                                            "text": "\r\n"
                                        }
                                    ]
                                }
                            }
                        },
                        {
                            "kind": "VariableStatement",
                            "fullStart": 738,
                            "fullEnd": 844,
                            "start": 748,
                            "end": 842,
                            "fullWidth": 106,
                            "width": 94,
                            "modifiers": [],
                            "variableDeclaration": {
                                "kind": "VariableDeclaration",
                                "fullStart": 738,
                                "fullEnd": 841,
                                "start": 748,
                                "end": 841,
                                "fullWidth": 103,
                                "width": 93,
                                "varKeyword": {
                                    "kind": "VarKeyword",
                                    "fullStart": 738,
                                    "fullEnd": 752,
                                    "start": 748,
                                    "end": 751,
                                    "fullWidth": 14,
                                    "width": 3,
                                    "text": "var",
                                    "value": "var",
                                    "valueText": "var",
                                    "hasLeadingTrivia": true,
                                    "hasLeadingNewLine": true,
                                    "hasTrailingTrivia": true,
                                    "leadingTrivia": [
                                        {
                                            "kind": "NewLineTrivia",
                                            "text": "\r\n"
                                        },
                                        {
                                            "kind": "WhitespaceTrivia",
                                            "text": "        "
                                        }
                                    ],
                                    "trailingTrivia": [
                                        {
                                            "kind": "WhitespaceTrivia",
                                            "text": " "
                                        }
                                    ]
                                },
                                "variableDeclarators": [
                                    {
                                        "kind": "VariableDeclarator",
                                        "fullStart": 752,
                                        "fullEnd": 841,
                                        "start": 752,
                                        "end": 841,
                                        "fullWidth": 89,
<<<<<<< HEAD
                                        "width": 89,
                                        "identifier": {
=======
                                        "propertyName": {
>>>>>>> 85e84683
                                            "kind": "IdentifierName",
                                            "fullStart": 752,
                                            "fullEnd": 756,
                                            "start": 752,
                                            "end": 755,
                                            "fullWidth": 4,
                                            "width": 3,
                                            "text": "obj",
                                            "value": "obj",
                                            "valueText": "obj",
                                            "hasTrailingTrivia": true,
                                            "trailingTrivia": [
                                                {
                                                    "kind": "WhitespaceTrivia",
                                                    "text": " "
                                                }
                                            ]
                                        },
                                        "equalsValueClause": {
                                            "kind": "EqualsValueClause",
                                            "fullStart": 756,
                                            "fullEnd": 841,
                                            "start": 756,
                                            "end": 841,
                                            "fullWidth": 85,
                                            "width": 85,
                                            "equalsToken": {
                                                "kind": "EqualsToken",
                                                "fullStart": 756,
                                                "fullEnd": 758,
                                                "start": 756,
                                                "end": 757,
                                                "fullWidth": 2,
                                                "width": 1,
                                                "text": "=",
                                                "value": "=",
                                                "valueText": "=",
                                                "hasTrailingTrivia": true,
                                                "trailingTrivia": [
                                                    {
                                                        "kind": "WhitespaceTrivia",
                                                        "text": " "
                                                    }
                                                ]
                                            },
                                            "value": {
                                                "kind": "ObjectLiteralExpression",
                                                "fullStart": 758,
                                                "fullEnd": 841,
                                                "start": 758,
                                                "end": 841,
                                                "fullWidth": 83,
                                                "width": 83,
                                                "openBraceToken": {
                                                    "kind": "OpenBraceToken",
                                                    "fullStart": 758,
                                                    "fullEnd": 761,
                                                    "start": 758,
                                                    "end": 759,
                                                    "fullWidth": 3,
                                                    "width": 1,
                                                    "text": "{",
                                                    "value": "{",
                                                    "valueText": "{",
                                                    "hasTrailingTrivia": true,
                                                    "hasTrailingNewLine": true,
                                                    "trailingTrivia": [
                                                        {
                                                            "kind": "NewLineTrivia",
                                                            "text": "\r\n"
                                                        }
                                                    ]
                                                },
                                                "propertyAssignments": [
                                                    {
                                                        "kind": "SimplePropertyAssignment",
                                                        "fullStart": 761,
                                                        "fullEnd": 778,
                                                        "start": 773,
                                                        "end": 778,
                                                        "fullWidth": 17,
                                                        "width": 5,
                                                        "propertyName": {
                                                            "kind": "NumericLiteral",
                                                            "fullStart": 761,
                                                            "fullEnd": 774,
                                                            "start": 773,
                                                            "end": 774,
                                                            "fullWidth": 13,
                                                            "width": 1,
                                                            "text": "0",
                                                            "value": 0,
                                                            "valueText": "0",
                                                            "hasLeadingTrivia": true,
                                                            "leadingTrivia": [
                                                                {
                                                                    "kind": "WhitespaceTrivia",
                                                                    "text": "            "
                                                                }
                                                            ]
                                                        },
                                                        "colonToken": {
                                                            "kind": "ColonToken",
                                                            "fullStart": 774,
                                                            "fullEnd": 776,
                                                            "start": 774,
                                                            "end": 775,
                                                            "fullWidth": 2,
                                                            "width": 1,
                                                            "text": ":",
                                                            "value": ":",
                                                            "valueText": ":",
                                                            "hasTrailingTrivia": true,
                                                            "trailingTrivia": [
                                                                {
                                                                    "kind": "WhitespaceTrivia",
                                                                    "text": " "
                                                                }
                                                            ]
                                                        },
                                                        "expression": {
                                                            "kind": "NumericLiteral",
                                                            "fullStart": 776,
                                                            "fullEnd": 778,
                                                            "start": 776,
                                                            "end": 778,
                                                            "fullWidth": 2,
                                                            "width": 2,
                                                            "text": "11",
                                                            "value": 11,
                                                            "valueText": "11"
                                                        }
                                                    },
                                                    {
                                                        "kind": "CommaToken",
                                                        "fullStart": 778,
                                                        "fullEnd": 781,
                                                        "start": 778,
                                                        "end": 779,
                                                        "fullWidth": 3,
                                                        "width": 1,
                                                        "text": ",",
                                                        "value": ",",
                                                        "valueText": ",",
                                                        "hasTrailingTrivia": true,
                                                        "hasTrailingNewLine": true,
                                                        "trailingTrivia": [
                                                            {
                                                                "kind": "NewLineTrivia",
                                                                "text": "\r\n"
                                                            }
                                                        ]
                                                    },
                                                    {
                                                        "kind": "SimplePropertyAssignment",
                                                        "fullStart": 781,
                                                        "fullEnd": 797,
                                                        "start": 793,
                                                        "end": 797,
                                                        "fullWidth": 16,
                                                        "width": 4,
                                                        "propertyName": {
                                                            "kind": "NumericLiteral",
                                                            "fullStart": 781,
                                                            "fullEnd": 794,
                                                            "start": 793,
                                                            "end": 794,
                                                            "fullWidth": 13,
                                                            "width": 1,
                                                            "text": "1",
                                                            "value": 1,
                                                            "valueText": "1",
                                                            "hasLeadingTrivia": true,
                                                            "leadingTrivia": [
                                                                {
                                                                    "kind": "WhitespaceTrivia",
                                                                    "text": "            "
                                                                }
                                                            ]
                                                        },
                                                        "colonToken": {
                                                            "kind": "ColonToken",
                                                            "fullStart": 794,
                                                            "fullEnd": 796,
                                                            "start": 794,
                                                            "end": 795,
                                                            "fullWidth": 2,
                                                            "width": 1,
                                                            "text": ":",
                                                            "value": ":",
                                                            "valueText": ":",
                                                            "hasTrailingTrivia": true,
                                                            "trailingTrivia": [
                                                                {
                                                                    "kind": "WhitespaceTrivia",
                                                                    "text": " "
                                                                }
                                                            ]
                                                        },
                                                        "expression": {
                                                            "kind": "NumericLiteral",
                                                            "fullStart": 796,
                                                            "fullEnd": 797,
                                                            "start": 796,
                                                            "end": 797,
                                                            "fullWidth": 1,
                                                            "width": 1,
                                                            "text": "9",
                                                            "value": 9,
                                                            "valueText": "9"
                                                        }
                                                    },
                                                    {
                                                        "kind": "CommaToken",
                                                        "fullStart": 797,
                                                        "fullEnd": 800,
                                                        "start": 797,
                                                        "end": 798,
                                                        "fullWidth": 3,
                                                        "width": 1,
                                                        "text": ",",
                                                        "value": ",",
                                                        "valueText": ",",
                                                        "hasTrailingTrivia": true,
                                                        "hasTrailingNewLine": true,
                                                        "trailingTrivia": [
                                                            {
                                                                "kind": "NewLineTrivia",
                                                                "text": "\r\n"
                                                            }
                                                        ]
                                                    },
                                                    {
                                                        "kind": "SimplePropertyAssignment",
                                                        "fullStart": 800,
                                                        "fullEnd": 832,
                                                        "start": 812,
                                                        "end": 830,
                                                        "fullWidth": 32,
                                                        "width": 18,
                                                        "propertyName": {
                                                            "kind": "IdentifierName",
                                                            "fullStart": 800,
                                                            "fullEnd": 818,
                                                            "start": 812,
                                                            "end": 818,
                                                            "fullWidth": 18,
                                                            "width": 6,
                                                            "text": "length",
                                                            "value": "length",
                                                            "valueText": "length",
                                                            "hasLeadingTrivia": true,
                                                            "leadingTrivia": [
                                                                {
                                                                    "kind": "WhitespaceTrivia",
                                                                    "text": "            "
                                                                }
                                                            ]
                                                        },
                                                        "colonToken": {
                                                            "kind": "ColonToken",
                                                            "fullStart": 818,
                                                            "fullEnd": 820,
                                                            "start": 818,
                                                            "end": 819,
                                                            "fullWidth": 2,
                                                            "width": 1,
                                                            "text": ":",
                                                            "value": ":",
                                                            "valueText": ":",
                                                            "hasTrailingTrivia": true,
                                                            "trailingTrivia": [
                                                                {
                                                                    "kind": "WhitespaceTrivia",
                                                                    "text": " "
                                                                }
                                                            ]
                                                        },
                                                        "expression": {
                                                            "kind": "NumericLiteral",
                                                            "fullStart": 820,
                                                            "fullEnd": 832,
                                                            "start": 820,
                                                            "end": 830,
                                                            "fullWidth": 12,
                                                            "width": 10,
                                                            "text": "4294967297",
                                                            "value": 4294967297,
                                                            "valueText": "4294967297",
                                                            "hasTrailingTrivia": true,
                                                            "hasTrailingNewLine": true,
                                                            "trailingTrivia": [
                                                                {
                                                                    "kind": "NewLineTrivia",
                                                                    "text": "\r\n"
                                                                }
                                                            ]
                                                        }
                                                    }
                                                ],
                                                "closeBraceToken": {
                                                    "kind": "CloseBraceToken",
                                                    "fullStart": 832,
                                                    "fullEnd": 841,
                                                    "start": 840,
                                                    "end": 841,
                                                    "fullWidth": 9,
                                                    "width": 1,
                                                    "text": "}",
                                                    "value": "}",
                                                    "valueText": "}",
                                                    "hasLeadingTrivia": true,
                                                    "leadingTrivia": [
                                                        {
                                                            "kind": "WhitespaceTrivia",
                                                            "text": "        "
                                                        }
                                                    ]
                                                }
                                            }
                                        }
                                    }
                                ]
                            },
                            "semicolonToken": {
                                "kind": "SemicolonToken",
                                "fullStart": 841,
                                "fullEnd": 844,
                                "start": 841,
                                "end": 842,
                                "fullWidth": 3,
                                "width": 1,
                                "text": ";",
                                "value": ";",
                                "valueText": ";",
                                "hasTrailingTrivia": true,
                                "hasTrailingNewLine": true,
                                "trailingTrivia": [
                                    {
                                        "kind": "NewLineTrivia",
                                        "text": "\r\n"
                                    }
                                ]
                            }
                        },
                        {
                            "kind": "ReturnStatement",
                            "fullStart": 844,
                            "fullEnd": 970,
                            "start": 854,
                            "end": 968,
                            "fullWidth": 126,
                            "width": 114,
                            "returnKeyword": {
                                "kind": "ReturnKeyword",
                                "fullStart": 844,
                                "fullEnd": 861,
                                "start": 854,
                                "end": 860,
                                "fullWidth": 17,
                                "width": 6,
                                "text": "return",
                                "value": "return",
                                "valueText": "return",
                                "hasLeadingTrivia": true,
                                "hasLeadingNewLine": true,
                                "hasTrailingTrivia": true,
                                "leadingTrivia": [
                                    {
                                        "kind": "NewLineTrivia",
                                        "text": "\r\n"
                                    },
                                    {
                                        "kind": "WhitespaceTrivia",
                                        "text": "        "
                                    }
                                ],
                                "trailingTrivia": [
                                    {
                                        "kind": "WhitespaceTrivia",
                                        "text": " "
                                    }
                                ]
                            },
                            "expression": {
                                "kind": "LogicalAndExpression",
                                "fullStart": 861,
                                "fullEnd": 967,
                                "start": 861,
                                "end": 967,
                                "fullWidth": 106,
                                "width": 106,
                                "left": {
                                    "kind": "InvocationExpression",
                                    "fullStart": 861,
                                    "fullEnd": 906,
                                    "start": 861,
                                    "end": 905,
                                    "fullWidth": 45,
                                    "width": 44,
                                    "expression": {
                                        "kind": "MemberAccessExpression",
                                        "fullStart": 861,
                                        "fullEnd": 887,
                                        "start": 861,
                                        "end": 887,
                                        "fullWidth": 26,
                                        "width": 26,
                                        "expression": {
                                            "kind": "MemberAccessExpression",
                                            "fullStart": 861,
                                            "fullEnd": 882,
                                            "start": 861,
                                            "end": 882,
                                            "fullWidth": 21,
                                            "width": 21,
                                            "expression": {
                                                "kind": "MemberAccessExpression",
                                                "fullStart": 861,
                                                "fullEnd": 876,
                                                "start": 861,
                                                "end": 876,
                                                "fullWidth": 15,
                                                "width": 15,
                                                "expression": {
                                                    "kind": "IdentifierName",
                                                    "fullStart": 861,
                                                    "fullEnd": 866,
                                                    "start": 861,
                                                    "end": 866,
                                                    "fullWidth": 5,
                                                    "width": 5,
                                                    "text": "Array",
                                                    "value": "Array",
                                                    "valueText": "Array"
                                                },
                                                "dotToken": {
                                                    "kind": "DotToken",
                                                    "fullStart": 866,
                                                    "fullEnd": 867,
                                                    "start": 866,
                                                    "end": 867,
                                                    "fullWidth": 1,
                                                    "width": 1,
                                                    "text": ".",
                                                    "value": ".",
                                                    "valueText": "."
                                                },
                                                "name": {
                                                    "kind": "IdentifierName",
                                                    "fullStart": 867,
                                                    "fullEnd": 876,
                                                    "start": 867,
                                                    "end": 876,
                                                    "fullWidth": 9,
                                                    "width": 9,
                                                    "text": "prototype",
                                                    "value": "prototype",
                                                    "valueText": "prototype"
                                                }
                                            },
                                            "dotToken": {
                                                "kind": "DotToken",
                                                "fullStart": 876,
                                                "fullEnd": 877,
                                                "start": 876,
                                                "end": 877,
                                                "fullWidth": 1,
                                                "width": 1,
                                                "text": ".",
                                                "value": ".",
                                                "valueText": "."
                                            },
                                            "name": {
                                                "kind": "IdentifierName",
                                                "fullStart": 877,
                                                "fullEnd": 882,
                                                "start": 877,
                                                "end": 882,
                                                "fullWidth": 5,
                                                "width": 5,
                                                "text": "every",
                                                "value": "every",
                                                "valueText": "every"
                                            }
                                        },
                                        "dotToken": {
                                            "kind": "DotToken",
                                            "fullStart": 882,
                                            "fullEnd": 883,
                                            "start": 882,
                                            "end": 883,
                                            "fullWidth": 1,
                                            "width": 1,
                                            "text": ".",
                                            "value": ".",
                                            "valueText": "."
                                        },
                                        "name": {
                                            "kind": "IdentifierName",
                                            "fullStart": 883,
                                            "fullEnd": 887,
                                            "start": 883,
                                            "end": 887,
                                            "fullWidth": 4,
                                            "width": 4,
                                            "text": "call",
                                            "value": "call",
                                            "valueText": "call"
                                        }
                                    },
                                    "argumentList": {
                                        "kind": "ArgumentList",
                                        "fullStart": 887,
                                        "fullEnd": 906,
                                        "start": 887,
                                        "end": 905,
                                        "fullWidth": 19,
                                        "width": 18,
                                        "openParenToken": {
                                            "kind": "OpenParenToken",
                                            "fullStart": 887,
                                            "fullEnd": 888,
                                            "start": 887,
                                            "end": 888,
                                            "fullWidth": 1,
                                            "width": 1,
                                            "text": "(",
                                            "value": "(",
                                            "valueText": "("
                                        },
                                        "arguments": [
                                            {
                                                "kind": "IdentifierName",
                                                "fullStart": 888,
                                                "fullEnd": 891,
                                                "start": 888,
                                                "end": 891,
                                                "fullWidth": 3,
                                                "width": 3,
                                                "text": "obj",
                                                "value": "obj",
                                                "valueText": "obj"
                                            },
                                            {
                                                "kind": "CommaToken",
                                                "fullStart": 891,
                                                "fullEnd": 893,
                                                "start": 891,
                                                "end": 892,
                                                "fullWidth": 2,
                                                "width": 1,
                                                "text": ",",
                                                "value": ",",
                                                "valueText": ",",
                                                "hasTrailingTrivia": true,
                                                "trailingTrivia": [
                                                    {
                                                        "kind": "WhitespaceTrivia",
                                                        "text": " "
                                                    }
                                                ]
                                            },
                                            {
                                                "kind": "IdentifierName",
                                                "fullStart": 893,
                                                "fullEnd": 904,
                                                "start": 893,
                                                "end": 904,
                                                "fullWidth": 11,
                                                "width": 11,
                                                "text": "callbackfn1",
                                                "value": "callbackfn1",
                                                "valueText": "callbackfn1"
                                            }
                                        ],
                                        "closeParenToken": {
                                            "kind": "CloseParenToken",
                                            "fullStart": 904,
                                            "fullEnd": 906,
                                            "start": 904,
                                            "end": 905,
                                            "fullWidth": 2,
                                            "width": 1,
                                            "text": ")",
                                            "value": ")",
                                            "valueText": ")",
                                            "hasTrailingTrivia": true,
                                            "trailingTrivia": [
                                                {
                                                    "kind": "WhitespaceTrivia",
                                                    "text": " "
                                                }
                                            ]
                                        }
                                    }
                                },
                                "operatorToken": {
                                    "kind": "AmpersandAmpersandToken",
                                    "fullStart": 906,
                                    "fullEnd": 910,
                                    "start": 906,
                                    "end": 908,
                                    "fullWidth": 4,
                                    "width": 2,
                                    "text": "&&",
                                    "value": "&&",
                                    "valueText": "&&",
                                    "hasTrailingTrivia": true,
                                    "hasTrailingNewLine": true,
                                    "trailingTrivia": [
                                        {
                                            "kind": "NewLineTrivia",
                                            "text": "\r\n"
                                        }
                                    ]
                                },
                                "right": {
                                    "kind": "LogicalNotExpression",
                                    "fullStart": 910,
                                    "fullEnd": 967,
                                    "start": 922,
                                    "end": 967,
                                    "fullWidth": 57,
                                    "width": 45,
                                    "operatorToken": {
                                        "kind": "ExclamationToken",
                                        "fullStart": 910,
                                        "fullEnd": 923,
                                        "start": 922,
                                        "end": 923,
                                        "fullWidth": 13,
                                        "width": 1,
                                        "text": "!",
                                        "value": "!",
                                        "valueText": "!",
                                        "hasLeadingTrivia": true,
                                        "leadingTrivia": [
                                            {
                                                "kind": "WhitespaceTrivia",
                                                "text": "            "
                                            }
                                        ]
                                    },
                                    "operand": {
                                        "kind": "InvocationExpression",
                                        "fullStart": 923,
                                        "fullEnd": 967,
                                        "start": 923,
                                        "end": 967,
                                        "fullWidth": 44,
                                        "width": 44,
                                        "expression": {
                                            "kind": "MemberAccessExpression",
                                            "fullStart": 923,
                                            "fullEnd": 949,
                                            "start": 923,
                                            "end": 949,
                                            "fullWidth": 26,
                                            "width": 26,
                                            "expression": {
                                                "kind": "MemberAccessExpression",
                                                "fullStart": 923,
                                                "fullEnd": 944,
                                                "start": 923,
                                                "end": 944,
                                                "fullWidth": 21,
                                                "width": 21,
                                                "expression": {
                                                    "kind": "MemberAccessExpression",
                                                    "fullStart": 923,
                                                    "fullEnd": 938,
                                                    "start": 923,
                                                    "end": 938,
                                                    "fullWidth": 15,
                                                    "width": 15,
                                                    "expression": {
                                                        "kind": "IdentifierName",
                                                        "fullStart": 923,
                                                        "fullEnd": 928,
                                                        "start": 923,
                                                        "end": 928,
                                                        "fullWidth": 5,
                                                        "width": 5,
                                                        "text": "Array",
                                                        "value": "Array",
                                                        "valueText": "Array"
                                                    },
                                                    "dotToken": {
                                                        "kind": "DotToken",
                                                        "fullStart": 928,
                                                        "fullEnd": 929,
                                                        "start": 928,
                                                        "end": 929,
                                                        "fullWidth": 1,
                                                        "width": 1,
                                                        "text": ".",
                                                        "value": ".",
                                                        "valueText": "."
                                                    },
                                                    "name": {
                                                        "kind": "IdentifierName",
                                                        "fullStart": 929,
                                                        "fullEnd": 938,
                                                        "start": 929,
                                                        "end": 938,
                                                        "fullWidth": 9,
                                                        "width": 9,
                                                        "text": "prototype",
                                                        "value": "prototype",
                                                        "valueText": "prototype"
                                                    }
                                                },
                                                "dotToken": {
                                                    "kind": "DotToken",
                                                    "fullStart": 938,
                                                    "fullEnd": 939,
                                                    "start": 938,
                                                    "end": 939,
                                                    "fullWidth": 1,
                                                    "width": 1,
                                                    "text": ".",
                                                    "value": ".",
                                                    "valueText": "."
                                                },
                                                "name": {
                                                    "kind": "IdentifierName",
                                                    "fullStart": 939,
                                                    "fullEnd": 944,
                                                    "start": 939,
                                                    "end": 944,
                                                    "fullWidth": 5,
                                                    "width": 5,
                                                    "text": "every",
                                                    "value": "every",
                                                    "valueText": "every"
                                                }
                                            },
                                            "dotToken": {
                                                "kind": "DotToken",
                                                "fullStart": 944,
                                                "fullEnd": 945,
                                                "start": 944,
                                                "end": 945,
                                                "fullWidth": 1,
                                                "width": 1,
                                                "text": ".",
                                                "value": ".",
                                                "valueText": "."
                                            },
                                            "name": {
                                                "kind": "IdentifierName",
                                                "fullStart": 945,
                                                "fullEnd": 949,
                                                "start": 945,
                                                "end": 949,
                                                "fullWidth": 4,
                                                "width": 4,
                                                "text": "call",
                                                "value": "call",
                                                "valueText": "call"
                                            }
                                        },
                                        "argumentList": {
                                            "kind": "ArgumentList",
                                            "fullStart": 949,
                                            "fullEnd": 967,
                                            "start": 949,
                                            "end": 967,
                                            "fullWidth": 18,
                                            "width": 18,
                                            "openParenToken": {
                                                "kind": "OpenParenToken",
                                                "fullStart": 949,
                                                "fullEnd": 950,
                                                "start": 949,
                                                "end": 950,
                                                "fullWidth": 1,
                                                "width": 1,
                                                "text": "(",
                                                "value": "(",
                                                "valueText": "("
                                            },
                                            "arguments": [
                                                {
                                                    "kind": "IdentifierName",
                                                    "fullStart": 950,
                                                    "fullEnd": 953,
                                                    "start": 950,
                                                    "end": 953,
                                                    "fullWidth": 3,
                                                    "width": 3,
                                                    "text": "obj",
                                                    "value": "obj",
                                                    "valueText": "obj"
                                                },
                                                {
                                                    "kind": "CommaToken",
                                                    "fullStart": 953,
                                                    "fullEnd": 955,
                                                    "start": 953,
                                                    "end": 954,
                                                    "fullWidth": 2,
                                                    "width": 1,
                                                    "text": ",",
                                                    "value": ",",
                                                    "valueText": ",",
                                                    "hasTrailingTrivia": true,
                                                    "trailingTrivia": [
                                                        {
                                                            "kind": "WhitespaceTrivia",
                                                            "text": " "
                                                        }
                                                    ]
                                                },
                                                {
                                                    "kind": "IdentifierName",
                                                    "fullStart": 955,
                                                    "fullEnd": 966,
                                                    "start": 955,
                                                    "end": 966,
                                                    "fullWidth": 11,
                                                    "width": 11,
                                                    "text": "callbackfn2",
                                                    "value": "callbackfn2",
                                                    "valueText": "callbackfn2"
                                                }
                                            ],
                                            "closeParenToken": {
                                                "kind": "CloseParenToken",
                                                "fullStart": 966,
                                                "fullEnd": 967,
                                                "start": 966,
                                                "end": 967,
                                                "fullWidth": 1,
                                                "width": 1,
                                                "text": ")",
                                                "value": ")",
                                                "valueText": ")"
                                            }
                                        }
                                    }
                                }
                            },
                            "semicolonToken": {
                                "kind": "SemicolonToken",
                                "fullStart": 967,
                                "fullEnd": 970,
                                "start": 967,
                                "end": 968,
                                "fullWidth": 3,
                                "width": 1,
                                "text": ";",
                                "value": ";",
                                "valueText": ";",
                                "hasTrailingTrivia": true,
                                "hasTrailingNewLine": true,
                                "trailingTrivia": [
                                    {
                                        "kind": "NewLineTrivia",
                                        "text": "\r\n"
                                    }
                                ]
                            }
                        }
                    ],
                    "closeBraceToken": {
                        "kind": "CloseBraceToken",
                        "fullStart": 970,
                        "fullEnd": 977,
                        "start": 974,
                        "end": 975,
                        "fullWidth": 7,
                        "width": 1,
                        "text": "}",
                        "value": "}",
                        "valueText": "}",
                        "hasLeadingTrivia": true,
                        "hasTrailingTrivia": true,
                        "hasTrailingNewLine": true,
                        "leadingTrivia": [
                            {
                                "kind": "WhitespaceTrivia",
                                "text": "    "
                            }
                        ],
                        "trailingTrivia": [
                            {
                                "kind": "NewLineTrivia",
                                "text": "\r\n"
                            }
                        ]
                    }
                }
            },
            {
                "kind": "ExpressionStatement",
                "fullStart": 977,
                "fullEnd": 1001,
                "start": 977,
                "end": 999,
                "fullWidth": 24,
                "width": 22,
                "expression": {
                    "kind": "InvocationExpression",
                    "fullStart": 977,
                    "fullEnd": 998,
                    "start": 977,
                    "end": 998,
                    "fullWidth": 21,
                    "width": 21,
                    "expression": {
                        "kind": "IdentifierName",
                        "fullStart": 977,
                        "fullEnd": 988,
                        "start": 977,
                        "end": 988,
                        "fullWidth": 11,
                        "width": 11,
                        "text": "runTestCase",
                        "value": "runTestCase",
                        "valueText": "runTestCase"
                    },
                    "argumentList": {
                        "kind": "ArgumentList",
                        "fullStart": 988,
                        "fullEnd": 998,
                        "start": 988,
                        "end": 998,
                        "fullWidth": 10,
                        "width": 10,
                        "openParenToken": {
                            "kind": "OpenParenToken",
                            "fullStart": 988,
                            "fullEnd": 989,
                            "start": 988,
                            "end": 989,
                            "fullWidth": 1,
                            "width": 1,
                            "text": "(",
                            "value": "(",
                            "valueText": "("
                        },
                        "arguments": [
                            {
                                "kind": "IdentifierName",
                                "fullStart": 989,
                                "fullEnd": 997,
                                "start": 989,
                                "end": 997,
                                "fullWidth": 8,
                                "width": 8,
                                "text": "testcase",
                                "value": "testcase",
                                "valueText": "testcase"
                            }
                        ],
                        "closeParenToken": {
                            "kind": "CloseParenToken",
                            "fullStart": 997,
                            "fullEnd": 998,
                            "start": 997,
                            "end": 998,
                            "fullWidth": 1,
                            "width": 1,
                            "text": ")",
                            "value": ")",
                            "valueText": ")"
                        }
                    }
                },
                "semicolonToken": {
                    "kind": "SemicolonToken",
                    "fullStart": 998,
                    "fullEnd": 1001,
                    "start": 998,
                    "end": 999,
                    "fullWidth": 3,
                    "width": 1,
                    "text": ";",
                    "value": ";",
                    "valueText": ";",
                    "hasTrailingTrivia": true,
                    "hasTrailingNewLine": true,
                    "trailingTrivia": [
                        {
                            "kind": "NewLineTrivia",
                            "text": "\r\n"
                        }
                    ]
                }
            }
        ],
        "endOfFileToken": {
            "kind": "EndOfFileToken",
            "fullStart": 1001,
            "fullEnd": 1001,
            "start": 1001,
            "end": 1001,
            "fullWidth": 0,
            "width": 0,
            "text": ""
        }
    },
    "lineMap": {
        "lineStarts": [
            0,
            67,
            152,
            232,
            308,
            380,
            385,
            440,
            528,
            533,
            535,
            537,
            560,
            607,
            637,
            648,
            650,
            697,
            727,
            738,
            740,
            761,
            781,
            800,
            832,
            844,
            846,
            910,
            970,
            977,
            1001
        ],
        "length": 1001
    }
}<|MERGE_RESOLUTION|>--- conflicted
+++ resolved
@@ -1005,12 +1005,8 @@
                                         "start": 752,
                                         "end": 841,
                                         "fullWidth": 89,
-<<<<<<< HEAD
                                         "width": 89,
-                                        "identifier": {
-=======
                                         "propertyName": {
->>>>>>> 85e84683
                                             "kind": "IdentifierName",
                                             "fullStart": 752,
                                             "fullEnd": 756,
