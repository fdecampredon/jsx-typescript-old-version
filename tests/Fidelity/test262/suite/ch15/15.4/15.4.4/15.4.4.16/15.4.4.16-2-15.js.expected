--- conflicted
+++ resolved
@@ -277,11 +277,8 @@
                                             "start": 584,
                                             "end": 587,
                                             "fullWidth": 3,
-<<<<<<< HEAD
                                             "width": 3,
-=======
                                             "modifiers": [],
->>>>>>> e3c38734
                                             "identifier": {
                                                 "kind": "IdentifierName",
                                                 "fullStart": 584,
@@ -321,11 +318,8 @@
                                             "start": 589,
                                             "end": 592,
                                             "fullWidth": 3,
-<<<<<<< HEAD
                                             "width": 3,
-=======
                                             "modifiers": [],
->>>>>>> e3c38734
                                             "identifier": {
                                                 "kind": "IdentifierName",
                                                 "fullStart": 589,
@@ -365,11 +359,8 @@
                                             "start": 594,
                                             "end": 597,
                                             "fullWidth": 3,
-<<<<<<< HEAD
                                             "width": 3,
-=======
                                             "modifiers": [],
->>>>>>> e3c38734
                                             "identifier": {
                                                 "kind": "IdentifierName",
                                                 "fullStart": 594,
@@ -666,11 +657,8 @@
                                             "start": 674,
                                             "end": 677,
                                             "fullWidth": 3,
-<<<<<<< HEAD
                                             "width": 3,
-=======
                                             "modifiers": [],
->>>>>>> e3c38734
                                             "identifier": {
                                                 "kind": "IdentifierName",
                                                 "fullStart": 674,
@@ -710,11 +698,8 @@
                                             "start": 679,
                                             "end": 682,
                                             "fullWidth": 3,
-<<<<<<< HEAD
                                             "width": 3,
-=======
                                             "modifiers": [],
->>>>>>> e3c38734
                                             "identifier": {
                                                 "kind": "IdentifierName",
                                                 "fullStart": 679,
@@ -754,11 +739,8 @@
                                             "start": 684,
                                             "end": 687,
                                             "fullWidth": 3,
-<<<<<<< HEAD
                                             "width": 3,
-=======
                                             "modifiers": [],
->>>>>>> e3c38734
                                             "identifier": {
                                                 "kind": "IdentifierName",
                                                 "fullStart": 684,
