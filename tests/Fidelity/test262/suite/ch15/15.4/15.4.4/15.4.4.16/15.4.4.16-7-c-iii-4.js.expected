--- conflicted
+++ resolved
@@ -250,12 +250,8 @@
                                         "start": 588,
                                         "end": 604,
                                         "fullWidth": 16,
-<<<<<<< HEAD
                                         "width": 16,
-                                        "identifier": {
-=======
                                         "propertyName": {
->>>>>>> 85e84683
                                             "kind": "IdentifierName",
                                             "fullStart": 588,
                                             "fullEnd": 597,
@@ -389,12 +385,8 @@
                                         "start": 619,
                                         "end": 645,
                                         "fullWidth": 26,
-<<<<<<< HEAD
                                         "width": 26,
-                                        "identifier": {
-=======
                                         "propertyName": {
->>>>>>> 85e84683
                                             "kind": "IdentifierName",
                                             "fullStart": 619,
                                             "fullEnd": 623,
