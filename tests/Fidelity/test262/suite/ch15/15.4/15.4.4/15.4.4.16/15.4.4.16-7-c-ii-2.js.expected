{
    "isDeclaration": false,
    "languageVersion": "EcmaScript5",
    "parseOptions": {
        "allowAutomaticSemicolonInsertion": true
    },
    "sourceUnit": {
        "kind": "SourceUnit",
        "fullStart": 0,
        "fullEnd": 868,
        "start": 523,
        "end": 868,
        "fullWidth": 868,
        "width": 345,
        "isIncrementallyUnusable": true,
        "moduleElements": [
            {
                "kind": "FunctionDeclaration",
                "fullStart": 0,
                "fullEnd": 844,
                "start": 523,
                "end": 842,
                "fullWidth": 844,
                "width": 319,
                "modifiers": [],
                "functionKeyword": {
                    "kind": "FunctionKeyword",
                    "fullStart": 0,
                    "fullEnd": 532,
                    "start": 523,
                    "end": 531,
                    "fullWidth": 532,
                    "width": 8,
                    "text": "function",
                    "value": "function",
                    "valueText": "function",
                    "hasLeadingTrivia": true,
                    "hasLeadingComment": true,
                    "hasLeadingNewLine": true,
                    "hasTrailingTrivia": true,
                    "leadingTrivia": [
                        {
                            "kind": "SingleLineCommentTrivia",
                            "text": "/// Copyright (c) 2012 Ecma International.  All rights reserved. "
                        },
                        {
                            "kind": "NewLineTrivia",
                            "text": "\r\n"
                        },
                        {
                            "kind": "SingleLineCommentTrivia",
                            "text": "/// Ecma International makes this code available under the terms and conditions set"
                        },
                        {
                            "kind": "NewLineTrivia",
                            "text": "\r\n"
                        },
                        {
                            "kind": "SingleLineCommentTrivia",
                            "text": "/// forth on http://hg.ecmascript.org/tests/test262/raw-file/tip/LICENSE (the "
                        },
                        {
                            "kind": "NewLineTrivia",
                            "text": "\r\n"
                        },
                        {
                            "kind": "SingleLineCommentTrivia",
                            "text": "/// \"Use Terms\").   Any redistribution of this code must retain the above "
                        },
                        {
                            "kind": "NewLineTrivia",
                            "text": "\r\n"
                        },
                        {
                            "kind": "SingleLineCommentTrivia",
                            "text": "/// copyright and this notice and otherwise comply with the Use Terms."
                        },
                        {
                            "kind": "NewLineTrivia",
                            "text": "\r\n"
                        },
                        {
                            "kind": "MultiLineCommentTrivia",
                            "text": "/**\r\n * @path ch15/15.4/15.4.4/15.4.4.16/15.4.4.16-7-c-ii-2.js\r\n * @description Array.prototype.every - callbackfn takes 3 arguments\r\n */"
                        },
                        {
                            "kind": "NewLineTrivia",
                            "text": "\r\n"
                        },
                        {
                            "kind": "NewLineTrivia",
                            "text": "\r\n"
                        },
                        {
                            "kind": "NewLineTrivia",
                            "text": "\r\n"
                        }
                    ],
                    "trailingTrivia": [
                        {
                            "kind": "WhitespaceTrivia",
                            "text": " "
                        }
                    ]
                },
                "identifier": {
                    "kind": "IdentifierName",
                    "fullStart": 532,
                    "fullEnd": 540,
                    "start": 532,
                    "end": 540,
                    "fullWidth": 8,
                    "width": 8,
                    "text": "testcase",
                    "value": "testcase",
                    "valueText": "testcase"
                },
                "callSignature": {
                    "kind": "CallSignature",
                    "fullStart": 540,
                    "fullEnd": 543,
                    "start": 540,
                    "end": 542,
                    "fullWidth": 3,
                    "width": 2,
                    "parameterList": {
                        "kind": "ParameterList",
                        "fullStart": 540,
                        "fullEnd": 543,
                        "start": 540,
                        "end": 542,
                        "fullWidth": 3,
                        "width": 2,
                        "openParenToken": {
                            "kind": "OpenParenToken",
                            "fullStart": 540,
                            "fullEnd": 541,
                            "start": 540,
                            "end": 541,
                            "fullWidth": 1,
                            "width": 1,
                            "text": "(",
                            "value": "(",
                            "valueText": "("
                        },
                        "parameters": [],
                        "closeParenToken": {
                            "kind": "CloseParenToken",
                            "fullStart": 541,
                            "fullEnd": 543,
                            "start": 541,
                            "end": 542,
                            "fullWidth": 2,
                            "width": 1,
                            "text": ")",
                            "value": ")",
                            "valueText": ")",
                            "hasTrailingTrivia": true,
                            "trailingTrivia": [
                                {
                                    "kind": "WhitespaceTrivia",
                                    "text": " "
                                }
                            ]
                        }
                    }
                },
                "block": {
                    "kind": "Block",
                    "fullStart": 543,
                    "fullEnd": 844,
                    "start": 543,
                    "end": 842,
                    "fullWidth": 301,
                    "width": 299,
                    "openBraceToken": {
                        "kind": "OpenBraceToken",
                        "fullStart": 543,
                        "fullEnd": 547,
                        "start": 543,
                        "end": 544,
                        "fullWidth": 4,
                        "width": 1,
                        "text": "{",
                        "value": "{",
                        "valueText": "{",
                        "hasTrailingTrivia": true,
                        "hasTrailingNewLine": true,
                        "trailingTrivia": [
                            {
                                "kind": "WhitespaceTrivia",
                                "text": " "
                            },
                            {
                                "kind": "NewLineTrivia",
                                "text": "\r\n"
                            }
                        ]
                    },
                    "statements": [
                        {
                            "kind": "FunctionDeclaration",
                            "fullStart": 547,
                            "fullEnd": 705,
                            "start": 552,
                            "end": 703,
                            "fullWidth": 158,
                            "width": 151,
                            "modifiers": [],
                            "functionKeyword": {
                                "kind": "FunctionKeyword",
                                "fullStart": 547,
                                "fullEnd": 561,
                                "start": 552,
                                "end": 560,
                                "fullWidth": 14,
                                "width": 8,
                                "text": "function",
                                "value": "function",
                                "valueText": "function",
                                "hasLeadingTrivia": true,
                                "hasLeadingNewLine": true,
                                "hasTrailingTrivia": true,
                                "leadingTrivia": [
                                    {
                                        "kind": "WhitespaceTrivia",
                                        "text": " "
                                    },
                                    {
                                        "kind": "NewLineTrivia",
                                        "text": "\r\n"
                                    },
                                    {
                                        "kind": "WhitespaceTrivia",
                                        "text": "  "
                                    }
                                ],
                                "trailingTrivia": [
                                    {
                                        "kind": "WhitespaceTrivia",
                                        "text": " "
                                    }
                                ]
                            },
                            "identifier": {
                                "kind": "IdentifierName",
                                "fullStart": 561,
                                "fullEnd": 571,
                                "start": 561,
                                "end": 571,
                                "fullWidth": 10,
                                "width": 10,
                                "text": "callbackfn",
                                "value": "callbackfn",
                                "valueText": "callbackfn"
                            },
                            "callSignature": {
                                "kind": "CallSignature",
                                "fullStart": 571,
                                "fullEnd": 588,
                                "start": 571,
                                "end": 586,
                                "fullWidth": 17,
                                "width": 15,
                                "parameterList": {
                                    "kind": "ParameterList",
                                    "fullStart": 571,
                                    "fullEnd": 588,
                                    "start": 571,
                                    "end": 586,
                                    "fullWidth": 17,
                                    "width": 15,
                                    "openParenToken": {
                                        "kind": "OpenParenToken",
                                        "fullStart": 571,
                                        "fullEnd": 572,
                                        "start": 571,
                                        "end": 572,
                                        "fullWidth": 1,
                                        "width": 1,
                                        "text": "(",
                                        "value": "(",
                                        "valueText": "("
                                    },
                                    "parameters": [
                                        {
                                            "kind": "Parameter",
                                            "fullStart": 572,
                                            "fullEnd": 575,
                                            "start": 572,
                                            "end": 575,
                                            "fullWidth": 3,
<<<<<<< HEAD
                                            "width": 3,
=======
                                            "modifiers": [],
>>>>>>> e3c38734
                                            "identifier": {
                                                "kind": "IdentifierName",
                                                "fullStart": 572,
                                                "fullEnd": 575,
                                                "start": 572,
                                                "end": 575,
                                                "fullWidth": 3,
                                                "width": 3,
                                                "text": "val",
                                                "value": "val",
                                                "valueText": "val"
                                            }
                                        },
                                        {
                                            "kind": "CommaToken",
                                            "fullStart": 575,
                                            "fullEnd": 577,
                                            "start": 575,
                                            "end": 576,
                                            "fullWidth": 2,
                                            "width": 1,
                                            "text": ",",
                                            "value": ",",
                                            "valueText": ",",
                                            "hasTrailingTrivia": true,
                                            "trailingTrivia": [
                                                {
                                                    "kind": "WhitespaceTrivia",
                                                    "text": " "
                                                }
                                            ]
                                        },
                                        {
                                            "kind": "Parameter",
                                            "fullStart": 577,
                                            "fullEnd": 580,
                                            "start": 577,
                                            "end": 580,
                                            "fullWidth": 3,
<<<<<<< HEAD
                                            "width": 3,
=======
                                            "modifiers": [],
>>>>>>> e3c38734
                                            "identifier": {
                                                "kind": "IdentifierName",
                                                "fullStart": 577,
                                                "fullEnd": 580,
                                                "start": 577,
                                                "end": 580,
                                                "fullWidth": 3,
                                                "width": 3,
                                                "text": "Idx",
                                                "value": "Idx",
                                                "valueText": "Idx"
                                            }
                                        },
                                        {
                                            "kind": "CommaToken",
                                            "fullStart": 580,
                                            "fullEnd": 582,
                                            "start": 580,
                                            "end": 581,
                                            "fullWidth": 2,
                                            "width": 1,
                                            "text": ",",
                                            "value": ",",
                                            "valueText": ",",
                                            "hasTrailingTrivia": true,
                                            "trailingTrivia": [
                                                {
                                                    "kind": "WhitespaceTrivia",
                                                    "text": " "
                                                }
                                            ]
                                        },
                                        {
                                            "kind": "Parameter",
                                            "fullStart": 582,
                                            "fullEnd": 585,
                                            "start": 582,
                                            "end": 585,
                                            "fullWidth": 3,
<<<<<<< HEAD
                                            "width": 3,
=======
                                            "modifiers": [],
>>>>>>> e3c38734
                                            "identifier": {
                                                "kind": "IdentifierName",
                                                "fullStart": 582,
                                                "fullEnd": 585,
                                                "start": 582,
                                                "end": 585,
                                                "fullWidth": 3,
                                                "width": 3,
                                                "text": "obj",
                                                "value": "obj",
                                                "valueText": "obj"
                                            }
                                        }
                                    ],
                                    "closeParenToken": {
                                        "kind": "CloseParenToken",
                                        "fullStart": 585,
                                        "fullEnd": 588,
                                        "start": 585,
                                        "end": 586,
                                        "fullWidth": 3,
                                        "width": 1,
                                        "text": ")",
                                        "value": ")",
                                        "valueText": ")",
                                        "hasTrailingTrivia": true,
                                        "hasTrailingNewLine": true,
                                        "trailingTrivia": [
                                            {
                                                "kind": "NewLineTrivia",
                                                "text": "\r\n"
                                            }
                                        ]
                                    }
                                }
                            },
                            "block": {
                                "kind": "Block",
                                "fullStart": 588,
                                "fullEnd": 705,
                                "start": 590,
                                "end": 703,
                                "fullWidth": 117,
                                "width": 113,
                                "openBraceToken": {
                                    "kind": "OpenBraceToken",
                                    "fullStart": 588,
                                    "fullEnd": 593,
                                    "start": 590,
                                    "end": 591,
                                    "fullWidth": 5,
                                    "width": 1,
                                    "text": "{",
                                    "value": "{",
                                    "valueText": "{",
                                    "hasLeadingTrivia": true,
                                    "hasTrailingTrivia": true,
                                    "hasTrailingNewLine": true,
                                    "leadingTrivia": [
                                        {
                                            "kind": "WhitespaceTrivia",
                                            "text": "  "
                                        }
                                    ],
                                    "trailingTrivia": [
                                        {
                                            "kind": "NewLineTrivia",
                                            "text": "\r\n"
                                        }
                                    ]
                                },
                                "statements": [
                                    {
                                        "kind": "IfStatement",
                                        "fullStart": 593,
                                        "fullEnd": 700,
                                        "start": 597,
                                        "end": 698,
                                        "fullWidth": 107,
                                        "width": 101,
                                        "ifKeyword": {
                                            "kind": "IfKeyword",
                                            "fullStart": 593,
                                            "fullEnd": 599,
                                            "start": 597,
                                            "end": 599,
                                            "fullWidth": 6,
                                            "width": 2,
                                            "text": "if",
                                            "value": "if",
                                            "valueText": "if",
                                            "hasLeadingTrivia": true,
                                            "leadingTrivia": [
                                                {
                                                    "kind": "WhitespaceTrivia",
                                                    "text": "    "
                                                }
                                            ]
                                        },
                                        "openParenToken": {
                                            "kind": "OpenParenToken",
                                            "fullStart": 599,
                                            "fullEnd": 600,
                                            "start": 599,
                                            "end": 600,
                                            "fullWidth": 1,
                                            "width": 1,
                                            "text": "(",
                                            "value": "(",
                                            "valueText": "("
                                        },
                                        "condition": {
                                            "kind": "EqualsExpression",
                                            "fullStart": 600,
                                            "fullEnd": 622,
                                            "start": 600,
                                            "end": 622,
                                            "fullWidth": 22,
                                            "width": 22,
                                            "left": {
                                                "kind": "MemberAccessExpression",
                                                "fullStart": 600,
                                                "fullEnd": 617,
                                                "start": 600,
                                                "end": 616,
                                                "fullWidth": 17,
                                                "width": 16,
                                                "expression": {
                                                    "kind": "IdentifierName",
                                                    "fullStart": 600,
                                                    "fullEnd": 609,
                                                    "start": 600,
                                                    "end": 609,
                                                    "fullWidth": 9,
                                                    "width": 9,
                                                    "text": "arguments",
                                                    "value": "arguments",
                                                    "valueText": "arguments"
                                                },
                                                "dotToken": {
                                                    "kind": "DotToken",
                                                    "fullStart": 609,
                                                    "fullEnd": 610,
                                                    "start": 609,
                                                    "end": 610,
                                                    "fullWidth": 1,
                                                    "width": 1,
                                                    "text": ".",
                                                    "value": ".",
                                                    "valueText": "."
                                                },
                                                "name": {
                                                    "kind": "IdentifierName",
                                                    "fullStart": 610,
                                                    "fullEnd": 617,
                                                    "start": 610,
                                                    "end": 616,
                                                    "fullWidth": 7,
                                                    "width": 6,
                                                    "text": "length",
                                                    "value": "length",
                                                    "valueText": "length",
                                                    "hasTrailingTrivia": true,
                                                    "trailingTrivia": [
                                                        {
                                                            "kind": "WhitespaceTrivia",
                                                            "text": " "
                                                        }
                                                    ]
                                                }
                                            },
                                            "operatorToken": {
                                                "kind": "EqualsEqualsEqualsToken",
                                                "fullStart": 617,
                                                "fullEnd": 621,
                                                "start": 617,
                                                "end": 620,
                                                "fullWidth": 4,
                                                "width": 3,
                                                "text": "===",
                                                "value": "===",
                                                "valueText": "===",
                                                "hasTrailingTrivia": true,
                                                "trailingTrivia": [
                                                    {
                                                        "kind": "WhitespaceTrivia",
                                                        "text": " "
                                                    }
                                                ]
                                            },
                                            "right": {
                                                "kind": "NumericLiteral",
                                                "fullStart": 621,
                                                "fullEnd": 622,
                                                "start": 621,
                                                "end": 622,
                                                "fullWidth": 1,
                                                "width": 1,
                                                "text": "3",
                                                "value": 3,
                                                "valueText": "3"
                                            }
                                        },
                                        "closeParenToken": {
                                            "kind": "CloseParenToken",
                                            "fullStart": 622,
                                            "fullEnd": 679,
                                            "start": 622,
                                            "end": 623,
                                            "fullWidth": 57,
                                            "width": 1,
                                            "text": ")",
                                            "value": ")",
                                            "valueText": ")",
                                            "hasTrailingTrivia": true,
                                            "hasTrailingComment": true,
                                            "hasTrailingNewLine": true,
                                            "trailingTrivia": [
                                                {
                                                    "kind": "WhitespaceTrivia",
                                                    "text": "   "
                                                },
                                                {
                                                    "kind": "SingleLineCommentTrivia",
                                                    "text": "//verify if callbackfn was called with 3 parameters"
                                                },
                                                {
                                                    "kind": "NewLineTrivia",
                                                    "text": "\r\n"
                                                }
                                            ]
                                        },
                                        "statement": {
                                            "kind": "ReturnStatement",
                                            "fullStart": 679,
                                            "fullEnd": 700,
                                            "start": 686,
                                            "end": 698,
                                            "fullWidth": 21,
                                            "width": 12,
                                            "returnKeyword": {
                                                "kind": "ReturnKeyword",
                                                "fullStart": 679,
                                                "fullEnd": 693,
                                                "start": 686,
                                                "end": 692,
                                                "fullWidth": 14,
                                                "width": 6,
                                                "text": "return",
                                                "value": "return",
                                                "valueText": "return",
                                                "hasLeadingTrivia": true,
                                                "hasTrailingTrivia": true,
                                                "leadingTrivia": [
                                                    {
                                                        "kind": "WhitespaceTrivia",
                                                        "text": "       "
                                                    }
                                                ],
                                                "trailingTrivia": [
                                                    {
                                                        "kind": "WhitespaceTrivia",
                                                        "text": " "
                                                    }
                                                ]
                                            },
                                            "expression": {
                                                "kind": "TrueKeyword",
                                                "fullStart": 693,
                                                "fullEnd": 697,
                                                "start": 693,
                                                "end": 697,
                                                "fullWidth": 4,
                                                "width": 4,
                                                "text": "true",
                                                "value": true,
                                                "valueText": "true"
                                            },
                                            "semicolonToken": {
                                                "kind": "SemicolonToken",
                                                "fullStart": 697,
                                                "fullEnd": 700,
                                                "start": 697,
                                                "end": 698,
                                                "fullWidth": 3,
                                                "width": 1,
                                                "text": ";",
                                                "value": ";",
                                                "valueText": ";",
                                                "hasTrailingTrivia": true,
                                                "hasTrailingNewLine": true,
                                                "trailingTrivia": [
                                                    {
                                                        "kind": "NewLineTrivia",
                                                        "text": "\r\n"
                                                    }
                                                ]
                                            }
                                        }
                                    }
                                ],
                                "closeBraceToken": {
                                    "kind": "CloseBraceToken",
                                    "fullStart": 700,
                                    "fullEnd": 705,
                                    "start": 702,
                                    "end": 703,
                                    "fullWidth": 5,
                                    "width": 1,
                                    "text": "}",
                                    "value": "}",
                                    "valueText": "}",
                                    "hasLeadingTrivia": true,
                                    "hasTrailingTrivia": true,
                                    "hasTrailingNewLine": true,
                                    "leadingTrivia": [
                                        {
                                            "kind": "WhitespaceTrivia",
                                            "text": "  "
                                        }
                                    ],
                                    "trailingTrivia": [
                                        {
                                            "kind": "NewLineTrivia",
                                            "text": "\r\n"
                                        }
                                    ]
                                }
                            }
                        },
                        {
                            "kind": "VariableStatement",
                            "fullStart": 705,
                            "fullEnd": 757,
                            "start": 709,
                            "end": 755,
                            "fullWidth": 52,
                            "width": 46,
                            "modifiers": [],
                            "variableDeclaration": {
                                "kind": "VariableDeclaration",
                                "fullStart": 705,
                                "fullEnd": 754,
                                "start": 709,
                                "end": 754,
                                "fullWidth": 49,
                                "width": 45,
                                "varKeyword": {
                                    "kind": "VarKeyword",
                                    "fullStart": 705,
                                    "fullEnd": 713,
                                    "start": 709,
                                    "end": 712,
                                    "fullWidth": 8,
                                    "width": 3,
                                    "text": "var",
                                    "value": "var",
                                    "valueText": "var",
                                    "hasLeadingTrivia": true,
                                    "hasLeadingNewLine": true,
                                    "hasTrailingTrivia": true,
                                    "leadingTrivia": [
                                        {
                                            "kind": "NewLineTrivia",
                                            "text": "\r\n"
                                        },
                                        {
                                            "kind": "WhitespaceTrivia",
                                            "text": "  "
                                        }
                                    ],
                                    "trailingTrivia": [
                                        {
                                            "kind": "WhitespaceTrivia",
                                            "text": " "
                                        }
                                    ]
                                },
                                "variableDeclarators": [
                                    {
                                        "kind": "VariableDeclarator",
                                        "fullStart": 713,
                                        "fullEnd": 754,
                                        "start": 713,
                                        "end": 754,
                                        "fullWidth": 41,
                                        "width": 41,
                                        "identifier": {
                                            "kind": "IdentifierName",
                                            "fullStart": 713,
                                            "fullEnd": 717,
                                            "start": 713,
                                            "end": 716,
                                            "fullWidth": 4,
                                            "width": 3,
                                            "text": "arr",
                                            "value": "arr",
                                            "valueText": "arr",
                                            "hasTrailingTrivia": true,
                                            "trailingTrivia": [
                                                {
                                                    "kind": "WhitespaceTrivia",
                                                    "text": " "
                                                }
                                            ]
                                        },
                                        "equalsValueClause": {
                                            "kind": "EqualsValueClause",
                                            "fullStart": 717,
                                            "fullEnd": 754,
                                            "start": 717,
                                            "end": 754,
                                            "fullWidth": 37,
                                            "width": 37,
                                            "equalsToken": {
                                                "kind": "EqualsToken",
                                                "fullStart": 717,
                                                "fullEnd": 719,
                                                "start": 717,
                                                "end": 718,
                                                "fullWidth": 2,
                                                "width": 1,
                                                "text": "=",
                                                "value": "=",
                                                "valueText": "=",
                                                "hasTrailingTrivia": true,
                                                "trailingTrivia": [
                                                    {
                                                        "kind": "WhitespaceTrivia",
                                                        "text": " "
                                                    }
                                                ]
                                            },
                                            "value": {
                                                "kind": "ArrayLiteralExpression",
                                                "fullStart": 719,
                                                "fullEnd": 754,
                                                "start": 719,
                                                "end": 754,
                                                "fullWidth": 35,
                                                "width": 35,
                                                "openBracketToken": {
                                                    "kind": "OpenBracketToken",
                                                    "fullStart": 719,
                                                    "fullEnd": 720,
                                                    "start": 719,
                                                    "end": 720,
                                                    "fullWidth": 1,
                                                    "width": 1,
                                                    "text": "[",
                                                    "value": "[",
                                                    "valueText": "["
                                                },
                                                "expressions": [
                                                    {
                                                        "kind": "NumericLiteral",
                                                        "fullStart": 720,
                                                        "fullEnd": 721,
                                                        "start": 720,
                                                        "end": 721,
                                                        "fullWidth": 1,
                                                        "width": 1,
                                                        "text": "0",
                                                        "value": 0,
                                                        "valueText": "0"
                                                    },
                                                    {
                                                        "kind": "CommaToken",
                                                        "fullStart": 721,
                                                        "fullEnd": 722,
                                                        "start": 721,
                                                        "end": 722,
                                                        "fullWidth": 1,
                                                        "width": 1,
                                                        "text": ",",
                                                        "value": ",",
                                                        "valueText": ","
                                                    },
                                                    {
                                                        "kind": "NumericLiteral",
                                                        "fullStart": 722,
                                                        "fullEnd": 723,
                                                        "start": 722,
                                                        "end": 723,
                                                        "fullWidth": 1,
                                                        "width": 1,
                                                        "text": "1",
                                                        "value": 1,
                                                        "valueText": "1"
                                                    },
                                                    {
                                                        "kind": "CommaToken",
                                                        "fullStart": 723,
                                                        "fullEnd": 724,
                                                        "start": 723,
                                                        "end": 724,
                                                        "fullWidth": 1,
                                                        "width": 1,
                                                        "text": ",",
                                                        "value": ",",
                                                        "valueText": ","
                                                    },
                                                    {
                                                        "kind": "TrueKeyword",
                                                        "fullStart": 724,
                                                        "fullEnd": 728,
                                                        "start": 724,
                                                        "end": 728,
                                                        "fullWidth": 4,
                                                        "width": 4,
                                                        "text": "true",
                                                        "value": true,
                                                        "valueText": "true"
                                                    },
                                                    {
                                                        "kind": "CommaToken",
                                                        "fullStart": 728,
                                                        "fullEnd": 729,
                                                        "start": 728,
                                                        "end": 729,
                                                        "fullWidth": 1,
                                                        "width": 1,
                                                        "text": ",",
                                                        "value": ",",
                                                        "valueText": ","
                                                    },
                                                    {
                                                        "kind": "NullKeyword",
                                                        "fullStart": 729,
                                                        "fullEnd": 733,
                                                        "start": 729,
                                                        "end": 733,
                                                        "fullWidth": 4,
                                                        "width": 4,
                                                        "text": "null"
                                                    },
                                                    {
                                                        "kind": "CommaToken",
                                                        "fullStart": 733,
                                                        "fullEnd": 734,
                                                        "start": 733,
                                                        "end": 734,
                                                        "fullWidth": 1,
                                                        "width": 1,
                                                        "text": ",",
                                                        "value": ",",
                                                        "valueText": ","
                                                    },
                                                    {
                                                        "kind": "ObjectCreationExpression",
                                                        "fullStart": 734,
                                                        "fullEnd": 746,
                                                        "start": 734,
                                                        "end": 746,
                                                        "fullWidth": 12,
                                                        "width": 12,
                                                        "newKeyword": {
                                                            "kind": "NewKeyword",
                                                            "fullStart": 734,
                                                            "fullEnd": 738,
                                                            "start": 734,
                                                            "end": 737,
                                                            "fullWidth": 4,
                                                            "width": 3,
                                                            "text": "new",
                                                            "value": "new",
                                                            "valueText": "new",
                                                            "hasTrailingTrivia": true,
                                                            "trailingTrivia": [
                                                                {
                                                                    "kind": "WhitespaceTrivia",
                                                                    "text": " "
                                                                }
                                                            ]
                                                        },
                                                        "expression": {
                                                            "kind": "IdentifierName",
                                                            "fullStart": 738,
                                                            "fullEnd": 744,
                                                            "start": 738,
                                                            "end": 744,
                                                            "fullWidth": 6,
                                                            "width": 6,
                                                            "text": "Object",
                                                            "value": "Object",
                                                            "valueText": "Object"
                                                        },
                                                        "argumentList": {
                                                            "kind": "ArgumentList",
                                                            "fullStart": 744,
                                                            "fullEnd": 746,
                                                            "start": 744,
                                                            "end": 746,
                                                            "fullWidth": 2,
                                                            "width": 2,
                                                            "openParenToken": {
                                                                "kind": "OpenParenToken",
                                                                "fullStart": 744,
                                                                "fullEnd": 745,
                                                                "start": 744,
                                                                "end": 745,
                                                                "fullWidth": 1,
                                                                "width": 1,
                                                                "text": "(",
                                                                "value": "(",
                                                                "valueText": "("
                                                            },
                                                            "arguments": [],
                                                            "closeParenToken": {
                                                                "kind": "CloseParenToken",
                                                                "fullStart": 745,
                                                                "fullEnd": 746,
                                                                "start": 745,
                                                                "end": 746,
                                                                "fullWidth": 1,
                                                                "width": 1,
                                                                "text": ")",
                                                                "value": ")",
                                                                "valueText": ")"
                                                            }
                                                        }
                                                    },
                                                    {
                                                        "kind": "CommaToken",
                                                        "fullStart": 746,
                                                        "fullEnd": 747,
                                                        "start": 746,
                                                        "end": 747,
                                                        "fullWidth": 1,
                                                        "width": 1,
                                                        "text": ",",
                                                        "value": ",",
                                                        "valueText": ","
                                                    },
                                                    {
                                                        "kind": "StringLiteral",
                                                        "fullStart": 747,
                                                        "fullEnd": 753,
                                                        "start": 747,
                                                        "end": 753,
                                                        "fullWidth": 6,
                                                        "width": 6,
                                                        "text": "\"five\"",
                                                        "value": "five",
                                                        "valueText": "five"
                                                    }
                                                ],
                                                "closeBracketToken": {
                                                    "kind": "CloseBracketToken",
                                                    "fullStart": 753,
                                                    "fullEnd": 754,
                                                    "start": 753,
                                                    "end": 754,
                                                    "fullWidth": 1,
                                                    "width": 1,
                                                    "text": "]",
                                                    "value": "]",
                                                    "valueText": "]"
                                                }
                                            }
                                        }
                                    }
                                ]
                            },
                            "semicolonToken": {
                                "kind": "SemicolonToken",
                                "fullStart": 754,
                                "fullEnd": 757,
                                "start": 754,
                                "end": 755,
                                "fullWidth": 3,
                                "width": 1,
                                "text": ";",
                                "value": ";",
                                "valueText": ";",
                                "hasTrailingTrivia": true,
                                "hasTrailingNewLine": true,
                                "trailingTrivia": [
                                    {
                                        "kind": "NewLineTrivia",
                                        "text": "\r\n"
                                    }
                                ]
                            }
                        },
                        {
                            "kind": "ExpressionStatement",
                            "fullStart": 757,
                            "fullEnd": 780,
                            "start": 759,
                            "end": 778,
                            "fullWidth": 23,
                            "width": 19,
                            "expression": {
                                "kind": "AssignmentExpression",
                                "fullStart": 757,
                                "fullEnd": 777,
                                "start": 759,
                                "end": 777,
                                "fullWidth": 20,
                                "width": 18,
                                "left": {
                                    "kind": "ElementAccessExpression",
                                    "fullStart": 757,
                                    "fullEnd": 771,
                                    "start": 759,
                                    "end": 770,
                                    "fullWidth": 14,
                                    "width": 11,
                                    "expression": {
                                        "kind": "IdentifierName",
                                        "fullStart": 757,
                                        "fullEnd": 762,
                                        "start": 759,
                                        "end": 762,
                                        "fullWidth": 5,
                                        "width": 3,
                                        "text": "arr",
                                        "value": "arr",
                                        "valueText": "arr",
                                        "hasLeadingTrivia": true,
                                        "leadingTrivia": [
                                            {
                                                "kind": "WhitespaceTrivia",
                                                "text": "  "
                                            }
                                        ]
                                    },
                                    "openBracketToken": {
                                        "kind": "OpenBracketToken",
                                        "fullStart": 762,
                                        "fullEnd": 763,
                                        "start": 762,
                                        "end": 763,
                                        "fullWidth": 1,
                                        "width": 1,
                                        "text": "[",
                                        "value": "[",
                                        "valueText": "["
                                    },
                                    "argumentExpression": {
                                        "kind": "NumericLiteral",
                                        "fullStart": 763,
                                        "fullEnd": 769,
                                        "start": 763,
                                        "end": 769,
                                        "fullWidth": 6,
                                        "width": 6,
                                        "text": "999999",
                                        "value": 999999,
                                        "valueText": "999999"
                                    },
                                    "closeBracketToken": {
                                        "kind": "CloseBracketToken",
                                        "fullStart": 769,
                                        "fullEnd": 771,
                                        "start": 769,
                                        "end": 770,
                                        "fullWidth": 2,
                                        "width": 1,
                                        "text": "]",
                                        "value": "]",
                                        "valueText": "]",
                                        "hasTrailingTrivia": true,
                                        "trailingTrivia": [
                                            {
                                                "kind": "WhitespaceTrivia",
                                                "text": " "
                                            }
                                        ]
                                    }
                                },
                                "operatorToken": {
                                    "kind": "EqualsToken",
                                    "fullStart": 771,
                                    "fullEnd": 773,
                                    "start": 771,
                                    "end": 772,
                                    "fullWidth": 2,
                                    "width": 1,
                                    "text": "=",
                                    "value": "=",
                                    "valueText": "=",
                                    "hasTrailingTrivia": true,
                                    "trailingTrivia": [
                                        {
                                            "kind": "WhitespaceTrivia",
                                            "text": " "
                                        }
                                    ]
                                },
                                "right": {
                                    "kind": "NegateExpression",
                                    "fullStart": 773,
                                    "fullEnd": 777,
                                    "start": 773,
                                    "end": 777,
                                    "fullWidth": 4,
                                    "width": 4,
                                    "operatorToken": {
                                        "kind": "MinusToken",
                                        "fullStart": 773,
                                        "fullEnd": 774,
                                        "start": 773,
                                        "end": 774,
                                        "fullWidth": 1,
                                        "width": 1,
                                        "text": "-",
                                        "value": "-",
                                        "valueText": "-"
                                    },
                                    "operand": {
                                        "kind": "NumericLiteral",
                                        "fullStart": 774,
                                        "fullEnd": 777,
                                        "start": 774,
                                        "end": 777,
                                        "fullWidth": 3,
                                        "width": 3,
                                        "text": "6.6",
                                        "value": 6.6,
                                        "valueText": "6.6"
                                    }
                                }
                            },
                            "semicolonToken": {
                                "kind": "SemicolonToken",
                                "fullStart": 777,
                                "fullEnd": 780,
                                "start": 777,
                                "end": 778,
                                "fullWidth": 3,
                                "width": 1,
                                "text": ";",
                                "value": ";",
                                "valueText": ";",
                                "hasTrailingTrivia": true,
                                "hasTrailingNewLine": true,
                                "trailingTrivia": [
                                    {
                                        "kind": "NewLineTrivia",
                                        "text": "\r\n"
                                    }
                                ]
                            }
                        },
                        {
                            "kind": "IfStatement",
                            "fullStart": 780,
                            "fullEnd": 840,
                            "start": 786,
                            "end": 838,
                            "fullWidth": 60,
                            "width": 52,
                            "ifKeyword": {
                                "kind": "IfKeyword",
                                "fullStart": 780,
                                "fullEnd": 788,
                                "start": 786,
                                "end": 788,
                                "fullWidth": 8,
                                "width": 2,
                                "text": "if",
                                "value": "if",
                                "valueText": "if",
                                "hasLeadingTrivia": true,
                                "hasLeadingNewLine": true,
                                "leadingTrivia": [
                                    {
                                        "kind": "WhitespaceTrivia",
                                        "text": "  "
                                    },
                                    {
                                        "kind": "NewLineTrivia",
                                        "text": "\r\n"
                                    },
                                    {
                                        "kind": "WhitespaceTrivia",
                                        "text": "  "
                                    }
                                ]
                            },
                            "openParenToken": {
                                "kind": "OpenParenToken",
                                "fullStart": 788,
                                "fullEnd": 789,
                                "start": 788,
                                "end": 789,
                                "fullWidth": 1,
                                "width": 1,
                                "text": "(",
                                "value": "(",
                                "valueText": "("
                            },
                            "condition": {
                                "kind": "EqualsExpression",
                                "fullStart": 789,
                                "fullEnd": 819,
                                "start": 789,
                                "end": 819,
                                "fullWidth": 30,
                                "width": 30,
                                "left": {
                                    "kind": "InvocationExpression",
                                    "fullStart": 789,
                                    "fullEnd": 811,
                                    "start": 789,
                                    "end": 810,
                                    "fullWidth": 22,
                                    "width": 21,
                                    "expression": {
                                        "kind": "MemberAccessExpression",
                                        "fullStart": 789,
                                        "fullEnd": 798,
                                        "start": 789,
                                        "end": 798,
                                        "fullWidth": 9,
                                        "width": 9,
                                        "expression": {
                                            "kind": "IdentifierName",
                                            "fullStart": 789,
                                            "fullEnd": 792,
                                            "start": 789,
                                            "end": 792,
                                            "fullWidth": 3,
                                            "width": 3,
                                            "text": "arr",
                                            "value": "arr",
                                            "valueText": "arr"
                                        },
                                        "dotToken": {
                                            "kind": "DotToken",
                                            "fullStart": 792,
                                            "fullEnd": 793,
                                            "start": 792,
                                            "end": 793,
                                            "fullWidth": 1,
                                            "width": 1,
                                            "text": ".",
                                            "value": ".",
                                            "valueText": "."
                                        },
                                        "name": {
                                            "kind": "IdentifierName",
                                            "fullStart": 793,
                                            "fullEnd": 798,
                                            "start": 793,
                                            "end": 798,
                                            "fullWidth": 5,
                                            "width": 5,
                                            "text": "every",
                                            "value": "every",
                                            "valueText": "every"
                                        }
                                    },
                                    "argumentList": {
                                        "kind": "ArgumentList",
                                        "fullStart": 798,
                                        "fullEnd": 811,
                                        "start": 798,
                                        "end": 810,
                                        "fullWidth": 13,
                                        "width": 12,
                                        "openParenToken": {
                                            "kind": "OpenParenToken",
                                            "fullStart": 798,
                                            "fullEnd": 799,
                                            "start": 798,
                                            "end": 799,
                                            "fullWidth": 1,
                                            "width": 1,
                                            "text": "(",
                                            "value": "(",
                                            "valueText": "("
                                        },
                                        "arguments": [
                                            {
                                                "kind": "IdentifierName",
                                                "fullStart": 799,
                                                "fullEnd": 809,
                                                "start": 799,
                                                "end": 809,
                                                "fullWidth": 10,
                                                "width": 10,
                                                "text": "callbackfn",
                                                "value": "callbackfn",
                                                "valueText": "callbackfn"
                                            }
                                        ],
                                        "closeParenToken": {
                                            "kind": "CloseParenToken",
                                            "fullStart": 809,
                                            "fullEnd": 811,
                                            "start": 809,
                                            "end": 810,
                                            "fullWidth": 2,
                                            "width": 1,
                                            "text": ")",
                                            "value": ")",
                                            "valueText": ")",
                                            "hasTrailingTrivia": true,
                                            "trailingTrivia": [
                                                {
                                                    "kind": "WhitespaceTrivia",
                                                    "text": " "
                                                }
                                            ]
                                        }
                                    }
                                },
                                "operatorToken": {
                                    "kind": "EqualsEqualsEqualsToken",
                                    "fullStart": 811,
                                    "fullEnd": 815,
                                    "start": 811,
                                    "end": 814,
                                    "fullWidth": 4,
                                    "width": 3,
                                    "text": "===",
                                    "value": "===",
                                    "valueText": "===",
                                    "hasTrailingTrivia": true,
                                    "trailingTrivia": [
                                        {
                                            "kind": "WhitespaceTrivia",
                                            "text": " "
                                        }
                                    ]
                                },
                                "right": {
                                    "kind": "TrueKeyword",
                                    "fullStart": 815,
                                    "fullEnd": 819,
                                    "start": 815,
                                    "end": 819,
                                    "fullWidth": 4,
                                    "width": 4,
                                    "text": "true",
                                    "value": true,
                                    "valueText": "true"
                                }
                            },
                            "closeParenToken": {
                                "kind": "CloseParenToken",
                                "fullStart": 819,
                                "fullEnd": 822,
                                "start": 819,
                                "end": 820,
                                "fullWidth": 3,
                                "width": 1,
                                "text": ")",
                                "value": ")",
                                "valueText": ")",
                                "hasTrailingTrivia": true,
                                "hasTrailingNewLine": true,
                                "trailingTrivia": [
                                    {
                                        "kind": "NewLineTrivia",
                                        "text": "\r\n"
                                    }
                                ]
                            },
                            "statement": {
                                "kind": "ReturnStatement",
                                "fullStart": 822,
                                "fullEnd": 840,
                                "start": 826,
                                "end": 838,
                                "fullWidth": 18,
                                "width": 12,
                                "returnKeyword": {
                                    "kind": "ReturnKeyword",
                                    "fullStart": 822,
                                    "fullEnd": 833,
                                    "start": 826,
                                    "end": 832,
                                    "fullWidth": 11,
                                    "width": 6,
                                    "text": "return",
                                    "value": "return",
                                    "valueText": "return",
                                    "hasLeadingTrivia": true,
                                    "hasTrailingTrivia": true,
                                    "leadingTrivia": [
                                        {
                                            "kind": "WhitespaceTrivia",
                                            "text": "    "
                                        }
                                    ],
                                    "trailingTrivia": [
                                        {
                                            "kind": "WhitespaceTrivia",
                                            "text": " "
                                        }
                                    ]
                                },
                                "expression": {
                                    "kind": "TrueKeyword",
                                    "fullStart": 833,
                                    "fullEnd": 837,
                                    "start": 833,
                                    "end": 837,
                                    "fullWidth": 4,
                                    "width": 4,
                                    "text": "true",
                                    "value": true,
                                    "valueText": "true"
                                },
                                "semicolonToken": {
                                    "kind": "SemicolonToken",
                                    "fullStart": 837,
                                    "fullEnd": 840,
                                    "start": 837,
                                    "end": 838,
                                    "fullWidth": 3,
                                    "width": 1,
                                    "text": ";",
                                    "value": ";",
                                    "valueText": ";",
                                    "hasTrailingTrivia": true,
                                    "hasTrailingNewLine": true,
                                    "trailingTrivia": [
                                        {
                                            "kind": "NewLineTrivia",
                                            "text": "\r\n"
                                        }
                                    ]
                                }
                            }
                        }
                    ],
                    "closeBraceToken": {
                        "kind": "CloseBraceToken",
                        "fullStart": 840,
                        "fullEnd": 844,
                        "start": 841,
                        "end": 842,
                        "fullWidth": 4,
                        "width": 1,
                        "text": "}",
                        "value": "}",
                        "valueText": "}",
                        "hasLeadingTrivia": true,
                        "hasTrailingTrivia": true,
                        "hasTrailingNewLine": true,
                        "leadingTrivia": [
                            {
                                "kind": "WhitespaceTrivia",
                                "text": " "
                            }
                        ],
                        "trailingTrivia": [
                            {
                                "kind": "NewLineTrivia",
                                "text": "\r\n"
                            }
                        ]
                    }
                }
            },
            {
                "kind": "ExpressionStatement",
                "fullStart": 844,
                "fullEnd": 868,
                "start": 844,
                "end": 866,
                "fullWidth": 24,
                "width": 22,
                "expression": {
                    "kind": "InvocationExpression",
                    "fullStart": 844,
                    "fullEnd": 865,
                    "start": 844,
                    "end": 865,
                    "fullWidth": 21,
                    "width": 21,
                    "expression": {
                        "kind": "IdentifierName",
                        "fullStart": 844,
                        "fullEnd": 855,
                        "start": 844,
                        "end": 855,
                        "fullWidth": 11,
                        "width": 11,
                        "text": "runTestCase",
                        "value": "runTestCase",
                        "valueText": "runTestCase"
                    },
                    "argumentList": {
                        "kind": "ArgumentList",
                        "fullStart": 855,
                        "fullEnd": 865,
                        "start": 855,
                        "end": 865,
                        "fullWidth": 10,
                        "width": 10,
                        "openParenToken": {
                            "kind": "OpenParenToken",
                            "fullStart": 855,
                            "fullEnd": 856,
                            "start": 855,
                            "end": 856,
                            "fullWidth": 1,
                            "width": 1,
                            "text": "(",
                            "value": "(",
                            "valueText": "("
                        },
                        "arguments": [
                            {
                                "kind": "IdentifierName",
                                "fullStart": 856,
                                "fullEnd": 864,
                                "start": 856,
                                "end": 864,
                                "fullWidth": 8,
                                "width": 8,
                                "text": "testcase",
                                "value": "testcase",
                                "valueText": "testcase"
                            }
                        ],
                        "closeParenToken": {
                            "kind": "CloseParenToken",
                            "fullStart": 864,
                            "fullEnd": 865,
                            "start": 864,
                            "end": 865,
                            "fullWidth": 1,
                            "width": 1,
                            "text": ")",
                            "value": ")",
                            "valueText": ")"
                        }
                    }
                },
                "semicolonToken": {
                    "kind": "SemicolonToken",
                    "fullStart": 865,
                    "fullEnd": 868,
                    "start": 865,
                    "end": 866,
                    "fullWidth": 3,
                    "width": 1,
                    "text": ";",
                    "value": ";",
                    "valueText": ";",
                    "hasTrailingTrivia": true,
                    "hasTrailingNewLine": true,
                    "trailingTrivia": [
                        {
                            "kind": "NewLineTrivia",
                            "text": "\r\n"
                        }
                    ]
                }
            }
        ],
        "endOfFileToken": {
            "kind": "EndOfFileToken",
            "fullStart": 868,
            "fullEnd": 868,
            "start": 868,
            "end": 868,
            "fullWidth": 0,
            "width": 0,
            "text": ""
        }
    },
    "lineMap": {
        "lineStarts": [
            0,
            67,
            152,
            232,
            308,
            380,
            385,
            444,
            514,
            519,
            521,
            523,
            547,
            550,
            588,
            593,
            679,
            700,
            705,
            707,
            757,
            780,
            784,
            822,
            840,
            844,
            868
        ],
        "length": 868
    }
}<|MERGE_RESOLUTION|>--- conflicted
+++ resolved
@@ -290,11 +290,8 @@
                                             "start": 572,
                                             "end": 575,
                                             "fullWidth": 3,
-<<<<<<< HEAD
                                             "width": 3,
-=======
                                             "modifiers": [],
->>>>>>> e3c38734
                                             "identifier": {
                                                 "kind": "IdentifierName",
                                                 "fullStart": 572,
@@ -334,11 +331,8 @@
                                             "start": 577,
                                             "end": 580,
                                             "fullWidth": 3,
-<<<<<<< HEAD
                                             "width": 3,
-=======
                                             "modifiers": [],
->>>>>>> e3c38734
                                             "identifier": {
                                                 "kind": "IdentifierName",
                                                 "fullStart": 577,
@@ -378,11 +372,8 @@
                                             "start": 582,
                                             "end": 585,
                                             "fullWidth": 3,
-<<<<<<< HEAD
                                             "width": 3,
-=======
                                             "modifiers": [],
->>>>>>> e3c38734
                                             "identifier": {
                                                 "kind": "IdentifierName",
                                                 "fullStart": 582,
