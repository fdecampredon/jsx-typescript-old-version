--- conflicted
+++ resolved
@@ -760,12 +760,8 @@
                                         "start": 713,
                                         "end": 754,
                                         "fullWidth": 41,
-<<<<<<< HEAD
                                         "width": 41,
-                                        "identifier": {
-=======
                                         "propertyName": {
->>>>>>> 85e84683
                                             "kind": "IdentifierName",
                                             "fullStart": 713,
                                             "fullEnd": 717,
