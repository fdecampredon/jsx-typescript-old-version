{
    "isDeclaration": false,
    "languageVersion": "EcmaScript5",
    "parseOptions": {
        "allowAutomaticSemicolonInsertion": true
    },
    "sourceUnit": {
        "kind": "SourceUnit",
        "fullStart": 0,
        "fullEnd": 923,
        "start": 586,
        "end": 923,
        "fullWidth": 923,
        "width": 337,
        "isIncrementallyUnusable": true,
        "moduleElements": [
            {
                "kind": "FunctionDeclaration",
                "fullStart": 0,
                "fullEnd": 899,
                "start": 586,
                "end": 897,
                "fullWidth": 899,
                "width": 311,
                "modifiers": [],
                "functionKeyword": {
                    "kind": "FunctionKeyword",
                    "fullStart": 0,
                    "fullEnd": 595,
                    "start": 586,
                    "end": 594,
                    "fullWidth": 595,
                    "width": 8,
                    "text": "function",
                    "value": "function",
                    "valueText": "function",
                    "hasLeadingTrivia": true,
                    "hasLeadingComment": true,
                    "hasLeadingNewLine": true,
                    "hasTrailingTrivia": true,
                    "leadingTrivia": [
                        {
                            "kind": "SingleLineCommentTrivia",
                            "text": "/// Copyright (c) 2012 Ecma International.  All rights reserved. "
                        },
                        {
                            "kind": "NewLineTrivia",
                            "text": "\r\n"
                        },
                        {
                            "kind": "SingleLineCommentTrivia",
                            "text": "/// Ecma International makes this code available under the terms and conditions set"
                        },
                        {
                            "kind": "NewLineTrivia",
                            "text": "\r\n"
                        },
                        {
                            "kind": "SingleLineCommentTrivia",
                            "text": "/// forth on http://hg.ecmascript.org/tests/test262/raw-file/tip/LICENSE (the "
                        },
                        {
                            "kind": "NewLineTrivia",
                            "text": "\r\n"
                        },
                        {
                            "kind": "SingleLineCommentTrivia",
                            "text": "/// \"Use Terms\").   Any redistribution of this code must retain the above "
                        },
                        {
                            "kind": "NewLineTrivia",
                            "text": "\r\n"
                        },
                        {
                            "kind": "SingleLineCommentTrivia",
                            "text": "/// copyright and this notice and otherwise comply with the Use Terms."
                        },
                        {
                            "kind": "NewLineTrivia",
                            "text": "\r\n"
                        },
                        {
                            "kind": "MultiLineCommentTrivia",
                            "text": "/**\r\n * @path ch15/15.4/15.4.4/15.4.4.16/15.4.4.16-7-c-ii-17.js\r\n * @description Array.prototype.every -'this' of 'callbackfn' is a Number object when T is not an object (T is a number primitive)\r\n */"
                        },
                        {
                            "kind": "NewLineTrivia",
                            "text": "\r\n"
                        },
                        {
                            "kind": "NewLineTrivia",
                            "text": "\r\n"
                        },
                        {
                            "kind": "NewLineTrivia",
                            "text": "\r\n"
                        }
                    ],
                    "trailingTrivia": [
                        {
                            "kind": "WhitespaceTrivia",
                            "text": " "
                        }
                    ]
                },
                "identifier": {
                    "kind": "IdentifierName",
                    "fullStart": 595,
                    "fullEnd": 603,
                    "start": 595,
                    "end": 603,
                    "fullWidth": 8,
                    "width": 8,
                    "text": "testcase",
                    "value": "testcase",
                    "valueText": "testcase"
                },
                "callSignature": {
                    "kind": "CallSignature",
                    "fullStart": 603,
                    "fullEnd": 606,
                    "start": 603,
                    "end": 605,
                    "fullWidth": 3,
                    "width": 2,
                    "parameterList": {
                        "kind": "ParameterList",
                        "fullStart": 603,
                        "fullEnd": 606,
                        "start": 603,
                        "end": 605,
                        "fullWidth": 3,
                        "width": 2,
                        "openParenToken": {
                            "kind": "OpenParenToken",
                            "fullStart": 603,
                            "fullEnd": 604,
                            "start": 603,
                            "end": 604,
                            "fullWidth": 1,
                            "width": 1,
                            "text": "(",
                            "value": "(",
                            "valueText": "("
                        },
                        "parameters": [],
                        "closeParenToken": {
                            "kind": "CloseParenToken",
                            "fullStart": 604,
                            "fullEnd": 606,
                            "start": 604,
                            "end": 605,
                            "fullWidth": 2,
                            "width": 1,
                            "text": ")",
                            "value": ")",
                            "valueText": ")",
                            "hasTrailingTrivia": true,
                            "trailingTrivia": [
                                {
                                    "kind": "WhitespaceTrivia",
                                    "text": " "
                                }
                            ]
                        }
                    }
                },
                "block": {
                    "kind": "Block",
                    "fullStart": 606,
                    "fullEnd": 899,
                    "start": 606,
                    "end": 897,
                    "fullWidth": 293,
                    "width": 291,
                    "openBraceToken": {
                        "kind": "OpenBraceToken",
                        "fullStart": 606,
                        "fullEnd": 609,
                        "start": 606,
                        "end": 607,
                        "fullWidth": 3,
                        "width": 1,
                        "text": "{",
                        "value": "{",
                        "valueText": "{",
                        "hasTrailingTrivia": true,
                        "hasTrailingNewLine": true,
                        "trailingTrivia": [
                            {
                                "kind": "NewLineTrivia",
                                "text": "\r\n"
                            }
                        ]
                    },
                    "statements": [
                        {
                            "kind": "VariableStatement",
                            "fullStart": 609,
                            "fullEnd": 642,
                            "start": 619,
                            "end": 640,
                            "fullWidth": 33,
                            "width": 21,
                            "modifiers": [],
                            "variableDeclaration": {
                                "kind": "VariableDeclaration",
                                "fullStart": 609,
                                "fullEnd": 639,
                                "start": 619,
                                "end": 639,
                                "fullWidth": 30,
                                "width": 20,
                                "varKeyword": {
                                    "kind": "VarKeyword",
                                    "fullStart": 609,
                                    "fullEnd": 623,
                                    "start": 619,
                                    "end": 622,
                                    "fullWidth": 14,
                                    "width": 3,
                                    "text": "var",
                                    "value": "var",
                                    "valueText": "var",
                                    "hasLeadingTrivia": true,
                                    "hasLeadingNewLine": true,
                                    "hasTrailingTrivia": true,
                                    "leadingTrivia": [
                                        {
                                            "kind": "NewLineTrivia",
                                            "text": "\r\n"
                                        },
                                        {
                                            "kind": "WhitespaceTrivia",
                                            "text": "        "
                                        }
                                    ],
                                    "trailingTrivia": [
                                        {
                                            "kind": "WhitespaceTrivia",
                                            "text": " "
                                        }
                                    ]
                                },
                                "variableDeclarators": [
                                    {
                                        "kind": "VariableDeclarator",
                                        "fullStart": 623,
                                        "fullEnd": 639,
                                        "start": 623,
                                        "end": 639,
                                        "fullWidth": 16,
                                        "width": 16,
                                        "identifier": {
                                            "kind": "IdentifierName",
                                            "fullStart": 623,
                                            "fullEnd": 632,
                                            "start": 623,
                                            "end": 631,
                                            "fullWidth": 9,
                                            "width": 8,
                                            "text": "accessed",
                                            "value": "accessed",
                                            "valueText": "accessed",
                                            "hasTrailingTrivia": true,
                                            "trailingTrivia": [
                                                {
                                                    "kind": "WhitespaceTrivia",
                                                    "text": " "
                                                }
                                            ]
                                        },
                                        "equalsValueClause": {
                                            "kind": "EqualsValueClause",
                                            "fullStart": 632,
                                            "fullEnd": 639,
                                            "start": 632,
                                            "end": 639,
                                            "fullWidth": 7,
                                            "width": 7,
                                            "equalsToken": {
                                                "kind": "EqualsToken",
                                                "fullStart": 632,
                                                "fullEnd": 634,
                                                "start": 632,
                                                "end": 633,
                                                "fullWidth": 2,
                                                "width": 1,
                                                "text": "=",
                                                "value": "=",
                                                "valueText": "=",
                                                "hasTrailingTrivia": true,
                                                "trailingTrivia": [
                                                    {
                                                        "kind": "WhitespaceTrivia",
                                                        "text": " "
                                                    }
                                                ]
                                            },
                                            "value": {
                                                "kind": "FalseKeyword",
                                                "fullStart": 634,
                                                "fullEnd": 639,
                                                "start": 634,
                                                "end": 639,
                                                "fullWidth": 5,
                                                "width": 5,
                                                "text": "false",
                                                "value": false,
                                                "valueText": "false"
                                            }
                                        }
                                    }
                                ]
                            },
                            "semicolonToken": {
                                "kind": "SemicolonToken",
                                "fullStart": 639,
                                "fullEnd": 642,
                                "start": 639,
                                "end": 640,
                                "fullWidth": 3,
                                "width": 1,
                                "text": ";",
                                "value": ";",
                                "valueText": ";",
                                "hasTrailingTrivia": true,
                                "hasTrailingNewLine": true,
                                "trailingTrivia": [
                                    {
                                        "kind": "NewLineTrivia",
                                        "text": "\r\n"
                                    }
                                ]
                            }
                        },
                        {
                            "kind": "FunctionDeclaration",
                            "fullStart": 642,
                            "fullEnd": 771,
                            "start": 652,
                            "end": 769,
                            "fullWidth": 129,
                            "width": 117,
                            "modifiers": [],
                            "functionKeyword": {
                                "kind": "FunctionKeyword",
                                "fullStart": 642,
                                "fullEnd": 661,
                                "start": 652,
                                "end": 660,
                                "fullWidth": 19,
                                "width": 8,
                                "text": "function",
                                "value": "function",
                                "valueText": "function",
                                "hasLeadingTrivia": true,
                                "hasLeadingNewLine": true,
                                "hasTrailingTrivia": true,
                                "leadingTrivia": [
                                    {
                                        "kind": "NewLineTrivia",
                                        "text": "\r\n"
                                    },
                                    {
                                        "kind": "WhitespaceTrivia",
                                        "text": "        "
                                    }
                                ],
                                "trailingTrivia": [
                                    {
                                        "kind": "WhitespaceTrivia",
                                        "text": " "
                                    }
                                ]
                            },
                            "identifier": {
                                "kind": "IdentifierName",
                                "fullStart": 661,
                                "fullEnd": 671,
                                "start": 661,
                                "end": 671,
                                "fullWidth": 10,
                                "width": 10,
                                "text": "callbackfn",
                                "value": "callbackfn",
                                "valueText": "callbackfn"
                            },
                            "callSignature": {
                                "kind": "CallSignature",
                                "fullStart": 671,
                                "fullEnd": 685,
                                "start": 671,
                                "end": 684,
                                "fullWidth": 14,
                                "width": 13,
                                "parameterList": {
                                    "kind": "ParameterList",
                                    "fullStart": 671,
                                    "fullEnd": 685,
                                    "start": 671,
                                    "end": 684,
                                    "fullWidth": 14,
                                    "width": 13,
                                    "openParenToken": {
                                        "kind": "OpenParenToken",
                                        "fullStart": 671,
                                        "fullEnd": 672,
                                        "start": 671,
                                        "end": 672,
                                        "fullWidth": 1,
                                        "width": 1,
                                        "text": "(",
                                        "value": "(",
                                        "valueText": "("
                                    },
                                    "parameters": [
                                        {
                                            "kind": "Parameter",
                                            "fullStart": 672,
                                            "fullEnd": 675,
                                            "start": 672,
                                            "end": 675,
                                            "fullWidth": 3,
<<<<<<< HEAD
                                            "width": 3,
=======
                                            "modifiers": [],
>>>>>>> e3c38734
                                            "identifier": {
                                                "kind": "IdentifierName",
                                                "fullStart": 672,
                                                "fullEnd": 675,
                                                "start": 672,
                                                "end": 675,
                                                "fullWidth": 3,
                                                "width": 3,
                                                "text": "val",
                                                "value": "val",
                                                "valueText": "val"
                                            }
                                        },
                                        {
                                            "kind": "CommaToken",
                                            "fullStart": 675,
                                            "fullEnd": 677,
                                            "start": 675,
                                            "end": 676,
                                            "fullWidth": 2,
                                            "width": 1,
                                            "text": ",",
                                            "value": ",",
                                            "valueText": ",",
                                            "hasTrailingTrivia": true,
                                            "trailingTrivia": [
                                                {
                                                    "kind": "WhitespaceTrivia",
                                                    "text": " "
                                                }
                                            ]
                                        },
                                        {
                                            "kind": "Parameter",
                                            "fullStart": 677,
                                            "fullEnd": 680,
                                            "start": 677,
                                            "end": 680,
                                            "fullWidth": 3,
<<<<<<< HEAD
                                            "width": 3,
=======
                                            "modifiers": [],
>>>>>>> e3c38734
                                            "identifier": {
                                                "kind": "IdentifierName",
                                                "fullStart": 677,
                                                "fullEnd": 680,
                                                "start": 677,
                                                "end": 680,
                                                "fullWidth": 3,
                                                "width": 3,
                                                "text": "idx",
                                                "value": "idx",
                                                "valueText": "idx"
                                            }
                                        },
                                        {
                                            "kind": "CommaToken",
                                            "fullStart": 680,
                                            "fullEnd": 682,
                                            "start": 680,
                                            "end": 681,
                                            "fullWidth": 2,
                                            "width": 1,
                                            "text": ",",
                                            "value": ",",
                                            "valueText": ",",
                                            "hasTrailingTrivia": true,
                                            "trailingTrivia": [
                                                {
                                                    "kind": "WhitespaceTrivia",
                                                    "text": " "
                                                }
                                            ]
                                        },
                                        {
                                            "kind": "Parameter",
                                            "fullStart": 682,
                                            "fullEnd": 683,
                                            "start": 682,
                                            "end": 683,
                                            "fullWidth": 1,
<<<<<<< HEAD
                                            "width": 1,
=======
                                            "modifiers": [],
>>>>>>> e3c38734
                                            "identifier": {
                                                "kind": "IdentifierName",
                                                "fullStart": 682,
                                                "fullEnd": 683,
                                                "start": 682,
                                                "end": 683,
                                                "fullWidth": 1,
                                                "width": 1,
                                                "text": "o",
                                                "value": "o",
                                                "valueText": "o"
                                            }
                                        }
                                    ],
                                    "closeParenToken": {
                                        "kind": "CloseParenToken",
                                        "fullStart": 683,
                                        "fullEnd": 685,
                                        "start": 683,
                                        "end": 684,
                                        "fullWidth": 2,
                                        "width": 1,
                                        "text": ")",
                                        "value": ")",
                                        "valueText": ")",
                                        "hasTrailingTrivia": true,
                                        "trailingTrivia": [
                                            {
                                                "kind": "WhitespaceTrivia",
                                                "text": " "
                                            }
                                        ]
                                    }
                                }
                            },
                            "block": {
                                "kind": "Block",
                                "fullStart": 685,
                                "fullEnd": 771,
                                "start": 685,
                                "end": 769,
                                "fullWidth": 86,
                                "width": 84,
                                "openBraceToken": {
                                    "kind": "OpenBraceToken",
                                    "fullStart": 685,
                                    "fullEnd": 688,
                                    "start": 685,
                                    "end": 686,
                                    "fullWidth": 3,
                                    "width": 1,
                                    "text": "{",
                                    "value": "{",
                                    "valueText": "{",
                                    "hasTrailingTrivia": true,
                                    "hasTrailingNewLine": true,
                                    "trailingTrivia": [
                                        {
                                            "kind": "NewLineTrivia",
                                            "text": "\r\n"
                                        }
                                    ]
                                },
                                "statements": [
                                    {
                                        "kind": "ExpressionStatement",
                                        "fullStart": 688,
                                        "fullEnd": 718,
                                        "start": 700,
                                        "end": 716,
                                        "fullWidth": 30,
                                        "width": 16,
                                        "expression": {
                                            "kind": "AssignmentExpression",
                                            "fullStart": 688,
                                            "fullEnd": 715,
                                            "start": 700,
                                            "end": 715,
                                            "fullWidth": 27,
                                            "width": 15,
                                            "left": {
                                                "kind": "IdentifierName",
                                                "fullStart": 688,
                                                "fullEnd": 709,
                                                "start": 700,
                                                "end": 708,
                                                "fullWidth": 21,
                                                "width": 8,
                                                "text": "accessed",
                                                "value": "accessed",
                                                "valueText": "accessed",
                                                "hasLeadingTrivia": true,
                                                "hasTrailingTrivia": true,
                                                "leadingTrivia": [
                                                    {
                                                        "kind": "WhitespaceTrivia",
                                                        "text": "            "
                                                    }
                                                ],
                                                "trailingTrivia": [
                                                    {
                                                        "kind": "WhitespaceTrivia",
                                                        "text": " "
                                                    }
                                                ]
                                            },
                                            "operatorToken": {
                                                "kind": "EqualsToken",
                                                "fullStart": 709,
                                                "fullEnd": 711,
                                                "start": 709,
                                                "end": 710,
                                                "fullWidth": 2,
                                                "width": 1,
                                                "text": "=",
                                                "value": "=",
                                                "valueText": "=",
                                                "hasTrailingTrivia": true,
                                                "trailingTrivia": [
                                                    {
                                                        "kind": "WhitespaceTrivia",
                                                        "text": " "
                                                    }
                                                ]
                                            },
                                            "right": {
                                                "kind": "TrueKeyword",
                                                "fullStart": 711,
                                                "fullEnd": 715,
                                                "start": 711,
                                                "end": 715,
                                                "fullWidth": 4,
                                                "width": 4,
                                                "text": "true",
                                                "value": true,
                                                "valueText": "true"
                                            }
                                        },
                                        "semicolonToken": {
                                            "kind": "SemicolonToken",
                                            "fullStart": 715,
                                            "fullEnd": 718,
                                            "start": 715,
                                            "end": 716,
                                            "fullWidth": 3,
                                            "width": 1,
                                            "text": ";",
                                            "value": ";",
                                            "valueText": ";",
                                            "hasTrailingTrivia": true,
                                            "hasTrailingNewLine": true,
                                            "trailingTrivia": [
                                                {
                                                    "kind": "NewLineTrivia",
                                                    "text": "\r\n"
                                                }
                                            ]
                                        }
                                    },
                                    {
                                        "kind": "ReturnStatement",
                                        "fullStart": 718,
                                        "fullEnd": 760,
                                        "start": 730,
                                        "end": 758,
                                        "fullWidth": 42,
                                        "width": 28,
                                        "returnKeyword": {
                                            "kind": "ReturnKeyword",
                                            "fullStart": 718,
                                            "fullEnd": 737,
                                            "start": 730,
                                            "end": 736,
                                            "fullWidth": 19,
                                            "width": 6,
                                            "text": "return",
                                            "value": "return",
                                            "valueText": "return",
                                            "hasLeadingTrivia": true,
                                            "hasTrailingTrivia": true,
                                            "leadingTrivia": [
                                                {
                                                    "kind": "WhitespaceTrivia",
                                                    "text": "            "
                                                }
                                            ],
                                            "trailingTrivia": [
                                                {
                                                    "kind": "WhitespaceTrivia",
                                                    "text": " "
                                                }
                                            ]
                                        },
                                        "expression": {
                                            "kind": "EqualsExpression",
                                            "fullStart": 737,
                                            "fullEnd": 757,
                                            "start": 737,
                                            "end": 757,
                                            "fullWidth": 20,
                                            "width": 20,
                                            "left": {
                                                "kind": "NumericLiteral",
                                                "fullStart": 737,
                                                "fullEnd": 739,
                                                "start": 737,
                                                "end": 738,
                                                "fullWidth": 2,
                                                "width": 1,
                                                "text": "5",
                                                "value": 5,
                                                "valueText": "5",
                                                "hasTrailingTrivia": true,
                                                "trailingTrivia": [
                                                    {
                                                        "kind": "WhitespaceTrivia",
                                                        "text": " "
                                                    }
                                                ]
                                            },
                                            "operatorToken": {
                                                "kind": "EqualsEqualsEqualsToken",
                                                "fullStart": 739,
                                                "fullEnd": 743,
                                                "start": 739,
                                                "end": 742,
                                                "fullWidth": 4,
                                                "width": 3,
                                                "text": "===",
                                                "value": "===",
                                                "valueText": "===",
                                                "hasTrailingTrivia": true,
                                                "trailingTrivia": [
                                                    {
                                                        "kind": "WhitespaceTrivia",
                                                        "text": " "
                                                    }
                                                ]
                                            },
                                            "right": {
                                                "kind": "InvocationExpression",
                                                "fullStart": 743,
                                                "fullEnd": 757,
                                                "start": 743,
                                                "end": 757,
                                                "fullWidth": 14,
                                                "width": 14,
                                                "expression": {
                                                    "kind": "MemberAccessExpression",
                                                    "fullStart": 743,
                                                    "fullEnd": 755,
                                                    "start": 743,
                                                    "end": 755,
                                                    "fullWidth": 12,
                                                    "width": 12,
                                                    "expression": {
                                                        "kind": "ThisKeyword",
                                                        "fullStart": 743,
                                                        "fullEnd": 747,
                                                        "start": 743,
                                                        "end": 747,
                                                        "fullWidth": 4,
                                                        "width": 4,
                                                        "text": "this",
                                                        "value": "this",
                                                        "valueText": "this"
                                                    },
                                                    "dotToken": {
                                                        "kind": "DotToken",
                                                        "fullStart": 747,
                                                        "fullEnd": 748,
                                                        "start": 747,
                                                        "end": 748,
                                                        "fullWidth": 1,
                                                        "width": 1,
                                                        "text": ".",
                                                        "value": ".",
                                                        "valueText": "."
                                                    },
                                                    "name": {
                                                        "kind": "IdentifierName",
                                                        "fullStart": 748,
                                                        "fullEnd": 755,
                                                        "start": 748,
                                                        "end": 755,
                                                        "fullWidth": 7,
                                                        "width": 7,
                                                        "text": "valueOf",
                                                        "value": "valueOf",
                                                        "valueText": "valueOf"
                                                    }
                                                },
                                                "argumentList": {
                                                    "kind": "ArgumentList",
                                                    "fullStart": 755,
                                                    "fullEnd": 757,
                                                    "start": 755,
                                                    "end": 757,
                                                    "fullWidth": 2,
                                                    "width": 2,
                                                    "openParenToken": {
                                                        "kind": "OpenParenToken",
                                                        "fullStart": 755,
                                                        "fullEnd": 756,
                                                        "start": 755,
                                                        "end": 756,
                                                        "fullWidth": 1,
                                                        "width": 1,
                                                        "text": "(",
                                                        "value": "(",
                                                        "valueText": "("
                                                    },
                                                    "arguments": [],
                                                    "closeParenToken": {
                                                        "kind": "CloseParenToken",
                                                        "fullStart": 756,
                                                        "fullEnd": 757,
                                                        "start": 756,
                                                        "end": 757,
                                                        "fullWidth": 1,
                                                        "width": 1,
                                                        "text": ")",
                                                        "value": ")",
                                                        "valueText": ")"
                                                    }
                                                }
                                            }
                                        },
                                        "semicolonToken": {
                                            "kind": "SemicolonToken",
                                            "fullStart": 757,
                                            "fullEnd": 760,
                                            "start": 757,
                                            "end": 758,
                                            "fullWidth": 3,
                                            "width": 1,
                                            "text": ";",
                                            "value": ";",
                                            "valueText": ";",
                                            "hasTrailingTrivia": true,
                                            "hasTrailingNewLine": true,
                                            "trailingTrivia": [
                                                {
                                                    "kind": "NewLineTrivia",
                                                    "text": "\r\n"
                                                }
                                            ]
                                        }
                                    }
                                ],
                                "closeBraceToken": {
                                    "kind": "CloseBraceToken",
                                    "fullStart": 760,
                                    "fullEnd": 771,
                                    "start": 768,
                                    "end": 769,
                                    "fullWidth": 11,
                                    "width": 1,
                                    "text": "}",
                                    "value": "}",
                                    "valueText": "}",
                                    "hasLeadingTrivia": true,
                                    "hasTrailingTrivia": true,
                                    "hasTrailingNewLine": true,
                                    "leadingTrivia": [
                                        {
                                            "kind": "WhitespaceTrivia",
                                            "text": "        "
                                        }
                                    ],
                                    "trailingTrivia": [
                                        {
                                            "kind": "NewLineTrivia",
                                            "text": "\r\n"
                                        }
                                    ]
                                }
                            }
                        },
                        {
                            "kind": "VariableStatement",
                            "fullStart": 771,
                            "fullEnd": 814,
                            "start": 781,
                            "end": 812,
                            "fullWidth": 43,
                            "width": 31,
                            "modifiers": [],
                            "variableDeclaration": {
                                "kind": "VariableDeclaration",
                                "fullStart": 771,
                                "fullEnd": 811,
                                "start": 781,
                                "end": 811,
                                "fullWidth": 40,
                                "width": 30,
                                "varKeyword": {
                                    "kind": "VarKeyword",
                                    "fullStart": 771,
                                    "fullEnd": 785,
                                    "start": 781,
                                    "end": 784,
                                    "fullWidth": 14,
                                    "width": 3,
                                    "text": "var",
                                    "value": "var",
                                    "valueText": "var",
                                    "hasLeadingTrivia": true,
                                    "hasLeadingNewLine": true,
                                    "hasTrailingTrivia": true,
                                    "leadingTrivia": [
                                        {
                                            "kind": "NewLineTrivia",
                                            "text": "\r\n"
                                        },
                                        {
                                            "kind": "WhitespaceTrivia",
                                            "text": "        "
                                        }
                                    ],
                                    "trailingTrivia": [
                                        {
                                            "kind": "WhitespaceTrivia",
                                            "text": " "
                                        }
                                    ]
                                },
                                "variableDeclarators": [
                                    {
                                        "kind": "VariableDeclarator",
                                        "fullStart": 785,
                                        "fullEnd": 811,
                                        "start": 785,
                                        "end": 811,
                                        "fullWidth": 26,
                                        "width": 26,
                                        "identifier": {
                                            "kind": "IdentifierName",
                                            "fullStart": 785,
                                            "fullEnd": 789,
                                            "start": 785,
                                            "end": 788,
                                            "fullWidth": 4,
                                            "width": 3,
                                            "text": "obj",
                                            "value": "obj",
                                            "valueText": "obj",
                                            "hasTrailingTrivia": true,
                                            "trailingTrivia": [
                                                {
                                                    "kind": "WhitespaceTrivia",
                                                    "text": " "
                                                }
                                            ]
                                        },
                                        "equalsValueClause": {
                                            "kind": "EqualsValueClause",
                                            "fullStart": 789,
                                            "fullEnd": 811,
                                            "start": 789,
                                            "end": 811,
                                            "fullWidth": 22,
                                            "width": 22,
                                            "equalsToken": {
                                                "kind": "EqualsToken",
                                                "fullStart": 789,
                                                "fullEnd": 791,
                                                "start": 789,
                                                "end": 790,
                                                "fullWidth": 2,
                                                "width": 1,
                                                "text": "=",
                                                "value": "=",
                                                "valueText": "=",
                                                "hasTrailingTrivia": true,
                                                "trailingTrivia": [
                                                    {
                                                        "kind": "WhitespaceTrivia",
                                                        "text": " "
                                                    }
                                                ]
                                            },
                                            "value": {
                                                "kind": "ObjectLiteralExpression",
                                                "fullStart": 791,
                                                "fullEnd": 811,
                                                "start": 791,
                                                "end": 811,
                                                "fullWidth": 20,
                                                "width": 20,
                                                "openBraceToken": {
                                                    "kind": "OpenBraceToken",
                                                    "fullStart": 791,
                                                    "fullEnd": 793,
                                                    "start": 791,
                                                    "end": 792,
                                                    "fullWidth": 2,
                                                    "width": 1,
                                                    "text": "{",
                                                    "value": "{",
                                                    "valueText": "{",
                                                    "hasTrailingTrivia": true,
                                                    "trailingTrivia": [
                                                        {
                                                            "kind": "WhitespaceTrivia",
                                                            "text": " "
                                                        }
                                                    ]
                                                },
                                                "propertyAssignments": [
                                                    {
                                                        "kind": "SimplePropertyAssignment",
                                                        "fullStart": 793,
                                                        "fullEnd": 798,
                                                        "start": 793,
                                                        "end": 798,
                                                        "fullWidth": 5,
                                                        "width": 5,
                                                        "propertyName": {
                                                            "kind": "NumericLiteral",
                                                            "fullStart": 793,
                                                            "fullEnd": 794,
                                                            "start": 793,
                                                            "end": 794,
                                                            "fullWidth": 1,
                                                            "width": 1,
                                                            "text": "0",
                                                            "value": 0,
                                                            "valueText": "0"
                                                        },
                                                        "colonToken": {
                                                            "kind": "ColonToken",
                                                            "fullStart": 794,
                                                            "fullEnd": 796,
                                                            "start": 794,
                                                            "end": 795,
                                                            "fullWidth": 2,
                                                            "width": 1,
                                                            "text": ":",
                                                            "value": ":",
                                                            "valueText": ":",
                                                            "hasTrailingTrivia": true,
                                                            "trailingTrivia": [
                                                                {
                                                                    "kind": "WhitespaceTrivia",
                                                                    "text": " "
                                                                }
                                                            ]
                                                        },
                                                        "expression": {
                                                            "kind": "NumericLiteral",
                                                            "fullStart": 796,
                                                            "fullEnd": 798,
                                                            "start": 796,
                                                            "end": 798,
                                                            "fullWidth": 2,
                                                            "width": 2,
                                                            "text": "11",
                                                            "value": 11,
                                                            "valueText": "11"
                                                        }
                                                    },
                                                    {
                                                        "kind": "CommaToken",
                                                        "fullStart": 798,
                                                        "fullEnd": 800,
                                                        "start": 798,
                                                        "end": 799,
                                                        "fullWidth": 2,
                                                        "width": 1,
                                                        "text": ",",
                                                        "value": ",",
                                                        "valueText": ",",
                                                        "hasTrailingTrivia": true,
                                                        "trailingTrivia": [
                                                            {
                                                                "kind": "WhitespaceTrivia",
                                                                "text": " "
                                                            }
                                                        ]
                                                    },
                                                    {
                                                        "kind": "SimplePropertyAssignment",
                                                        "fullStart": 800,
                                                        "fullEnd": 810,
                                                        "start": 800,
                                                        "end": 809,
                                                        "fullWidth": 10,
                                                        "width": 9,
                                                        "propertyName": {
                                                            "kind": "IdentifierName",
                                                            "fullStart": 800,
                                                            "fullEnd": 806,
                                                            "start": 800,
                                                            "end": 806,
                                                            "fullWidth": 6,
                                                            "width": 6,
                                                            "text": "length",
                                                            "value": "length",
                                                            "valueText": "length"
                                                        },
                                                        "colonToken": {
                                                            "kind": "ColonToken",
                                                            "fullStart": 806,
                                                            "fullEnd": 808,
                                                            "start": 806,
                                                            "end": 807,
                                                            "fullWidth": 2,
                                                            "width": 1,
                                                            "text": ":",
                                                            "value": ":",
                                                            "valueText": ":",
                                                            "hasTrailingTrivia": true,
                                                            "trailingTrivia": [
                                                                {
                                                                    "kind": "WhitespaceTrivia",
                                                                    "text": " "
                                                                }
                                                            ]
                                                        },
                                                        "expression": {
                                                            "kind": "NumericLiteral",
                                                            "fullStart": 808,
                                                            "fullEnd": 810,
                                                            "start": 808,
                                                            "end": 809,
                                                            "fullWidth": 2,
                                                            "width": 1,
                                                            "text": "2",
                                                            "value": 2,
                                                            "valueText": "2",
                                                            "hasTrailingTrivia": true,
                                                            "trailingTrivia": [
                                                                {
                                                                    "kind": "WhitespaceTrivia",
                                                                    "text": " "
                                                                }
                                                            ]
                                                        }
                                                    }
                                                ],
                                                "closeBraceToken": {
                                                    "kind": "CloseBraceToken",
                                                    "fullStart": 810,
                                                    "fullEnd": 811,
                                                    "start": 810,
                                                    "end": 811,
                                                    "fullWidth": 1,
                                                    "width": 1,
                                                    "text": "}",
                                                    "value": "}",
                                                    "valueText": "}"
                                                }
                                            }
                                        }
                                    }
                                ]
                            },
                            "semicolonToken": {
                                "kind": "SemicolonToken",
                                "fullStart": 811,
                                "fullEnd": 814,
                                "start": 811,
                                "end": 812,
                                "fullWidth": 3,
                                "width": 1,
                                "text": ";",
                                "value": ";",
                                "valueText": ";",
                                "hasTrailingTrivia": true,
                                "hasTrailingNewLine": true,
                                "trailingTrivia": [
                                    {
                                        "kind": "NewLineTrivia",
                                        "text": "\r\n"
                                    }
                                ]
                            }
                        },
                        {
                            "kind": "ReturnStatement",
                            "fullStart": 814,
                            "fullEnd": 892,
                            "start": 824,
                            "end": 890,
                            "fullWidth": 78,
                            "width": 66,
                            "returnKeyword": {
                                "kind": "ReturnKeyword",
                                "fullStart": 814,
                                "fullEnd": 831,
                                "start": 824,
                                "end": 830,
                                "fullWidth": 17,
                                "width": 6,
                                "text": "return",
                                "value": "return",
                                "valueText": "return",
                                "hasLeadingTrivia": true,
                                "hasLeadingNewLine": true,
                                "hasTrailingTrivia": true,
                                "leadingTrivia": [
                                    {
                                        "kind": "NewLineTrivia",
                                        "text": "\r\n"
                                    },
                                    {
                                        "kind": "WhitespaceTrivia",
                                        "text": "        "
                                    }
                                ],
                                "trailingTrivia": [
                                    {
                                        "kind": "WhitespaceTrivia",
                                        "text": " "
                                    }
                                ]
                            },
                            "expression": {
                                "kind": "LogicalAndExpression",
                                "fullStart": 831,
                                "fullEnd": 889,
                                "start": 831,
                                "end": 889,
                                "fullWidth": 58,
                                "width": 58,
                                "left": {
                                    "kind": "InvocationExpression",
                                    "fullStart": 831,
                                    "fullEnd": 878,
                                    "start": 831,
                                    "end": 877,
                                    "fullWidth": 47,
                                    "width": 46,
                                    "expression": {
                                        "kind": "MemberAccessExpression",
                                        "fullStart": 831,
                                        "fullEnd": 857,
                                        "start": 831,
                                        "end": 857,
                                        "fullWidth": 26,
                                        "width": 26,
                                        "expression": {
                                            "kind": "MemberAccessExpression",
                                            "fullStart": 831,
                                            "fullEnd": 852,
                                            "start": 831,
                                            "end": 852,
                                            "fullWidth": 21,
                                            "width": 21,
                                            "expression": {
                                                "kind": "MemberAccessExpression",
                                                "fullStart": 831,
                                                "fullEnd": 846,
                                                "start": 831,
                                                "end": 846,
                                                "fullWidth": 15,
                                                "width": 15,
                                                "expression": {
                                                    "kind": "IdentifierName",
                                                    "fullStart": 831,
                                                    "fullEnd": 836,
                                                    "start": 831,
                                                    "end": 836,
                                                    "fullWidth": 5,
                                                    "width": 5,
                                                    "text": "Array",
                                                    "value": "Array",
                                                    "valueText": "Array"
                                                },
                                                "dotToken": {
                                                    "kind": "DotToken",
                                                    "fullStart": 836,
                                                    "fullEnd": 837,
                                                    "start": 836,
                                                    "end": 837,
                                                    "fullWidth": 1,
                                                    "width": 1,
                                                    "text": ".",
                                                    "value": ".",
                                                    "valueText": "."
                                                },
                                                "name": {
                                                    "kind": "IdentifierName",
                                                    "fullStart": 837,
                                                    "fullEnd": 846,
                                                    "start": 837,
                                                    "end": 846,
                                                    "fullWidth": 9,
                                                    "width": 9,
                                                    "text": "prototype",
                                                    "value": "prototype",
                                                    "valueText": "prototype"
                                                }
                                            },
                                            "dotToken": {
                                                "kind": "DotToken",
                                                "fullStart": 846,
                                                "fullEnd": 847,
                                                "start": 846,
                                                "end": 847,
                                                "fullWidth": 1,
                                                "width": 1,
                                                "text": ".",
                                                "value": ".",
                                                "valueText": "."
                                            },
                                            "name": {
                                                "kind": "IdentifierName",
                                                "fullStart": 847,
                                                "fullEnd": 852,
                                                "start": 847,
                                                "end": 852,
                                                "fullWidth": 5,
                                                "width": 5,
                                                "text": "every",
                                                "value": "every",
                                                "valueText": "every"
                                            }
                                        },
                                        "dotToken": {
                                            "kind": "DotToken",
                                            "fullStart": 852,
                                            "fullEnd": 853,
                                            "start": 852,
                                            "end": 853,
                                            "fullWidth": 1,
                                            "width": 1,
                                            "text": ".",
                                            "value": ".",
                                            "valueText": "."
                                        },
                                        "name": {
                                            "kind": "IdentifierName",
                                            "fullStart": 853,
                                            "fullEnd": 857,
                                            "start": 853,
                                            "end": 857,
                                            "fullWidth": 4,
                                            "width": 4,
                                            "text": "call",
                                            "value": "call",
                                            "valueText": "call"
                                        }
                                    },
                                    "argumentList": {
                                        "kind": "ArgumentList",
                                        "fullStart": 857,
                                        "fullEnd": 878,
                                        "start": 857,
                                        "end": 877,
                                        "fullWidth": 21,
                                        "width": 20,
                                        "openParenToken": {
                                            "kind": "OpenParenToken",
                                            "fullStart": 857,
                                            "fullEnd": 858,
                                            "start": 857,
                                            "end": 858,
                                            "fullWidth": 1,
                                            "width": 1,
                                            "text": "(",
                                            "value": "(",
                                            "valueText": "("
                                        },
                                        "arguments": [
                                            {
                                                "kind": "IdentifierName",
                                                "fullStart": 858,
                                                "fullEnd": 861,
                                                "start": 858,
                                                "end": 861,
                                                "fullWidth": 3,
                                                "width": 3,
                                                "text": "obj",
                                                "value": "obj",
                                                "valueText": "obj"
                                            },
                                            {
                                                "kind": "CommaToken",
                                                "fullStart": 861,
                                                "fullEnd": 863,
                                                "start": 861,
                                                "end": 862,
                                                "fullWidth": 2,
                                                "width": 1,
                                                "text": ",",
                                                "value": ",",
                                                "valueText": ",",
                                                "hasTrailingTrivia": true,
                                                "trailingTrivia": [
                                                    {
                                                        "kind": "WhitespaceTrivia",
                                                        "text": " "
                                                    }
                                                ]
                                            },
                                            {
                                                "kind": "IdentifierName",
                                                "fullStart": 863,
                                                "fullEnd": 873,
                                                "start": 863,
                                                "end": 873,
                                                "fullWidth": 10,
                                                "width": 10,
                                                "text": "callbackfn",
                                                "value": "callbackfn",
                                                "valueText": "callbackfn"
                                            },
                                            {
                                                "kind": "CommaToken",
                                                "fullStart": 873,
                                                "fullEnd": 875,
                                                "start": 873,
                                                "end": 874,
                                                "fullWidth": 2,
                                                "width": 1,
                                                "text": ",",
                                                "value": ",",
                                                "valueText": ",",
                                                "hasTrailingTrivia": true,
                                                "trailingTrivia": [
                                                    {
                                                        "kind": "WhitespaceTrivia",
                                                        "text": " "
                                                    }
                                                ]
                                            },
                                            {
                                                "kind": "NumericLiteral",
                                                "fullStart": 875,
                                                "fullEnd": 876,
                                                "start": 875,
                                                "end": 876,
                                                "fullWidth": 1,
                                                "width": 1,
                                                "text": "5",
                                                "value": 5,
                                                "valueText": "5"
                                            }
                                        ],
                                        "closeParenToken": {
                                            "kind": "CloseParenToken",
                                            "fullStart": 876,
                                            "fullEnd": 878,
                                            "start": 876,
                                            "end": 877,
                                            "fullWidth": 2,
                                            "width": 1,
                                            "text": ")",
                                            "value": ")",
                                            "valueText": ")",
                                            "hasTrailingTrivia": true,
                                            "trailingTrivia": [
                                                {
                                                    "kind": "WhitespaceTrivia",
                                                    "text": " "
                                                }
                                            ]
                                        }
                                    }
                                },
                                "operatorToken": {
                                    "kind": "AmpersandAmpersandToken",
                                    "fullStart": 878,
                                    "fullEnd": 881,
                                    "start": 878,
                                    "end": 880,
                                    "fullWidth": 3,
                                    "width": 2,
                                    "text": "&&",
                                    "value": "&&",
                                    "valueText": "&&",
                                    "hasTrailingTrivia": true,
                                    "trailingTrivia": [
                                        {
                                            "kind": "WhitespaceTrivia",
                                            "text": " "
                                        }
                                    ]
                                },
                                "right": {
                                    "kind": "IdentifierName",
                                    "fullStart": 881,
                                    "fullEnd": 889,
                                    "start": 881,
                                    "end": 889,
                                    "fullWidth": 8,
                                    "width": 8,
                                    "text": "accessed",
                                    "value": "accessed",
                                    "valueText": "accessed"
                                }
                            },
                            "semicolonToken": {
                                "kind": "SemicolonToken",
                                "fullStart": 889,
                                "fullEnd": 892,
                                "start": 889,
                                "end": 890,
                                "fullWidth": 3,
                                "width": 1,
                                "text": ";",
                                "value": ";",
                                "valueText": ";",
                                "hasTrailingTrivia": true,
                                "hasTrailingNewLine": true,
                                "trailingTrivia": [
                                    {
                                        "kind": "NewLineTrivia",
                                        "text": "\r\n"
                                    }
                                ]
                            }
                        }
                    ],
                    "closeBraceToken": {
                        "kind": "CloseBraceToken",
                        "fullStart": 892,
                        "fullEnd": 899,
                        "start": 896,
                        "end": 897,
                        "fullWidth": 7,
                        "width": 1,
                        "text": "}",
                        "value": "}",
                        "valueText": "}",
                        "hasLeadingTrivia": true,
                        "hasTrailingTrivia": true,
                        "hasTrailingNewLine": true,
                        "leadingTrivia": [
                            {
                                "kind": "WhitespaceTrivia",
                                "text": "    "
                            }
                        ],
                        "trailingTrivia": [
                            {
                                "kind": "NewLineTrivia",
                                "text": "\r\n"
                            }
                        ]
                    }
                }
            },
            {
                "kind": "ExpressionStatement",
                "fullStart": 899,
                "fullEnd": 923,
                "start": 899,
                "end": 921,
                "fullWidth": 24,
                "width": 22,
                "expression": {
                    "kind": "InvocationExpression",
                    "fullStart": 899,
                    "fullEnd": 920,
                    "start": 899,
                    "end": 920,
                    "fullWidth": 21,
                    "width": 21,
                    "expression": {
                        "kind": "IdentifierName",
                        "fullStart": 899,
                        "fullEnd": 910,
                        "start": 899,
                        "end": 910,
                        "fullWidth": 11,
                        "width": 11,
                        "text": "runTestCase",
                        "value": "runTestCase",
                        "valueText": "runTestCase"
                    },
                    "argumentList": {
                        "kind": "ArgumentList",
                        "fullStart": 910,
                        "fullEnd": 920,
                        "start": 910,
                        "end": 920,
                        "fullWidth": 10,
                        "width": 10,
                        "openParenToken": {
                            "kind": "OpenParenToken",
                            "fullStart": 910,
                            "fullEnd": 911,
                            "start": 910,
                            "end": 911,
                            "fullWidth": 1,
                            "width": 1,
                            "text": "(",
                            "value": "(",
                            "valueText": "("
                        },
                        "arguments": [
                            {
                                "kind": "IdentifierName",
                                "fullStart": 911,
                                "fullEnd": 919,
                                "start": 911,
                                "end": 919,
                                "fullWidth": 8,
                                "width": 8,
                                "text": "testcase",
                                "value": "testcase",
                                "valueText": "testcase"
                            }
                        ],
                        "closeParenToken": {
                            "kind": "CloseParenToken",
                            "fullStart": 919,
                            "fullEnd": 920,
                            "start": 919,
                            "end": 920,
                            "fullWidth": 1,
                            "width": 1,
                            "text": ")",
                            "value": ")",
                            "valueText": ")"
                        }
                    }
                },
                "semicolonToken": {
                    "kind": "SemicolonToken",
                    "fullStart": 920,
                    "fullEnd": 923,
                    "start": 920,
                    "end": 921,
                    "fullWidth": 3,
                    "width": 1,
                    "text": ";",
                    "value": ";",
                    "valueText": ";",
                    "hasTrailingTrivia": true,
                    "hasTrailingNewLine": true,
                    "trailingTrivia": [
                        {
                            "kind": "NewLineTrivia",
                            "text": "\r\n"
                        }
                    ]
                }
            }
        ],
        "endOfFileToken": {
            "kind": "EndOfFileToken",
            "fullStart": 923,
            "fullEnd": 923,
            "start": 923,
            "end": 923,
            "fullWidth": 0,
            "width": 0,
            "text": ""
        }
    },
    "lineMap": {
        "lineStarts": [
            0,
            67,
            152,
            232,
            308,
            380,
            385,
            445,
            577,
            582,
            584,
            586,
            609,
            611,
            642,
            644,
            688,
            718,
            760,
            771,
            773,
            814,
            816,
            892,
            899,
            923
        ],
        "length": 923
    }
}<|MERGE_RESOLUTION|>--- conflicted
+++ resolved
@@ -422,11 +422,8 @@
                                             "start": 672,
                                             "end": 675,
                                             "fullWidth": 3,
-<<<<<<< HEAD
                                             "width": 3,
-=======
                                             "modifiers": [],
->>>>>>> e3c38734
                                             "identifier": {
                                                 "kind": "IdentifierName",
                                                 "fullStart": 672,
@@ -466,11 +463,8 @@
                                             "start": 677,
                                             "end": 680,
                                             "fullWidth": 3,
-<<<<<<< HEAD
                                             "width": 3,
-=======
                                             "modifiers": [],
->>>>>>> e3c38734
                                             "identifier": {
                                                 "kind": "IdentifierName",
                                                 "fullStart": 677,
@@ -510,11 +504,8 @@
                                             "start": 682,
                                             "end": 683,
                                             "fullWidth": 1,
-<<<<<<< HEAD
                                             "width": 1,
-=======
                                             "modifiers": [],
->>>>>>> e3c38734
                                             "identifier": {
                                                 "kind": "IdentifierName",
                                                 "fullStart": 682,
