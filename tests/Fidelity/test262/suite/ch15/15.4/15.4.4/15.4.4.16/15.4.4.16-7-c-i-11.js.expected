--- conflicted
+++ resolved
@@ -967,12 +967,8 @@
                                         "start": 837,
                                         "end": 859,
                                         "fullWidth": 22,
-<<<<<<< HEAD
                                         "width": 22,
-                                        "identifier": {
-=======
                                         "propertyName": {
->>>>>>> 85e84683
                                             "kind": "IdentifierName",
                                             "fullStart": 837,
                                             "fullEnd": 843,
@@ -1271,12 +1267,8 @@
                                         "start": 876,
                                         "end": 897,
                                         "fullWidth": 21,
-<<<<<<< HEAD
                                         "width": 21,
-                                        "identifier": {
-=======
                                         "propertyName": {
->>>>>>> 85e84683
                                             "kind": "IdentifierName",
                                             "fullStart": 876,
                                             "fullEnd": 880,
@@ -1650,12 +1642,8 @@
                                         "start": 946,
                                         "end": 963,
                                         "fullWidth": 17,
-<<<<<<< HEAD
                                         "width": 17,
-                                        "identifier": {
-=======
                                         "propertyName": {
->>>>>>> 85e84683
                                             "kind": "IdentifierName",
                                             "fullStart": 946,
                                             "fullEnd": 952,
