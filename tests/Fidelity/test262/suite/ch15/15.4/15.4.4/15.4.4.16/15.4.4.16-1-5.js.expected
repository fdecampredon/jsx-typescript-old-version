--- conflicted
+++ resolved
@@ -245,12 +245,8 @@
                                         "start": 550,
                                         "end": 566,
                                         "fullWidth": 16,
-<<<<<<< HEAD
                                         "width": 16,
-                                        "identifier": {
-=======
                                         "propertyName": {
->>>>>>> 85e84683
                                             "kind": "IdentifierName",
                                             "fullStart": 550,
                                             "fullEnd": 559,
