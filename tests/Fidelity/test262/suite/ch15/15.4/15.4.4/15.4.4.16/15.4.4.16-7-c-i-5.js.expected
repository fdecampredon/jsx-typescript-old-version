--- conflicted
+++ resolved
@@ -284,11 +284,8 @@
                                             "start": 661,
                                             "end": 664,
                                             "fullWidth": 3,
-<<<<<<< HEAD
                                             "width": 3,
-=======
                                             "modifiers": [],
->>>>>>> e3c38734
                                             "identifier": {
                                                 "kind": "IdentifierName",
                                                 "fullStart": 661,
@@ -328,11 +325,8 @@
                                             "start": 666,
                                             "end": 669,
                                             "fullWidth": 3,
-<<<<<<< HEAD
                                             "width": 3,
-=======
                                             "modifiers": [],
->>>>>>> e3c38734
                                             "identifier": {
                                                 "kind": "IdentifierName",
                                                 "fullStart": 666,
@@ -372,11 +366,8 @@
                                             "start": 671,
                                             "end": 674,
                                             "fullWidth": 3,
-<<<<<<< HEAD
                                             "width": 3,
-=======
                                             "modifiers": [],
->>>>>>> e3c38734
                                             "identifier": {
                                                 "kind": "IdentifierName",
                                                 "fullStart": 671,
