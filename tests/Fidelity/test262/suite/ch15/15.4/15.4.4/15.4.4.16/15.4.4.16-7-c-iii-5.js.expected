--- conflicted
+++ resolved
@@ -422,11 +422,8 @@
                                             "start": 633,
                                             "end": 636,
                                             "fullWidth": 3,
-<<<<<<< HEAD
                                             "width": 3,
-=======
                                             "modifiers": [],
->>>>>>> e3c38734
                                             "identifier": {
                                                 "kind": "IdentifierName",
                                                 "fullStart": 633,
@@ -466,11 +463,8 @@
                                             "start": 638,
                                             "end": 641,
                                             "fullWidth": 3,
-<<<<<<< HEAD
                                             "width": 3,
-=======
                                             "modifiers": [],
->>>>>>> e3c38734
                                             "identifier": {
                                                 "kind": "IdentifierName",
                                                 "fullStart": 638,
@@ -510,11 +504,8 @@
                                             "start": 643,
                                             "end": 646,
                                             "fullWidth": 3,
-<<<<<<< HEAD
                                             "width": 3,
-=======
                                             "modifiers": [],
->>>>>>> e3c38734
                                             "identifier": {
                                                 "kind": "IdentifierName",
                                                 "fullStart": 643,
