--- conflicted
+++ resolved
@@ -422,11 +422,8 @@
                                             "start": 652,
                                             "end": 655,
                                             "fullWidth": 3,
-<<<<<<< HEAD
                                             "width": 3,
-=======
                                             "modifiers": [],
->>>>>>> e3c38734
                                             "identifier": {
                                                 "kind": "IdentifierName",
                                                 "fullStart": 652,
@@ -466,11 +463,8 @@
                                             "start": 657,
                                             "end": 660,
                                             "fullWidth": 3,
-<<<<<<< HEAD
                                             "width": 3,
-=======
                                             "modifiers": [],
->>>>>>> e3c38734
                                             "identifier": {
                                                 "kind": "IdentifierName",
                                                 "fullStart": 657,
@@ -510,11 +504,8 @@
                                             "start": 662,
                                             "end": 665,
                                             "fullWidth": 3,
-<<<<<<< HEAD
                                             "width": 3,
-=======
                                             "modifiers": [],
->>>>>>> e3c38734
                                             "identifier": {
                                                 "kind": "IdentifierName",
                                                 "fullStart": 662,
