{
    "isDeclaration": false,
    "languageVersion": "EcmaScript5",
    "parseOptions": {
        "allowAutomaticSemicolonInsertion": true
    },
    "sourceUnit": {
        "kind": "SourceUnit",
        "fullStart": 0,
        "fullEnd": 833,
        "start": 515,
        "end": 833,
        "fullWidth": 833,
        "width": 318,
        "isIncrementallyUnusable": true,
        "moduleElements": [
            {
                "kind": "VariableStatement",
                "fullStart": 0,
                "fullEnd": 526,
                "start": 515,
                "end": 525,
                "fullWidth": 526,
                "width": 10,
                "modifiers": [],
                "variableDeclaration": {
                    "kind": "VariableDeclaration",
                    "fullStart": 0,
                    "fullEnd": 524,
                    "start": 515,
                    "end": 524,
                    "fullWidth": 524,
                    "width": 9,
                    "varKeyword": {
                        "kind": "VarKeyword",
                        "fullStart": 0,
                        "fullEnd": 519,
                        "start": 515,
                        "end": 518,
                        "fullWidth": 519,
                        "width": 3,
                        "text": "var",
                        "value": "var",
                        "valueText": "var",
                        "hasLeadingTrivia": true,
                        "hasLeadingComment": true,
                        "hasLeadingNewLine": true,
                        "hasTrailingTrivia": true,
                        "leadingTrivia": [
                            {
                                "kind": "SingleLineCommentTrivia",
                                "text": "// Copyright 2009 the Sputnik authors.  All rights reserved."
                            },
                            {
                                "kind": "NewLineTrivia",
                                "text": "\n"
                            },
                            {
                                "kind": "SingleLineCommentTrivia",
                                "text": "// This code is governed by the BSD license found in the LICENSE file."
                            },
                            {
                                "kind": "NewLineTrivia",
                                "text": "\n"
                            },
                            {
                                "kind": "NewLineTrivia",
                                "text": "\n"
                            },
                            {
                                "kind": "MultiLineCommentTrivia",
                                "text": "/**\n * The elements of the array are converted to strings using their\n * toLocaleString methods, and these strings are then concatenated, separated\n * by occurrences of a separator string that has been derived in an\n * implementation-defined locale-specific way\n *\n * @path ch15/15.4/15.4.4/15.4.4.3/S15.4.4.3_A1_T1.js\n * @description it is the function that should be invoked\n */"
                            },
                            {
                                "kind": "NewLineTrivia",
                                "text": "\n"
                            },
                            {
                                "kind": "NewLineTrivia",
                                "text": "\n"
                            }
                        ],
                        "trailingTrivia": [
                            {
                                "kind": "WhitespaceTrivia",
                                "text": " "
                            }
                        ]
                    },
                    "variableDeclarators": [
                        {
                            "kind": "VariableDeclarator",
                            "fullStart": 519,
                            "fullEnd": 524,
                            "start": 519,
                            "end": 524,
                            "fullWidth": 5,
<<<<<<< HEAD
                            "width": 5,
                            "identifier": {
=======
                            "propertyName": {
>>>>>>> 85e84683
                                "kind": "IdentifierName",
                                "fullStart": 519,
                                "fullEnd": 521,
                                "start": 519,
                                "end": 520,
                                "fullWidth": 2,
                                "width": 1,
                                "text": "n",
                                "value": "n",
                                "valueText": "n",
                                "hasTrailingTrivia": true,
                                "trailingTrivia": [
                                    {
                                        "kind": "WhitespaceTrivia",
                                        "text": " "
                                    }
                                ]
                            },
                            "equalsValueClause": {
                                "kind": "EqualsValueClause",
                                "fullStart": 521,
                                "fullEnd": 524,
                                "start": 521,
                                "end": 524,
                                "fullWidth": 3,
                                "width": 3,
                                "equalsToken": {
                                    "kind": "EqualsToken",
                                    "fullStart": 521,
                                    "fullEnd": 523,
                                    "start": 521,
                                    "end": 522,
                                    "fullWidth": 2,
                                    "width": 1,
                                    "text": "=",
                                    "value": "=",
                                    "valueText": "=",
                                    "hasTrailingTrivia": true,
                                    "trailingTrivia": [
                                        {
                                            "kind": "WhitespaceTrivia",
                                            "text": " "
                                        }
                                    ]
                                },
                                "value": {
                                    "kind": "NumericLiteral",
                                    "fullStart": 523,
                                    "fullEnd": 524,
                                    "start": 523,
                                    "end": 524,
                                    "fullWidth": 1,
                                    "width": 1,
                                    "text": "0",
                                    "value": 0,
                                    "valueText": "0"
                                }
                            }
                        }
                    ]
                },
                "semicolonToken": {
                    "kind": "SemicolonToken",
                    "fullStart": 524,
                    "fullEnd": 526,
                    "start": 524,
                    "end": 525,
                    "fullWidth": 2,
                    "width": 1,
                    "text": ";",
                    "value": ";",
                    "valueText": ";",
                    "hasTrailingTrivia": true,
                    "hasTrailingNewLine": true,
                    "trailingTrivia": [
                        {
                            "kind": "NewLineTrivia",
                            "text": "\n"
                        }
                    ]
                }
            },
            {
                "kind": "VariableStatement",
                "fullStart": 526,
                "fullEnd": 572,
                "start": 526,
                "end": 571,
                "fullWidth": 46,
                "width": 45,
                "isIncrementallyUnusable": true,
                "modifiers": [],
                "variableDeclaration": {
                    "kind": "VariableDeclaration",
                    "fullStart": 526,
                    "fullEnd": 570,
                    "start": 526,
                    "end": 570,
                    "fullWidth": 44,
                    "width": 44,
                    "isIncrementallyUnusable": true,
                    "varKeyword": {
                        "kind": "VarKeyword",
                        "fullStart": 526,
                        "fullEnd": 530,
                        "start": 526,
                        "end": 529,
                        "fullWidth": 4,
                        "width": 3,
                        "text": "var",
                        "value": "var",
                        "valueText": "var",
                        "hasTrailingTrivia": true,
                        "trailingTrivia": [
                            {
                                "kind": "WhitespaceTrivia",
                                "text": " "
                            }
                        ]
                    },
                    "variableDeclarators": [
                        {
                            "kind": "VariableDeclarator",
                            "fullStart": 530,
                            "fullEnd": 570,
                            "start": 530,
                            "end": 570,
                            "fullWidth": 40,
                            "width": 40,
                            "isIncrementallyUnusable": true,
                            "propertyName": {
                                "kind": "IdentifierName",
                                "fullStart": 530,
                                "fullEnd": 534,
                                "start": 530,
                                "end": 533,
                                "fullWidth": 4,
                                "width": 3,
                                "text": "obj",
                                "value": "obj",
                                "valueText": "obj",
                                "hasTrailingTrivia": true,
                                "trailingTrivia": [
                                    {
                                        "kind": "WhitespaceTrivia",
                                        "text": " "
                                    }
                                ]
                            },
                            "equalsValueClause": {
                                "kind": "EqualsValueClause",
                                "fullStart": 534,
                                "fullEnd": 570,
                                "start": 534,
                                "end": 570,
                                "fullWidth": 36,
                                "width": 36,
                                "isIncrementallyUnusable": true,
                                "equalsToken": {
                                    "kind": "EqualsToken",
                                    "fullStart": 534,
                                    "fullEnd": 536,
                                    "start": 534,
                                    "end": 535,
                                    "fullWidth": 2,
                                    "width": 1,
                                    "text": "=",
                                    "value": "=",
                                    "valueText": "=",
                                    "hasTrailingTrivia": true,
                                    "trailingTrivia": [
                                        {
                                            "kind": "WhitespaceTrivia",
                                            "text": " "
                                        }
                                    ]
                                },
                                "value": {
                                    "kind": "ObjectLiteralExpression",
                                    "fullStart": 536,
                                    "fullEnd": 570,
                                    "start": 536,
                                    "end": 570,
                                    "fullWidth": 34,
                                    "width": 34,
                                    "isIncrementallyUnusable": true,
                                    "openBraceToken": {
                                        "kind": "OpenBraceToken",
                                        "fullStart": 536,
                                        "fullEnd": 537,
                                        "start": 536,
                                        "end": 537,
                                        "fullWidth": 1,
                                        "width": 1,
                                        "text": "{",
                                        "value": "{",
                                        "valueText": "{"
                                    },
                                    "propertyAssignments": [
                                        {
                                            "kind": "SimplePropertyAssignment",
                                            "fullStart": 537,
                                            "fullEnd": 569,
                                            "start": 537,
                                            "end": 569,
                                            "fullWidth": 32,
                                            "width": 32,
                                            "isIncrementallyUnusable": true,
                                            "propertyName": {
                                                "kind": "IdentifierName",
                                                "fullStart": 537,
                                                "fullEnd": 551,
                                                "start": 537,
                                                "end": 551,
                                                "fullWidth": 14,
                                                "width": 14,
                                                "text": "toLocaleString",
                                                "value": "toLocaleString",
                                                "valueText": "toLocaleString"
                                            },
                                            "colonToken": {
                                                "kind": "ColonToken",
                                                "fullStart": 551,
                                                "fullEnd": 553,
                                                "start": 551,
                                                "end": 552,
                                                "fullWidth": 2,
                                                "width": 1,
                                                "text": ":",
                                                "value": ":",
                                                "valueText": ":",
                                                "hasTrailingTrivia": true,
                                                "trailingTrivia": [
                                                    {
                                                        "kind": "WhitespaceTrivia",
                                                        "text": " "
                                                    }
                                                ]
                                            },
                                            "expression": {
                                                "kind": "FunctionExpression",
                                                "fullStart": 553,
                                                "fullEnd": 569,
                                                "start": 553,
                                                "end": 569,
                                                "fullWidth": 16,
                                                "width": 16,
                                                "isIncrementallyUnusable": true,
                                                "functionKeyword": {
                                                    "kind": "FunctionKeyword",
                                                    "fullStart": 553,
                                                    "fullEnd": 561,
                                                    "start": 553,
                                                    "end": 561,
                                                    "fullWidth": 8,
                                                    "width": 8,
                                                    "text": "function",
                                                    "value": "function",
                                                    "valueText": "function"
                                                },
                                                "callSignature": {
                                                    "kind": "CallSignature",
                                                    "fullStart": 561,
                                                    "fullEnd": 564,
                                                    "start": 561,
                                                    "end": 563,
                                                    "fullWidth": 3,
                                                    "width": 2,
                                                    "parameterList": {
                                                        "kind": "ParameterList",
                                                        "fullStart": 561,
                                                        "fullEnd": 564,
                                                        "start": 561,
                                                        "end": 563,
                                                        "fullWidth": 3,
                                                        "width": 2,
                                                        "openParenToken": {
                                                            "kind": "OpenParenToken",
                                                            "fullStart": 561,
                                                            "fullEnd": 562,
                                                            "start": 561,
                                                            "end": 562,
                                                            "fullWidth": 1,
                                                            "width": 1,
                                                            "text": "(",
                                                            "value": "(",
                                                            "valueText": "("
                                                        },
                                                        "parameters": [],
                                                        "closeParenToken": {
                                                            "kind": "CloseParenToken",
                                                            "fullStart": 562,
                                                            "fullEnd": 564,
                                                            "start": 562,
                                                            "end": 563,
                                                            "fullWidth": 2,
                                                            "width": 1,
                                                            "text": ")",
                                                            "value": ")",
                                                            "valueText": ")",
                                                            "hasTrailingTrivia": true,
                                                            "trailingTrivia": [
                                                                {
                                                                    "kind": "WhitespaceTrivia",
                                                                    "text": " "
                                                                }
                                                            ]
                                                        }
                                                    }
                                                },
                                                "block": {
                                                    "kind": "Block",
                                                    "fullStart": 564,
                                                    "fullEnd": 569,
                                                    "start": 564,
                                                    "end": 569,
                                                    "fullWidth": 5,
                                                    "width": 5,
                                                    "isIncrementallyUnusable": true,
                                                    "openBraceToken": {
                                                        "kind": "OpenBraceToken",
                                                        "fullStart": 564,
                                                        "fullEnd": 565,
                                                        "start": 564,
                                                        "end": 565,
                                                        "fullWidth": 1,
                                                        "width": 1,
                                                        "text": "{",
                                                        "value": "{",
                                                        "valueText": "{"
                                                    },
                                                    "statements": [
                                                        {
                                                            "kind": "ExpressionStatement",
                                                            "fullStart": 565,
                                                            "fullEnd": 568,
                                                            "start": 565,
                                                            "end": 568,
                                                            "fullWidth": 3,
                                                            "width": 3,
                                                            "isIncrementallyUnusable": true,
                                                            "expression": {
                                                                "kind": "PostIncrementExpression",
                                                                "fullStart": 565,
                                                                "fullEnd": 568,
                                                                "start": 565,
                                                                "end": 568,
                                                                "fullWidth": 3,
                                                                "width": 3,
                                                                "operand": {
                                                                    "kind": "IdentifierName",
                                                                    "fullStart": 565,
                                                                    "fullEnd": 566,
                                                                    "start": 565,
                                                                    "end": 566,
                                                                    "fullWidth": 1,
                                                                    "width": 1,
                                                                    "text": "n",
                                                                    "value": "n",
                                                                    "valueText": "n"
                                                                },
                                                                "operatorToken": {
                                                                    "kind": "PlusPlusToken",
                                                                    "fullStart": 566,
                                                                    "fullEnd": 568,
                                                                    "start": 566,
                                                                    "end": 568,
                                                                    "fullWidth": 2,
                                                                    "width": 2,
                                                                    "text": "++",
                                                                    "value": "++",
                                                                    "valueText": "++"
                                                                }
                                                            },
                                                            "semicolonToken": {
                                                                "kind": "SemicolonToken",
                                                                "fullStart": -1,
                                                                "fullEnd": -1,
                                                                "start": -1,
                                                                "end": -1,
                                                                "fullWidth": 0,
                                                                "width": 0,
                                                                "text": ""
                                                            }
                                                        }
                                                    ],
                                                    "closeBraceToken": {
                                                        "kind": "CloseBraceToken",
                                                        "fullStart": 568,
                                                        "fullEnd": 569,
                                                        "start": 568,
                                                        "end": 569,
                                                        "fullWidth": 1,
                                                        "width": 1,
                                                        "text": "}",
                                                        "value": "}",
                                                        "valueText": "}"
                                                    }
                                                }
                                            }
                                        }
                                    ],
                                    "closeBraceToken": {
                                        "kind": "CloseBraceToken",
                                        "fullStart": 569,
                                        "fullEnd": 570,
                                        "start": 569,
                                        "end": 570,
                                        "fullWidth": 1,
                                        "width": 1,
                                        "text": "}",
                                        "value": "}",
                                        "valueText": "}"
                                    }
                                }
                            }
                        }
                    ]
                },
                "semicolonToken": {
                    "kind": "SemicolonToken",
                    "fullStart": 570,
                    "fullEnd": 572,
                    "start": 570,
                    "end": 571,
                    "fullWidth": 2,
                    "width": 1,
                    "text": ";",
                    "value": ";",
                    "valueText": ";",
                    "hasTrailingTrivia": true,
                    "hasTrailingNewLine": true,
                    "trailingTrivia": [
                        {
                            "kind": "NewLineTrivia",
                            "text": "\n"
                        }
                    ]
                }
            },
            {
                "kind": "VariableStatement",
                "fullStart": 572,
                "fullEnd": 616,
                "start": 572,
                "end": 615,
                "fullWidth": 44,
                "width": 43,
                "modifiers": [],
                "variableDeclaration": {
                    "kind": "VariableDeclaration",
                    "fullStart": 572,
                    "fullEnd": 614,
                    "start": 572,
                    "end": 614,
                    "fullWidth": 42,
                    "width": 42,
                    "varKeyword": {
                        "kind": "VarKeyword",
                        "fullStart": 572,
                        "fullEnd": 576,
                        "start": 572,
                        "end": 575,
                        "fullWidth": 4,
                        "width": 3,
                        "text": "var",
                        "value": "var",
                        "valueText": "var",
                        "hasTrailingTrivia": true,
                        "trailingTrivia": [
                            {
                                "kind": "WhitespaceTrivia",
                                "text": " "
                            }
                        ]
                    },
                    "variableDeclarators": [
                        {
                            "kind": "VariableDeclarator",
                            "fullStart": 576,
                            "fullEnd": 614,
                            "start": 576,
                            "end": 614,
                            "fullWidth": 38,
<<<<<<< HEAD
                            "width": 38,
                            "identifier": {
=======
                            "propertyName": {
>>>>>>> 85e84683
                                "kind": "IdentifierName",
                                "fullStart": 576,
                                "fullEnd": 580,
                                "start": 576,
                                "end": 579,
                                "fullWidth": 4,
                                "width": 3,
                                "text": "arr",
                                "value": "arr",
                                "valueText": "arr",
                                "hasTrailingTrivia": true,
                                "trailingTrivia": [
                                    {
                                        "kind": "WhitespaceTrivia",
                                        "text": " "
                                    }
                                ]
                            },
                            "equalsValueClause": {
                                "kind": "EqualsValueClause",
                                "fullStart": 580,
                                "fullEnd": 614,
                                "start": 580,
                                "end": 614,
                                "fullWidth": 34,
                                "width": 34,
                                "equalsToken": {
                                    "kind": "EqualsToken",
                                    "fullStart": 580,
                                    "fullEnd": 582,
                                    "start": 580,
                                    "end": 581,
                                    "fullWidth": 2,
                                    "width": 1,
                                    "text": "=",
                                    "value": "=",
                                    "valueText": "=",
                                    "hasTrailingTrivia": true,
                                    "trailingTrivia": [
                                        {
                                            "kind": "WhitespaceTrivia",
                                            "text": " "
                                        }
                                    ]
                                },
                                "value": {
                                    "kind": "ArrayLiteralExpression",
                                    "fullStart": 582,
                                    "fullEnd": 614,
                                    "start": 582,
                                    "end": 614,
                                    "fullWidth": 32,
                                    "width": 32,
                                    "openBracketToken": {
                                        "kind": "OpenBracketToken",
                                        "fullStart": 582,
                                        "fullEnd": 583,
                                        "start": 582,
                                        "end": 583,
                                        "fullWidth": 1,
                                        "width": 1,
                                        "text": "[",
                                        "value": "[",
                                        "valueText": "["
                                    },
                                    "expressions": [
                                        {
                                            "kind": "IdentifierName",
                                            "fullStart": 583,
                                            "fullEnd": 592,
                                            "start": 583,
                                            "end": 592,
                                            "fullWidth": 9,
                                            "width": 9,
                                            "text": "undefined",
                                            "value": "undefined",
                                            "valueText": "undefined"
                                        },
                                        {
                                            "kind": "CommaToken",
                                            "fullStart": 592,
                                            "fullEnd": 594,
                                            "start": 592,
                                            "end": 593,
                                            "fullWidth": 2,
                                            "width": 1,
                                            "text": ",",
                                            "value": ",",
                                            "valueText": ",",
                                            "hasTrailingTrivia": true,
                                            "trailingTrivia": [
                                                {
                                                    "kind": "WhitespaceTrivia",
                                                    "text": " "
                                                }
                                            ]
                                        },
                                        {
                                            "kind": "IdentifierName",
                                            "fullStart": 594,
                                            "fullEnd": 597,
                                            "start": 594,
                                            "end": 597,
                                            "fullWidth": 3,
                                            "width": 3,
                                            "text": "obj",
                                            "value": "obj",
                                            "valueText": "obj"
                                        },
                                        {
                                            "kind": "CommaToken",
                                            "fullStart": 597,
                                            "fullEnd": 599,
                                            "start": 597,
                                            "end": 598,
                                            "fullWidth": 2,
                                            "width": 1,
                                            "text": ",",
                                            "value": ",",
                                            "valueText": ",",
                                            "hasTrailingTrivia": true,
                                            "trailingTrivia": [
                                                {
                                                    "kind": "WhitespaceTrivia",
                                                    "text": " "
                                                }
                                            ]
                                        },
                                        {
                                            "kind": "NullKeyword",
                                            "fullStart": 599,
                                            "fullEnd": 603,
                                            "start": 599,
                                            "end": 603,
                                            "fullWidth": 4,
                                            "width": 4,
                                            "text": "null"
                                        },
                                        {
                                            "kind": "CommaToken",
                                            "fullStart": 603,
                                            "fullEnd": 605,
                                            "start": 603,
                                            "end": 604,
                                            "fullWidth": 2,
                                            "width": 1,
                                            "text": ",",
                                            "value": ",",
                                            "valueText": ",",
                                            "hasTrailingTrivia": true,
                                            "trailingTrivia": [
                                                {
                                                    "kind": "WhitespaceTrivia",
                                                    "text": " "
                                                }
                                            ]
                                        },
                                        {
                                            "kind": "IdentifierName",
                                            "fullStart": 605,
                                            "fullEnd": 608,
                                            "start": 605,
                                            "end": 608,
                                            "fullWidth": 3,
                                            "width": 3,
                                            "text": "obj",
                                            "value": "obj",
                                            "valueText": "obj"
                                        },
                                        {
                                            "kind": "CommaToken",
                                            "fullStart": 608,
                                            "fullEnd": 610,
                                            "start": 608,
                                            "end": 609,
                                            "fullWidth": 2,
                                            "width": 1,
                                            "text": ",",
                                            "value": ",",
                                            "valueText": ",",
                                            "hasTrailingTrivia": true,
                                            "trailingTrivia": [
                                                {
                                                    "kind": "WhitespaceTrivia",
                                                    "text": " "
                                                }
                                            ]
                                        },
                                        {
                                            "kind": "IdentifierName",
                                            "fullStart": 610,
                                            "fullEnd": 613,
                                            "start": 610,
                                            "end": 613,
                                            "fullWidth": 3,
                                            "width": 3,
                                            "text": "obj",
                                            "value": "obj",
                                            "valueText": "obj"
                                        }
                                    ],
                                    "closeBracketToken": {
                                        "kind": "CloseBracketToken",
                                        "fullStart": 613,
                                        "fullEnd": 614,
                                        "start": 613,
                                        "end": 614,
                                        "fullWidth": 1,
                                        "width": 1,
                                        "text": "]",
                                        "value": "]",
                                        "valueText": "]"
                                    }
                                }
                            }
                        }
                    ]
                },
                "semicolonToken": {
                    "kind": "SemicolonToken",
                    "fullStart": 614,
                    "fullEnd": 616,
                    "start": 614,
                    "end": 615,
                    "fullWidth": 2,
                    "width": 1,
                    "text": ";",
                    "value": ";",
                    "valueText": ";",
                    "hasTrailingTrivia": true,
                    "hasTrailingNewLine": true,
                    "trailingTrivia": [
                        {
                            "kind": "NewLineTrivia",
                            "text": "\n"
                        }
                    ]
                }
            },
            {
                "kind": "ExpressionStatement",
                "fullStart": 616,
                "fullEnd": 638,
                "start": 616,
                "end": 637,
                "fullWidth": 22,
                "width": 21,
                "expression": {
                    "kind": "InvocationExpression",
                    "fullStart": 616,
                    "fullEnd": 636,
                    "start": 616,
                    "end": 636,
                    "fullWidth": 20,
                    "width": 20,
                    "expression": {
                        "kind": "MemberAccessExpression",
                        "fullStart": 616,
                        "fullEnd": 634,
                        "start": 616,
                        "end": 634,
                        "fullWidth": 18,
                        "width": 18,
                        "expression": {
                            "kind": "IdentifierName",
                            "fullStart": 616,
                            "fullEnd": 619,
                            "start": 616,
                            "end": 619,
                            "fullWidth": 3,
                            "width": 3,
                            "text": "arr",
                            "value": "arr",
                            "valueText": "arr"
                        },
                        "dotToken": {
                            "kind": "DotToken",
                            "fullStart": 619,
                            "fullEnd": 620,
                            "start": 619,
                            "end": 620,
                            "fullWidth": 1,
                            "width": 1,
                            "text": ".",
                            "value": ".",
                            "valueText": "."
                        },
                        "name": {
                            "kind": "IdentifierName",
                            "fullStart": 620,
                            "fullEnd": 634,
                            "start": 620,
                            "end": 634,
                            "fullWidth": 14,
                            "width": 14,
                            "text": "toLocaleString",
                            "value": "toLocaleString",
                            "valueText": "toLocaleString"
                        }
                    },
                    "argumentList": {
                        "kind": "ArgumentList",
                        "fullStart": 634,
                        "fullEnd": 636,
                        "start": 634,
                        "end": 636,
                        "fullWidth": 2,
                        "width": 2,
                        "openParenToken": {
                            "kind": "OpenParenToken",
                            "fullStart": 634,
                            "fullEnd": 635,
                            "start": 634,
                            "end": 635,
                            "fullWidth": 1,
                            "width": 1,
                            "text": "(",
                            "value": "(",
                            "valueText": "("
                        },
                        "arguments": [],
                        "closeParenToken": {
                            "kind": "CloseParenToken",
                            "fullStart": 635,
                            "fullEnd": 636,
                            "start": 635,
                            "end": 636,
                            "fullWidth": 1,
                            "width": 1,
                            "text": ")",
                            "value": ")",
                            "valueText": ")"
                        }
                    }
                },
                "semicolonToken": {
                    "kind": "SemicolonToken",
                    "fullStart": 636,
                    "fullEnd": 638,
                    "start": 636,
                    "end": 637,
                    "fullWidth": 2,
                    "width": 1,
                    "text": ";",
                    "value": ";",
                    "valueText": ";",
                    "hasTrailingTrivia": true,
                    "hasTrailingNewLine": true,
                    "trailingTrivia": [
                        {
                            "kind": "NewLineTrivia",
                            "text": "\n"
                        }
                    ]
                }
            },
            {
                "kind": "IfStatement",
                "fullStart": 638,
                "fullEnd": 832,
                "start": 649,
                "end": 829,
                "fullWidth": 194,
                "width": 180,
                "ifKeyword": {
                    "kind": "IfKeyword",
                    "fullStart": 638,
                    "fullEnd": 652,
                    "start": 649,
                    "end": 651,
                    "fullWidth": 14,
                    "width": 2,
                    "text": "if",
                    "value": "if",
                    "valueText": "if",
                    "hasLeadingTrivia": true,
                    "hasLeadingComment": true,
                    "hasLeadingNewLine": true,
                    "hasTrailingTrivia": true,
                    "leadingTrivia": [
                        {
                            "kind": "NewLineTrivia",
                            "text": "\n"
                        },
                        {
                            "kind": "SingleLineCommentTrivia",
                            "text": "//CHECK#1"
                        },
                        {
                            "kind": "NewLineTrivia",
                            "text": "\n"
                        }
                    ],
                    "trailingTrivia": [
                        {
                            "kind": "WhitespaceTrivia",
                            "text": " "
                        }
                    ]
                },
                "openParenToken": {
                    "kind": "OpenParenToken",
                    "fullStart": 652,
                    "fullEnd": 653,
                    "start": 652,
                    "end": 653,
                    "fullWidth": 1,
                    "width": 1,
                    "text": "(",
                    "value": "(",
                    "valueText": "("
                },
                "condition": {
                    "kind": "NotEqualsExpression",
                    "fullStart": 653,
                    "fullEnd": 660,
                    "start": 653,
                    "end": 660,
                    "fullWidth": 7,
                    "width": 7,
                    "left": {
                        "kind": "IdentifierName",
                        "fullStart": 653,
                        "fullEnd": 655,
                        "start": 653,
                        "end": 654,
                        "fullWidth": 2,
                        "width": 1,
                        "text": "n",
                        "value": "n",
                        "valueText": "n",
                        "hasTrailingTrivia": true,
                        "trailingTrivia": [
                            {
                                "kind": "WhitespaceTrivia",
                                "text": " "
                            }
                        ]
                    },
                    "operatorToken": {
                        "kind": "ExclamationEqualsEqualsToken",
                        "fullStart": 655,
                        "fullEnd": 659,
                        "start": 655,
                        "end": 658,
                        "fullWidth": 4,
                        "width": 3,
                        "text": "!==",
                        "value": "!==",
                        "valueText": "!==",
                        "hasTrailingTrivia": true,
                        "trailingTrivia": [
                            {
                                "kind": "WhitespaceTrivia",
                                "text": " "
                            }
                        ]
                    },
                    "right": {
                        "kind": "NumericLiteral",
                        "fullStart": 659,
                        "fullEnd": 660,
                        "start": 659,
                        "end": 660,
                        "fullWidth": 1,
                        "width": 1,
                        "text": "3",
                        "value": 3,
                        "valueText": "3"
                    }
                },
                "closeParenToken": {
                    "kind": "CloseParenToken",
                    "fullStart": 660,
                    "fullEnd": 662,
                    "start": 660,
                    "end": 661,
                    "fullWidth": 2,
                    "width": 1,
                    "text": ")",
                    "value": ")",
                    "valueText": ")",
                    "hasTrailingTrivia": true,
                    "trailingTrivia": [
                        {
                            "kind": "WhitespaceTrivia",
                            "text": " "
                        }
                    ]
                },
                "statement": {
                    "kind": "Block",
                    "fullStart": 662,
                    "fullEnd": 832,
                    "start": 662,
                    "end": 829,
                    "fullWidth": 170,
                    "width": 167,
                    "openBraceToken": {
                        "kind": "OpenBraceToken",
                        "fullStart": 662,
                        "fullEnd": 664,
                        "start": 662,
                        "end": 663,
                        "fullWidth": 2,
                        "width": 1,
                        "text": "{",
                        "value": "{",
                        "valueText": "{",
                        "hasTrailingTrivia": true,
                        "hasTrailingNewLine": true,
                        "trailingTrivia": [
                            {
                                "kind": "NewLineTrivia",
                                "text": "\n"
                            }
                        ]
                    },
                    "statements": [
                        {
                            "kind": "ExpressionStatement",
                            "fullStart": 664,
                            "fullEnd": 828,
                            "start": 666,
                            "end": 827,
                            "fullWidth": 164,
                            "width": 161,
                            "expression": {
                                "kind": "InvocationExpression",
                                "fullStart": 664,
                                "fullEnd": 826,
                                "start": 666,
                                "end": 826,
                                "fullWidth": 162,
                                "width": 160,
                                "expression": {
                                    "kind": "IdentifierName",
                                    "fullStart": 664,
                                    "fullEnd": 672,
                                    "start": 666,
                                    "end": 672,
                                    "fullWidth": 8,
                                    "width": 6,
                                    "text": "$ERROR",
                                    "value": "$ERROR",
                                    "valueText": "$ERROR",
                                    "hasLeadingTrivia": true,
                                    "leadingTrivia": [
                                        {
                                            "kind": "WhitespaceTrivia",
                                            "text": "  "
                                        }
                                    ]
                                },
                                "argumentList": {
                                    "kind": "ArgumentList",
                                    "fullStart": 672,
                                    "fullEnd": 826,
                                    "start": 672,
                                    "end": 826,
                                    "fullWidth": 154,
                                    "width": 154,
                                    "openParenToken": {
                                        "kind": "OpenParenToken",
                                        "fullStart": 672,
                                        "fullEnd": 673,
                                        "start": 672,
                                        "end": 673,
                                        "fullWidth": 1,
                                        "width": 1,
                                        "text": "(",
                                        "value": "(",
                                        "valueText": "("
                                    },
                                    "arguments": [
                                        {
                                            "kind": "AddExpression",
                                            "fullStart": 673,
                                            "fullEnd": 825,
                                            "start": 673,
                                            "end": 825,
                                            "fullWidth": 152,
                                            "width": 152,
                                            "left": {
                                                "kind": "StringLiteral",
                                                "fullStart": 673,
                                                "fullEnd": 820,
                                                "start": 673,
                                                "end": 819,
                                                "fullWidth": 147,
                                                "width": 146,
                                                "text": "'#1: var n = 0; var obj = {toLocaleString: function() {n++}}; var arr = [undefined, obj, null, obj, obj]; arr.toLocaleString(); n === 3. Actual: '",
                                                "value": "#1: var n = 0; var obj = {toLocaleString: function() {n++}}; var arr = [undefined, obj, null, obj, obj]; arr.toLocaleString(); n === 3. Actual: ",
                                                "valueText": "#1: var n = 0; var obj = {toLocaleString: function() {n++}}; var arr = [undefined, obj, null, obj, obj]; arr.toLocaleString(); n === 3. Actual: ",
                                                "hasTrailingTrivia": true,
                                                "trailingTrivia": [
                                                    {
                                                        "kind": "WhitespaceTrivia",
                                                        "text": " "
                                                    }
                                                ]
                                            },
                                            "operatorToken": {
                                                "kind": "PlusToken",
                                                "fullStart": 820,
                                                "fullEnd": 822,
                                                "start": 820,
                                                "end": 821,
                                                "fullWidth": 2,
                                                "width": 1,
                                                "text": "+",
                                                "value": "+",
                                                "valueText": "+",
                                                "hasTrailingTrivia": true,
                                                "trailingTrivia": [
                                                    {
                                                        "kind": "WhitespaceTrivia",
                                                        "text": " "
                                                    }
                                                ]
                                            },
                                            "right": {
                                                "kind": "ParenthesizedExpression",
                                                "fullStart": 822,
                                                "fullEnd": 825,
                                                "start": 822,
                                                "end": 825,
                                                "fullWidth": 3,
                                                "width": 3,
                                                "openParenToken": {
                                                    "kind": "OpenParenToken",
                                                    "fullStart": 822,
                                                    "fullEnd": 823,
                                                    "start": 822,
                                                    "end": 823,
                                                    "fullWidth": 1,
                                                    "width": 1,
                                                    "text": "(",
                                                    "value": "(",
                                                    "valueText": "("
                                                },
                                                "expression": {
                                                    "kind": "IdentifierName",
                                                    "fullStart": 823,
                                                    "fullEnd": 824,
                                                    "start": 823,
                                                    "end": 824,
                                                    "fullWidth": 1,
                                                    "width": 1,
                                                    "text": "n",
                                                    "value": "n",
                                                    "valueText": "n"
                                                },
                                                "closeParenToken": {
                                                    "kind": "CloseParenToken",
                                                    "fullStart": 824,
                                                    "fullEnd": 825,
                                                    "start": 824,
                                                    "end": 825,
                                                    "fullWidth": 1,
                                                    "width": 1,
                                                    "text": ")",
                                                    "value": ")",
                                                    "valueText": ")"
                                                }
                                            }
                                        }
                                    ],
                                    "closeParenToken": {
                                        "kind": "CloseParenToken",
                                        "fullStart": 825,
                                        "fullEnd": 826,
                                        "start": 825,
                                        "end": 826,
                                        "fullWidth": 1,
                                        "width": 1,
                                        "text": ")",
                                        "value": ")",
                                        "valueText": ")"
                                    }
                                }
                            },
                            "semicolonToken": {
                                "kind": "SemicolonToken",
                                "fullStart": 826,
                                "fullEnd": 828,
                                "start": 826,
                                "end": 827,
                                "fullWidth": 2,
                                "width": 1,
                                "text": ";",
                                "value": ";",
                                "valueText": ";",
                                "hasTrailingTrivia": true,
                                "hasTrailingNewLine": true,
                                "trailingTrivia": [
                                    {
                                        "kind": "NewLineTrivia",
                                        "text": "\n"
                                    }
                                ]
                            }
                        }
                    ],
                    "closeBraceToken": {
                        "kind": "CloseBraceToken",
                        "fullStart": 828,
                        "fullEnd": 832,
                        "start": 828,
                        "end": 829,
                        "fullWidth": 4,
                        "width": 1,
                        "text": "}",
                        "value": "}",
                        "valueText": "}",
                        "hasTrailingTrivia": true,
                        "hasTrailingNewLine": true,
                        "trailingTrivia": [
                            {
                                "kind": "WhitespaceTrivia",
                                "text": "  "
                            },
                            {
                                "kind": "NewLineTrivia",
                                "text": "\n"
                            }
                        ]
                    }
                }
            }
        ],
        "endOfFileToken": {
            "kind": "EndOfFileToken",
            "fullStart": 832,
            "fullEnd": 833,
            "start": 833,
            "end": 833,
            "fullWidth": 1,
            "width": 0,
            "text": "",
            "hasLeadingTrivia": true,
            "hasLeadingNewLine": true,
            "leadingTrivia": [
                {
                    "kind": "NewLineTrivia",
                    "text": "\n"
                }
            ]
        }
    },
    "lineMap": {
        "lineStarts": [
            0,
            61,
            132,
            133,
            137,
            203,
            281,
            349,
            395,
            398,
            452,
            510,
            514,
            515,
            526,
            572,
            616,
            638,
            639,
            649,
            664,
            828,
            832,
            833
        ],
        "length": 833
    }
}<|MERGE_RESOLUTION|>--- conflicted
+++ resolved
@@ -95,12 +95,8 @@
                             "start": 519,
                             "end": 524,
                             "fullWidth": 5,
-<<<<<<< HEAD
                             "width": 5,
-                            "identifier": {
-=======
                             "propertyName": {
->>>>>>> 85e84683
                                 "kind": "IdentifierName",
                                 "fullStart": 519,
                                 "fullEnd": 521,
@@ -585,12 +581,8 @@
                             "start": 576,
                             "end": 614,
                             "fullWidth": 38,
-<<<<<<< HEAD
                             "width": 38,
-                            "identifier": {
-=======
                             "propertyName": {
->>>>>>> 85e84683
                                 "kind": "IdentifierName",
                                 "fullStart": 576,
                                 "fullEnd": 580,
