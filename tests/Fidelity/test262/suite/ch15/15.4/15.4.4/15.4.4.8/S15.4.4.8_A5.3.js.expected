{
    "isDeclaration": false,
    "languageVersion": "EcmaScript5",
    "parseOptions": {
        "allowAutomaticSemicolonInsertion": true
    },
    "sourceUnit": {
        "kind": "SourceUnit",
        "fullStart": 0,
        "fullEnd": 653,
        "start": 344,
        "end": 653,
        "fullWidth": 653,
        "width": 309,
        "moduleElements": [
            {
                "kind": "VariableStatement",
                "fullStart": 0,
                "fullEnd": 384,
                "start": 344,
                "end": 383,
                "fullWidth": 384,
                "width": 39,
                "modifiers": [],
                "variableDeclaration": {
                    "kind": "VariableDeclaration",
                    "fullStart": 0,
                    "fullEnd": 382,
                    "start": 344,
                    "end": 382,
                    "fullWidth": 382,
                    "width": 38,
                    "varKeyword": {
                        "kind": "VarKeyword",
                        "fullStart": 0,
                        "fullEnd": 348,
                        "start": 344,
                        "end": 347,
                        "fullWidth": 348,
                        "width": 3,
                        "text": "var",
                        "value": "var",
                        "valueText": "var",
                        "hasLeadingTrivia": true,
                        "hasLeadingComment": true,
                        "hasLeadingNewLine": true,
                        "hasTrailingTrivia": true,
                        "leadingTrivia": [
                            {
                                "kind": "SingleLineCommentTrivia",
                                "text": "// Copyright 2009 the Sputnik authors.  All rights reserved."
                            },
                            {
                                "kind": "NewLineTrivia",
                                "text": "\n"
                            },
                            {
                                "kind": "SingleLineCommentTrivia",
                                "text": "// This code is governed by the BSD license found in the LICENSE file."
                            },
                            {
                                "kind": "NewLineTrivia",
                                "text": "\n"
                            },
                            {
                                "kind": "NewLineTrivia",
                                "text": "\n"
                            },
                            {
                                "kind": "MultiLineCommentTrivia",
                                "text": "/**\n * The length property of reverse has the attribute ReadOnly\n *\n * @path ch15/15.4/15.4.4/15.4.4.8/S15.4.4.8_A5.3.js\n * @description Checking if varying the length property fails\n * @noStrict\n */"
                            },
                            {
                                "kind": "NewLineTrivia",
                                "text": "\n"
                            },
                            {
                                "kind": "NewLineTrivia",
                                "text": "\n"
                            },
                            {
                                "kind": "SingleLineCommentTrivia",
                                "text": "//CHECK#1"
                            },
                            {
                                "kind": "NewLineTrivia",
                                "text": "\n"
                            }
                        ],
                        "trailingTrivia": [
                            {
                                "kind": "WhitespaceTrivia",
                                "text": " "
                            }
                        ]
                    },
                    "variableDeclarators": [
                        {
                            "kind": "VariableDeclarator",
                            "fullStart": 348,
                            "fullEnd": 382,
                            "start": 348,
                            "end": 382,
                            "fullWidth": 34,
<<<<<<< HEAD
                            "width": 34,
                            "identifier": {
=======
                            "propertyName": {
>>>>>>> 85e84683
                                "kind": "IdentifierName",
                                "fullStart": 348,
                                "fullEnd": 350,
                                "start": 348,
                                "end": 349,
                                "fullWidth": 2,
                                "width": 1,
                                "text": "x",
                                "value": "x",
                                "valueText": "x",
                                "hasTrailingTrivia": true,
                                "trailingTrivia": [
                                    {
                                        "kind": "WhitespaceTrivia",
                                        "text": " "
                                    }
                                ]
                            },
                            "equalsValueClause": {
                                "kind": "EqualsValueClause",
                                "fullStart": 350,
                                "fullEnd": 382,
                                "start": 350,
                                "end": 382,
                                "fullWidth": 32,
                                "width": 32,
                                "equalsToken": {
                                    "kind": "EqualsToken",
                                    "fullStart": 350,
                                    "fullEnd": 352,
                                    "start": 350,
                                    "end": 351,
                                    "fullWidth": 2,
                                    "width": 1,
                                    "text": "=",
                                    "value": "=",
                                    "valueText": "=",
                                    "hasTrailingTrivia": true,
                                    "trailingTrivia": [
                                        {
                                            "kind": "WhitespaceTrivia",
                                            "text": " "
                                        }
                                    ]
                                },
                                "value": {
                                    "kind": "MemberAccessExpression",
                                    "fullStart": 352,
                                    "fullEnd": 382,
                                    "start": 352,
                                    "end": 382,
                                    "fullWidth": 30,
                                    "width": 30,
                                    "expression": {
                                        "kind": "MemberAccessExpression",
                                        "fullStart": 352,
                                        "fullEnd": 375,
                                        "start": 352,
                                        "end": 375,
                                        "fullWidth": 23,
                                        "width": 23,
                                        "expression": {
                                            "kind": "MemberAccessExpression",
                                            "fullStart": 352,
                                            "fullEnd": 367,
                                            "start": 352,
                                            "end": 367,
                                            "fullWidth": 15,
                                            "width": 15,
                                            "expression": {
                                                "kind": "IdentifierName",
                                                "fullStart": 352,
                                                "fullEnd": 357,
                                                "start": 352,
                                                "end": 357,
                                                "fullWidth": 5,
                                                "width": 5,
                                                "text": "Array",
                                                "value": "Array",
                                                "valueText": "Array"
                                            },
                                            "dotToken": {
                                                "kind": "DotToken",
                                                "fullStart": 357,
                                                "fullEnd": 358,
                                                "start": 357,
                                                "end": 358,
                                                "fullWidth": 1,
                                                "width": 1,
                                                "text": ".",
                                                "value": ".",
                                                "valueText": "."
                                            },
                                            "name": {
                                                "kind": "IdentifierName",
                                                "fullStart": 358,
                                                "fullEnd": 367,
                                                "start": 358,
                                                "end": 367,
                                                "fullWidth": 9,
                                                "width": 9,
                                                "text": "prototype",
                                                "value": "prototype",
                                                "valueText": "prototype"
                                            }
                                        },
                                        "dotToken": {
                                            "kind": "DotToken",
                                            "fullStart": 367,
                                            "fullEnd": 368,
                                            "start": 367,
                                            "end": 368,
                                            "fullWidth": 1,
                                            "width": 1,
                                            "text": ".",
                                            "value": ".",
                                            "valueText": "."
                                        },
                                        "name": {
                                            "kind": "IdentifierName",
                                            "fullStart": 368,
                                            "fullEnd": 375,
                                            "start": 368,
                                            "end": 375,
                                            "fullWidth": 7,
                                            "width": 7,
                                            "text": "reverse",
                                            "value": "reverse",
                                            "valueText": "reverse"
                                        }
                                    },
                                    "dotToken": {
                                        "kind": "DotToken",
                                        "fullStart": 375,
                                        "fullEnd": 376,
                                        "start": 375,
                                        "end": 376,
                                        "fullWidth": 1,
                                        "width": 1,
                                        "text": ".",
                                        "value": ".",
                                        "valueText": "."
                                    },
                                    "name": {
                                        "kind": "IdentifierName",
                                        "fullStart": 376,
                                        "fullEnd": 382,
                                        "start": 376,
                                        "end": 382,
                                        "fullWidth": 6,
                                        "width": 6,
                                        "text": "length",
                                        "value": "length",
                                        "valueText": "length"
                                    }
                                }
                            }
                        }
                    ]
                },
                "semicolonToken": {
                    "kind": "SemicolonToken",
                    "fullStart": 382,
                    "fullEnd": 384,
                    "start": 382,
                    "end": 383,
                    "fullWidth": 2,
                    "width": 1,
                    "text": ";",
                    "value": ";",
                    "valueText": ";",
                    "hasTrailingTrivia": true,
                    "hasTrailingNewLine": true,
                    "trailingTrivia": [
                        {
                            "kind": "NewLineTrivia",
                            "text": "\n"
                        }
                    ]
                }
            },
            {
                "kind": "ExpressionStatement",
                "fullStart": 384,
                "fullEnd": 427,
                "start": 384,
                "end": 426,
                "fullWidth": 43,
                "width": 42,
                "expression": {
                    "kind": "AssignmentExpression",
                    "fullStart": 384,
                    "fullEnd": 425,
                    "start": 384,
                    "end": 425,
                    "fullWidth": 41,
                    "width": 41,
                    "left": {
                        "kind": "MemberAccessExpression",
                        "fullStart": 384,
                        "fullEnd": 415,
                        "start": 384,
                        "end": 414,
                        "fullWidth": 31,
                        "width": 30,
                        "expression": {
                            "kind": "MemberAccessExpression",
                            "fullStart": 384,
                            "fullEnd": 407,
                            "start": 384,
                            "end": 407,
                            "fullWidth": 23,
                            "width": 23,
                            "expression": {
                                "kind": "MemberAccessExpression",
                                "fullStart": 384,
                                "fullEnd": 399,
                                "start": 384,
                                "end": 399,
                                "fullWidth": 15,
                                "width": 15,
                                "expression": {
                                    "kind": "IdentifierName",
                                    "fullStart": 384,
                                    "fullEnd": 389,
                                    "start": 384,
                                    "end": 389,
                                    "fullWidth": 5,
                                    "width": 5,
                                    "text": "Array",
                                    "value": "Array",
                                    "valueText": "Array"
                                },
                                "dotToken": {
                                    "kind": "DotToken",
                                    "fullStart": 389,
                                    "fullEnd": 390,
                                    "start": 389,
                                    "end": 390,
                                    "fullWidth": 1,
                                    "width": 1,
                                    "text": ".",
                                    "value": ".",
                                    "valueText": "."
                                },
                                "name": {
                                    "kind": "IdentifierName",
                                    "fullStart": 390,
                                    "fullEnd": 399,
                                    "start": 390,
                                    "end": 399,
                                    "fullWidth": 9,
                                    "width": 9,
                                    "text": "prototype",
                                    "value": "prototype",
                                    "valueText": "prototype"
                                }
                            },
                            "dotToken": {
                                "kind": "DotToken",
                                "fullStart": 399,
                                "fullEnd": 400,
                                "start": 399,
                                "end": 400,
                                "fullWidth": 1,
                                "width": 1,
                                "text": ".",
                                "value": ".",
                                "valueText": "."
                            },
                            "name": {
                                "kind": "IdentifierName",
                                "fullStart": 400,
                                "fullEnd": 407,
                                "start": 400,
                                "end": 407,
                                "fullWidth": 7,
                                "width": 7,
                                "text": "reverse",
                                "value": "reverse",
                                "valueText": "reverse"
                            }
                        },
                        "dotToken": {
                            "kind": "DotToken",
                            "fullStart": 407,
                            "fullEnd": 408,
                            "start": 407,
                            "end": 408,
                            "fullWidth": 1,
                            "width": 1,
                            "text": ".",
                            "value": ".",
                            "valueText": "."
                        },
                        "name": {
                            "kind": "IdentifierName",
                            "fullStart": 408,
                            "fullEnd": 415,
                            "start": 408,
                            "end": 414,
                            "fullWidth": 7,
                            "width": 6,
                            "text": "length",
                            "value": "length",
                            "valueText": "length",
                            "hasTrailingTrivia": true,
                            "trailingTrivia": [
                                {
                                    "kind": "WhitespaceTrivia",
                                    "text": " "
                                }
                            ]
                        }
                    },
                    "operatorToken": {
                        "kind": "EqualsToken",
                        "fullStart": 415,
                        "fullEnd": 417,
                        "start": 415,
                        "end": 416,
                        "fullWidth": 2,
                        "width": 1,
                        "text": "=",
                        "value": "=",
                        "valueText": "=",
                        "hasTrailingTrivia": true,
                        "trailingTrivia": [
                            {
                                "kind": "WhitespaceTrivia",
                                "text": " "
                            }
                        ]
                    },
                    "right": {
                        "kind": "IdentifierName",
                        "fullStart": 417,
                        "fullEnd": 425,
                        "start": 417,
                        "end": 425,
                        "fullWidth": 8,
                        "width": 8,
                        "text": "Infinity",
                        "value": "Infinity",
                        "valueText": "Infinity"
                    }
                },
                "semicolonToken": {
                    "kind": "SemicolonToken",
                    "fullStart": 425,
                    "fullEnd": 427,
                    "start": 425,
                    "end": 426,
                    "fullWidth": 2,
                    "width": 1,
                    "text": ";",
                    "value": ";",
                    "valueText": ";",
                    "hasTrailingTrivia": true,
                    "hasTrailingNewLine": true,
                    "trailingTrivia": [
                        {
                            "kind": "NewLineTrivia",
                            "text": "\n"
                        }
                    ]
                }
            },
            {
                "kind": "IfStatement",
                "fullStart": 427,
                "fullEnd": 651,
                "start": 427,
                "end": 650,
                "fullWidth": 224,
                "width": 223,
                "ifKeyword": {
                    "kind": "IfKeyword",
                    "fullStart": 427,
                    "fullEnd": 430,
                    "start": 427,
                    "end": 429,
                    "fullWidth": 3,
                    "width": 2,
                    "text": "if",
                    "value": "if",
                    "valueText": "if",
                    "hasTrailingTrivia": true,
                    "trailingTrivia": [
                        {
                            "kind": "WhitespaceTrivia",
                            "text": " "
                        }
                    ]
                },
                "openParenToken": {
                    "kind": "OpenParenToken",
                    "fullStart": 430,
                    "fullEnd": 431,
                    "start": 430,
                    "end": 431,
                    "fullWidth": 1,
                    "width": 1,
                    "text": "(",
                    "value": "(",
                    "valueText": "("
                },
                "condition": {
                    "kind": "NotEqualsExpression",
                    "fullStart": 431,
                    "fullEnd": 467,
                    "start": 431,
                    "end": 467,
                    "fullWidth": 36,
                    "width": 36,
                    "left": {
                        "kind": "MemberAccessExpression",
                        "fullStart": 431,
                        "fullEnd": 462,
                        "start": 431,
                        "end": 461,
                        "fullWidth": 31,
                        "width": 30,
                        "expression": {
                            "kind": "MemberAccessExpression",
                            "fullStart": 431,
                            "fullEnd": 454,
                            "start": 431,
                            "end": 454,
                            "fullWidth": 23,
                            "width": 23,
                            "expression": {
                                "kind": "MemberAccessExpression",
                                "fullStart": 431,
                                "fullEnd": 446,
                                "start": 431,
                                "end": 446,
                                "fullWidth": 15,
                                "width": 15,
                                "expression": {
                                    "kind": "IdentifierName",
                                    "fullStart": 431,
                                    "fullEnd": 436,
                                    "start": 431,
                                    "end": 436,
                                    "fullWidth": 5,
                                    "width": 5,
                                    "text": "Array",
                                    "value": "Array",
                                    "valueText": "Array"
                                },
                                "dotToken": {
                                    "kind": "DotToken",
                                    "fullStart": 436,
                                    "fullEnd": 437,
                                    "start": 436,
                                    "end": 437,
                                    "fullWidth": 1,
                                    "width": 1,
                                    "text": ".",
                                    "value": ".",
                                    "valueText": "."
                                },
                                "name": {
                                    "kind": "IdentifierName",
                                    "fullStart": 437,
                                    "fullEnd": 446,
                                    "start": 437,
                                    "end": 446,
                                    "fullWidth": 9,
                                    "width": 9,
                                    "text": "prototype",
                                    "value": "prototype",
                                    "valueText": "prototype"
                                }
                            },
                            "dotToken": {
                                "kind": "DotToken",
                                "fullStart": 446,
                                "fullEnd": 447,
                                "start": 446,
                                "end": 447,
                                "fullWidth": 1,
                                "width": 1,
                                "text": ".",
                                "value": ".",
                                "valueText": "."
                            },
                            "name": {
                                "kind": "IdentifierName",
                                "fullStart": 447,
                                "fullEnd": 454,
                                "start": 447,
                                "end": 454,
                                "fullWidth": 7,
                                "width": 7,
                                "text": "reverse",
                                "value": "reverse",
                                "valueText": "reverse"
                            }
                        },
                        "dotToken": {
                            "kind": "DotToken",
                            "fullStart": 454,
                            "fullEnd": 455,
                            "start": 454,
                            "end": 455,
                            "fullWidth": 1,
                            "width": 1,
                            "text": ".",
                            "value": ".",
                            "valueText": "."
                        },
                        "name": {
                            "kind": "IdentifierName",
                            "fullStart": 455,
                            "fullEnd": 462,
                            "start": 455,
                            "end": 461,
                            "fullWidth": 7,
                            "width": 6,
                            "text": "length",
                            "value": "length",
                            "valueText": "length",
                            "hasTrailingTrivia": true,
                            "trailingTrivia": [
                                {
                                    "kind": "WhitespaceTrivia",
                                    "text": " "
                                }
                            ]
                        }
                    },
                    "operatorToken": {
                        "kind": "ExclamationEqualsEqualsToken",
                        "fullStart": 462,
                        "fullEnd": 466,
                        "start": 462,
                        "end": 465,
                        "fullWidth": 4,
                        "width": 3,
                        "text": "!==",
                        "value": "!==",
                        "valueText": "!==",
                        "hasTrailingTrivia": true,
                        "trailingTrivia": [
                            {
                                "kind": "WhitespaceTrivia",
                                "text": " "
                            }
                        ]
                    },
                    "right": {
                        "kind": "IdentifierName",
                        "fullStart": 466,
                        "fullEnd": 467,
                        "start": 466,
                        "end": 467,
                        "fullWidth": 1,
                        "width": 1,
                        "text": "x",
                        "value": "x",
                        "valueText": "x"
                    }
                },
                "closeParenToken": {
                    "kind": "CloseParenToken",
                    "fullStart": 467,
                    "fullEnd": 469,
                    "start": 467,
                    "end": 468,
                    "fullWidth": 2,
                    "width": 1,
                    "text": ")",
                    "value": ")",
                    "valueText": ")",
                    "hasTrailingTrivia": true,
                    "trailingTrivia": [
                        {
                            "kind": "WhitespaceTrivia",
                            "text": " "
                        }
                    ]
                },
                "statement": {
                    "kind": "Block",
                    "fullStart": 469,
                    "fullEnd": 651,
                    "start": 469,
                    "end": 650,
                    "fullWidth": 182,
                    "width": 181,
                    "openBraceToken": {
                        "kind": "OpenBraceToken",
                        "fullStart": 469,
                        "fullEnd": 471,
                        "start": 469,
                        "end": 470,
                        "fullWidth": 2,
                        "width": 1,
                        "text": "{",
                        "value": "{",
                        "valueText": "{",
                        "hasTrailingTrivia": true,
                        "hasTrailingNewLine": true,
                        "trailingTrivia": [
                            {
                                "kind": "NewLineTrivia",
                                "text": "\n"
                            }
                        ]
                    },
                    "statements": [
                        {
                            "kind": "ExpressionStatement",
                            "fullStart": 471,
                            "fullEnd": 649,
                            "start": 473,
                            "end": 648,
                            "fullWidth": 178,
                            "width": 175,
                            "expression": {
                                "kind": "InvocationExpression",
                                "fullStart": 471,
                                "fullEnd": 647,
                                "start": 473,
                                "end": 647,
                                "fullWidth": 176,
                                "width": 174,
                                "expression": {
                                    "kind": "IdentifierName",
                                    "fullStart": 471,
                                    "fullEnd": 479,
                                    "start": 473,
                                    "end": 479,
                                    "fullWidth": 8,
                                    "width": 6,
                                    "text": "$ERROR",
                                    "value": "$ERROR",
                                    "valueText": "$ERROR",
                                    "hasLeadingTrivia": true,
                                    "leadingTrivia": [
                                        {
                                            "kind": "WhitespaceTrivia",
                                            "text": "  "
                                        }
                                    ]
                                },
                                "argumentList": {
                                    "kind": "ArgumentList",
                                    "fullStart": 479,
                                    "fullEnd": 647,
                                    "start": 479,
                                    "end": 647,
                                    "fullWidth": 168,
                                    "width": 168,
                                    "openParenToken": {
                                        "kind": "OpenParenToken",
                                        "fullStart": 479,
                                        "fullEnd": 480,
                                        "start": 479,
                                        "end": 480,
                                        "fullWidth": 1,
                                        "width": 1,
                                        "text": "(",
                                        "value": "(",
                                        "valueText": "("
                                    },
                                    "arguments": [
                                        {
                                            "kind": "AddExpression",
                                            "fullStart": 480,
                                            "fullEnd": 646,
                                            "start": 480,
                                            "end": 646,
                                            "fullWidth": 166,
                                            "width": 166,
                                            "left": {
                                                "kind": "StringLiteral",
                                                "fullStart": 480,
                                                "fullEnd": 612,
                                                "start": 480,
                                                "end": 611,
                                                "fullWidth": 132,
                                                "width": 131,
                                                "text": "'#1: x = Array.prototype.reverse.length; Array.prototype.reverse.length = Infinity; Array.prototype.reverse.length === x. Actual: '",
                                                "value": "#1: x = Array.prototype.reverse.length; Array.prototype.reverse.length = Infinity; Array.prototype.reverse.length === x. Actual: ",
                                                "valueText": "#1: x = Array.prototype.reverse.length; Array.prototype.reverse.length = Infinity; Array.prototype.reverse.length === x. Actual: ",
                                                "hasTrailingTrivia": true,
                                                "trailingTrivia": [
                                                    {
                                                        "kind": "WhitespaceTrivia",
                                                        "text": " "
                                                    }
                                                ]
                                            },
                                            "operatorToken": {
                                                "kind": "PlusToken",
                                                "fullStart": 612,
                                                "fullEnd": 614,
                                                "start": 612,
                                                "end": 613,
                                                "fullWidth": 2,
                                                "width": 1,
                                                "text": "+",
                                                "value": "+",
                                                "valueText": "+",
                                                "hasTrailingTrivia": true,
                                                "trailingTrivia": [
                                                    {
                                                        "kind": "WhitespaceTrivia",
                                                        "text": " "
                                                    }
                                                ]
                                            },
                                            "right": {
                                                "kind": "ParenthesizedExpression",
                                                "fullStart": 614,
                                                "fullEnd": 646,
                                                "start": 614,
                                                "end": 646,
                                                "fullWidth": 32,
                                                "width": 32,
                                                "openParenToken": {
                                                    "kind": "OpenParenToken",
                                                    "fullStart": 614,
                                                    "fullEnd": 615,
                                                    "start": 614,
                                                    "end": 615,
                                                    "fullWidth": 1,
                                                    "width": 1,
                                                    "text": "(",
                                                    "value": "(",
                                                    "valueText": "("
                                                },
                                                "expression": {
                                                    "kind": "MemberAccessExpression",
                                                    "fullStart": 615,
                                                    "fullEnd": 645,
                                                    "start": 615,
                                                    "end": 645,
                                                    "fullWidth": 30,
                                                    "width": 30,
                                                    "expression": {
                                                        "kind": "MemberAccessExpression",
                                                        "fullStart": 615,
                                                        "fullEnd": 638,
                                                        "start": 615,
                                                        "end": 638,
                                                        "fullWidth": 23,
                                                        "width": 23,
                                                        "expression": {
                                                            "kind": "MemberAccessExpression",
                                                            "fullStart": 615,
                                                            "fullEnd": 630,
                                                            "start": 615,
                                                            "end": 630,
                                                            "fullWidth": 15,
                                                            "width": 15,
                                                            "expression": {
                                                                "kind": "IdentifierName",
                                                                "fullStart": 615,
                                                                "fullEnd": 620,
                                                                "start": 615,
                                                                "end": 620,
                                                                "fullWidth": 5,
                                                                "width": 5,
                                                                "text": "Array",
                                                                "value": "Array",
                                                                "valueText": "Array"
                                                            },
                                                            "dotToken": {
                                                                "kind": "DotToken",
                                                                "fullStart": 620,
                                                                "fullEnd": 621,
                                                                "start": 620,
                                                                "end": 621,
                                                                "fullWidth": 1,
                                                                "width": 1,
                                                                "text": ".",
                                                                "value": ".",
                                                                "valueText": "."
                                                            },
                                                            "name": {
                                                                "kind": "IdentifierName",
                                                                "fullStart": 621,
                                                                "fullEnd": 630,
                                                                "start": 621,
                                                                "end": 630,
                                                                "fullWidth": 9,
                                                                "width": 9,
                                                                "text": "prototype",
                                                                "value": "prototype",
                                                                "valueText": "prototype"
                                                            }
                                                        },
                                                        "dotToken": {
                                                            "kind": "DotToken",
                                                            "fullStart": 630,
                                                            "fullEnd": 631,
                                                            "start": 630,
                                                            "end": 631,
                                                            "fullWidth": 1,
                                                            "width": 1,
                                                            "text": ".",
                                                            "value": ".",
                                                            "valueText": "."
                                                        },
                                                        "name": {
                                                            "kind": "IdentifierName",
                                                            "fullStart": 631,
                                                            "fullEnd": 638,
                                                            "start": 631,
                                                            "end": 638,
                                                            "fullWidth": 7,
                                                            "width": 7,
                                                            "text": "reverse",
                                                            "value": "reverse",
                                                            "valueText": "reverse"
                                                        }
                                                    },
                                                    "dotToken": {
                                                        "kind": "DotToken",
                                                        "fullStart": 638,
                                                        "fullEnd": 639,
                                                        "start": 638,
                                                        "end": 639,
                                                        "fullWidth": 1,
                                                        "width": 1,
                                                        "text": ".",
                                                        "value": ".",
                                                        "valueText": "."
                                                    },
                                                    "name": {
                                                        "kind": "IdentifierName",
                                                        "fullStart": 639,
                                                        "fullEnd": 645,
                                                        "start": 639,
                                                        "end": 645,
                                                        "fullWidth": 6,
                                                        "width": 6,
                                                        "text": "length",
                                                        "value": "length",
                                                        "valueText": "length"
                                                    }
                                                },
                                                "closeParenToken": {
                                                    "kind": "CloseParenToken",
                                                    "fullStart": 645,
                                                    "fullEnd": 646,
                                                    "start": 645,
                                                    "end": 646,
                                                    "fullWidth": 1,
                                                    "width": 1,
                                                    "text": ")",
                                                    "value": ")",
                                                    "valueText": ")"
                                                }
                                            }
                                        }
                                    ],
                                    "closeParenToken": {
                                        "kind": "CloseParenToken",
                                        "fullStart": 646,
                                        "fullEnd": 647,
                                        "start": 646,
                                        "end": 647,
                                        "fullWidth": 1,
                                        "width": 1,
                                        "text": ")",
                                        "value": ")",
                                        "valueText": ")"
                                    }
                                }
                            },
                            "semicolonToken": {
                                "kind": "SemicolonToken",
                                "fullStart": 647,
                                "fullEnd": 649,
                                "start": 647,
                                "end": 648,
                                "fullWidth": 2,
                                "width": 1,
                                "text": ";",
                                "value": ";",
                                "valueText": ";",
                                "hasTrailingTrivia": true,
                                "hasTrailingNewLine": true,
                                "trailingTrivia": [
                                    {
                                        "kind": "NewLineTrivia",
                                        "text": "\n"
                                    }
                                ]
                            }
                        }
                    ],
                    "closeBraceToken": {
                        "kind": "CloseBraceToken",
                        "fullStart": 649,
                        "fullEnd": 651,
                        "start": 649,
                        "end": 650,
                        "fullWidth": 2,
                        "width": 1,
                        "text": "}",
                        "value": "}",
                        "valueText": "}",
                        "hasTrailingTrivia": true,
                        "hasTrailingNewLine": true,
                        "trailingTrivia": [
                            {
                                "kind": "NewLineTrivia",
                                "text": "\n"
                            }
                        ]
                    }
                }
            }
        ],
        "endOfFileToken": {
            "kind": "EndOfFileToken",
            "fullStart": 651,
            "fullEnd": 653,
            "start": 653,
            "end": 653,
            "fullWidth": 2,
            "width": 0,
            "text": "",
            "hasLeadingTrivia": true,
            "hasLeadingNewLine": true,
            "leadingTrivia": [
                {
                    "kind": "NewLineTrivia",
                    "text": "\n"
                },
                {
                    "kind": "NewLineTrivia",
                    "text": "\n"
                }
            ]
        }
    },
    "lineMap": {
        "lineStarts": [
            0,
            61,
            132,
            133,
            137,
            198,
            201,
            254,
            316,
            329,
            333,
            334,
            344,
            384,
            427,
            471,
            649,
            651,
            652,
            653
        ],
        "length": 653
    }
}<|MERGE_RESOLUTION|>--- conflicted
+++ resolved
@@ -102,12 +102,8 @@
                             "start": 348,
                             "end": 382,
                             "fullWidth": 34,
-<<<<<<< HEAD
                             "width": 34,
-                            "identifier": {
-=======
                             "propertyName": {
->>>>>>> 85e84683
                                 "kind": "IdentifierName",
                                 "fullStart": 348,
                                 "fullEnd": 350,
