--- conflicted
+++ resolved
@@ -782,12 +782,8 @@
                             "start": 569,
                             "end": 582,
                             "fullWidth": 13,
-<<<<<<< HEAD
                             "width": 13,
-                            "identifier": {
-=======
                             "propertyName": {
->>>>>>> 85e84683
                                 "kind": "IdentifierName",
                                 "fullStart": 569,
                                 "fullEnd": 576,
@@ -1237,12 +1233,8 @@
                                                     "start": 642,
                                                     "end": 656,
                                                     "fullWidth": 14,
-<<<<<<< HEAD
                                                     "width": 14,
-                                                    "identifier": {
-=======
                                                     "propertyName": {
->>>>>>> 85e84683
                                                         "kind": "IdentifierName",
                                                         "fullStart": 642,
                                                         "fullEnd": 649,
