--- conflicted
+++ resolved
@@ -650,12 +650,8 @@
                             "start": 517,
                             "end": 530,
                             "fullWidth": 13,
-<<<<<<< HEAD
                             "width": 13,
-                            "identifier": {
-=======
                             "propertyName": {
->>>>>>> 85e84683
                                 "kind": "IdentifierName",
                                 "fullStart": 517,
                                 "fullEnd": 524,
@@ -812,12 +808,8 @@
                             "start": 541,
                             "end": 542,
                             "fullWidth": 2,
-<<<<<<< HEAD
                             "width": 1,
-                            "identifier": {
-=======
                             "propertyName": {
->>>>>>> 85e84683
                                 "kind": "IdentifierName",
                                 "fullStart": 541,
                                 "fullEnd": 543,
