--- conflicted
+++ resolved
@@ -102,12 +102,8 @@
                             "start": 406,
                             "end": 421,
                             "fullWidth": 15,
-<<<<<<< HEAD
                             "width": 15,
-                            "identifier": {
-=======
                             "propertyName": {
->>>>>>> 85e84683
                                 "kind": "IdentifierName",
                                 "fullStart": 406,
                                 "fullEnd": 408,
