{
    "isDeclaration": false,
    "languageVersion": "EcmaScript5",
    "parseOptions": {
        "allowAutomaticSemicolonInsertion": true
    },
    "sourceUnit": {
        "kind": "SourceUnit",
        "fullStart": 0,
        "fullEnd": 661,
        "start": 345,
        "end": 661,
        "fullWidth": 661,
        "width": 316,
        "moduleElements": [
            {
                "kind": "VariableStatement",
                "fullStart": 0,
                "fullEnd": 386,
                "start": 345,
                "end": 385,
                "fullWidth": 386,
                "width": 40,
                "modifiers": [],
                "variableDeclaration": {
                    "kind": "VariableDeclaration",
                    "fullStart": 0,
                    "fullEnd": 384,
                    "start": 345,
                    "end": 384,
                    "fullWidth": 384,
                    "width": 39,
                    "varKeyword": {
                        "kind": "VarKeyword",
                        "fullStart": 0,
                        "fullEnd": 349,
                        "start": 345,
                        "end": 348,
                        "fullWidth": 349,
                        "width": 3,
                        "text": "var",
                        "value": "var",
                        "valueText": "var",
                        "hasLeadingTrivia": true,
                        "hasLeadingComment": true,
                        "hasLeadingNewLine": true,
                        "hasTrailingTrivia": true,
                        "leadingTrivia": [
                            {
                                "kind": "SingleLineCommentTrivia",
                                "text": "// Copyright 2009 the Sputnik authors.  All rights reserved."
                            },
                            {
                                "kind": "NewLineTrivia",
                                "text": "\n"
                            },
                            {
                                "kind": "SingleLineCommentTrivia",
                                "text": "// This code is governed by the BSD license found in the LICENSE file."
                            },
                            {
                                "kind": "NewLineTrivia",
                                "text": "\n"
                            },
                            {
                                "kind": "NewLineTrivia",
                                "text": "\n"
                            },
                            {
                                "kind": "MultiLineCommentTrivia",
                                "text": "/**\n * The length property of toString has the attribute ReadOnly\n *\n * @path ch15/15.4/15.4.4/15.4.4.2/S15.4.4.2_A4.3.js\n * @description Checking if varying the length property fails\n * @noStrict\n */"
                            },
                            {
                                "kind": "NewLineTrivia",
                                "text": "\n"
                            },
                            {
                                "kind": "NewLineTrivia",
                                "text": "\n"
                            },
                            {
                                "kind": "SingleLineCommentTrivia",
                                "text": "//CHECK#1"
                            },
                            {
                                "kind": "NewLineTrivia",
                                "text": "\n"
                            }
                        ],
                        "trailingTrivia": [
                            {
                                "kind": "WhitespaceTrivia",
                                "text": " "
                            }
                        ]
                    },
                    "variableDeclarators": [
                        {
                            "kind": "VariableDeclarator",
                            "fullStart": 349,
                            "fullEnd": 384,
                            "start": 349,
                            "end": 384,
                            "fullWidth": 35,
<<<<<<< HEAD
                            "width": 35,
                            "identifier": {
=======
                            "propertyName": {
>>>>>>> 85e84683
                                "kind": "IdentifierName",
                                "fullStart": 349,
                                "fullEnd": 351,
                                "start": 349,
                                "end": 350,
                                "fullWidth": 2,
                                "width": 1,
                                "text": "x",
                                "value": "x",
                                "valueText": "x",
                                "hasTrailingTrivia": true,
                                "trailingTrivia": [
                                    {
                                        "kind": "WhitespaceTrivia",
                                        "text": " "
                                    }
                                ]
                            },
                            "equalsValueClause": {
                                "kind": "EqualsValueClause",
                                "fullStart": 351,
                                "fullEnd": 384,
                                "start": 351,
                                "end": 384,
                                "fullWidth": 33,
                                "width": 33,
                                "equalsToken": {
                                    "kind": "EqualsToken",
                                    "fullStart": 351,
                                    "fullEnd": 353,
                                    "start": 351,
                                    "end": 352,
                                    "fullWidth": 2,
                                    "width": 1,
                                    "text": "=",
                                    "value": "=",
                                    "valueText": "=",
                                    "hasTrailingTrivia": true,
                                    "trailingTrivia": [
                                        {
                                            "kind": "WhitespaceTrivia",
                                            "text": " "
                                        }
                                    ]
                                },
                                "value": {
                                    "kind": "MemberAccessExpression",
                                    "fullStart": 353,
                                    "fullEnd": 384,
                                    "start": 353,
                                    "end": 384,
                                    "fullWidth": 31,
                                    "width": 31,
                                    "expression": {
                                        "kind": "MemberAccessExpression",
                                        "fullStart": 353,
                                        "fullEnd": 377,
                                        "start": 353,
                                        "end": 377,
                                        "fullWidth": 24,
                                        "width": 24,
                                        "expression": {
                                            "kind": "MemberAccessExpression",
                                            "fullStart": 353,
                                            "fullEnd": 368,
                                            "start": 353,
                                            "end": 368,
                                            "fullWidth": 15,
                                            "width": 15,
                                            "expression": {
                                                "kind": "IdentifierName",
                                                "fullStart": 353,
                                                "fullEnd": 358,
                                                "start": 353,
                                                "end": 358,
                                                "fullWidth": 5,
                                                "width": 5,
                                                "text": "Array",
                                                "value": "Array",
                                                "valueText": "Array"
                                            },
                                            "dotToken": {
                                                "kind": "DotToken",
                                                "fullStart": 358,
                                                "fullEnd": 359,
                                                "start": 358,
                                                "end": 359,
                                                "fullWidth": 1,
                                                "width": 1,
                                                "text": ".",
                                                "value": ".",
                                                "valueText": "."
                                            },
                                            "name": {
                                                "kind": "IdentifierName",
                                                "fullStart": 359,
                                                "fullEnd": 368,
                                                "start": 359,
                                                "end": 368,
                                                "fullWidth": 9,
                                                "width": 9,
                                                "text": "prototype",
                                                "value": "prototype",
                                                "valueText": "prototype"
                                            }
                                        },
                                        "dotToken": {
                                            "kind": "DotToken",
                                            "fullStart": 368,
                                            "fullEnd": 369,
                                            "start": 368,
                                            "end": 369,
                                            "fullWidth": 1,
                                            "width": 1,
                                            "text": ".",
                                            "value": ".",
                                            "valueText": "."
                                        },
                                        "name": {
                                            "kind": "IdentifierName",
                                            "fullStart": 369,
                                            "fullEnd": 377,
                                            "start": 369,
                                            "end": 377,
                                            "fullWidth": 8,
                                            "width": 8,
                                            "text": "toString",
                                            "value": "toString",
                                            "valueText": "toString"
                                        }
                                    },
                                    "dotToken": {
                                        "kind": "DotToken",
                                        "fullStart": 377,
                                        "fullEnd": 378,
                                        "start": 377,
                                        "end": 378,
                                        "fullWidth": 1,
                                        "width": 1,
                                        "text": ".",
                                        "value": ".",
                                        "valueText": "."
                                    },
                                    "name": {
                                        "kind": "IdentifierName",
                                        "fullStart": 378,
                                        "fullEnd": 384,
                                        "start": 378,
                                        "end": 384,
                                        "fullWidth": 6,
                                        "width": 6,
                                        "text": "length",
                                        "value": "length",
                                        "valueText": "length"
                                    }
                                }
                            }
                        }
                    ]
                },
                "semicolonToken": {
                    "kind": "SemicolonToken",
                    "fullStart": 384,
                    "fullEnd": 386,
                    "start": 384,
                    "end": 385,
                    "fullWidth": 2,
                    "width": 1,
                    "text": ";",
                    "value": ";",
                    "valueText": ";",
                    "hasTrailingTrivia": true,
                    "hasTrailingNewLine": true,
                    "trailingTrivia": [
                        {
                            "kind": "NewLineTrivia",
                            "text": "\n"
                        }
                    ]
                }
            },
            {
                "kind": "ExpressionStatement",
                "fullStart": 386,
                "fullEnd": 430,
                "start": 386,
                "end": 429,
                "fullWidth": 44,
                "width": 43,
                "expression": {
                    "kind": "AssignmentExpression",
                    "fullStart": 386,
                    "fullEnd": 428,
                    "start": 386,
                    "end": 428,
                    "fullWidth": 42,
                    "width": 42,
                    "left": {
                        "kind": "MemberAccessExpression",
                        "fullStart": 386,
                        "fullEnd": 418,
                        "start": 386,
                        "end": 417,
                        "fullWidth": 32,
                        "width": 31,
                        "expression": {
                            "kind": "MemberAccessExpression",
                            "fullStart": 386,
                            "fullEnd": 410,
                            "start": 386,
                            "end": 410,
                            "fullWidth": 24,
                            "width": 24,
                            "expression": {
                                "kind": "MemberAccessExpression",
                                "fullStart": 386,
                                "fullEnd": 401,
                                "start": 386,
                                "end": 401,
                                "fullWidth": 15,
                                "width": 15,
                                "expression": {
                                    "kind": "IdentifierName",
                                    "fullStart": 386,
                                    "fullEnd": 391,
                                    "start": 386,
                                    "end": 391,
                                    "fullWidth": 5,
                                    "width": 5,
                                    "text": "Array",
                                    "value": "Array",
                                    "valueText": "Array"
                                },
                                "dotToken": {
                                    "kind": "DotToken",
                                    "fullStart": 391,
                                    "fullEnd": 392,
                                    "start": 391,
                                    "end": 392,
                                    "fullWidth": 1,
                                    "width": 1,
                                    "text": ".",
                                    "value": ".",
                                    "valueText": "."
                                },
                                "name": {
                                    "kind": "IdentifierName",
                                    "fullStart": 392,
                                    "fullEnd": 401,
                                    "start": 392,
                                    "end": 401,
                                    "fullWidth": 9,
                                    "width": 9,
                                    "text": "prototype",
                                    "value": "prototype",
                                    "valueText": "prototype"
                                }
                            },
                            "dotToken": {
                                "kind": "DotToken",
                                "fullStart": 401,
                                "fullEnd": 402,
                                "start": 401,
                                "end": 402,
                                "fullWidth": 1,
                                "width": 1,
                                "text": ".",
                                "value": ".",
                                "valueText": "."
                            },
                            "name": {
                                "kind": "IdentifierName",
                                "fullStart": 402,
                                "fullEnd": 410,
                                "start": 402,
                                "end": 410,
                                "fullWidth": 8,
                                "width": 8,
                                "text": "toString",
                                "value": "toString",
                                "valueText": "toString"
                            }
                        },
                        "dotToken": {
                            "kind": "DotToken",
                            "fullStart": 410,
                            "fullEnd": 411,
                            "start": 410,
                            "end": 411,
                            "fullWidth": 1,
                            "width": 1,
                            "text": ".",
                            "value": ".",
                            "valueText": "."
                        },
                        "name": {
                            "kind": "IdentifierName",
                            "fullStart": 411,
                            "fullEnd": 418,
                            "start": 411,
                            "end": 417,
                            "fullWidth": 7,
                            "width": 6,
                            "text": "length",
                            "value": "length",
                            "valueText": "length",
                            "hasTrailingTrivia": true,
                            "trailingTrivia": [
                                {
                                    "kind": "WhitespaceTrivia",
                                    "text": " "
                                }
                            ]
                        }
                    },
                    "operatorToken": {
                        "kind": "EqualsToken",
                        "fullStart": 418,
                        "fullEnd": 420,
                        "start": 418,
                        "end": 419,
                        "fullWidth": 2,
                        "width": 1,
                        "text": "=",
                        "value": "=",
                        "valueText": "=",
                        "hasTrailingTrivia": true,
                        "trailingTrivia": [
                            {
                                "kind": "WhitespaceTrivia",
                                "text": " "
                            }
                        ]
                    },
                    "right": {
                        "kind": "IdentifierName",
                        "fullStart": 420,
                        "fullEnd": 428,
                        "start": 420,
                        "end": 428,
                        "fullWidth": 8,
                        "width": 8,
                        "text": "Infinity",
                        "value": "Infinity",
                        "valueText": "Infinity"
                    }
                },
                "semicolonToken": {
                    "kind": "SemicolonToken",
                    "fullStart": 428,
                    "fullEnd": 430,
                    "start": 428,
                    "end": 429,
                    "fullWidth": 2,
                    "width": 1,
                    "text": ";",
                    "value": ";",
                    "valueText": ";",
                    "hasTrailingTrivia": true,
                    "hasTrailingNewLine": true,
                    "trailingTrivia": [
                        {
                            "kind": "NewLineTrivia",
                            "text": "\n"
                        }
                    ]
                }
            },
            {
                "kind": "IfStatement",
                "fullStart": 430,
                "fullEnd": 659,
                "start": 430,
                "end": 658,
                "fullWidth": 229,
                "width": 228,
                "ifKeyword": {
                    "kind": "IfKeyword",
                    "fullStart": 430,
                    "fullEnd": 433,
                    "start": 430,
                    "end": 432,
                    "fullWidth": 3,
                    "width": 2,
                    "text": "if",
                    "value": "if",
                    "valueText": "if",
                    "hasTrailingTrivia": true,
                    "trailingTrivia": [
                        {
                            "kind": "WhitespaceTrivia",
                            "text": " "
                        }
                    ]
                },
                "openParenToken": {
                    "kind": "OpenParenToken",
                    "fullStart": 433,
                    "fullEnd": 434,
                    "start": 433,
                    "end": 434,
                    "fullWidth": 1,
                    "width": 1,
                    "text": "(",
                    "value": "(",
                    "valueText": "("
                },
                "condition": {
                    "kind": "NotEqualsExpression",
                    "fullStart": 434,
                    "fullEnd": 471,
                    "start": 434,
                    "end": 471,
                    "fullWidth": 37,
                    "width": 37,
                    "left": {
                        "kind": "MemberAccessExpression",
                        "fullStart": 434,
                        "fullEnd": 466,
                        "start": 434,
                        "end": 465,
                        "fullWidth": 32,
                        "width": 31,
                        "expression": {
                            "kind": "MemberAccessExpression",
                            "fullStart": 434,
                            "fullEnd": 458,
                            "start": 434,
                            "end": 458,
                            "fullWidth": 24,
                            "width": 24,
                            "expression": {
                                "kind": "MemberAccessExpression",
                                "fullStart": 434,
                                "fullEnd": 449,
                                "start": 434,
                                "end": 449,
                                "fullWidth": 15,
                                "width": 15,
                                "expression": {
                                    "kind": "IdentifierName",
                                    "fullStart": 434,
                                    "fullEnd": 439,
                                    "start": 434,
                                    "end": 439,
                                    "fullWidth": 5,
                                    "width": 5,
                                    "text": "Array",
                                    "value": "Array",
                                    "valueText": "Array"
                                },
                                "dotToken": {
                                    "kind": "DotToken",
                                    "fullStart": 439,
                                    "fullEnd": 440,
                                    "start": 439,
                                    "end": 440,
                                    "fullWidth": 1,
                                    "width": 1,
                                    "text": ".",
                                    "value": ".",
                                    "valueText": "."
                                },
                                "name": {
                                    "kind": "IdentifierName",
                                    "fullStart": 440,
                                    "fullEnd": 449,
                                    "start": 440,
                                    "end": 449,
                                    "fullWidth": 9,
                                    "width": 9,
                                    "text": "prototype",
                                    "value": "prototype",
                                    "valueText": "prototype"
                                }
                            },
                            "dotToken": {
                                "kind": "DotToken",
                                "fullStart": 449,
                                "fullEnd": 450,
                                "start": 449,
                                "end": 450,
                                "fullWidth": 1,
                                "width": 1,
                                "text": ".",
                                "value": ".",
                                "valueText": "."
                            },
                            "name": {
                                "kind": "IdentifierName",
                                "fullStart": 450,
                                "fullEnd": 458,
                                "start": 450,
                                "end": 458,
                                "fullWidth": 8,
                                "width": 8,
                                "text": "toString",
                                "value": "toString",
                                "valueText": "toString"
                            }
                        },
                        "dotToken": {
                            "kind": "DotToken",
                            "fullStart": 458,
                            "fullEnd": 459,
                            "start": 458,
                            "end": 459,
                            "fullWidth": 1,
                            "width": 1,
                            "text": ".",
                            "value": ".",
                            "valueText": "."
                        },
                        "name": {
                            "kind": "IdentifierName",
                            "fullStart": 459,
                            "fullEnd": 466,
                            "start": 459,
                            "end": 465,
                            "fullWidth": 7,
                            "width": 6,
                            "text": "length",
                            "value": "length",
                            "valueText": "length",
                            "hasTrailingTrivia": true,
                            "trailingTrivia": [
                                {
                                    "kind": "WhitespaceTrivia",
                                    "text": " "
                                }
                            ]
                        }
                    },
                    "operatorToken": {
                        "kind": "ExclamationEqualsEqualsToken",
                        "fullStart": 466,
                        "fullEnd": 470,
                        "start": 466,
                        "end": 469,
                        "fullWidth": 4,
                        "width": 3,
                        "text": "!==",
                        "value": "!==",
                        "valueText": "!==",
                        "hasTrailingTrivia": true,
                        "trailingTrivia": [
                            {
                                "kind": "WhitespaceTrivia",
                                "text": " "
                            }
                        ]
                    },
                    "right": {
                        "kind": "IdentifierName",
                        "fullStart": 470,
                        "fullEnd": 471,
                        "start": 470,
                        "end": 471,
                        "fullWidth": 1,
                        "width": 1,
                        "text": "x",
                        "value": "x",
                        "valueText": "x"
                    }
                },
                "closeParenToken": {
                    "kind": "CloseParenToken",
                    "fullStart": 471,
                    "fullEnd": 473,
                    "start": 471,
                    "end": 472,
                    "fullWidth": 2,
                    "width": 1,
                    "text": ")",
                    "value": ")",
                    "valueText": ")",
                    "hasTrailingTrivia": true,
                    "trailingTrivia": [
                        {
                            "kind": "WhitespaceTrivia",
                            "text": " "
                        }
                    ]
                },
                "statement": {
                    "kind": "Block",
                    "fullStart": 473,
                    "fullEnd": 659,
                    "start": 473,
                    "end": 658,
                    "fullWidth": 186,
                    "width": 185,
                    "openBraceToken": {
                        "kind": "OpenBraceToken",
                        "fullStart": 473,
                        "fullEnd": 475,
                        "start": 473,
                        "end": 474,
                        "fullWidth": 2,
                        "width": 1,
                        "text": "{",
                        "value": "{",
                        "valueText": "{",
                        "hasTrailingTrivia": true,
                        "hasTrailingNewLine": true,
                        "trailingTrivia": [
                            {
                                "kind": "NewLineTrivia",
                                "text": "\n"
                            }
                        ]
                    },
                    "statements": [
                        {
                            "kind": "ExpressionStatement",
                            "fullStart": 475,
                            "fullEnd": 657,
                            "start": 477,
                            "end": 656,
                            "fullWidth": 182,
                            "width": 179,
                            "expression": {
                                "kind": "InvocationExpression",
                                "fullStart": 475,
                                "fullEnd": 655,
                                "start": 477,
                                "end": 655,
                                "fullWidth": 180,
                                "width": 178,
                                "expression": {
                                    "kind": "IdentifierName",
                                    "fullStart": 475,
                                    "fullEnd": 483,
                                    "start": 477,
                                    "end": 483,
                                    "fullWidth": 8,
                                    "width": 6,
                                    "text": "$ERROR",
                                    "value": "$ERROR",
                                    "valueText": "$ERROR",
                                    "hasLeadingTrivia": true,
                                    "leadingTrivia": [
                                        {
                                            "kind": "WhitespaceTrivia",
                                            "text": "  "
                                        }
                                    ]
                                },
                                "argumentList": {
                                    "kind": "ArgumentList",
                                    "fullStart": 483,
                                    "fullEnd": 655,
                                    "start": 483,
                                    "end": 655,
                                    "fullWidth": 172,
                                    "width": 172,
                                    "openParenToken": {
                                        "kind": "OpenParenToken",
                                        "fullStart": 483,
                                        "fullEnd": 484,
                                        "start": 483,
                                        "end": 484,
                                        "fullWidth": 1,
                                        "width": 1,
                                        "text": "(",
                                        "value": "(",
                                        "valueText": "("
                                    },
                                    "arguments": [
                                        {
                                            "kind": "AddExpression",
                                            "fullStart": 484,
                                            "fullEnd": 654,
                                            "start": 484,
                                            "end": 654,
                                            "fullWidth": 170,
                                            "width": 170,
                                            "left": {
                                                "kind": "StringLiteral",
                                                "fullStart": 484,
                                                "fullEnd": 619,
                                                "start": 484,
                                                "end": 618,
                                                "fullWidth": 135,
                                                "width": 134,
                                                "text": "'#1: x = Array.prototype.toString.length; Array.prototype.toString.length = Infinity; Array.prototype.toString.length === x. Actual: '",
                                                "value": "#1: x = Array.prototype.toString.length; Array.prototype.toString.length = Infinity; Array.prototype.toString.length === x. Actual: ",
                                                "valueText": "#1: x = Array.prototype.toString.length; Array.prototype.toString.length = Infinity; Array.prototype.toString.length === x. Actual: ",
                                                "hasTrailingTrivia": true,
                                                "trailingTrivia": [
                                                    {
                                                        "kind": "WhitespaceTrivia",
                                                        "text": " "
                                                    }
                                                ]
                                            },
                                            "operatorToken": {
                                                "kind": "PlusToken",
                                                "fullStart": 619,
                                                "fullEnd": 621,
                                                "start": 619,
                                                "end": 620,
                                                "fullWidth": 2,
                                                "width": 1,
                                                "text": "+",
                                                "value": "+",
                                                "valueText": "+",
                                                "hasTrailingTrivia": true,
                                                "trailingTrivia": [
                                                    {
                                                        "kind": "WhitespaceTrivia",
                                                        "text": " "
                                                    }
                                                ]
                                            },
                                            "right": {
                                                "kind": "ParenthesizedExpression",
                                                "fullStart": 621,
                                                "fullEnd": 654,
                                                "start": 621,
                                                "end": 654,
                                                "fullWidth": 33,
                                                "width": 33,
                                                "openParenToken": {
                                                    "kind": "OpenParenToken",
                                                    "fullStart": 621,
                                                    "fullEnd": 622,
                                                    "start": 621,
                                                    "end": 622,
                                                    "fullWidth": 1,
                                                    "width": 1,
                                                    "text": "(",
                                                    "value": "(",
                                                    "valueText": "("
                                                },
                                                "expression": {
                                                    "kind": "MemberAccessExpression",
                                                    "fullStart": 622,
                                                    "fullEnd": 653,
                                                    "start": 622,
                                                    "end": 653,
                                                    "fullWidth": 31,
                                                    "width": 31,
                                                    "expression": {
                                                        "kind": "MemberAccessExpression",
                                                        "fullStart": 622,
                                                        "fullEnd": 646,
                                                        "start": 622,
                                                        "end": 646,
                                                        "fullWidth": 24,
                                                        "width": 24,
                                                        "expression": {
                                                            "kind": "MemberAccessExpression",
                                                            "fullStart": 622,
                                                            "fullEnd": 637,
                                                            "start": 622,
                                                            "end": 637,
                                                            "fullWidth": 15,
                                                            "width": 15,
                                                            "expression": {
                                                                "kind": "IdentifierName",
                                                                "fullStart": 622,
                                                                "fullEnd": 627,
                                                                "start": 622,
                                                                "end": 627,
                                                                "fullWidth": 5,
                                                                "width": 5,
                                                                "text": "Array",
                                                                "value": "Array",
                                                                "valueText": "Array"
                                                            },
                                                            "dotToken": {
                                                                "kind": "DotToken",
                                                                "fullStart": 627,
                                                                "fullEnd": 628,
                                                                "start": 627,
                                                                "end": 628,
                                                                "fullWidth": 1,
                                                                "width": 1,
                                                                "text": ".",
                                                                "value": ".",
                                                                "valueText": "."
                                                            },
                                                            "name": {
                                                                "kind": "IdentifierName",
                                                                "fullStart": 628,
                                                                "fullEnd": 637,
                                                                "start": 628,
                                                                "end": 637,
                                                                "fullWidth": 9,
                                                                "width": 9,
                                                                "text": "prototype",
                                                                "value": "prototype",
                                                                "valueText": "prototype"
                                                            }
                                                        },
                                                        "dotToken": {
                                                            "kind": "DotToken",
                                                            "fullStart": 637,
                                                            "fullEnd": 638,
                                                            "start": 637,
                                                            "end": 638,
                                                            "fullWidth": 1,
                                                            "width": 1,
                                                            "text": ".",
                                                            "value": ".",
                                                            "valueText": "."
                                                        },
                                                        "name": {
                                                            "kind": "IdentifierName",
                                                            "fullStart": 638,
                                                            "fullEnd": 646,
                                                            "start": 638,
                                                            "end": 646,
                                                            "fullWidth": 8,
                                                            "width": 8,
                                                            "text": "toString",
                                                            "value": "toString",
                                                            "valueText": "toString"
                                                        }
                                                    },
                                                    "dotToken": {
                                                        "kind": "DotToken",
                                                        "fullStart": 646,
                                                        "fullEnd": 647,
                                                        "start": 646,
                                                        "end": 647,
                                                        "fullWidth": 1,
                                                        "width": 1,
                                                        "text": ".",
                                                        "value": ".",
                                                        "valueText": "."
                                                    },
                                                    "name": {
                                                        "kind": "IdentifierName",
                                                        "fullStart": 647,
                                                        "fullEnd": 653,
                                                        "start": 647,
                                                        "end": 653,
                                                        "fullWidth": 6,
                                                        "width": 6,
                                                        "text": "length",
                                                        "value": "length",
                                                        "valueText": "length"
                                                    }
                                                },
                                                "closeParenToken": {
                                                    "kind": "CloseParenToken",
                                                    "fullStart": 653,
                                                    "fullEnd": 654,
                                                    "start": 653,
                                                    "end": 654,
                                                    "fullWidth": 1,
                                                    "width": 1,
                                                    "text": ")",
                                                    "value": ")",
                                                    "valueText": ")"
                                                }
                                            }
                                        }
                                    ],
                                    "closeParenToken": {
                                        "kind": "CloseParenToken",
                                        "fullStart": 654,
                                        "fullEnd": 655,
                                        "start": 654,
                                        "end": 655,
                                        "fullWidth": 1,
                                        "width": 1,
                                        "text": ")",
                                        "value": ")",
                                        "valueText": ")"
                                    }
                                }
                            },
                            "semicolonToken": {
                                "kind": "SemicolonToken",
                                "fullStart": 655,
                                "fullEnd": 657,
                                "start": 655,
                                "end": 656,
                                "fullWidth": 2,
                                "width": 1,
                                "text": ";",
                                "value": ";",
                                "valueText": ";",
                                "hasTrailingTrivia": true,
                                "hasTrailingNewLine": true,
                                "trailingTrivia": [
                                    {
                                        "kind": "NewLineTrivia",
                                        "text": "\n"
                                    }
                                ]
                            }
                        }
                    ],
                    "closeBraceToken": {
                        "kind": "CloseBraceToken",
                        "fullStart": 657,
                        "fullEnd": 659,
                        "start": 657,
                        "end": 658,
                        "fullWidth": 2,
                        "width": 1,
                        "text": "}",
                        "value": "}",
                        "valueText": "}",
                        "hasTrailingTrivia": true,
                        "hasTrailingNewLine": true,
                        "trailingTrivia": [
                            {
                                "kind": "NewLineTrivia",
                                "text": "\n"
                            }
                        ]
                    }
                }
            }
        ],
        "endOfFileToken": {
            "kind": "EndOfFileToken",
            "fullStart": 659,
            "fullEnd": 661,
            "start": 661,
            "end": 661,
            "fullWidth": 2,
            "width": 0,
            "text": "",
            "hasLeadingTrivia": true,
            "hasLeadingNewLine": true,
            "leadingTrivia": [
                {
                    "kind": "NewLineTrivia",
                    "text": "\n"
                },
                {
                    "kind": "NewLineTrivia",
                    "text": "\n"
                }
            ]
        }
    },
    "lineMap": {
        "lineStarts": [
            0,
            61,
            132,
            133,
            137,
            199,
            202,
            255,
            317,
            330,
            334,
            335,
            345,
            386,
            430,
            475,
            657,
            659,
            660,
            661
        ],
        "length": 661
    }
}<|MERGE_RESOLUTION|>--- conflicted
+++ resolved
@@ -102,12 +102,8 @@
                             "start": 349,
                             "end": 384,
                             "fullWidth": 35,
-<<<<<<< HEAD
                             "width": 35,
-                            "identifier": {
-=======
                             "propertyName": {
->>>>>>> 85e84683
                                 "kind": "IdentifierName",
                                 "fullStart": 349,
                                 "fullEnd": 351,
