{
    "isDeclaration": false,
    "languageVersion": "EcmaScript5",
    "parseOptions": {
        "allowAutomaticSemicolonInsertion": true
    },
    "sourceUnit": {
        "kind": "SourceUnit",
        "fullStart": 0,
        "fullEnd": 842,
        "start": 572,
        "end": 842,
        "fullWidth": 842,
        "width": 270,
        "isIncrementallyUnusable": true,
        "moduleElements": [
            {
                "kind": "FunctionDeclaration",
                "fullStart": 0,
                "fullEnd": 818,
                "start": 572,
                "end": 816,
                "fullWidth": 818,
                "width": 244,
                "modifiers": [],
                "functionKeyword": {
                    "kind": "FunctionKeyword",
                    "fullStart": 0,
                    "fullEnd": 581,
                    "start": 572,
                    "end": 580,
                    "fullWidth": 581,
                    "width": 8,
                    "text": "function",
                    "value": "function",
                    "valueText": "function",
                    "hasLeadingTrivia": true,
                    "hasLeadingComment": true,
                    "hasLeadingNewLine": true,
                    "hasTrailingTrivia": true,
                    "leadingTrivia": [
                        {
                            "kind": "SingleLineCommentTrivia",
                            "text": "/// Copyright (c) 2012 Ecma International.  All rights reserved. "
                        },
                        {
                            "kind": "NewLineTrivia",
                            "text": "\r\n"
                        },
                        {
                            "kind": "SingleLineCommentTrivia",
                            "text": "/// Ecma International makes this code available under the terms and conditions set"
                        },
                        {
                            "kind": "NewLineTrivia",
                            "text": "\r\n"
                        },
                        {
                            "kind": "SingleLineCommentTrivia",
                            "text": "/// forth on http://hg.ecmascript.org/tests/test262/raw-file/tip/LICENSE (the "
                        },
                        {
                            "kind": "NewLineTrivia",
                            "text": "\r\n"
                        },
                        {
                            "kind": "SingleLineCommentTrivia",
                            "text": "/// \"Use Terms\").   Any redistribution of this code must retain the above "
                        },
                        {
                            "kind": "NewLineTrivia",
                            "text": "\r\n"
                        },
                        {
                            "kind": "SingleLineCommentTrivia",
                            "text": "/// copyright and this notice and otherwise comply with the Use Terms."
                        },
                        {
                            "kind": "NewLineTrivia",
                            "text": "\r\n"
                        },
                        {
                            "kind": "MultiLineCommentTrivia",
                            "text": "/**\r\n * @path ch15/15.4/15.4.4/15.4.4.15/15.4.4.15-3-16.js\r\n * @description Array.prototype.lastIndexOf - value of 'length' is a string which is able to be converted into hex number\r\n */"
                        },
                        {
                            "kind": "NewLineTrivia",
                            "text": "\r\n"
                        },
                        {
                            "kind": "NewLineTrivia",
                            "text": "\r\n"
                        },
                        {
                            "kind": "NewLineTrivia",
                            "text": "\r\n"
                        }
                    ],
                    "trailingTrivia": [
                        {
                            "kind": "WhitespaceTrivia",
                            "text": " "
                        }
                    ]
                },
                "identifier": {
                    "kind": "IdentifierName",
                    "fullStart": 581,
                    "fullEnd": 589,
                    "start": 581,
                    "end": 589,
                    "fullWidth": 8,
                    "width": 8,
                    "text": "testcase",
                    "value": "testcase",
                    "valueText": "testcase"
                },
                "callSignature": {
                    "kind": "CallSignature",
                    "fullStart": 589,
                    "fullEnd": 592,
                    "start": 589,
                    "end": 591,
                    "fullWidth": 3,
                    "width": 2,
                    "parameterList": {
                        "kind": "ParameterList",
                        "fullStart": 589,
                        "fullEnd": 592,
                        "start": 589,
                        "end": 591,
                        "fullWidth": 3,
                        "width": 2,
                        "openParenToken": {
                            "kind": "OpenParenToken",
                            "fullStart": 589,
                            "fullEnd": 590,
                            "start": 589,
                            "end": 590,
                            "fullWidth": 1,
                            "width": 1,
                            "text": "(",
                            "value": "(",
                            "valueText": "("
                        },
                        "parameters": [],
                        "closeParenToken": {
                            "kind": "CloseParenToken",
                            "fullStart": 590,
                            "fullEnd": 592,
                            "start": 590,
                            "end": 591,
                            "fullWidth": 2,
                            "width": 1,
                            "text": ")",
                            "value": ")",
                            "valueText": ")",
                            "hasTrailingTrivia": true,
                            "trailingTrivia": [
                                {
                                    "kind": "WhitespaceTrivia",
                                    "text": " "
                                }
                            ]
                        }
                    }
                },
                "block": {
                    "kind": "Block",
                    "fullStart": 592,
                    "fullEnd": 818,
                    "start": 592,
                    "end": 816,
                    "fullWidth": 226,
                    "width": 224,
                    "openBraceToken": {
                        "kind": "OpenBraceToken",
                        "fullStart": 592,
                        "fullEnd": 595,
                        "start": 592,
                        "end": 593,
                        "fullWidth": 3,
                        "width": 1,
                        "text": "{",
                        "value": "{",
                        "valueText": "{",
                        "hasTrailingTrivia": true,
                        "hasTrailingNewLine": true,
                        "trailingTrivia": [
                            {
                                "kind": "NewLineTrivia",
                                "text": "\r\n"
                            }
                        ]
                    },
                    "statements": [
                        {
                            "kind": "VariableStatement",
                            "fullStart": 595,
                            "fullEnd": 668,
                            "start": 605,
                            "end": 666,
                            "fullWidth": 73,
                            "width": 61,
                            "modifiers": [],
                            "variableDeclaration": {
                                "kind": "VariableDeclaration",
                                "fullStart": 595,
                                "fullEnd": 665,
                                "start": 605,
                                "end": 665,
                                "fullWidth": 70,
                                "width": 60,
                                "varKeyword": {
                                    "kind": "VarKeyword",
                                    "fullStart": 595,
                                    "fullEnd": 609,
                                    "start": 605,
                                    "end": 608,
                                    "fullWidth": 14,
                                    "width": 3,
                                    "text": "var",
                                    "value": "var",
                                    "valueText": "var",
                                    "hasLeadingTrivia": true,
                                    "hasLeadingNewLine": true,
                                    "hasTrailingTrivia": true,
                                    "leadingTrivia": [
                                        {
                                            "kind": "NewLineTrivia",
                                            "text": "\r\n"
                                        },
                                        {
                                            "kind": "WhitespaceTrivia",
                                            "text": "        "
                                        }
                                    ],
                                    "trailingTrivia": [
                                        {
                                            "kind": "WhitespaceTrivia",
                                            "text": " "
                                        }
                                    ]
                                },
                                "variableDeclarators": [
                                    {
                                        "kind": "VariableDeclarator",
                                        "fullStart": 609,
                                        "fullEnd": 665,
                                        "start": 609,
                                        "end": 665,
                                        "fullWidth": 56,
<<<<<<< HEAD
                                        "width": 56,
                                        "identifier": {
=======
                                        "propertyName": {
>>>>>>> 85e84683
                                            "kind": "IdentifierName",
                                            "fullStart": 609,
                                            "fullEnd": 613,
                                            "start": 609,
                                            "end": 612,
                                            "fullWidth": 4,
                                            "width": 3,
                                            "text": "obj",
                                            "value": "obj",
                                            "valueText": "obj",
                                            "hasTrailingTrivia": true,
                                            "trailingTrivia": [
                                                {
                                                    "kind": "WhitespaceTrivia",
                                                    "text": " "
                                                }
                                            ]
                                        },
                                        "equalsValueClause": {
                                            "kind": "EqualsValueClause",
                                            "fullStart": 613,
                                            "fullEnd": 665,
                                            "start": 613,
                                            "end": 665,
                                            "fullWidth": 52,
                                            "width": 52,
                                            "equalsToken": {
                                                "kind": "EqualsToken",
                                                "fullStart": 613,
                                                "fullEnd": 615,
                                                "start": 613,
                                                "end": 614,
                                                "fullWidth": 2,
                                                "width": 1,
                                                "text": "=",
                                                "value": "=",
                                                "valueText": "=",
                                                "hasTrailingTrivia": true,
                                                "trailingTrivia": [
                                                    {
                                                        "kind": "WhitespaceTrivia",
                                                        "text": " "
                                                    }
                                                ]
                                            },
                                            "value": {
                                                "kind": "ObjectLiteralExpression",
                                                "fullStart": 615,
                                                "fullEnd": 665,
                                                "start": 615,
                                                "end": 665,
                                                "fullWidth": 50,
                                                "width": 50,
                                                "openBraceToken": {
                                                    "kind": "OpenBraceToken",
                                                    "fullStart": 615,
                                                    "fullEnd": 617,
                                                    "start": 615,
                                                    "end": 616,
                                                    "fullWidth": 2,
                                                    "width": 1,
                                                    "text": "{",
                                                    "value": "{",
                                                    "valueText": "{",
                                                    "hasTrailingTrivia": true,
                                                    "trailingTrivia": [
                                                        {
                                                            "kind": "WhitespaceTrivia",
                                                            "text": " "
                                                        }
                                                    ]
                                                },
                                                "propertyAssignments": [
                                                    {
                                                        "kind": "SimplePropertyAssignment",
                                                        "fullStart": 617,
                                                        "fullEnd": 627,
                                                        "start": 617,
                                                        "end": 627,
                                                        "fullWidth": 10,
                                                        "width": 10,
                                                        "propertyName": {
                                                            "kind": "NumericLiteral",
                                                            "fullStart": 617,
                                                            "fullEnd": 621,
                                                            "start": 617,
                                                            "end": 621,
                                                            "fullWidth": 4,
                                                            "width": 4,
                                                            "text": "2573",
                                                            "value": 2573,
                                                            "valueText": "2573"
                                                        },
                                                        "colonToken": {
                                                            "kind": "ColonToken",
                                                            "fullStart": 621,
                                                            "fullEnd": 623,
                                                            "start": 621,
                                                            "end": 622,
                                                            "fullWidth": 2,
                                                            "width": 1,
                                                            "text": ":",
                                                            "value": ":",
                                                            "valueText": ":",
                                                            "hasTrailingTrivia": true,
                                                            "trailingTrivia": [
                                                                {
                                                                    "kind": "WhitespaceTrivia",
                                                                    "text": " "
                                                                }
                                                            ]
                                                        },
                                                        "expression": {
                                                            "kind": "NumericLiteral",
                                                            "fullStart": 623,
                                                            "fullEnd": 627,
                                                            "start": 623,
                                                            "end": 627,
                                                            "fullWidth": 4,
                                                            "width": 4,
                                                            "text": "2573",
                                                            "value": 2573,
                                                            "valueText": "2573"
                                                        }
                                                    },
                                                    {
                                                        "kind": "CommaToken",
                                                        "fullStart": 627,
                                                        "fullEnd": 629,
                                                        "start": 627,
                                                        "end": 628,
                                                        "fullWidth": 2,
                                                        "width": 1,
                                                        "text": ",",
                                                        "value": ",",
                                                        "valueText": ",",
                                                        "hasTrailingTrivia": true,
                                                        "trailingTrivia": [
                                                            {
                                                                "kind": "WhitespaceTrivia",
                                                                "text": " "
                                                            }
                                                        ]
                                                    },
                                                    {
                                                        "kind": "SimplePropertyAssignment",
                                                        "fullStart": 629,
                                                        "fullEnd": 643,
                                                        "start": 629,
                                                        "end": 643,
                                                        "fullWidth": 14,
                                                        "width": 14,
                                                        "propertyName": {
                                                            "kind": "NumericLiteral",
                                                            "fullStart": 629,
                                                            "fullEnd": 633,
                                                            "start": 629,
                                                            "end": 633,
                                                            "fullWidth": 4,
                                                            "width": 4,
                                                            "text": "2574",
                                                            "value": 2574,
                                                            "valueText": "2574"
                                                        },
                                                        "colonToken": {
                                                            "kind": "ColonToken",
                                                            "fullStart": 633,
                                                            "fullEnd": 635,
                                                            "start": 633,
                                                            "end": 634,
                                                            "fullWidth": 2,
                                                            "width": 1,
                                                            "text": ":",
                                                            "value": ":",
                                                            "valueText": ":",
                                                            "hasTrailingTrivia": true,
                                                            "trailingTrivia": [
                                                                {
                                                                    "kind": "WhitespaceTrivia",
                                                                    "text": " "
                                                                }
                                                            ]
                                                        },
                                                        "expression": {
                                                            "kind": "NumericLiteral",
                                                            "fullStart": 635,
                                                            "fullEnd": 643,
                                                            "start": 635,
                                                            "end": 643,
                                                            "fullWidth": 8,
                                                            "width": 8,
                                                            "text": "0x000A0E",
                                                            "value": 2574,
                                                            "valueText": "2574"
                                                        }
                                                    },
                                                    {
                                                        "kind": "CommaToken",
                                                        "fullStart": 643,
                                                        "fullEnd": 645,
                                                        "start": 643,
                                                        "end": 644,
                                                        "fullWidth": 2,
                                                        "width": 1,
                                                        "text": ",",
                                                        "value": ",",
                                                        "valueText": ",",
                                                        "hasTrailingTrivia": true,
                                                        "trailingTrivia": [
                                                            {
                                                                "kind": "WhitespaceTrivia",
                                                                "text": " "
                                                            }
                                                        ]
                                                    },
                                                    {
                                                        "kind": "SimplePropertyAssignment",
                                                        "fullStart": 645,
                                                        "fullEnd": 664,
                                                        "start": 645,
                                                        "end": 663,
                                                        "fullWidth": 19,
                                                        "width": 18,
                                                        "propertyName": {
                                                            "kind": "IdentifierName",
                                                            "fullStart": 645,
                                                            "fullEnd": 651,
                                                            "start": 645,
                                                            "end": 651,
                                                            "fullWidth": 6,
                                                            "width": 6,
                                                            "text": "length",
                                                            "value": "length",
                                                            "valueText": "length"
                                                        },
                                                        "colonToken": {
                                                            "kind": "ColonToken",
                                                            "fullStart": 651,
                                                            "fullEnd": 653,
                                                            "start": 651,
                                                            "end": 652,
                                                            "fullWidth": 2,
                                                            "width": 1,
                                                            "text": ":",
                                                            "value": ":",
                                                            "valueText": ":",
                                                            "hasTrailingTrivia": true,
                                                            "trailingTrivia": [
                                                                {
                                                                    "kind": "WhitespaceTrivia",
                                                                    "text": " "
                                                                }
                                                            ]
                                                        },
                                                        "expression": {
                                                            "kind": "StringLiteral",
                                                            "fullStart": 653,
                                                            "fullEnd": 664,
                                                            "start": 653,
                                                            "end": 663,
                                                            "fullWidth": 11,
                                                            "width": 10,
                                                            "text": "\"0x000A0E\"",
                                                            "value": "0x000A0E",
                                                            "valueText": "0x000A0E",
                                                            "hasTrailingTrivia": true,
                                                            "trailingTrivia": [
                                                                {
                                                                    "kind": "WhitespaceTrivia",
                                                                    "text": " "
                                                                }
                                                            ]
                                                        }
                                                    }
                                                ],
                                                "closeBraceToken": {
                                                    "kind": "CloseBraceToken",
                                                    "fullStart": 664,
                                                    "fullEnd": 665,
                                                    "start": 664,
                                                    "end": 665,
                                                    "fullWidth": 1,
                                                    "width": 1,
                                                    "text": "}",
                                                    "value": "}",
                                                    "valueText": "}"
                                                }
                                            }
                                        }
                                    }
                                ]
                            },
                            "semicolonToken": {
                                "kind": "SemicolonToken",
                                "fullStart": 665,
                                "fullEnd": 668,
                                "start": 665,
                                "end": 666,
                                "fullWidth": 3,
                                "width": 1,
                                "text": ";",
                                "value": ";",
                                "valueText": ";",
                                "hasTrailingTrivia": true,
                                "hasTrailingNewLine": true,
                                "trailingTrivia": [
                                    {
                                        "kind": "NewLineTrivia",
                                        "text": "\r\n"
                                    }
                                ]
                            }
                        },
                        {
                            "kind": "ReturnStatement",
                            "fullStart": 668,
                            "fullEnd": 811,
                            "start": 678,
                            "end": 809,
                            "fullWidth": 143,
                            "width": 131,
                            "returnKeyword": {
                                "kind": "ReturnKeyword",
                                "fullStart": 668,
                                "fullEnd": 685,
                                "start": 678,
                                "end": 684,
                                "fullWidth": 17,
                                "width": 6,
                                "text": "return",
                                "value": "return",
                                "valueText": "return",
                                "hasLeadingTrivia": true,
                                "hasLeadingNewLine": true,
                                "hasTrailingTrivia": true,
                                "leadingTrivia": [
                                    {
                                        "kind": "NewLineTrivia",
                                        "text": "\r\n"
                                    },
                                    {
                                        "kind": "WhitespaceTrivia",
                                        "text": "        "
                                    }
                                ],
                                "trailingTrivia": [
                                    {
                                        "kind": "WhitespaceTrivia",
                                        "text": " "
                                    }
                                ]
                            },
                            "expression": {
                                "kind": "LogicalAndExpression",
                                "fullStart": 685,
                                "fullEnd": 808,
                                "start": 685,
                                "end": 808,
                                "fullWidth": 123,
                                "width": 123,
                                "left": {
                                    "kind": "EqualsExpression",
                                    "fullStart": 685,
                                    "fullEnd": 738,
                                    "start": 685,
                                    "end": 737,
                                    "fullWidth": 53,
                                    "width": 52,
                                    "left": {
                                        "kind": "InvocationExpression",
                                        "fullStart": 685,
                                        "fullEnd": 729,
                                        "start": 685,
                                        "end": 728,
                                        "fullWidth": 44,
                                        "width": 43,
                                        "expression": {
                                            "kind": "MemberAccessExpression",
                                            "fullStart": 685,
                                            "fullEnd": 717,
                                            "start": 685,
                                            "end": 717,
                                            "fullWidth": 32,
                                            "width": 32,
                                            "expression": {
                                                "kind": "MemberAccessExpression",
                                                "fullStart": 685,
                                                "fullEnd": 712,
                                                "start": 685,
                                                "end": 712,
                                                "fullWidth": 27,
                                                "width": 27,
                                                "expression": {
                                                    "kind": "MemberAccessExpression",
                                                    "fullStart": 685,
                                                    "fullEnd": 700,
                                                    "start": 685,
                                                    "end": 700,
                                                    "fullWidth": 15,
                                                    "width": 15,
                                                    "expression": {
                                                        "kind": "IdentifierName",
                                                        "fullStart": 685,
                                                        "fullEnd": 690,
                                                        "start": 685,
                                                        "end": 690,
                                                        "fullWidth": 5,
                                                        "width": 5,
                                                        "text": "Array",
                                                        "value": "Array",
                                                        "valueText": "Array"
                                                    },
                                                    "dotToken": {
                                                        "kind": "DotToken",
                                                        "fullStart": 690,
                                                        "fullEnd": 691,
                                                        "start": 690,
                                                        "end": 691,
                                                        "fullWidth": 1,
                                                        "width": 1,
                                                        "text": ".",
                                                        "value": ".",
                                                        "valueText": "."
                                                    },
                                                    "name": {
                                                        "kind": "IdentifierName",
                                                        "fullStart": 691,
                                                        "fullEnd": 700,
                                                        "start": 691,
                                                        "end": 700,
                                                        "fullWidth": 9,
                                                        "width": 9,
                                                        "text": "prototype",
                                                        "value": "prototype",
                                                        "valueText": "prototype"
                                                    }
                                                },
                                                "dotToken": {
                                                    "kind": "DotToken",
                                                    "fullStart": 700,
                                                    "fullEnd": 701,
                                                    "start": 700,
                                                    "end": 701,
                                                    "fullWidth": 1,
                                                    "width": 1,
                                                    "text": ".",
                                                    "value": ".",
                                                    "valueText": "."
                                                },
                                                "name": {
                                                    "kind": "IdentifierName",
                                                    "fullStart": 701,
                                                    "fullEnd": 712,
                                                    "start": 701,
                                                    "end": 712,
                                                    "fullWidth": 11,
                                                    "width": 11,
                                                    "text": "lastIndexOf",
                                                    "value": "lastIndexOf",
                                                    "valueText": "lastIndexOf"
                                                }
                                            },
                                            "dotToken": {
                                                "kind": "DotToken",
                                                "fullStart": 712,
                                                "fullEnd": 713,
                                                "start": 712,
                                                "end": 713,
                                                "fullWidth": 1,
                                                "width": 1,
                                                "text": ".",
                                                "value": ".",
                                                "valueText": "."
                                            },
                                            "name": {
                                                "kind": "IdentifierName",
                                                "fullStart": 713,
                                                "fullEnd": 717,
                                                "start": 713,
                                                "end": 717,
                                                "fullWidth": 4,
                                                "width": 4,
                                                "text": "call",
                                                "value": "call",
                                                "valueText": "call"
                                            }
                                        },
                                        "argumentList": {
                                            "kind": "ArgumentList",
                                            "fullStart": 717,
                                            "fullEnd": 729,
                                            "start": 717,
                                            "end": 728,
                                            "fullWidth": 12,
                                            "width": 11,
                                            "openParenToken": {
                                                "kind": "OpenParenToken",
                                                "fullStart": 717,
                                                "fullEnd": 718,
                                                "start": 717,
                                                "end": 718,
                                                "fullWidth": 1,
                                                "width": 1,
                                                "text": "(",
                                                "value": "(",
                                                "valueText": "("
                                            },
                                            "arguments": [
                                                {
                                                    "kind": "IdentifierName",
                                                    "fullStart": 718,
                                                    "fullEnd": 721,
                                                    "start": 718,
                                                    "end": 721,
                                                    "fullWidth": 3,
                                                    "width": 3,
                                                    "text": "obj",
                                                    "value": "obj",
                                                    "valueText": "obj"
                                                },
                                                {
                                                    "kind": "CommaToken",
                                                    "fullStart": 721,
                                                    "fullEnd": 723,
                                                    "start": 721,
                                                    "end": 722,
                                                    "fullWidth": 2,
                                                    "width": 1,
                                                    "text": ",",
                                                    "value": ",",
                                                    "valueText": ",",
                                                    "hasTrailingTrivia": true,
                                                    "trailingTrivia": [
                                                        {
                                                            "kind": "WhitespaceTrivia",
                                                            "text": " "
                                                        }
                                                    ]
                                                },
                                                {
                                                    "kind": "NumericLiteral",
                                                    "fullStart": 723,
                                                    "fullEnd": 727,
                                                    "start": 723,
                                                    "end": 727,
                                                    "fullWidth": 4,
                                                    "width": 4,
                                                    "text": "2573",
                                                    "value": 2573,
                                                    "valueText": "2573"
                                                }
                                            ],
                                            "closeParenToken": {
                                                "kind": "CloseParenToken",
                                                "fullStart": 727,
                                                "fullEnd": 729,
                                                "start": 727,
                                                "end": 728,
                                                "fullWidth": 2,
                                                "width": 1,
                                                "text": ")",
                                                "value": ")",
                                                "valueText": ")",
                                                "hasTrailingTrivia": true,
                                                "trailingTrivia": [
                                                    {
                                                        "kind": "WhitespaceTrivia",
                                                        "text": " "
                                                    }
                                                ]
                                            }
                                        }
                                    },
                                    "operatorToken": {
                                        "kind": "EqualsEqualsEqualsToken",
                                        "fullStart": 729,
                                        "fullEnd": 733,
                                        "start": 729,
                                        "end": 732,
                                        "fullWidth": 4,
                                        "width": 3,
                                        "text": "===",
                                        "value": "===",
                                        "valueText": "===",
                                        "hasTrailingTrivia": true,
                                        "trailingTrivia": [
                                            {
                                                "kind": "WhitespaceTrivia",
                                                "text": " "
                                            }
                                        ]
                                    },
                                    "right": {
                                        "kind": "NumericLiteral",
                                        "fullStart": 733,
                                        "fullEnd": 738,
                                        "start": 733,
                                        "end": 737,
                                        "fullWidth": 5,
                                        "width": 4,
                                        "text": "2573",
                                        "value": 2573,
                                        "valueText": "2573",
                                        "hasTrailingTrivia": true,
                                        "trailingTrivia": [
                                            {
                                                "kind": "WhitespaceTrivia",
                                                "text": " "
                                            }
                                        ]
                                    }
                                },
                                "operatorToken": {
                                    "kind": "AmpersandAmpersandToken",
                                    "fullStart": 738,
                                    "fullEnd": 742,
                                    "start": 738,
                                    "end": 740,
                                    "fullWidth": 4,
                                    "width": 2,
                                    "text": "&&",
                                    "value": "&&",
                                    "valueText": "&&",
                                    "hasTrailingTrivia": true,
                                    "hasTrailingNewLine": true,
                                    "trailingTrivia": [
                                        {
                                            "kind": "NewLineTrivia",
                                            "text": "\r\n"
                                        }
                                    ]
                                },
                                "right": {
                                    "kind": "EqualsExpression",
                                    "fullStart": 742,
                                    "fullEnd": 808,
                                    "start": 754,
                                    "end": 808,
                                    "fullWidth": 66,
                                    "width": 54,
                                    "left": {
                                        "kind": "InvocationExpression",
                                        "fullStart": 742,
                                        "fullEnd": 802,
                                        "start": 754,
                                        "end": 801,
                                        "fullWidth": 60,
                                        "width": 47,
                                        "expression": {
                                            "kind": "MemberAccessExpression",
                                            "fullStart": 742,
                                            "fullEnd": 786,
                                            "start": 754,
                                            "end": 786,
                                            "fullWidth": 44,
                                            "width": 32,
                                            "expression": {
                                                "kind": "MemberAccessExpression",
                                                "fullStart": 742,
                                                "fullEnd": 781,
                                                "start": 754,
                                                "end": 781,
                                                "fullWidth": 39,
                                                "width": 27,
                                                "expression": {
                                                    "kind": "MemberAccessExpression",
                                                    "fullStart": 742,
                                                    "fullEnd": 769,
                                                    "start": 754,
                                                    "end": 769,
                                                    "fullWidth": 27,
                                                    "width": 15,
                                                    "expression": {
                                                        "kind": "IdentifierName",
                                                        "fullStart": 742,
                                                        "fullEnd": 759,
                                                        "start": 754,
                                                        "end": 759,
                                                        "fullWidth": 17,
                                                        "width": 5,
                                                        "text": "Array",
                                                        "value": "Array",
                                                        "valueText": "Array",
                                                        "hasLeadingTrivia": true,
                                                        "leadingTrivia": [
                                                            {
                                                                "kind": "WhitespaceTrivia",
                                                                "text": "            "
                                                            }
                                                        ]
                                                    },
                                                    "dotToken": {
                                                        "kind": "DotToken",
                                                        "fullStart": 759,
                                                        "fullEnd": 760,
                                                        "start": 759,
                                                        "end": 760,
                                                        "fullWidth": 1,
                                                        "width": 1,
                                                        "text": ".",
                                                        "value": ".",
                                                        "valueText": "."
                                                    },
                                                    "name": {
                                                        "kind": "IdentifierName",
                                                        "fullStart": 760,
                                                        "fullEnd": 769,
                                                        "start": 760,
                                                        "end": 769,
                                                        "fullWidth": 9,
                                                        "width": 9,
                                                        "text": "prototype",
                                                        "value": "prototype",
                                                        "valueText": "prototype"
                                                    }
                                                },
                                                "dotToken": {
                                                    "kind": "DotToken",
                                                    "fullStart": 769,
                                                    "fullEnd": 770,
                                                    "start": 769,
                                                    "end": 770,
                                                    "fullWidth": 1,
                                                    "width": 1,
                                                    "text": ".",
                                                    "value": ".",
                                                    "valueText": "."
                                                },
                                                "name": {
                                                    "kind": "IdentifierName",
                                                    "fullStart": 770,
                                                    "fullEnd": 781,
                                                    "start": 770,
                                                    "end": 781,
                                                    "fullWidth": 11,
                                                    "width": 11,
                                                    "text": "lastIndexOf",
                                                    "value": "lastIndexOf",
                                                    "valueText": "lastIndexOf"
                                                }
                                            },
                                            "dotToken": {
                                                "kind": "DotToken",
                                                "fullStart": 781,
                                                "fullEnd": 782,
                                                "start": 781,
                                                "end": 782,
                                                "fullWidth": 1,
                                                "width": 1,
                                                "text": ".",
                                                "value": ".",
                                                "valueText": "."
                                            },
                                            "name": {
                                                "kind": "IdentifierName",
                                                "fullStart": 782,
                                                "fullEnd": 786,
                                                "start": 782,
                                                "end": 786,
                                                "fullWidth": 4,
                                                "width": 4,
                                                "text": "call",
                                                "value": "call",
                                                "valueText": "call"
                                            }
                                        },
                                        "argumentList": {
                                            "kind": "ArgumentList",
                                            "fullStart": 786,
                                            "fullEnd": 802,
                                            "start": 786,
                                            "end": 801,
                                            "fullWidth": 16,
                                            "width": 15,
                                            "openParenToken": {
                                                "kind": "OpenParenToken",
                                                "fullStart": 786,
                                                "fullEnd": 787,
                                                "start": 786,
                                                "end": 787,
                                                "fullWidth": 1,
                                                "width": 1,
                                                "text": "(",
                                                "value": "(",
                                                "valueText": "("
                                            },
                                            "arguments": [
                                                {
                                                    "kind": "IdentifierName",
                                                    "fullStart": 787,
                                                    "fullEnd": 790,
                                                    "start": 787,
                                                    "end": 790,
                                                    "fullWidth": 3,
                                                    "width": 3,
                                                    "text": "obj",
                                                    "value": "obj",
                                                    "valueText": "obj"
                                                },
                                                {
                                                    "kind": "CommaToken",
                                                    "fullStart": 790,
                                                    "fullEnd": 792,
                                                    "start": 790,
                                                    "end": 791,
                                                    "fullWidth": 2,
                                                    "width": 1,
                                                    "text": ",",
                                                    "value": ",",
                                                    "valueText": ",",
                                                    "hasTrailingTrivia": true,
                                                    "trailingTrivia": [
                                                        {
                                                            "kind": "WhitespaceTrivia",
                                                            "text": " "
                                                        }
                                                    ]
                                                },
                                                {
                                                    "kind": "NumericLiteral",
                                                    "fullStart": 792,
                                                    "fullEnd": 800,
                                                    "start": 792,
                                                    "end": 800,
                                                    "fullWidth": 8,
                                                    "width": 8,
                                                    "text": "0x000A0E",
                                                    "value": 2574,
                                                    "valueText": "2574"
                                                }
                                            ],
                                            "closeParenToken": {
                                                "kind": "CloseParenToken",
                                                "fullStart": 800,
                                                "fullEnd": 802,
                                                "start": 800,
                                                "end": 801,
                                                "fullWidth": 2,
                                                "width": 1,
                                                "text": ")",
                                                "value": ")",
                                                "valueText": ")",
                                                "hasTrailingTrivia": true,
                                                "trailingTrivia": [
                                                    {
                                                        "kind": "WhitespaceTrivia",
                                                        "text": " "
                                                    }
                                                ]
                                            }
                                        }
                                    },
                                    "operatorToken": {
                                        "kind": "EqualsEqualsEqualsToken",
                                        "fullStart": 802,
                                        "fullEnd": 806,
                                        "start": 802,
                                        "end": 805,
                                        "fullWidth": 4,
                                        "width": 3,
                                        "text": "===",
                                        "value": "===",
                                        "valueText": "===",
                                        "hasTrailingTrivia": true,
                                        "trailingTrivia": [
                                            {
                                                "kind": "WhitespaceTrivia",
                                                "text": " "
                                            }
                                        ]
                                    },
                                    "right": {
                                        "kind": "NegateExpression",
                                        "fullStart": 806,
                                        "fullEnd": 808,
                                        "start": 806,
                                        "end": 808,
                                        "fullWidth": 2,
                                        "width": 2,
                                        "operatorToken": {
                                            "kind": "MinusToken",
                                            "fullStart": 806,
                                            "fullEnd": 807,
                                            "start": 806,
                                            "end": 807,
                                            "fullWidth": 1,
                                            "width": 1,
                                            "text": "-",
                                            "value": "-",
                                            "valueText": "-"
                                        },
                                        "operand": {
                                            "kind": "NumericLiteral",
                                            "fullStart": 807,
                                            "fullEnd": 808,
                                            "start": 807,
                                            "end": 808,
                                            "fullWidth": 1,
                                            "width": 1,
                                            "text": "1",
                                            "value": 1,
                                            "valueText": "1"
                                        }
                                    }
                                }
                            },
                            "semicolonToken": {
                                "kind": "SemicolonToken",
                                "fullStart": 808,
                                "fullEnd": 811,
                                "start": 808,
                                "end": 809,
                                "fullWidth": 3,
                                "width": 1,
                                "text": ";",
                                "value": ";",
                                "valueText": ";",
                                "hasTrailingTrivia": true,
                                "hasTrailingNewLine": true,
                                "trailingTrivia": [
                                    {
                                        "kind": "NewLineTrivia",
                                        "text": "\r\n"
                                    }
                                ]
                            }
                        }
                    ],
                    "closeBraceToken": {
                        "kind": "CloseBraceToken",
                        "fullStart": 811,
                        "fullEnd": 818,
                        "start": 815,
                        "end": 816,
                        "fullWidth": 7,
                        "width": 1,
                        "text": "}",
                        "value": "}",
                        "valueText": "}",
                        "hasLeadingTrivia": true,
                        "hasTrailingTrivia": true,
                        "hasTrailingNewLine": true,
                        "leadingTrivia": [
                            {
                                "kind": "WhitespaceTrivia",
                                "text": "    "
                            }
                        ],
                        "trailingTrivia": [
                            {
                                "kind": "NewLineTrivia",
                                "text": "\r\n"
                            }
                        ]
                    }
                }
            },
            {
                "kind": "ExpressionStatement",
                "fullStart": 818,
                "fullEnd": 842,
                "start": 818,
                "end": 840,
                "fullWidth": 24,
                "width": 22,
                "expression": {
                    "kind": "InvocationExpression",
                    "fullStart": 818,
                    "fullEnd": 839,
                    "start": 818,
                    "end": 839,
                    "fullWidth": 21,
                    "width": 21,
                    "expression": {
                        "kind": "IdentifierName",
                        "fullStart": 818,
                        "fullEnd": 829,
                        "start": 818,
                        "end": 829,
                        "fullWidth": 11,
                        "width": 11,
                        "text": "runTestCase",
                        "value": "runTestCase",
                        "valueText": "runTestCase"
                    },
                    "argumentList": {
                        "kind": "ArgumentList",
                        "fullStart": 829,
                        "fullEnd": 839,
                        "start": 829,
                        "end": 839,
                        "fullWidth": 10,
                        "width": 10,
                        "openParenToken": {
                            "kind": "OpenParenToken",
                            "fullStart": 829,
                            "fullEnd": 830,
                            "start": 829,
                            "end": 830,
                            "fullWidth": 1,
                            "width": 1,
                            "text": "(",
                            "value": "(",
                            "valueText": "("
                        },
                        "arguments": [
                            {
                                "kind": "IdentifierName",
                                "fullStart": 830,
                                "fullEnd": 838,
                                "start": 830,
                                "end": 838,
                                "fullWidth": 8,
                                "width": 8,
                                "text": "testcase",
                                "value": "testcase",
                                "valueText": "testcase"
                            }
                        ],
                        "closeParenToken": {
                            "kind": "CloseParenToken",
                            "fullStart": 838,
                            "fullEnd": 839,
                            "start": 838,
                            "end": 839,
                            "fullWidth": 1,
                            "width": 1,
                            "text": ")",
                            "value": ")",
                            "valueText": ")"
                        }
                    }
                },
                "semicolonToken": {
                    "kind": "SemicolonToken",
                    "fullStart": 839,
                    "fullEnd": 842,
                    "start": 839,
                    "end": 840,
                    "fullWidth": 3,
                    "width": 1,
                    "text": ";",
                    "value": ";",
                    "valueText": ";",
                    "hasTrailingTrivia": true,
                    "hasTrailingNewLine": true,
                    "trailingTrivia": [
                        {
                            "kind": "NewLineTrivia",
                            "text": "\r\n"
                        }
                    ]
                }
            }
        ],
        "endOfFileToken": {
            "kind": "EndOfFileToken",
            "fullStart": 842,
            "fullEnd": 842,
            "start": 842,
            "end": 842,
            "fullWidth": 0,
            "width": 0,
            "text": ""
        }
    },
    "lineMap": {
        "lineStarts": [
            0,
            67,
            152,
            232,
            308,
            380,
            385,
            440,
            563,
            568,
            570,
            572,
            595,
            597,
            668,
            670,
            742,
            811,
            818,
            842
        ],
        "length": 842
    }
}<|MERGE_RESOLUTION|>--- conflicted
+++ resolved
@@ -250,12 +250,8 @@
                                         "start": 609,
                                         "end": 665,
                                         "fullWidth": 56,
-<<<<<<< HEAD
                                         "width": 56,
-                                        "identifier": {
-=======
                                         "propertyName": {
->>>>>>> 85e84683
                                             "kind": "IdentifierName",
                                             "fullStart": 609,
                                             "fullEnd": 613,
