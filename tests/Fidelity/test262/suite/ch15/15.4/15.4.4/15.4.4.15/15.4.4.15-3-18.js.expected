--- conflicted
+++ resolved
@@ -245,12 +245,8 @@
                                         "start": 592,
                                         "end": 627,
                                         "fullWidth": 35,
-<<<<<<< HEAD
                                         "width": 35,
-                                        "identifier": {
-=======
                                         "propertyName": {
->>>>>>> 85e84683
                                             "kind": "IdentifierName",
                                             "fullStart": 592,
                                             "fullEnd": 602,
@@ -459,12 +455,8 @@
                                         "start": 642,
                                         "end": 685,
                                         "fullWidth": 43,
-<<<<<<< HEAD
                                         "width": 43,
-                                        "identifier": {
-=======
                                         "propertyName": {
->>>>>>> 85e84683
                                             "kind": "IdentifierName",
                                             "fullStart": 642,
                                             "fullEnd": 646,
