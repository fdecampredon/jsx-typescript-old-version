--- conflicted
+++ resolved
@@ -250,12 +250,8 @@
                                         "start": 576,
                                         "end": 590,
                                         "fullWidth": 14,
-<<<<<<< HEAD
                                         "width": 14,
-                                        "identifier": {
-=======
                                         "propertyName": {
->>>>>>> 85e84683
                                             "kind": "IdentifierName",
                                             "fullStart": 576,
                                             "fullEnd": 586,
@@ -411,12 +407,8 @@
                                         "start": 605,
                                         "end": 754,
                                         "fullWidth": 149,
-<<<<<<< HEAD
                                         "width": 149,
-                                        "identifier": {
-=======
                                         "propertyName": {
->>>>>>> 85e84683
                                             "kind": "IdentifierName",
                                             "fullStart": 605,
                                             "fullEnd": 609,
