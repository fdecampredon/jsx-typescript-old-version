--- conflicted
+++ resolved
@@ -247,12 +247,8 @@
                                         "start": 650,
                                         "end": 669,
                                         "fullWidth": 19,
-<<<<<<< HEAD
                                         "width": 19,
-                                        "identifier": {
-=======
                                         "propertyName": {
->>>>>>> 85e84683
                                             "kind": "IdentifierName",
                                             "fullStart": 650,
                                             "fullEnd": 654,
