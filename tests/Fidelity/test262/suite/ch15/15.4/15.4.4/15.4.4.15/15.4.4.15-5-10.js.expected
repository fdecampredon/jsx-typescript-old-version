{
    "isDeclaration": false,
    "languageVersion": "EcmaScript5",
    "parseOptions": {
        "allowAutomaticSemicolonInsertion": true
    },
    "sourceUnit": {
        "kind": "SourceUnit",
        "fullStart": 0,
        "fullEnd": 783,
        "start": 556,
        "end": 783,
        "fullWidth": 783,
        "width": 227,
        "isIncrementallyUnusable": true,
        "moduleElements": [
            {
                "kind": "FunctionDeclaration",
                "fullStart": 0,
                "fullEnd": 759,
                "start": 556,
                "end": 757,
                "fullWidth": 759,
                "width": 201,
                "modifiers": [],
                "functionKeyword": {
                    "kind": "FunctionKeyword",
                    "fullStart": 0,
                    "fullEnd": 565,
                    "start": 556,
                    "end": 564,
                    "fullWidth": 565,
                    "width": 8,
                    "text": "function",
                    "value": "function",
                    "valueText": "function",
                    "hasLeadingTrivia": true,
                    "hasLeadingComment": true,
                    "hasLeadingNewLine": true,
                    "hasTrailingTrivia": true,
                    "leadingTrivia": [
                        {
                            "kind": "SingleLineCommentTrivia",
                            "text": "/// Copyright (c) 2012 Ecma International.  All rights reserved. "
                        },
                        {
                            "kind": "NewLineTrivia",
                            "text": "\r\n"
                        },
                        {
                            "kind": "SingleLineCommentTrivia",
                            "text": "/// Ecma International makes this code available under the terms and conditions set"
                        },
                        {
                            "kind": "NewLineTrivia",
                            "text": "\r\n"
                        },
                        {
                            "kind": "SingleLineCommentTrivia",
                            "text": "/// forth on http://hg.ecmascript.org/tests/test262/raw-file/tip/LICENSE (the "
                        },
                        {
                            "kind": "NewLineTrivia",
                            "text": "\r\n"
                        },
                        {
                            "kind": "SingleLineCommentTrivia",
                            "text": "/// \"Use Terms\").   Any redistribution of this code must retain the above "
                        },
                        {
                            "kind": "NewLineTrivia",
                            "text": "\r\n"
                        },
                        {
                            "kind": "SingleLineCommentTrivia",
                            "text": "/// copyright and this notice and otherwise comply with the Use Terms."
                        },
                        {
                            "kind": "NewLineTrivia",
                            "text": "\r\n"
                        },
                        {
                            "kind": "MultiLineCommentTrivia",
                            "text": "/**\r\n * @path ch15/15.4/15.4.4/15.4.4.15/15.4.4.15-5-10.js\r\n * @description Array.prototype.lastIndexOf - value of 'fromIndex' is a number (value is positive number)\r\n */"
                        },
                        {
                            "kind": "NewLineTrivia",
                            "text": "\r\n"
                        },
                        {
                            "kind": "NewLineTrivia",
                            "text": "\r\n"
                        },
                        {
                            "kind": "NewLineTrivia",
                            "text": "\r\n"
                        }
                    ],
                    "trailingTrivia": [
                        {
                            "kind": "WhitespaceTrivia",
                            "text": " "
                        }
                    ]
                },
                "identifier": {
                    "kind": "IdentifierName",
                    "fullStart": 565,
                    "fullEnd": 573,
                    "start": 565,
                    "end": 573,
                    "fullWidth": 8,
                    "width": 8,
                    "text": "testcase",
                    "value": "testcase",
                    "valueText": "testcase"
                },
                "callSignature": {
                    "kind": "CallSignature",
                    "fullStart": 573,
                    "fullEnd": 576,
                    "start": 573,
                    "end": 575,
                    "fullWidth": 3,
                    "width": 2,
                    "parameterList": {
                        "kind": "ParameterList",
                        "fullStart": 573,
                        "fullEnd": 576,
                        "start": 573,
                        "end": 575,
                        "fullWidth": 3,
                        "width": 2,
                        "openParenToken": {
                            "kind": "OpenParenToken",
                            "fullStart": 573,
                            "fullEnd": 574,
                            "start": 573,
                            "end": 574,
                            "fullWidth": 1,
                            "width": 1,
                            "text": "(",
                            "value": "(",
                            "valueText": "("
                        },
                        "parameters": [],
                        "closeParenToken": {
                            "kind": "CloseParenToken",
                            "fullStart": 574,
                            "fullEnd": 576,
                            "start": 574,
                            "end": 575,
                            "fullWidth": 2,
                            "width": 1,
                            "text": ")",
                            "value": ")",
                            "valueText": ")",
                            "hasTrailingTrivia": true,
                            "trailingTrivia": [
                                {
                                    "kind": "WhitespaceTrivia",
                                    "text": " "
                                }
                            ]
                        }
                    }
                },
                "block": {
                    "kind": "Block",
                    "fullStart": 576,
                    "fullEnd": 759,
                    "start": 576,
                    "end": 757,
                    "fullWidth": 183,
                    "width": 181,
                    "openBraceToken": {
                        "kind": "OpenBraceToken",
                        "fullStart": 576,
                        "fullEnd": 579,
                        "start": 576,
                        "end": 577,
                        "fullWidth": 3,
                        "width": 1,
                        "text": "{",
                        "value": "{",
                        "valueText": "{",
                        "hasTrailingTrivia": true,
                        "hasTrailingNewLine": true,
                        "trailingTrivia": [
                            {
                                "kind": "NewLineTrivia",
                                "text": "\r\n"
                            }
                        ]
                    },
                    "statements": [
                        {
                            "kind": "VariableStatement",
                            "fullStart": 579,
                            "fullEnd": 608,
                            "start": 587,
                            "end": 606,
                            "fullWidth": 29,
                            "width": 19,
                            "modifiers": [],
                            "variableDeclaration": {
                                "kind": "VariableDeclaration",
                                "fullStart": 579,
                                "fullEnd": 605,
                                "start": 587,
                                "end": 605,
                                "fullWidth": 26,
                                "width": 18,
                                "varKeyword": {
                                    "kind": "VarKeyword",
                                    "fullStart": 579,
                                    "fullEnd": 591,
                                    "start": 587,
                                    "end": 590,
                                    "fullWidth": 12,
                                    "width": 3,
                                    "text": "var",
                                    "value": "var",
                                    "valueText": "var",
                                    "hasLeadingTrivia": true,
                                    "hasTrailingTrivia": true,
                                    "leadingTrivia": [
                                        {
                                            "kind": "WhitespaceTrivia",
                                            "text": "        "
                                        }
                                    ],
                                    "trailingTrivia": [
                                        {
                                            "kind": "WhitespaceTrivia",
                                            "text": " "
                                        }
                                    ]
                                },
                                "variableDeclarators": [
                                    {
                                        "kind": "VariableDeclarator",
                                        "fullStart": 591,
                                        "fullEnd": 605,
                                        "start": 591,
                                        "end": 605,
                                        "fullWidth": 14,
<<<<<<< HEAD
                                        "width": 14,
                                        "identifier": {
=======
                                        "propertyName": {
>>>>>>> 85e84683
                                            "kind": "IdentifierName",
                                            "fullStart": 591,
                                            "fullEnd": 601,
                                            "start": 591,
                                            "end": 600,
                                            "fullWidth": 10,
                                            "width": 9,
                                            "text": "targetObj",
                                            "value": "targetObj",
                                            "valueText": "targetObj",
                                            "hasTrailingTrivia": true,
                                            "trailingTrivia": [
                                                {
                                                    "kind": "WhitespaceTrivia",
                                                    "text": " "
                                                }
                                            ]
                                        },
                                        "equalsValueClause": {
                                            "kind": "EqualsValueClause",
                                            "fullStart": 601,
                                            "fullEnd": 605,
                                            "start": 601,
                                            "end": 605,
                                            "fullWidth": 4,
                                            "width": 4,
                                            "equalsToken": {
                                                "kind": "EqualsToken",
                                                "fullStart": 601,
                                                "fullEnd": 603,
                                                "start": 601,
                                                "end": 602,
                                                "fullWidth": 2,
                                                "width": 1,
                                                "text": "=",
                                                "value": "=",
                                                "valueText": "=",
                                                "hasTrailingTrivia": true,
                                                "trailingTrivia": [
                                                    {
                                                        "kind": "WhitespaceTrivia",
                                                        "text": " "
                                                    }
                                                ]
                                            },
                                            "value": {
                                                "kind": "ObjectLiteralExpression",
                                                "fullStart": 603,
                                                "fullEnd": 605,
                                                "start": 603,
                                                "end": 605,
                                                "fullWidth": 2,
                                                "width": 2,
                                                "openBraceToken": {
                                                    "kind": "OpenBraceToken",
                                                    "fullStart": 603,
                                                    "fullEnd": 604,
                                                    "start": 603,
                                                    "end": 604,
                                                    "fullWidth": 1,
                                                    "width": 1,
                                                    "text": "{",
                                                    "value": "{",
                                                    "valueText": "{"
                                                },
                                                "propertyAssignments": [],
                                                "closeBraceToken": {
                                                    "kind": "CloseBraceToken",
                                                    "fullStart": 604,
                                                    "fullEnd": 605,
                                                    "start": 604,
                                                    "end": 605,
                                                    "fullWidth": 1,
                                                    "width": 1,
                                                    "text": "}",
                                                    "value": "}",
                                                    "valueText": "}"
                                                }
                                            }
                                        }
                                    }
                                ]
                            },
                            "semicolonToken": {
                                "kind": "SemicolonToken",
                                "fullStart": 605,
                                "fullEnd": 608,
                                "start": 605,
                                "end": 606,
                                "fullWidth": 3,
                                "width": 1,
                                "text": ";",
                                "value": ";",
                                "valueText": ";",
                                "hasTrailingTrivia": true,
                                "hasTrailingNewLine": true,
                                "trailingTrivia": [
                                    {
                                        "kind": "NewLineTrivia",
                                        "text": "\r\n"
                                    }
                                ]
                            }
                        },
                        {
                            "kind": "ReturnStatement",
                            "fullStart": 608,
                            "fullEnd": 752,
                            "start": 616,
                            "end": 750,
                            "fullWidth": 144,
                            "width": 134,
                            "returnKeyword": {
                                "kind": "ReturnKeyword",
                                "fullStart": 608,
                                "fullEnd": 623,
                                "start": 616,
                                "end": 622,
                                "fullWidth": 15,
                                "width": 6,
                                "text": "return",
                                "value": "return",
                                "valueText": "return",
                                "hasLeadingTrivia": true,
                                "hasTrailingTrivia": true,
                                "leadingTrivia": [
                                    {
                                        "kind": "WhitespaceTrivia",
                                        "text": "        "
                                    }
                                ],
                                "trailingTrivia": [
                                    {
                                        "kind": "WhitespaceTrivia",
                                        "text": " "
                                    }
                                ]
                            },
                            "expression": {
                                "kind": "LogicalAndExpression",
                                "fullStart": 623,
                                "fullEnd": 749,
                                "start": 623,
                                "end": 749,
                                "fullWidth": 126,
                                "width": 126,
                                "left": {
                                    "kind": "EqualsExpression",
                                    "fullStart": 623,
                                    "fullEnd": 678,
                                    "start": 623,
                                    "end": 677,
                                    "fullWidth": 55,
                                    "width": 54,
                                    "left": {
                                        "kind": "InvocationExpression",
                                        "fullStart": 623,
                                        "fullEnd": 672,
                                        "start": 623,
                                        "end": 671,
                                        "fullWidth": 49,
                                        "width": 48,
                                        "expression": {
                                            "kind": "MemberAccessExpression",
                                            "fullStart": 623,
                                            "fullEnd": 655,
                                            "start": 623,
                                            "end": 655,
                                            "fullWidth": 32,
                                            "width": 32,
                                            "expression": {
                                                "kind": "ArrayLiteralExpression",
                                                "fullStart": 623,
                                                "fullEnd": 643,
                                                "start": 623,
                                                "end": 643,
                                                "fullWidth": 20,
                                                "width": 20,
                                                "openBracketToken": {
                                                    "kind": "OpenBracketToken",
                                                    "fullStart": 623,
                                                    "fullEnd": 624,
                                                    "start": 623,
                                                    "end": 624,
                                                    "fullWidth": 1,
                                                    "width": 1,
                                                    "text": "[",
                                                    "value": "[",
                                                    "valueText": "["
                                                },
                                                "expressions": [
                                                    {
                                                        "kind": "NumericLiteral",
                                                        "fullStart": 624,
                                                        "fullEnd": 625,
                                                        "start": 624,
                                                        "end": 625,
                                                        "fullWidth": 1,
                                                        "width": 1,
                                                        "text": "0",
                                                        "value": 0,
                                                        "valueText": "0"
                                                    },
                                                    {
                                                        "kind": "CommaToken",
                                                        "fullStart": 625,
                                                        "fullEnd": 627,
                                                        "start": 625,
                                                        "end": 626,
                                                        "fullWidth": 2,
                                                        "width": 1,
                                                        "text": ",",
                                                        "value": ",",
                                                        "valueText": ",",
                                                        "hasTrailingTrivia": true,
                                                        "trailingTrivia": [
                                                            {
                                                                "kind": "WhitespaceTrivia",
                                                                "text": " "
                                                            }
                                                        ]
                                                    },
                                                    {
                                                        "kind": "IdentifierName",
                                                        "fullStart": 627,
                                                        "fullEnd": 636,
                                                        "start": 627,
                                                        "end": 636,
                                                        "fullWidth": 9,
                                                        "width": 9,
                                                        "text": "targetObj",
                                                        "value": "targetObj",
                                                        "valueText": "targetObj"
                                                    },
                                                    {
                                                        "kind": "CommaToken",
                                                        "fullStart": 636,
                                                        "fullEnd": 638,
                                                        "start": 636,
                                                        "end": 637,
                                                        "fullWidth": 2,
                                                        "width": 1,
                                                        "text": ",",
                                                        "value": ",",
                                                        "valueText": ",",
                                                        "hasTrailingTrivia": true,
                                                        "trailingTrivia": [
                                                            {
                                                                "kind": "WhitespaceTrivia",
                                                                "text": " "
                                                            }
                                                        ]
                                                    },
                                                    {
                                                        "kind": "TrueKeyword",
                                                        "fullStart": 638,
                                                        "fullEnd": 642,
                                                        "start": 638,
                                                        "end": 642,
                                                        "fullWidth": 4,
                                                        "width": 4,
                                                        "text": "true",
                                                        "value": true,
                                                        "valueText": "true"
                                                    }
                                                ],
                                                "closeBracketToken": {
                                                    "kind": "CloseBracketToken",
                                                    "fullStart": 642,
                                                    "fullEnd": 643,
                                                    "start": 642,
                                                    "end": 643,
                                                    "fullWidth": 1,
                                                    "width": 1,
                                                    "text": "]",
                                                    "value": "]",
                                                    "valueText": "]"
                                                }
                                            },
                                            "dotToken": {
                                                "kind": "DotToken",
                                                "fullStart": 643,
                                                "fullEnd": 644,
                                                "start": 643,
                                                "end": 644,
                                                "fullWidth": 1,
                                                "width": 1,
                                                "text": ".",
                                                "value": ".",
                                                "valueText": "."
                                            },
                                            "name": {
                                                "kind": "IdentifierName",
                                                "fullStart": 644,
                                                "fullEnd": 655,
                                                "start": 644,
                                                "end": 655,
                                                "fullWidth": 11,
                                                "width": 11,
                                                "text": "lastIndexOf",
                                                "value": "lastIndexOf",
                                                "valueText": "lastIndexOf"
                                            }
                                        },
                                        "argumentList": {
                                            "kind": "ArgumentList",
                                            "fullStart": 655,
                                            "fullEnd": 672,
                                            "start": 655,
                                            "end": 671,
                                            "fullWidth": 17,
                                            "width": 16,
                                            "openParenToken": {
                                                "kind": "OpenParenToken",
                                                "fullStart": 655,
                                                "fullEnd": 656,
                                                "start": 655,
                                                "end": 656,
                                                "fullWidth": 1,
                                                "width": 1,
                                                "text": "(",
                                                "value": "(",
                                                "valueText": "("
                                            },
                                            "arguments": [
                                                {
                                                    "kind": "IdentifierName",
                                                    "fullStart": 656,
                                                    "fullEnd": 665,
                                                    "start": 656,
                                                    "end": 665,
                                                    "fullWidth": 9,
                                                    "width": 9,
                                                    "text": "targetObj",
                                                    "value": "targetObj",
                                                    "valueText": "targetObj"
                                                },
                                                {
                                                    "kind": "CommaToken",
                                                    "fullStart": 665,
                                                    "fullEnd": 667,
                                                    "start": 665,
                                                    "end": 666,
                                                    "fullWidth": 2,
                                                    "width": 1,
                                                    "text": ",",
                                                    "value": ",",
                                                    "valueText": ",",
                                                    "hasTrailingTrivia": true,
                                                    "trailingTrivia": [
                                                        {
                                                            "kind": "WhitespaceTrivia",
                                                            "text": " "
                                                        }
                                                    ]
                                                },
                                                {
                                                    "kind": "NumericLiteral",
                                                    "fullStart": 667,
                                                    "fullEnd": 670,
                                                    "start": 667,
                                                    "end": 670,
                                                    "fullWidth": 3,
                                                    "width": 3,
                                                    "text": "1.5",
                                                    "value": 1.5,
                                                    "valueText": "1.5"
                                                }
                                            ],
                                            "closeParenToken": {
                                                "kind": "CloseParenToken",
                                                "fullStart": 670,
                                                "fullEnd": 672,
                                                "start": 670,
                                                "end": 671,
                                                "fullWidth": 2,
                                                "width": 1,
                                                "text": ")",
                                                "value": ")",
                                                "valueText": ")",
                                                "hasTrailingTrivia": true,
                                                "trailingTrivia": [
                                                    {
                                                        "kind": "WhitespaceTrivia",
                                                        "text": " "
                                                    }
                                                ]
                                            }
                                        }
                                    },
                                    "operatorToken": {
                                        "kind": "EqualsEqualsEqualsToken",
                                        "fullStart": 672,
                                        "fullEnd": 676,
                                        "start": 672,
                                        "end": 675,
                                        "fullWidth": 4,
                                        "width": 3,
                                        "text": "===",
                                        "value": "===",
                                        "valueText": "===",
                                        "hasTrailingTrivia": true,
                                        "trailingTrivia": [
                                            {
                                                "kind": "WhitespaceTrivia",
                                                "text": " "
                                            }
                                        ]
                                    },
                                    "right": {
                                        "kind": "NumericLiteral",
                                        "fullStart": 676,
                                        "fullEnd": 678,
                                        "start": 676,
                                        "end": 677,
                                        "fullWidth": 2,
                                        "width": 1,
                                        "text": "1",
                                        "value": 1,
                                        "valueText": "1",
                                        "hasTrailingTrivia": true,
                                        "trailingTrivia": [
                                            {
                                                "kind": "WhitespaceTrivia",
                                                "text": " "
                                            }
                                        ]
                                    }
                                },
                                "operatorToken": {
                                    "kind": "AmpersandAmpersandToken",
                                    "fullStart": 678,
                                    "fullEnd": 682,
                                    "start": 678,
                                    "end": 680,
                                    "fullWidth": 4,
                                    "width": 2,
                                    "text": "&&",
                                    "value": "&&",
                                    "valueText": "&&",
                                    "hasTrailingTrivia": true,
                                    "hasTrailingNewLine": true,
                                    "trailingTrivia": [
                                        {
                                            "kind": "NewLineTrivia",
                                            "text": "\r\n"
                                        }
                                    ]
                                },
                                "right": {
                                    "kind": "EqualsExpression",
                                    "fullStart": 682,
                                    "fullEnd": 749,
                                    "start": 694,
                                    "end": 749,
                                    "fullWidth": 67,
                                    "width": 55,
                                    "left": {
                                        "kind": "InvocationExpression",
                                        "fullStart": 682,
                                        "fullEnd": 743,
                                        "start": 694,
                                        "end": 742,
                                        "fullWidth": 61,
                                        "width": 48,
                                        "expression": {
                                            "kind": "MemberAccessExpression",
                                            "fullStart": 682,
                                            "fullEnd": 726,
                                            "start": 694,
                                            "end": 726,
                                            "fullWidth": 44,
                                            "width": 32,
                                            "expression": {
                                                "kind": "ArrayLiteralExpression",
                                                "fullStart": 682,
                                                "fullEnd": 714,
                                                "start": 694,
                                                "end": 714,
                                                "fullWidth": 32,
                                                "width": 20,
                                                "openBracketToken": {
                                                    "kind": "OpenBracketToken",
                                                    "fullStart": 682,
                                                    "fullEnd": 695,
                                                    "start": 694,
                                                    "end": 695,
                                                    "fullWidth": 13,
                                                    "width": 1,
                                                    "text": "[",
                                                    "value": "[",
                                                    "valueText": "[",
                                                    "hasLeadingTrivia": true,
                                                    "leadingTrivia": [
                                                        {
                                                            "kind": "WhitespaceTrivia",
                                                            "text": "            "
                                                        }
                                                    ]
                                                },
                                                "expressions": [
                                                    {
                                                        "kind": "NumericLiteral",
                                                        "fullStart": 695,
                                                        "fullEnd": 696,
                                                        "start": 695,
                                                        "end": 696,
                                                        "fullWidth": 1,
                                                        "width": 1,
                                                        "text": "0",
                                                        "value": 0,
                                                        "valueText": "0"
                                                    },
                                                    {
                                                        "kind": "CommaToken",
                                                        "fullStart": 696,
                                                        "fullEnd": 698,
                                                        "start": 696,
                                                        "end": 697,
                                                        "fullWidth": 2,
                                                        "width": 1,
                                                        "text": ",",
                                                        "value": ",",
                                                        "valueText": ",",
                                                        "hasTrailingTrivia": true,
                                                        "trailingTrivia": [
                                                            {
                                                                "kind": "WhitespaceTrivia",
                                                                "text": " "
                                                            }
                                                        ]
                                                    },
                                                    {
                                                        "kind": "TrueKeyword",
                                                        "fullStart": 698,
                                                        "fullEnd": 702,
                                                        "start": 698,
                                                        "end": 702,
                                                        "fullWidth": 4,
                                                        "width": 4,
                                                        "text": "true",
                                                        "value": true,
                                                        "valueText": "true"
                                                    },
                                                    {
                                                        "kind": "CommaToken",
                                                        "fullStart": 702,
                                                        "fullEnd": 704,
                                                        "start": 702,
                                                        "end": 703,
                                                        "fullWidth": 2,
                                                        "width": 1,
                                                        "text": ",",
                                                        "value": ",",
                                                        "valueText": ",",
                                                        "hasTrailingTrivia": true,
                                                        "trailingTrivia": [
                                                            {
                                                                "kind": "WhitespaceTrivia",
                                                                "text": " "
                                                            }
                                                        ]
                                                    },
                                                    {
                                                        "kind": "IdentifierName",
                                                        "fullStart": 704,
                                                        "fullEnd": 713,
                                                        "start": 704,
                                                        "end": 713,
                                                        "fullWidth": 9,
                                                        "width": 9,
                                                        "text": "targetObj",
                                                        "value": "targetObj",
                                                        "valueText": "targetObj"
                                                    }
                                                ],
                                                "closeBracketToken": {
                                                    "kind": "CloseBracketToken",
                                                    "fullStart": 713,
                                                    "fullEnd": 714,
                                                    "start": 713,
                                                    "end": 714,
                                                    "fullWidth": 1,
                                                    "width": 1,
                                                    "text": "]",
                                                    "value": "]",
                                                    "valueText": "]"
                                                }
                                            },
                                            "dotToken": {
                                                "kind": "DotToken",
                                                "fullStart": 714,
                                                "fullEnd": 715,
                                                "start": 714,
                                                "end": 715,
                                                "fullWidth": 1,
                                                "width": 1,
                                                "text": ".",
                                                "value": ".",
                                                "valueText": "."
                                            },
                                            "name": {
                                                "kind": "IdentifierName",
                                                "fullStart": 715,
                                                "fullEnd": 726,
                                                "start": 715,
                                                "end": 726,
                                                "fullWidth": 11,
                                                "width": 11,
                                                "text": "lastIndexOf",
                                                "value": "lastIndexOf",
                                                "valueText": "lastIndexOf"
                                            }
                                        },
                                        "argumentList": {
                                            "kind": "ArgumentList",
                                            "fullStart": 726,
                                            "fullEnd": 743,
                                            "start": 726,
                                            "end": 742,
                                            "fullWidth": 17,
                                            "width": 16,
                                            "openParenToken": {
                                                "kind": "OpenParenToken",
                                                "fullStart": 726,
                                                "fullEnd": 727,
                                                "start": 726,
                                                "end": 727,
                                                "fullWidth": 1,
                                                "width": 1,
                                                "text": "(",
                                                "value": "(",
                                                "valueText": "("
                                            },
                                            "arguments": [
                                                {
                                                    "kind": "IdentifierName",
                                                    "fullStart": 727,
                                                    "fullEnd": 736,
                                                    "start": 727,
                                                    "end": 736,
                                                    "fullWidth": 9,
                                                    "width": 9,
                                                    "text": "targetObj",
                                                    "value": "targetObj",
                                                    "valueText": "targetObj"
                                                },
                                                {
                                                    "kind": "CommaToken",
                                                    "fullStart": 736,
                                                    "fullEnd": 738,
                                                    "start": 736,
                                                    "end": 737,
                                                    "fullWidth": 2,
                                                    "width": 1,
                                                    "text": ",",
                                                    "value": ",",
                                                    "valueText": ",",
                                                    "hasTrailingTrivia": true,
                                                    "trailingTrivia": [
                                                        {
                                                            "kind": "WhitespaceTrivia",
                                                            "text": " "
                                                        }
                                                    ]
                                                },
                                                {
                                                    "kind": "NumericLiteral",
                                                    "fullStart": 738,
                                                    "fullEnd": 741,
                                                    "start": 738,
                                                    "end": 741,
                                                    "fullWidth": 3,
                                                    "width": 3,
                                                    "text": "1.5",
                                                    "value": 1.5,
                                                    "valueText": "1.5"
                                                }
                                            ],
                                            "closeParenToken": {
                                                "kind": "CloseParenToken",
                                                "fullStart": 741,
                                                "fullEnd": 743,
                                                "start": 741,
                                                "end": 742,
                                                "fullWidth": 2,
                                                "width": 1,
                                                "text": ")",
                                                "value": ")",
                                                "valueText": ")",
                                                "hasTrailingTrivia": true,
                                                "trailingTrivia": [
                                                    {
                                                        "kind": "WhitespaceTrivia",
                                                        "text": " "
                                                    }
                                                ]
                                            }
                                        }
                                    },
                                    "operatorToken": {
                                        "kind": "EqualsEqualsEqualsToken",
                                        "fullStart": 743,
                                        "fullEnd": 747,
                                        "start": 743,
                                        "end": 746,
                                        "fullWidth": 4,
                                        "width": 3,
                                        "text": "===",
                                        "value": "===",
                                        "valueText": "===",
                                        "hasTrailingTrivia": true,
                                        "trailingTrivia": [
                                            {
                                                "kind": "WhitespaceTrivia",
                                                "text": " "
                                            }
                                        ]
                                    },
                                    "right": {
                                        "kind": "NegateExpression",
                                        "fullStart": 747,
                                        "fullEnd": 749,
                                        "start": 747,
                                        "end": 749,
                                        "fullWidth": 2,
                                        "width": 2,
                                        "operatorToken": {
                                            "kind": "MinusToken",
                                            "fullStart": 747,
                                            "fullEnd": 748,
                                            "start": 747,
                                            "end": 748,
                                            "fullWidth": 1,
                                            "width": 1,
                                            "text": "-",
                                            "value": "-",
                                            "valueText": "-"
                                        },
                                        "operand": {
                                            "kind": "NumericLiteral",
                                            "fullStart": 748,
                                            "fullEnd": 749,
                                            "start": 748,
                                            "end": 749,
                                            "fullWidth": 1,
                                            "width": 1,
                                            "text": "1",
                                            "value": 1,
                                            "valueText": "1"
                                        }
                                    }
                                }
                            },
                            "semicolonToken": {
                                "kind": "SemicolonToken",
                                "fullStart": 749,
                                "fullEnd": 752,
                                "start": 749,
                                "end": 750,
                                "fullWidth": 3,
                                "width": 1,
                                "text": ";",
                                "value": ";",
                                "valueText": ";",
                                "hasTrailingTrivia": true,
                                "hasTrailingNewLine": true,
                                "trailingTrivia": [
                                    {
                                        "kind": "NewLineTrivia",
                                        "text": "\r\n"
                                    }
                                ]
                            }
                        }
                    ],
                    "closeBraceToken": {
                        "kind": "CloseBraceToken",
                        "fullStart": 752,
                        "fullEnd": 759,
                        "start": 756,
                        "end": 757,
                        "fullWidth": 7,
                        "width": 1,
                        "text": "}",
                        "value": "}",
                        "valueText": "}",
                        "hasLeadingTrivia": true,
                        "hasTrailingTrivia": true,
                        "hasTrailingNewLine": true,
                        "leadingTrivia": [
                            {
                                "kind": "WhitespaceTrivia",
                                "text": "    "
                            }
                        ],
                        "trailingTrivia": [
                            {
                                "kind": "NewLineTrivia",
                                "text": "\r\n"
                            }
                        ]
                    }
                }
            },
            {
                "kind": "ExpressionStatement",
                "fullStart": 759,
                "fullEnd": 783,
                "start": 759,
                "end": 781,
                "fullWidth": 24,
                "width": 22,
                "expression": {
                    "kind": "InvocationExpression",
                    "fullStart": 759,
                    "fullEnd": 780,
                    "start": 759,
                    "end": 780,
                    "fullWidth": 21,
                    "width": 21,
                    "expression": {
                        "kind": "IdentifierName",
                        "fullStart": 759,
                        "fullEnd": 770,
                        "start": 759,
                        "end": 770,
                        "fullWidth": 11,
                        "width": 11,
                        "text": "runTestCase",
                        "value": "runTestCase",
                        "valueText": "runTestCase"
                    },
                    "argumentList": {
                        "kind": "ArgumentList",
                        "fullStart": 770,
                        "fullEnd": 780,
                        "start": 770,
                        "end": 780,
                        "fullWidth": 10,
                        "width": 10,
                        "openParenToken": {
                            "kind": "OpenParenToken",
                            "fullStart": 770,
                            "fullEnd": 771,
                            "start": 770,
                            "end": 771,
                            "fullWidth": 1,
                            "width": 1,
                            "text": "(",
                            "value": "(",
                            "valueText": "("
                        },
                        "arguments": [
                            {
                                "kind": "IdentifierName",
                                "fullStart": 771,
                                "fullEnd": 779,
                                "start": 771,
                                "end": 779,
                                "fullWidth": 8,
                                "width": 8,
                                "text": "testcase",
                                "value": "testcase",
                                "valueText": "testcase"
                            }
                        ],
                        "closeParenToken": {
                            "kind": "CloseParenToken",
                            "fullStart": 779,
                            "fullEnd": 780,
                            "start": 779,
                            "end": 780,
                            "fullWidth": 1,
                            "width": 1,
                            "text": ")",
                            "value": ")",
                            "valueText": ")"
                        }
                    }
                },
                "semicolonToken": {
                    "kind": "SemicolonToken",
                    "fullStart": 780,
                    "fullEnd": 783,
                    "start": 780,
                    "end": 781,
                    "fullWidth": 3,
                    "width": 1,
                    "text": ";",
                    "value": ";",
                    "valueText": ";",
                    "hasTrailingTrivia": true,
                    "hasTrailingNewLine": true,
                    "trailingTrivia": [
                        {
                            "kind": "NewLineTrivia",
                            "text": "\r\n"
                        }
                    ]
                }
            }
        ],
        "endOfFileToken": {
            "kind": "EndOfFileToken",
            "fullStart": 783,
            "fullEnd": 783,
            "start": 783,
            "end": 783,
            "fullWidth": 0,
            "width": 0,
            "text": ""
        }
    },
    "lineMap": {
        "lineStarts": [
            0,
            67,
            152,
            232,
            308,
            380,
            385,
            440,
            547,
            552,
            554,
            556,
            579,
            608,
            682,
            752,
            759,
            783
        ],
        "length": 783
    }
}<|MERGE_RESOLUTION|>--- conflicted
+++ resolved
@@ -245,12 +245,8 @@
                                         "start": 591,
                                         "end": 605,
                                         "fullWidth": 14,
-<<<<<<< HEAD
                                         "width": 14,
-                                        "identifier": {
-=======
                                         "propertyName": {
->>>>>>> 85e84683
                                             "kind": "IdentifierName",
                                             "fullStart": 591,
                                             "fullEnd": 601,
