--- conflicted
+++ resolved
@@ -250,12 +250,8 @@
                                         "start": 570,
                                         "end": 584,
                                         "fullWidth": 14,
-<<<<<<< HEAD
                                         "width": 14,
-                                        "identifier": {
-=======
                                         "propertyName": {
->>>>>>> 85e84683
                                             "kind": "IdentifierName",
                                             "fullStart": 570,
                                             "fullEnd": 580,
@@ -474,12 +470,8 @@
                                                     "start": 618,
                                                     "end": 650,
                                                     "fullWidth": 32,
-<<<<<<< HEAD
                                                     "width": 32,
-                                                    "identifier": {
-=======
                                                     "propertyName": {
->>>>>>> 85e84683
                                                         "kind": "IdentifierName",
                                                         "fullStart": 618,
                                                         "fullEnd": 625,
