--- conflicted
+++ resolved
@@ -252,12 +252,8 @@
                                         "start": 603,
                                         "end": 629,
                                         "fullWidth": 26,
-<<<<<<< HEAD
                                         "width": 26,
-                                        "identifier": {
-=======
                                         "propertyName": {
->>>>>>> 85e84683
                                             "kind": "IdentifierName",
                                             "fullStart": 603,
                                             "fullEnd": 607,
