{
    "isDeclaration": false,
    "languageVersion": "EcmaScript5",
    "parseOptions": {
        "allowAutomaticSemicolonInsertion": true
    },
    "sourceUnit": {
        "kind": "SourceUnit",
        "fullStart": 0,
        "fullEnd": 1265,
        "start": 584,
        "end": 1265,
        "fullWidth": 1265,
        "width": 681,
        "isIncrementallyUnusable": true,
        "moduleElements": [
            {
                "kind": "FunctionDeclaration",
                "fullStart": 0,
                "fullEnd": 1241,
                "start": 584,
                "end": 1239,
                "fullWidth": 1241,
                "width": 655,
                "modifiers": [],
                "functionKeyword": {
                    "kind": "FunctionKeyword",
                    "fullStart": 0,
                    "fullEnd": 593,
                    "start": 584,
                    "end": 592,
                    "fullWidth": 593,
                    "width": 8,
                    "text": "function",
                    "value": "function",
                    "valueText": "function",
                    "hasLeadingTrivia": true,
                    "hasLeadingComment": true,
                    "hasLeadingNewLine": true,
                    "hasTrailingTrivia": true,
                    "leadingTrivia": [
                        {
                            "kind": "SingleLineCommentTrivia",
                            "text": "/// Copyright (c) 2012 Ecma International.  All rights reserved. "
                        },
                        {
                            "kind": "NewLineTrivia",
                            "text": "\r\n"
                        },
                        {
                            "kind": "SingleLineCommentTrivia",
                            "text": "/// Ecma International makes this code available under the terms and conditions set"
                        },
                        {
                            "kind": "NewLineTrivia",
                            "text": "\r\n"
                        },
                        {
                            "kind": "SingleLineCommentTrivia",
                            "text": "/// forth on http://hg.ecmascript.org/tests/test262/raw-file/tip/LICENSE (the "
                        },
                        {
                            "kind": "NewLineTrivia",
                            "text": "\r\n"
                        },
                        {
                            "kind": "SingleLineCommentTrivia",
                            "text": "/// \"Use Terms\").   Any redistribution of this code must retain the above "
                        },
                        {
                            "kind": "NewLineTrivia",
                            "text": "\r\n"
                        },
                        {
                            "kind": "SingleLineCommentTrivia",
                            "text": "/// copyright and this notice and otherwise comply with the Use Terms."
                        },
                        {
                            "kind": "NewLineTrivia",
                            "text": "\r\n"
                        },
                        {
                            "kind": "MultiLineCommentTrivia",
                            "text": "/**\r\n * @path ch15/15.4/15.4.4/15.4.4.15/15.4.4.15-4-7.js\r\n * @description Array.prototype.lastIndexOf returns -1 if 'length' is 0 ( length is object overridden with obj w/o valueOf (toString))\r\n */"
                        },
                        {
                            "kind": "NewLineTrivia",
                            "text": "\r\n"
                        },
                        {
                            "kind": "NewLineTrivia",
                            "text": "\r\n"
                        },
                        {
                            "kind": "NewLineTrivia",
                            "text": "\r\n"
                        }
                    ],
                    "trailingTrivia": [
                        {
                            "kind": "WhitespaceTrivia",
                            "text": " "
                        }
                    ]
                },
                "identifier": {
                    "kind": "IdentifierName",
                    "fullStart": 593,
                    "fullEnd": 601,
                    "start": 593,
                    "end": 601,
                    "fullWidth": 8,
                    "width": 8,
                    "text": "testcase",
                    "value": "testcase",
                    "valueText": "testcase"
                },
                "callSignature": {
                    "kind": "CallSignature",
                    "fullStart": 601,
                    "fullEnd": 604,
                    "start": 601,
                    "end": 603,
                    "fullWidth": 3,
                    "width": 2,
                    "parameterList": {
                        "kind": "ParameterList",
                        "fullStart": 601,
                        "fullEnd": 604,
                        "start": 601,
                        "end": 603,
                        "fullWidth": 3,
                        "width": 2,
                        "openParenToken": {
                            "kind": "OpenParenToken",
                            "fullStart": 601,
                            "fullEnd": 602,
                            "start": 601,
                            "end": 602,
                            "fullWidth": 1,
                            "width": 1,
                            "text": "(",
                            "value": "(",
                            "valueText": "("
                        },
                        "parameters": [],
                        "closeParenToken": {
                            "kind": "CloseParenToken",
                            "fullStart": 602,
                            "fullEnd": 604,
                            "start": 602,
                            "end": 603,
                            "fullWidth": 2,
                            "width": 1,
                            "text": ")",
                            "value": ")",
                            "valueText": ")",
                            "hasTrailingTrivia": true,
                            "trailingTrivia": [
                                {
                                    "kind": "WhitespaceTrivia",
                                    "text": " "
                                }
                            ]
                        }
                    }
                },
                "block": {
                    "kind": "Block",
                    "fullStart": 604,
                    "fullEnd": 1241,
                    "start": 604,
                    "end": 1239,
                    "fullWidth": 637,
                    "width": 635,
                    "openBraceToken": {
                        "kind": "OpenBraceToken",
                        "fullStart": 604,
                        "fullEnd": 607,
                        "start": 604,
                        "end": 605,
                        "fullWidth": 3,
                        "width": 1,
                        "text": "{",
                        "value": "{",
                        "valueText": "{",
                        "hasTrailingTrivia": true,
                        "hasTrailingNewLine": true,
                        "trailingTrivia": [
                            {
                                "kind": "NewLineTrivia",
                                "text": "\r\n"
                            }
                        ]
                    },
                    "statements": [
                        {
                            "kind": "ExpressionStatement",
                            "fullStart": 607,
                            "fullEnd": 646,
                            "start": 609,
                            "end": 644,
                            "fullWidth": 39,
                            "width": 35,
                            "expression": {
                                "kind": "AssignmentExpression",
                                "fullStart": 607,
                                "fullEnd": 643,
                                "start": 609,
                                "end": 643,
                                "fullWidth": 36,
                                "width": 34,
                                "left": {
                                    "kind": "MemberAccessExpression",
                                    "fullStart": 607,
                                    "fullEnd": 623,
                                    "start": 609,
                                    "end": 622,
                                    "fullWidth": 16,
                                    "width": 13,
                                    "expression": {
                                        "kind": "IdentifierName",
                                        "fullStart": 607,
                                        "fullEnd": 612,
                                        "start": 609,
                                        "end": 612,
                                        "fullWidth": 5,
                                        "width": 3,
                                        "text": "foo",
                                        "value": "foo",
                                        "valueText": "foo",
                                        "hasLeadingTrivia": true,
                                        "leadingTrivia": [
                                            {
                                                "kind": "WhitespaceTrivia",
                                                "text": "  "
                                            }
                                        ]
                                    },
                                    "dotToken": {
                                        "kind": "DotToken",
                                        "fullStart": 612,
                                        "fullEnd": 613,
                                        "start": 612,
                                        "end": 613,
                                        "fullWidth": 1,
                                        "width": 1,
                                        "text": ".",
                                        "value": ".",
                                        "valueText": "."
                                    },
                                    "name": {
                                        "kind": "IdentifierName",
                                        "fullStart": 613,
                                        "fullEnd": 623,
                                        "start": 613,
                                        "end": 622,
                                        "fullWidth": 10,
                                        "width": 9,
                                        "text": "prototype",
                                        "value": "prototype",
                                        "valueText": "prototype",
                                        "hasTrailingTrivia": true,
                                        "trailingTrivia": [
                                            {
                                                "kind": "WhitespaceTrivia",
                                                "text": " "
                                            }
                                        ]
                                    }
                                },
                                "operatorToken": {
                                    "kind": "EqualsToken",
                                    "fullStart": 623,
                                    "fullEnd": 625,
                                    "start": 623,
                                    "end": 624,
                                    "fullWidth": 2,
                                    "width": 1,
                                    "text": "=",
                                    "value": "=",
                                    "valueText": "=",
                                    "hasTrailingTrivia": true,
                                    "trailingTrivia": [
                                        {
                                            "kind": "WhitespaceTrivia",
                                            "text": " "
                                        }
                                    ]
                                },
                                "right": {
                                    "kind": "ObjectCreationExpression",
                                    "fullStart": 625,
                                    "fullEnd": 643,
                                    "start": 625,
                                    "end": 643,
                                    "fullWidth": 18,
                                    "width": 18,
                                    "newKeyword": {
                                        "kind": "NewKeyword",
                                        "fullStart": 625,
                                        "fullEnd": 629,
                                        "start": 625,
                                        "end": 628,
                                        "fullWidth": 4,
                                        "width": 3,
                                        "text": "new",
                                        "value": "new",
                                        "valueText": "new",
                                        "hasTrailingTrivia": true,
                                        "trailingTrivia": [
                                            {
                                                "kind": "WhitespaceTrivia",
                                                "text": " "
                                            }
                                        ]
                                    },
                                    "expression": {
                                        "kind": "IdentifierName",
                                        "fullStart": 629,
                                        "fullEnd": 634,
                                        "start": 629,
                                        "end": 634,
                                        "fullWidth": 5,
                                        "width": 5,
                                        "text": "Array",
                                        "value": "Array",
                                        "valueText": "Array"
                                    },
                                    "argumentList": {
                                        "kind": "ArgumentList",
                                        "fullStart": 634,
                                        "fullEnd": 643,
                                        "start": 634,
                                        "end": 643,
                                        "fullWidth": 9,
                                        "width": 9,
                                        "openParenToken": {
                                            "kind": "OpenParenToken",
                                            "fullStart": 634,
                                            "fullEnd": 635,
                                            "start": 634,
                                            "end": 635,
                                            "fullWidth": 1,
                                            "width": 1,
                                            "text": "(",
                                            "value": "(",
                                            "valueText": "("
                                        },
                                        "arguments": [
                                            {
                                                "kind": "NumericLiteral",
                                                "fullStart": 635,
                                                "fullEnd": 636,
                                                "start": 635,
                                                "end": 636,
                                                "fullWidth": 1,
                                                "width": 1,
                                                "text": "1",
                                                "value": 1,
                                                "valueText": "1"
                                            },
                                            {
                                                "kind": "CommaToken",
                                                "fullStart": 636,
                                                "fullEnd": 638,
                                                "start": 636,
                                                "end": 637,
                                                "fullWidth": 2,
                                                "width": 1,
                                                "text": ",",
                                                "value": ",",
                                                "valueText": ",",
                                                "hasTrailingTrivia": true,
                                                "trailingTrivia": [
                                                    {
                                                        "kind": "WhitespaceTrivia",
                                                        "text": " "
                                                    }
                                                ]
                                            },
                                            {
                                                "kind": "NumericLiteral",
                                                "fullStart": 638,
                                                "fullEnd": 639,
                                                "start": 638,
                                                "end": 639,
                                                "fullWidth": 1,
                                                "width": 1,
                                                "text": "2",
                                                "value": 2,
                                                "valueText": "2"
                                            },
                                            {
                                                "kind": "CommaToken",
                                                "fullStart": 639,
                                                "fullEnd": 641,
                                                "start": 639,
                                                "end": 640,
                                                "fullWidth": 2,
                                                "width": 1,
                                                "text": ",",
                                                "value": ",",
                                                "valueText": ",",
                                                "hasTrailingTrivia": true,
                                                "trailingTrivia": [
                                                    {
                                                        "kind": "WhitespaceTrivia",
                                                        "text": " "
                                                    }
                                                ]
                                            },
                                            {
                                                "kind": "NumericLiteral",
                                                "fullStart": 641,
                                                "fullEnd": 642,
                                                "start": 641,
                                                "end": 642,
                                                "fullWidth": 1,
                                                "width": 1,
                                                "text": "3",
                                                "value": 3,
                                                "valueText": "3"
                                            }
                                        ],
                                        "closeParenToken": {
                                            "kind": "CloseParenToken",
                                            "fullStart": 642,
                                            "fullEnd": 643,
                                            "start": 642,
                                            "end": 643,
                                            "fullWidth": 1,
                                            "width": 1,
                                            "text": ")",
                                            "value": ")",
                                            "valueText": ")"
                                        }
                                    }
                                }
                            },
                            "semicolonToken": {
                                "kind": "SemicolonToken",
                                "fullStart": 643,
                                "fullEnd": 646,
                                "start": 643,
                                "end": 644,
                                "fullWidth": 3,
                                "width": 1,
                                "text": ";",
                                "value": ";",
                                "valueText": ";",
                                "hasTrailingTrivia": true,
                                "hasTrailingNewLine": true,
                                "trailingTrivia": [
                                    {
                                        "kind": "NewLineTrivia",
                                        "text": "\r\n"
                                    }
                                ]
                            }
                        },
                        {
                            "kind": "FunctionDeclaration",
                            "fullStart": 646,
                            "fullEnd": 667,
                            "start": 648,
                            "end": 665,
                            "fullWidth": 21,
                            "width": 17,
                            "modifiers": [],
                            "functionKeyword": {
                                "kind": "FunctionKeyword",
                                "fullStart": 646,
                                "fullEnd": 657,
                                "start": 648,
                                "end": 656,
                                "fullWidth": 11,
                                "width": 8,
                                "text": "function",
                                "value": "function",
                                "valueText": "function",
                                "hasLeadingTrivia": true,
                                "hasTrailingTrivia": true,
                                "leadingTrivia": [
                                    {
                                        "kind": "WhitespaceTrivia",
                                        "text": "  "
                                    }
                                ],
                                "trailingTrivia": [
                                    {
                                        "kind": "WhitespaceTrivia",
                                        "text": " "
                                    }
                                ]
                            },
                            "identifier": {
                                "kind": "IdentifierName",
                                "fullStart": 657,
                                "fullEnd": 660,
                                "start": 657,
                                "end": 660,
                                "fullWidth": 3,
                                "width": 3,
                                "text": "foo",
                                "value": "foo",
                                "valueText": "foo"
                            },
                            "callSignature": {
                                "kind": "CallSignature",
                                "fullStart": 660,
                                "fullEnd": 663,
                                "start": 660,
                                "end": 662,
                                "fullWidth": 3,
                                "width": 2,
                                "parameterList": {
                                    "kind": "ParameterList",
                                    "fullStart": 660,
                                    "fullEnd": 663,
                                    "start": 660,
                                    "end": 662,
                                    "fullWidth": 3,
                                    "width": 2,
                                    "openParenToken": {
                                        "kind": "OpenParenToken",
                                        "fullStart": 660,
                                        "fullEnd": 661,
                                        "start": 660,
                                        "end": 661,
                                        "fullWidth": 1,
                                        "width": 1,
                                        "text": "(",
                                        "value": "(",
                                        "valueText": "("
                                    },
                                    "parameters": [],
                                    "closeParenToken": {
                                        "kind": "CloseParenToken",
                                        "fullStart": 661,
                                        "fullEnd": 663,
                                        "start": 661,
                                        "end": 662,
                                        "fullWidth": 2,
                                        "width": 1,
                                        "text": ")",
                                        "value": ")",
                                        "valueText": ")",
                                        "hasTrailingTrivia": true,
                                        "trailingTrivia": [
                                            {
                                                "kind": "WhitespaceTrivia",
                                                "text": " "
                                            }
                                        ]
                                    }
                                }
                            },
                            "block": {
                                "kind": "Block",
                                "fullStart": 663,
                                "fullEnd": 667,
                                "start": 663,
                                "end": 665,
                                "fullWidth": 4,
                                "width": 2,
                                "openBraceToken": {
                                    "kind": "OpenBraceToken",
                                    "fullStart": 663,
                                    "fullEnd": 664,
                                    "start": 663,
                                    "end": 664,
                                    "fullWidth": 1,
                                    "width": 1,
                                    "text": "{",
                                    "value": "{",
                                    "valueText": "{"
                                },
                                "statements": [],
                                "closeBraceToken": {
                                    "kind": "CloseBraceToken",
                                    "fullStart": 664,
                                    "fullEnd": 667,
                                    "start": 664,
                                    "end": 665,
                                    "fullWidth": 3,
                                    "width": 1,
                                    "text": "}",
                                    "value": "}",
                                    "valueText": "}",
                                    "hasTrailingTrivia": true,
                                    "hasTrailingNewLine": true,
                                    "trailingTrivia": [
                                        {
                                            "kind": "NewLineTrivia",
                                            "text": "\r\n"
                                        }
                                    ]
                                }
                            }
                        },
                        {
                            "kind": "VariableStatement",
                            "fullStart": 667,
                            "fullEnd": 689,
                            "start": 669,
                            "end": 687,
                            "fullWidth": 22,
                            "width": 18,
                            "modifiers": [],
                            "variableDeclaration": {
                                "kind": "VariableDeclaration",
                                "fullStart": 667,
                                "fullEnd": 686,
                                "start": 669,
                                "end": 686,
                                "fullWidth": 19,
                                "width": 17,
                                "varKeyword": {
                                    "kind": "VarKeyword",
                                    "fullStart": 667,
                                    "fullEnd": 673,
                                    "start": 669,
                                    "end": 672,
                                    "fullWidth": 6,
                                    "width": 3,
                                    "text": "var",
                                    "value": "var",
                                    "valueText": "var",
                                    "hasLeadingTrivia": true,
                                    "hasTrailingTrivia": true,
                                    "leadingTrivia": [
                                        {
                                            "kind": "WhitespaceTrivia",
                                            "text": "  "
                                        }
                                    ],
                                    "trailingTrivia": [
                                        {
                                            "kind": "WhitespaceTrivia",
                                            "text": " "
                                        }
                                    ]
                                },
                                "variableDeclarators": [
                                    {
                                        "kind": "VariableDeclarator",
                                        "fullStart": 673,
                                        "fullEnd": 686,
                                        "start": 673,
                                        "end": 686,
                                        "fullWidth": 13,
<<<<<<< HEAD
                                        "width": 13,
                                        "identifier": {
=======
                                        "propertyName": {
>>>>>>> 85e84683
                                            "kind": "IdentifierName",
                                            "fullStart": 673,
                                            "fullEnd": 675,
                                            "start": 673,
                                            "end": 674,
                                            "fullWidth": 2,
                                            "width": 1,
                                            "text": "f",
                                            "value": "f",
                                            "valueText": "f",
                                            "hasTrailingTrivia": true,
                                            "trailingTrivia": [
                                                {
                                                    "kind": "WhitespaceTrivia",
                                                    "text": " "
                                                }
                                            ]
                                        },
                                        "equalsValueClause": {
                                            "kind": "EqualsValueClause",
                                            "fullStart": 675,
                                            "fullEnd": 686,
                                            "start": 675,
                                            "end": 686,
                                            "fullWidth": 11,
                                            "width": 11,
                                            "equalsToken": {
                                                "kind": "EqualsToken",
                                                "fullStart": 675,
                                                "fullEnd": 677,
                                                "start": 675,
                                                "end": 676,
                                                "fullWidth": 2,
                                                "width": 1,
                                                "text": "=",
                                                "value": "=",
                                                "valueText": "=",
                                                "hasTrailingTrivia": true,
                                                "trailingTrivia": [
                                                    {
                                                        "kind": "WhitespaceTrivia",
                                                        "text": " "
                                                    }
                                                ]
                                            },
                                            "value": {
                                                "kind": "ObjectCreationExpression",
                                                "fullStart": 677,
                                                "fullEnd": 686,
                                                "start": 677,
                                                "end": 686,
                                                "fullWidth": 9,
                                                "width": 9,
                                                "newKeyword": {
                                                    "kind": "NewKeyword",
                                                    "fullStart": 677,
                                                    "fullEnd": 681,
                                                    "start": 677,
                                                    "end": 680,
                                                    "fullWidth": 4,
                                                    "width": 3,
                                                    "text": "new",
                                                    "value": "new",
                                                    "valueText": "new",
                                                    "hasTrailingTrivia": true,
                                                    "trailingTrivia": [
                                                        {
                                                            "kind": "WhitespaceTrivia",
                                                            "text": " "
                                                        }
                                                    ]
                                                },
                                                "expression": {
                                                    "kind": "IdentifierName",
                                                    "fullStart": 681,
                                                    "fullEnd": 684,
                                                    "start": 681,
                                                    "end": 684,
                                                    "fullWidth": 3,
                                                    "width": 3,
                                                    "text": "foo",
                                                    "value": "foo",
                                                    "valueText": "foo"
                                                },
                                                "argumentList": {
                                                    "kind": "ArgumentList",
                                                    "fullStart": 684,
                                                    "fullEnd": 686,
                                                    "start": 684,
                                                    "end": 686,
                                                    "fullWidth": 2,
                                                    "width": 2,
                                                    "openParenToken": {
                                                        "kind": "OpenParenToken",
                                                        "fullStart": 684,
                                                        "fullEnd": 685,
                                                        "start": 684,
                                                        "end": 685,
                                                        "fullWidth": 1,
                                                        "width": 1,
                                                        "text": "(",
                                                        "value": "(",
                                                        "valueText": "("
                                                    },
                                                    "arguments": [],
                                                    "closeParenToken": {
                                                        "kind": "CloseParenToken",
                                                        "fullStart": 685,
                                                        "fullEnd": 686,
                                                        "start": 685,
                                                        "end": 686,
                                                        "fullWidth": 1,
                                                        "width": 1,
                                                        "text": ")",
                                                        "value": ")",
                                                        "valueText": ")"
                                                    }
                                                }
                                            }
                                        }
                                    }
                                ]
                            },
                            "semicolonToken": {
                                "kind": "SemicolonToken",
                                "fullStart": 686,
                                "fullEnd": 689,
                                "start": 686,
                                "end": 687,
                                "fullWidth": 3,
                                "width": 1,
                                "text": ";",
                                "value": ";",
                                "valueText": ";",
                                "hasTrailingTrivia": true,
                                "hasTrailingNewLine": true,
                                "trailingTrivia": [
                                    {
                                        "kind": "NewLineTrivia",
                                        "text": "\r\n"
                                    }
                                ]
                            }
                        },
                        {
                            "kind": "VariableStatement",
                            "fullStart": 689,
                            "fullEnd": 745,
                            "start": 695,
                            "end": 743,
                            "fullWidth": 56,
                            "width": 48,
                            "modifiers": [],
                            "variableDeclaration": {
                                "kind": "VariableDeclaration",
                                "fullStart": 689,
                                "fullEnd": 742,
                                "start": 695,
                                "end": 742,
                                "fullWidth": 53,
                                "width": 47,
                                "varKeyword": {
                                    "kind": "VarKeyword",
                                    "fullStart": 689,
                                    "fullEnd": 699,
                                    "start": 695,
                                    "end": 698,
                                    "fullWidth": 10,
                                    "width": 3,
                                    "text": "var",
                                    "value": "var",
                                    "valueText": "var",
                                    "hasLeadingTrivia": true,
                                    "hasLeadingNewLine": true,
                                    "hasTrailingTrivia": true,
                                    "leadingTrivia": [
                                        {
                                            "kind": "WhitespaceTrivia",
                                            "text": "  "
                                        },
                                        {
                                            "kind": "NewLineTrivia",
                                            "text": "\r\n"
                                        },
                                        {
                                            "kind": "WhitespaceTrivia",
                                            "text": "  "
                                        }
                                    ],
                                    "trailingTrivia": [
                                        {
                                            "kind": "WhitespaceTrivia",
                                            "text": " "
                                        }
                                    ]
                                },
                                "variableDeclarators": [
                                    {
                                        "kind": "VariableDeclarator",
                                        "fullStart": 699,
                                        "fullEnd": 742,
                                        "start": 699,
                                        "end": 742,
                                        "fullWidth": 43,
<<<<<<< HEAD
                                        "width": 43,
                                        "identifier": {
=======
                                        "propertyName": {
>>>>>>> 85e84683
                                            "kind": "IdentifierName",
                                            "fullStart": 699,
                                            "fullEnd": 701,
                                            "start": 699,
                                            "end": 700,
                                            "fullWidth": 2,
                                            "width": 1,
                                            "text": "o",
                                            "value": "o",
                                            "valueText": "o",
                                            "hasTrailingTrivia": true,
                                            "trailingTrivia": [
                                                {
                                                    "kind": "WhitespaceTrivia",
                                                    "text": " "
                                                }
                                            ]
                                        },
                                        "equalsValueClause": {
                                            "kind": "EqualsValueClause",
                                            "fullStart": 701,
                                            "fullEnd": 742,
                                            "start": 701,
                                            "end": 742,
                                            "fullWidth": 41,
                                            "width": 41,
                                            "equalsToken": {
                                                "kind": "EqualsToken",
                                                "fullStart": 701,
                                                "fullEnd": 703,
                                                "start": 701,
                                                "end": 702,
                                                "fullWidth": 2,
                                                "width": 1,
                                                "text": "=",
                                                "value": "=",
                                                "valueText": "=",
                                                "hasTrailingTrivia": true,
                                                "trailingTrivia": [
                                                    {
                                                        "kind": "WhitespaceTrivia",
                                                        "text": " "
                                                    }
                                                ]
                                            },
                                            "value": {
                                                "kind": "ObjectLiteralExpression",
                                                "fullStart": 703,
                                                "fullEnd": 742,
                                                "start": 703,
                                                "end": 742,
                                                "fullWidth": 39,
                                                "width": 39,
                                                "openBraceToken": {
                                                    "kind": "OpenBraceToken",
                                                    "fullStart": 703,
                                                    "fullEnd": 705,
                                                    "start": 703,
                                                    "end": 704,
                                                    "fullWidth": 2,
                                                    "width": 1,
                                                    "text": "{",
                                                    "value": "{",
                                                    "valueText": "{",
                                                    "hasTrailingTrivia": true,
                                                    "trailingTrivia": [
                                                        {
                                                            "kind": "WhitespaceTrivia",
                                                            "text": " "
                                                        }
                                                    ]
                                                },
                                                "propertyAssignments": [
                                                    {
                                                        "kind": "SimplePropertyAssignment",
                                                        "fullStart": 705,
                                                        "fullEnd": 741,
                                                        "start": 705,
                                                        "end": 741,
                                                        "fullWidth": 36,
                                                        "width": 36,
                                                        "propertyName": {
                                                            "kind": "IdentifierName",
                                                            "fullStart": 705,
                                                            "fullEnd": 713,
                                                            "start": 705,
                                                            "end": 713,
                                                            "fullWidth": 8,
                                                            "width": 8,
                                                            "text": "toString",
                                                            "value": "toString",
                                                            "valueText": "toString"
                                                        },
                                                        "colonToken": {
                                                            "kind": "ColonToken",
                                                            "fullStart": 713,
                                                            "fullEnd": 715,
                                                            "start": 713,
                                                            "end": 714,
                                                            "fullWidth": 2,
                                                            "width": 1,
                                                            "text": ":",
                                                            "value": ":",
                                                            "valueText": ":",
                                                            "hasTrailingTrivia": true,
                                                            "trailingTrivia": [
                                                                {
                                                                    "kind": "WhitespaceTrivia",
                                                                    "text": " "
                                                                }
                                                            ]
                                                        },
                                                        "expression": {
                                                            "kind": "FunctionExpression",
                                                            "fullStart": 715,
                                                            "fullEnd": 741,
                                                            "start": 715,
                                                            "end": 741,
                                                            "fullWidth": 26,
                                                            "width": 26,
                                                            "functionKeyword": {
                                                                "kind": "FunctionKeyword",
                                                                "fullStart": 715,
                                                                "fullEnd": 724,
                                                                "start": 715,
                                                                "end": 723,
                                                                "fullWidth": 9,
                                                                "width": 8,
                                                                "text": "function",
                                                                "value": "function",
                                                                "valueText": "function",
                                                                "hasTrailingTrivia": true,
                                                                "trailingTrivia": [
                                                                    {
                                                                        "kind": "WhitespaceTrivia",
                                                                        "text": " "
                                                                    }
                                                                ]
                                                            },
                                                            "callSignature": {
                                                                "kind": "CallSignature",
                                                                "fullStart": 724,
                                                                "fullEnd": 727,
                                                                "start": 724,
                                                                "end": 726,
                                                                "fullWidth": 3,
                                                                "width": 2,
                                                                "parameterList": {
                                                                    "kind": "ParameterList",
                                                                    "fullStart": 724,
                                                                    "fullEnd": 727,
                                                                    "start": 724,
                                                                    "end": 726,
                                                                    "fullWidth": 3,
                                                                    "width": 2,
                                                                    "openParenToken": {
                                                                        "kind": "OpenParenToken",
                                                                        "fullStart": 724,
                                                                        "fullEnd": 725,
                                                                        "start": 724,
                                                                        "end": 725,
                                                                        "fullWidth": 1,
                                                                        "width": 1,
                                                                        "text": "(",
                                                                        "value": "(",
                                                                        "valueText": "("
                                                                    },
                                                                    "parameters": [],
                                                                    "closeParenToken": {
                                                                        "kind": "CloseParenToken",
                                                                        "fullStart": 725,
                                                                        "fullEnd": 727,
                                                                        "start": 725,
                                                                        "end": 726,
                                                                        "fullWidth": 2,
                                                                        "width": 1,
                                                                        "text": ")",
                                                                        "value": ")",
                                                                        "valueText": ")",
                                                                        "hasTrailingTrivia": true,
                                                                        "trailingTrivia": [
                                                                            {
                                                                                "kind": "WhitespaceTrivia",
                                                                                "text": " "
                                                                            }
                                                                        ]
                                                                    }
                                                                }
                                                            },
                                                            "block": {
                                                                "kind": "Block",
                                                                "fullStart": 727,
                                                                "fullEnd": 741,
                                                                "start": 727,
                                                                "end": 741,
                                                                "fullWidth": 14,
                                                                "width": 14,
                                                                "openBraceToken": {
                                                                    "kind": "OpenBraceToken",
                                                                    "fullStart": 727,
                                                                    "fullEnd": 729,
                                                                    "start": 727,
                                                                    "end": 728,
                                                                    "fullWidth": 2,
                                                                    "width": 1,
                                                                    "text": "{",
                                                                    "value": "{",
                                                                    "valueText": "{",
                                                                    "hasTrailingTrivia": true,
                                                                    "trailingTrivia": [
                                                                        {
                                                                            "kind": "WhitespaceTrivia",
                                                                            "text": " "
                                                                        }
                                                                    ]
                                                                },
                                                                "statements": [
                                                                    {
                                                                        "kind": "ReturnStatement",
                                                                        "fullStart": 729,
                                                                        "fullEnd": 740,
                                                                        "start": 729,
                                                                        "end": 740,
                                                                        "fullWidth": 11,
                                                                        "width": 11,
                                                                        "returnKeyword": {
                                                                            "kind": "ReturnKeyword",
                                                                            "fullStart": 729,
                                                                            "fullEnd": 736,
                                                                            "start": 729,
                                                                            "end": 735,
                                                                            "fullWidth": 7,
                                                                            "width": 6,
                                                                            "text": "return",
                                                                            "value": "return",
                                                                            "valueText": "return",
                                                                            "hasTrailingTrivia": true,
                                                                            "trailingTrivia": [
                                                                                {
                                                                                    "kind": "WhitespaceTrivia",
                                                                                    "text": " "
                                                                                }
                                                                            ]
                                                                        },
                                                                        "expression": {
                                                                            "kind": "StringLiteral",
                                                                            "fullStart": 736,
                                                                            "fullEnd": 739,
                                                                            "start": 736,
                                                                            "end": 739,
                                                                            "fullWidth": 3,
                                                                            "width": 3,
                                                                            "text": "'0'",
                                                                            "value": "0",
                                                                            "valueText": "0"
                                                                        },
                                                                        "semicolonToken": {
                                                                            "kind": "SemicolonToken",
                                                                            "fullStart": 739,
                                                                            "fullEnd": 740,
                                                                            "start": 739,
                                                                            "end": 740,
                                                                            "fullWidth": 1,
                                                                            "width": 1,
                                                                            "text": ";",
                                                                            "value": ";",
                                                                            "valueText": ";"
                                                                        }
                                                                    }
                                                                ],
                                                                "closeBraceToken": {
                                                                    "kind": "CloseBraceToken",
                                                                    "fullStart": 740,
                                                                    "fullEnd": 741,
                                                                    "start": 740,
                                                                    "end": 741,
                                                                    "fullWidth": 1,
                                                                    "width": 1,
                                                                    "text": "}",
                                                                    "value": "}",
                                                                    "valueText": "}"
                                                                }
                                                            }
                                                        }
                                                    }
                                                ],
                                                "closeBraceToken": {
                                                    "kind": "CloseBraceToken",
                                                    "fullStart": 741,
                                                    "fullEnd": 742,
                                                    "start": 741,
                                                    "end": 742,
                                                    "fullWidth": 1,
                                                    "width": 1,
                                                    "text": "}",
                                                    "value": "}",
                                                    "valueText": "}"
                                                }
                                            }
                                        }
                                    }
                                ]
                            },
                            "semicolonToken": {
                                "kind": "SemicolonToken",
                                "fullStart": 742,
                                "fullEnd": 745,
                                "start": 742,
                                "end": 743,
                                "fullWidth": 3,
                                "width": 1,
                                "text": ";",
                                "value": ";",
                                "valueText": ";",
                                "hasTrailingTrivia": true,
                                "hasTrailingNewLine": true,
                                "trailingTrivia": [
                                    {
                                        "kind": "NewLineTrivia",
                                        "text": "\r\n"
                                    }
                                ]
                            }
                        },
                        {
                            "kind": "ExpressionStatement",
                            "fullStart": 745,
                            "fullEnd": 762,
                            "start": 747,
                            "end": 760,
                            "fullWidth": 17,
                            "width": 13,
                            "expression": {
                                "kind": "AssignmentExpression",
                                "fullStart": 745,
                                "fullEnd": 759,
                                "start": 747,
                                "end": 759,
                                "fullWidth": 14,
                                "width": 12,
                                "left": {
                                    "kind": "MemberAccessExpression",
                                    "fullStart": 745,
                                    "fullEnd": 756,
                                    "start": 747,
                                    "end": 755,
                                    "fullWidth": 11,
                                    "width": 8,
                                    "expression": {
                                        "kind": "IdentifierName",
                                        "fullStart": 745,
                                        "fullEnd": 748,
                                        "start": 747,
                                        "end": 748,
                                        "fullWidth": 3,
                                        "width": 1,
                                        "text": "f",
                                        "value": "f",
                                        "valueText": "f",
                                        "hasLeadingTrivia": true,
                                        "leadingTrivia": [
                                            {
                                                "kind": "WhitespaceTrivia",
                                                "text": "  "
                                            }
                                        ]
                                    },
                                    "dotToken": {
                                        "kind": "DotToken",
                                        "fullStart": 748,
                                        "fullEnd": 749,
                                        "start": 748,
                                        "end": 749,
                                        "fullWidth": 1,
                                        "width": 1,
                                        "text": ".",
                                        "value": ".",
                                        "valueText": "."
                                    },
                                    "name": {
                                        "kind": "IdentifierName",
                                        "fullStart": 749,
                                        "fullEnd": 756,
                                        "start": 749,
                                        "end": 755,
                                        "fullWidth": 7,
                                        "width": 6,
                                        "text": "length",
                                        "value": "length",
                                        "valueText": "length",
                                        "hasTrailingTrivia": true,
                                        "trailingTrivia": [
                                            {
                                                "kind": "WhitespaceTrivia",
                                                "text": " "
                                            }
                                        ]
                                    }
                                },
                                "operatorToken": {
                                    "kind": "EqualsToken",
                                    "fullStart": 756,
                                    "fullEnd": 758,
                                    "start": 756,
                                    "end": 757,
                                    "fullWidth": 2,
                                    "width": 1,
                                    "text": "=",
                                    "value": "=",
                                    "valueText": "=",
                                    "hasTrailingTrivia": true,
                                    "trailingTrivia": [
                                        {
                                            "kind": "WhitespaceTrivia",
                                            "text": " "
                                        }
                                    ]
                                },
                                "right": {
                                    "kind": "IdentifierName",
                                    "fullStart": 758,
                                    "fullEnd": 759,
                                    "start": 758,
                                    "end": 759,
                                    "fullWidth": 1,
                                    "width": 1,
                                    "text": "o",
                                    "value": "o",
                                    "valueText": "o"
                                }
                            },
                            "semicolonToken": {
                                "kind": "SemicolonToken",
                                "fullStart": 759,
                                "fullEnd": 762,
                                "start": 759,
                                "end": 760,
                                "fullWidth": 3,
                                "width": 1,
                                "text": ";",
                                "value": ";",
                                "valueText": ";",
                                "hasTrailingTrivia": true,
                                "hasTrailingNewLine": true,
                                "trailingTrivia": [
                                    {
                                        "kind": "NewLineTrivia",
                                        "text": "\r\n"
                                    }
                                ]
                            }
                        },
                        {
                            "kind": "VariableStatement",
                            "fullStart": 762,
                            "fullEnd": 1191,
                            "start": 1094,
                            "end": 1189,
                            "fullWidth": 429,
                            "width": 95,
                            "modifiers": [],
                            "variableDeclaration": {
                                "kind": "VariableDeclaration",
                                "fullStart": 762,
                                "fullEnd": 1188,
                                "start": 1094,
                                "end": 1188,
                                "fullWidth": 426,
                                "width": 94,
                                "varKeyword": {
                                    "kind": "VarKeyword",
                                    "fullStart": 762,
                                    "fullEnd": 1098,
                                    "start": 1094,
                                    "end": 1097,
                                    "fullWidth": 336,
                                    "width": 3,
                                    "text": "var",
                                    "value": "var",
                                    "valueText": "var",
                                    "hasLeadingTrivia": true,
                                    "hasLeadingComment": true,
                                    "hasLeadingNewLine": true,
                                    "hasTrailingTrivia": true,
                                    "leadingTrivia": [
                                        {
                                            "kind": "WhitespaceTrivia",
                                            "text": "  "
                                        },
                                        {
                                            "kind": "NewLineTrivia",
                                            "text": "\r\n"
                                        },
                                        {
                                            "kind": "WhitespaceTrivia",
                                            "text": "  "
                                        },
                                        {
                                            "kind": "SingleLineCommentTrivia",
                                            "text": "// objects inherit the default valueOf method of the Object object;"
                                        },
                                        {
                                            "kind": "NewLineTrivia",
                                            "text": "\r\n"
                                        },
                                        {
                                            "kind": "WhitespaceTrivia",
                                            "text": "  "
                                        },
                                        {
                                            "kind": "SingleLineCommentTrivia",
                                            "text": "// that simply returns the itself. Since the default valueOf() method"
                                        },
                                        {
                                            "kind": "NewLineTrivia",
                                            "text": "\r\n"
                                        },
                                        {
                                            "kind": "WhitespaceTrivia",
                                            "text": "  "
                                        },
                                        {
                                            "kind": "SingleLineCommentTrivia",
                                            "text": "// does not return a primitive value, ES next tries to convert the object"
                                        },
                                        {
                                            "kind": "NewLineTrivia",
                                            "text": "\r\n"
                                        },
                                        {
                                            "kind": "WhitespaceTrivia",
                                            "text": "  "
                                        },
                                        {
                                            "kind": "SingleLineCommentTrivia",
                                            "text": "// to a number by calling its toString() method and converting the"
                                        },
                                        {
                                            "kind": "NewLineTrivia",
                                            "text": "\r\n"
                                        },
                                        {
                                            "kind": "WhitespaceTrivia",
                                            "text": "  "
                                        },
                                        {
                                            "kind": "SingleLineCommentTrivia",
                                            "text": "// resulting string to a number."
                                        },
                                        {
                                            "kind": "NewLineTrivia",
                                            "text": "\r\n"
                                        },
                                        {
                                            "kind": "WhitespaceTrivia",
                                            "text": " "
                                        }
                                    ],
                                    "trailingTrivia": [
                                        {
                                            "kind": "WhitespaceTrivia",
                                            "text": " "
                                        }
                                    ]
                                },
                                "variableDeclarators": [
                                    {
                                        "kind": "VariableDeclarator",
                                        "fullStart": 1098,
                                        "fullEnd": 1188,
                                        "start": 1098,
                                        "end": 1188,
                                        "fullWidth": 90,
<<<<<<< HEAD
                                        "width": 90,
                                        "identifier": {
=======
                                        "propertyName": {
>>>>>>> 85e84683
                                            "kind": "IdentifierName",
                                            "fullStart": 1098,
                                            "fullEnd": 1100,
                                            "start": 1098,
                                            "end": 1099,
                                            "fullWidth": 2,
                                            "width": 1,
                                            "text": "i",
                                            "value": "i",
                                            "valueText": "i",
                                            "hasTrailingTrivia": true,
                                            "trailingTrivia": [
                                                {
                                                    "kind": "WhitespaceTrivia",
                                                    "text": " "
                                                }
                                            ]
                                        },
                                        "equalsValueClause": {
                                            "kind": "EqualsValueClause",
                                            "fullStart": 1100,
                                            "fullEnd": 1188,
                                            "start": 1100,
                                            "end": 1188,
                                            "fullWidth": 88,
                                            "width": 88,
                                            "equalsToken": {
                                                "kind": "EqualsToken",
                                                "fullStart": 1100,
                                                "fullEnd": 1102,
                                                "start": 1100,
                                                "end": 1101,
                                                "fullWidth": 2,
                                                "width": 1,
                                                "text": "=",
                                                "value": "=",
                                                "valueText": "=",
                                                "hasTrailingTrivia": true,
                                                "trailingTrivia": [
                                                    {
                                                        "kind": "WhitespaceTrivia",
                                                        "text": " "
                                                    }
                                                ]
                                            },
                                            "value": {
                                                "kind": "InvocationExpression",
                                                "fullStart": 1102,
                                                "fullEnd": 1188,
                                                "start": 1102,
                                                "end": 1188,
                                                "fullWidth": 86,
                                                "width": 86,
                                                "expression": {
                                                    "kind": "MemberAccessExpression",
                                                    "fullStart": 1102,
                                                    "fullEnd": 1134,
                                                    "start": 1102,
                                                    "end": 1134,
                                                    "fullWidth": 32,
                                                    "width": 32,
                                                    "expression": {
                                                        "kind": "MemberAccessExpression",
                                                        "fullStart": 1102,
                                                        "fullEnd": 1129,
                                                        "start": 1102,
                                                        "end": 1129,
                                                        "fullWidth": 27,
                                                        "width": 27,
                                                        "expression": {
                                                            "kind": "MemberAccessExpression",
                                                            "fullStart": 1102,
                                                            "fullEnd": 1117,
                                                            "start": 1102,
                                                            "end": 1117,
                                                            "fullWidth": 15,
                                                            "width": 15,
                                                            "expression": {
                                                                "kind": "IdentifierName",
                                                                "fullStart": 1102,
                                                                "fullEnd": 1107,
                                                                "start": 1102,
                                                                "end": 1107,
                                                                "fullWidth": 5,
                                                                "width": 5,
                                                                "text": "Array",
                                                                "value": "Array",
                                                                "valueText": "Array"
                                                            },
                                                            "dotToken": {
                                                                "kind": "DotToken",
                                                                "fullStart": 1107,
                                                                "fullEnd": 1108,
                                                                "start": 1107,
                                                                "end": 1108,
                                                                "fullWidth": 1,
                                                                "width": 1,
                                                                "text": ".",
                                                                "value": ".",
                                                                "valueText": "."
                                                            },
                                                            "name": {
                                                                "kind": "IdentifierName",
                                                                "fullStart": 1108,
                                                                "fullEnd": 1117,
                                                                "start": 1108,
                                                                "end": 1117,
                                                                "fullWidth": 9,
                                                                "width": 9,
                                                                "text": "prototype",
                                                                "value": "prototype",
                                                                "valueText": "prototype"
                                                            }
                                                        },
                                                        "dotToken": {
                                                            "kind": "DotToken",
                                                            "fullStart": 1117,
                                                            "fullEnd": 1118,
                                                            "start": 1117,
                                                            "end": 1118,
                                                            "fullWidth": 1,
                                                            "width": 1,
                                                            "text": ".",
                                                            "value": ".",
                                                            "valueText": "."
                                                        },
                                                        "name": {
                                                            "kind": "IdentifierName",
                                                            "fullStart": 1118,
                                                            "fullEnd": 1129,
                                                            "start": 1118,
                                                            "end": 1129,
                                                            "fullWidth": 11,
                                                            "width": 11,
                                                            "text": "lastIndexOf",
                                                            "value": "lastIndexOf",
                                                            "valueText": "lastIndexOf"
                                                        }
                                                    },
                                                    "dotToken": {
                                                        "kind": "DotToken",
                                                        "fullStart": 1129,
                                                        "fullEnd": 1130,
                                                        "start": 1129,
                                                        "end": 1130,
                                                        "fullWidth": 1,
                                                        "width": 1,
                                                        "text": ".",
                                                        "value": ".",
                                                        "valueText": "."
                                                    },
                                                    "name": {
                                                        "kind": "IdentifierName",
                                                        "fullStart": 1130,
                                                        "fullEnd": 1134,
                                                        "start": 1130,
                                                        "end": 1134,
                                                        "fullWidth": 4,
                                                        "width": 4,
                                                        "text": "call",
                                                        "value": "call",
                                                        "valueText": "call"
                                                    }
                                                },
                                                "argumentList": {
                                                    "kind": "ArgumentList",
                                                    "fullStart": 1134,
                                                    "fullEnd": 1188,
                                                    "start": 1134,
                                                    "end": 1188,
                                                    "fullWidth": 54,
                                                    "width": 54,
                                                    "openParenToken": {
                                                        "kind": "OpenParenToken",
                                                        "fullStart": 1134,
                                                        "fullEnd": 1135,
                                                        "start": 1134,
                                                        "end": 1135,
                                                        "fullWidth": 1,
                                                        "width": 1,
                                                        "text": "(",
                                                        "value": "(",
                                                        "valueText": "("
                                                    },
                                                    "arguments": [
                                                        {
                                                            "kind": "ObjectLiteralExpression",
                                                            "fullStart": 1135,
                                                            "fullEnd": 1184,
                                                            "start": 1135,
                                                            "end": 1184,
                                                            "fullWidth": 49,
                                                            "width": 49,
                                                            "openBraceToken": {
                                                                "kind": "OpenBraceToken",
                                                                "fullStart": 1135,
                                                                "fullEnd": 1136,
                                                                "start": 1135,
                                                                "end": 1136,
                                                                "fullWidth": 1,
                                                                "width": 1,
                                                                "text": "{",
                                                                "value": "{",
                                                                "valueText": "{"
                                                            },
                                                            "propertyAssignments": [
                                                                {
                                                                    "kind": "SimplePropertyAssignment",
                                                                    "fullStart": 1136,
                                                                    "fullEnd": 1183,
                                                                    "start": 1136,
                                                                    "end": 1183,
                                                                    "fullWidth": 47,
                                                                    "width": 47,
                                                                    "propertyName": {
                                                                        "kind": "IdentifierName",
                                                                        "fullStart": 1136,
                                                                        "fullEnd": 1142,
                                                                        "start": 1136,
                                                                        "end": 1142,
                                                                        "fullWidth": 6,
                                                                        "width": 6,
                                                                        "text": "length",
                                                                        "value": "length",
                                                                        "valueText": "length"
                                                                    },
                                                                    "colonToken": {
                                                                        "kind": "ColonToken",
                                                                        "fullStart": 1142,
                                                                        "fullEnd": 1144,
                                                                        "start": 1142,
                                                                        "end": 1143,
                                                                        "fullWidth": 2,
                                                                        "width": 1,
                                                                        "text": ":",
                                                                        "value": ":",
                                                                        "valueText": ":",
                                                                        "hasTrailingTrivia": true,
                                                                        "trailingTrivia": [
                                                                            {
                                                                                "kind": "WhitespaceTrivia",
                                                                                "text": " "
                                                                            }
                                                                        ]
                                                                    },
                                                                    "expression": {
                                                                        "kind": "ObjectLiteralExpression",
                                                                        "fullStart": 1144,
                                                                        "fullEnd": 1183,
                                                                        "start": 1144,
                                                                        "end": 1183,
                                                                        "fullWidth": 39,
                                                                        "width": 39,
                                                                        "openBraceToken": {
                                                                            "kind": "OpenBraceToken",
                                                                            "fullStart": 1144,
                                                                            "fullEnd": 1146,
                                                                            "start": 1144,
                                                                            "end": 1145,
                                                                            "fullWidth": 2,
                                                                            "width": 1,
                                                                            "text": "{",
                                                                            "value": "{",
                                                                            "valueText": "{",
                                                                            "hasTrailingTrivia": true,
                                                                            "trailingTrivia": [
                                                                                {
                                                                                    "kind": "WhitespaceTrivia",
                                                                                    "text": " "
                                                                                }
                                                                            ]
                                                                        },
                                                                        "propertyAssignments": [
                                                                            {
                                                                                "kind": "SimplePropertyAssignment",
                                                                                "fullStart": 1146,
                                                                                "fullEnd": 1182,
                                                                                "start": 1146,
                                                                                "end": 1182,
                                                                                "fullWidth": 36,
                                                                                "width": 36,
                                                                                "propertyName": {
                                                                                    "kind": "IdentifierName",
                                                                                    "fullStart": 1146,
                                                                                    "fullEnd": 1154,
                                                                                    "start": 1146,
                                                                                    "end": 1154,
                                                                                    "fullWidth": 8,
                                                                                    "width": 8,
                                                                                    "text": "toString",
                                                                                    "value": "toString",
                                                                                    "valueText": "toString"
                                                                                },
                                                                                "colonToken": {
                                                                                    "kind": "ColonToken",
                                                                                    "fullStart": 1154,
                                                                                    "fullEnd": 1156,
                                                                                    "start": 1154,
                                                                                    "end": 1155,
                                                                                    "fullWidth": 2,
                                                                                    "width": 1,
                                                                                    "text": ":",
                                                                                    "value": ":",
                                                                                    "valueText": ":",
                                                                                    "hasTrailingTrivia": true,
                                                                                    "trailingTrivia": [
                                                                                        {
                                                                                            "kind": "WhitespaceTrivia",
                                                                                            "text": " "
                                                                                        }
                                                                                    ]
                                                                                },
                                                                                "expression": {
                                                                                    "kind": "FunctionExpression",
                                                                                    "fullStart": 1156,
                                                                                    "fullEnd": 1182,
                                                                                    "start": 1156,
                                                                                    "end": 1182,
                                                                                    "fullWidth": 26,
                                                                                    "width": 26,
                                                                                    "functionKeyword": {
                                                                                        "kind": "FunctionKeyword",
                                                                                        "fullStart": 1156,
                                                                                        "fullEnd": 1165,
                                                                                        "start": 1156,
                                                                                        "end": 1164,
                                                                                        "fullWidth": 9,
                                                                                        "width": 8,
                                                                                        "text": "function",
                                                                                        "value": "function",
                                                                                        "valueText": "function",
                                                                                        "hasTrailingTrivia": true,
                                                                                        "trailingTrivia": [
                                                                                            {
                                                                                                "kind": "WhitespaceTrivia",
                                                                                                "text": " "
                                                                                            }
                                                                                        ]
                                                                                    },
                                                                                    "callSignature": {
                                                                                        "kind": "CallSignature",
                                                                                        "fullStart": 1165,
                                                                                        "fullEnd": 1168,
                                                                                        "start": 1165,
                                                                                        "end": 1167,
                                                                                        "fullWidth": 3,
                                                                                        "width": 2,
                                                                                        "parameterList": {
                                                                                            "kind": "ParameterList",
                                                                                            "fullStart": 1165,
                                                                                            "fullEnd": 1168,
                                                                                            "start": 1165,
                                                                                            "end": 1167,
                                                                                            "fullWidth": 3,
                                                                                            "width": 2,
                                                                                            "openParenToken": {
                                                                                                "kind": "OpenParenToken",
                                                                                                "fullStart": 1165,
                                                                                                "fullEnd": 1166,
                                                                                                "start": 1165,
                                                                                                "end": 1166,
                                                                                                "fullWidth": 1,
                                                                                                "width": 1,
                                                                                                "text": "(",
                                                                                                "value": "(",
                                                                                                "valueText": "("
                                                                                            },
                                                                                            "parameters": [],
                                                                                            "closeParenToken": {
                                                                                                "kind": "CloseParenToken",
                                                                                                "fullStart": 1166,
                                                                                                "fullEnd": 1168,
                                                                                                "start": 1166,
                                                                                                "end": 1167,
                                                                                                "fullWidth": 2,
                                                                                                "width": 1,
                                                                                                "text": ")",
                                                                                                "value": ")",
                                                                                                "valueText": ")",
                                                                                                "hasTrailingTrivia": true,
                                                                                                "trailingTrivia": [
                                                                                                    {
                                                                                                        "kind": "WhitespaceTrivia",
                                                                                                        "text": " "
                                                                                                    }
                                                                                                ]
                                                                                            }
                                                                                        }
                                                                                    },
                                                                                    "block": {
                                                                                        "kind": "Block",
                                                                                        "fullStart": 1168,
                                                                                        "fullEnd": 1182,
                                                                                        "start": 1168,
                                                                                        "end": 1182,
                                                                                        "fullWidth": 14,
                                                                                        "width": 14,
                                                                                        "openBraceToken": {
                                                                                            "kind": "OpenBraceToken",
                                                                                            "fullStart": 1168,
                                                                                            "fullEnd": 1170,
                                                                                            "start": 1168,
                                                                                            "end": 1169,
                                                                                            "fullWidth": 2,
                                                                                            "width": 1,
                                                                                            "text": "{",
                                                                                            "value": "{",
                                                                                            "valueText": "{",
                                                                                            "hasTrailingTrivia": true,
                                                                                            "trailingTrivia": [
                                                                                                {
                                                                                                    "kind": "WhitespaceTrivia",
                                                                                                    "text": " "
                                                                                                }
                                                                                            ]
                                                                                        },
                                                                                        "statements": [
                                                                                            {
                                                                                                "kind": "ReturnStatement",
                                                                                                "fullStart": 1170,
                                                                                                "fullEnd": 1181,
                                                                                                "start": 1170,
                                                                                                "end": 1181,
                                                                                                "fullWidth": 11,
                                                                                                "width": 11,
                                                                                                "returnKeyword": {
                                                                                                    "kind": "ReturnKeyword",
                                                                                                    "fullStart": 1170,
                                                                                                    "fullEnd": 1177,
                                                                                                    "start": 1170,
                                                                                                    "end": 1176,
                                                                                                    "fullWidth": 7,
                                                                                                    "width": 6,
                                                                                                    "text": "return",
                                                                                                    "value": "return",
                                                                                                    "valueText": "return",
                                                                                                    "hasTrailingTrivia": true,
                                                                                                    "trailingTrivia": [
                                                                                                        {
                                                                                                            "kind": "WhitespaceTrivia",
                                                                                                            "text": " "
                                                                                                        }
                                                                                                    ]
                                                                                                },
                                                                                                "expression": {
                                                                                                    "kind": "StringLiteral",
                                                                                                    "fullStart": 1177,
                                                                                                    "fullEnd": 1180,
                                                                                                    "start": 1177,
                                                                                                    "end": 1180,
                                                                                                    "fullWidth": 3,
                                                                                                    "width": 3,
                                                                                                    "text": "'0'",
                                                                                                    "value": "0",
                                                                                                    "valueText": "0"
                                                                                                },
                                                                                                "semicolonToken": {
                                                                                                    "kind": "SemicolonToken",
                                                                                                    "fullStart": 1180,
                                                                                                    "fullEnd": 1181,
                                                                                                    "start": 1180,
                                                                                                    "end": 1181,
                                                                                                    "fullWidth": 1,
                                                                                                    "width": 1,
                                                                                                    "text": ";",
                                                                                                    "value": ";",
                                                                                                    "valueText": ";"
                                                                                                }
                                                                                            }
                                                                                        ],
                                                                                        "closeBraceToken": {
                                                                                            "kind": "CloseBraceToken",
                                                                                            "fullStart": 1181,
                                                                                            "fullEnd": 1182,
                                                                                            "start": 1181,
                                                                                            "end": 1182,
                                                                                            "fullWidth": 1,
                                                                                            "width": 1,
                                                                                            "text": "}",
                                                                                            "value": "}",
                                                                                            "valueText": "}"
                                                                                        }
                                                                                    }
                                                                                }
                                                                            }
                                                                        ],
                                                                        "closeBraceToken": {
                                                                            "kind": "CloseBraceToken",
                                                                            "fullStart": 1182,
                                                                            "fullEnd": 1183,
                                                                            "start": 1182,
                                                                            "end": 1183,
                                                                            "fullWidth": 1,
                                                                            "width": 1,
                                                                            "text": "}",
                                                                            "value": "}",
                                                                            "valueText": "}"
                                                                        }
                                                                    }
                                                                }
                                                            ],
                                                            "closeBraceToken": {
                                                                "kind": "CloseBraceToken",
                                                                "fullStart": 1183,
                                                                "fullEnd": 1184,
                                                                "start": 1183,
                                                                "end": 1184,
                                                                "fullWidth": 1,
                                                                "width": 1,
                                                                "text": "}",
                                                                "value": "}",
                                                                "valueText": "}"
                                                            }
                                                        },
                                                        {
                                                            "kind": "CommaToken",
                                                            "fullStart": 1184,
                                                            "fullEnd": 1186,
                                                            "start": 1184,
                                                            "end": 1185,
                                                            "fullWidth": 2,
                                                            "width": 1,
                                                            "text": ",",
                                                            "value": ",",
                                                            "valueText": ",",
                                                            "hasTrailingTrivia": true,
                                                            "trailingTrivia": [
                                                                {
                                                                    "kind": "WhitespaceTrivia",
                                                                    "text": " "
                                                                }
                                                            ]
                                                        },
                                                        {
                                                            "kind": "NumericLiteral",
                                                            "fullStart": 1186,
                                                            "fullEnd": 1187,
                                                            "start": 1186,
                                                            "end": 1187,
                                                            "fullWidth": 1,
                                                            "width": 1,
                                                            "text": "1",
                                                            "value": 1,
                                                            "valueText": "1"
                                                        }
                                                    ],
                                                    "closeParenToken": {
                                                        "kind": "CloseParenToken",
                                                        "fullStart": 1187,
                                                        "fullEnd": 1188,
                                                        "start": 1187,
                                                        "end": 1188,
                                                        "fullWidth": 1,
                                                        "width": 1,
                                                        "text": ")",
                                                        "value": ")",
                                                        "valueText": ")"
                                                    }
                                                }
                                            }
                                        }
                                    }
                                ]
                            },
                            "semicolonToken": {
                                "kind": "SemicolonToken",
                                "fullStart": 1188,
                                "fullEnd": 1191,
                                "start": 1188,
                                "end": 1189,
                                "fullWidth": 3,
                                "width": 1,
                                "text": ";",
                                "value": ";",
                                "valueText": ";",
                                "hasTrailingTrivia": true,
                                "hasTrailingNewLine": true,
                                "trailingTrivia": [
                                    {
                                        "kind": "NewLineTrivia",
                                        "text": "\r\n"
                                    }
                                ]
                            }
                        },
                        {
                            "kind": "IfStatement",
                            "fullStart": 1191,
                            "fullEnd": 1237,
                            "start": 1197,
                            "end": 1235,
                            "fullWidth": 46,
                            "width": 38,
                            "ifKeyword": {
                                "kind": "IfKeyword",
                                "fullStart": 1191,
                                "fullEnd": 1200,
                                "start": 1197,
                                "end": 1199,
                                "fullWidth": 9,
                                "width": 2,
                                "text": "if",
                                "value": "if",
                                "valueText": "if",
                                "hasLeadingTrivia": true,
                                "hasLeadingNewLine": true,
                                "hasTrailingTrivia": true,
                                "leadingTrivia": [
                                    {
                                        "kind": "WhitespaceTrivia",
                                        "text": "  "
                                    },
                                    {
                                        "kind": "NewLineTrivia",
                                        "text": "\r\n"
                                    },
                                    {
                                        "kind": "WhitespaceTrivia",
                                        "text": "  "
                                    }
                                ],
                                "trailingTrivia": [
                                    {
                                        "kind": "WhitespaceTrivia",
                                        "text": " "
                                    }
                                ]
                            },
                            "openParenToken": {
                                "kind": "OpenParenToken",
                                "fullStart": 1200,
                                "fullEnd": 1201,
                                "start": 1200,
                                "end": 1201,
                                "fullWidth": 1,
                                "width": 1,
                                "text": "(",
                                "value": "(",
                                "valueText": "("
                            },
                            "condition": {
                                "kind": "EqualsExpression",
                                "fullStart": 1201,
                                "fullEnd": 1209,
                                "start": 1201,
                                "end": 1209,
                                "fullWidth": 8,
                                "width": 8,
                                "left": {
                                    "kind": "IdentifierName",
                                    "fullStart": 1201,
                                    "fullEnd": 1203,
                                    "start": 1201,
                                    "end": 1202,
                                    "fullWidth": 2,
                                    "width": 1,
                                    "text": "i",
                                    "value": "i",
                                    "valueText": "i",
                                    "hasTrailingTrivia": true,
                                    "trailingTrivia": [
                                        {
                                            "kind": "WhitespaceTrivia",
                                            "text": " "
                                        }
                                    ]
                                },
                                "operatorToken": {
                                    "kind": "EqualsEqualsEqualsToken",
                                    "fullStart": 1203,
                                    "fullEnd": 1207,
                                    "start": 1203,
                                    "end": 1206,
                                    "fullWidth": 4,
                                    "width": 3,
                                    "text": "===",
                                    "value": "===",
                                    "valueText": "===",
                                    "hasTrailingTrivia": true,
                                    "trailingTrivia": [
                                        {
                                            "kind": "WhitespaceTrivia",
                                            "text": " "
                                        }
                                    ]
                                },
                                "right": {
                                    "kind": "NegateExpression",
                                    "fullStart": 1207,
                                    "fullEnd": 1209,
                                    "start": 1207,
                                    "end": 1209,
                                    "fullWidth": 2,
                                    "width": 2,
                                    "operatorToken": {
                                        "kind": "MinusToken",
                                        "fullStart": 1207,
                                        "fullEnd": 1208,
                                        "start": 1207,
                                        "end": 1208,
                                        "fullWidth": 1,
                                        "width": 1,
                                        "text": "-",
                                        "value": "-",
                                        "valueText": "-"
                                    },
                                    "operand": {
                                        "kind": "NumericLiteral",
                                        "fullStart": 1208,
                                        "fullEnd": 1209,
                                        "start": 1208,
                                        "end": 1209,
                                        "fullWidth": 1,
                                        "width": 1,
                                        "text": "1",
                                        "value": 1,
                                        "valueText": "1"
                                    }
                                }
                            },
                            "closeParenToken": {
                                "kind": "CloseParenToken",
                                "fullStart": 1209,
                                "fullEnd": 1211,
                                "start": 1209,
                                "end": 1210,
                                "fullWidth": 2,
                                "width": 1,
                                "text": ")",
                                "value": ")",
                                "valueText": ")",
                                "hasTrailingTrivia": true,
                                "trailingTrivia": [
                                    {
                                        "kind": "WhitespaceTrivia",
                                        "text": " "
                                    }
                                ]
                            },
                            "statement": {
                                "kind": "Block",
                                "fullStart": 1211,
                                "fullEnd": 1237,
                                "start": 1211,
                                "end": 1235,
                                "fullWidth": 26,
                                "width": 24,
                                "openBraceToken": {
                                    "kind": "OpenBraceToken",
                                    "fullStart": 1211,
                                    "fullEnd": 1214,
                                    "start": 1211,
                                    "end": 1212,
                                    "fullWidth": 3,
                                    "width": 1,
                                    "text": "{",
                                    "value": "{",
                                    "valueText": "{",
                                    "hasTrailingTrivia": true,
                                    "hasTrailingNewLine": true,
                                    "trailingTrivia": [
                                        {
                                            "kind": "NewLineTrivia",
                                            "text": "\r\n"
                                        }
                                    ]
                                },
                                "statements": [
                                    {
                                        "kind": "ReturnStatement",
                                        "fullStart": 1214,
                                        "fullEnd": 1232,
                                        "start": 1218,
                                        "end": 1230,
                                        "fullWidth": 18,
                                        "width": 12,
                                        "returnKeyword": {
                                            "kind": "ReturnKeyword",
                                            "fullStart": 1214,
                                            "fullEnd": 1225,
                                            "start": 1218,
                                            "end": 1224,
                                            "fullWidth": 11,
                                            "width": 6,
                                            "text": "return",
                                            "value": "return",
                                            "valueText": "return",
                                            "hasLeadingTrivia": true,
                                            "hasTrailingTrivia": true,
                                            "leadingTrivia": [
                                                {
                                                    "kind": "WhitespaceTrivia",
                                                    "text": "    "
                                                }
                                            ],
                                            "trailingTrivia": [
                                                {
                                                    "kind": "WhitespaceTrivia",
                                                    "text": " "
                                                }
                                            ]
                                        },
                                        "expression": {
                                            "kind": "TrueKeyword",
                                            "fullStart": 1225,
                                            "fullEnd": 1229,
                                            "start": 1225,
                                            "end": 1229,
                                            "fullWidth": 4,
                                            "width": 4,
                                            "text": "true",
                                            "value": true,
                                            "valueText": "true"
                                        },
                                        "semicolonToken": {
                                            "kind": "SemicolonToken",
                                            "fullStart": 1229,
                                            "fullEnd": 1232,
                                            "start": 1229,
                                            "end": 1230,
                                            "fullWidth": 3,
                                            "width": 1,
                                            "text": ";",
                                            "value": ";",
                                            "valueText": ";",
                                            "hasTrailingTrivia": true,
                                            "hasTrailingNewLine": true,
                                            "trailingTrivia": [
                                                {
                                                    "kind": "NewLineTrivia",
                                                    "text": "\r\n"
                                                }
                                            ]
                                        }
                                    }
                                ],
                                "closeBraceToken": {
                                    "kind": "CloseBraceToken",
                                    "fullStart": 1232,
                                    "fullEnd": 1237,
                                    "start": 1234,
                                    "end": 1235,
                                    "fullWidth": 5,
                                    "width": 1,
                                    "text": "}",
                                    "value": "}",
                                    "valueText": "}",
                                    "hasLeadingTrivia": true,
                                    "hasTrailingTrivia": true,
                                    "hasTrailingNewLine": true,
                                    "leadingTrivia": [
                                        {
                                            "kind": "WhitespaceTrivia",
                                            "text": "  "
                                        }
                                    ],
                                    "trailingTrivia": [
                                        {
                                            "kind": "NewLineTrivia",
                                            "text": "\r\n"
                                        }
                                    ]
                                }
                            }
                        }
                    ],
                    "closeBraceToken": {
                        "kind": "CloseBraceToken",
                        "fullStart": 1237,
                        "fullEnd": 1241,
                        "start": 1238,
                        "end": 1239,
                        "fullWidth": 4,
                        "width": 1,
                        "text": "}",
                        "value": "}",
                        "valueText": "}",
                        "hasLeadingTrivia": true,
                        "hasTrailingTrivia": true,
                        "hasTrailingNewLine": true,
                        "leadingTrivia": [
                            {
                                "kind": "WhitespaceTrivia",
                                "text": " "
                            }
                        ],
                        "trailingTrivia": [
                            {
                                "kind": "NewLineTrivia",
                                "text": "\r\n"
                            }
                        ]
                    }
                }
            },
            {
                "kind": "ExpressionStatement",
                "fullStart": 1241,
                "fullEnd": 1265,
                "start": 1241,
                "end": 1263,
                "fullWidth": 24,
                "width": 22,
                "expression": {
                    "kind": "InvocationExpression",
                    "fullStart": 1241,
                    "fullEnd": 1262,
                    "start": 1241,
                    "end": 1262,
                    "fullWidth": 21,
                    "width": 21,
                    "expression": {
                        "kind": "IdentifierName",
                        "fullStart": 1241,
                        "fullEnd": 1252,
                        "start": 1241,
                        "end": 1252,
                        "fullWidth": 11,
                        "width": 11,
                        "text": "runTestCase",
                        "value": "runTestCase",
                        "valueText": "runTestCase"
                    },
                    "argumentList": {
                        "kind": "ArgumentList",
                        "fullStart": 1252,
                        "fullEnd": 1262,
                        "start": 1252,
                        "end": 1262,
                        "fullWidth": 10,
                        "width": 10,
                        "openParenToken": {
                            "kind": "OpenParenToken",
                            "fullStart": 1252,
                            "fullEnd": 1253,
                            "start": 1252,
                            "end": 1253,
                            "fullWidth": 1,
                            "width": 1,
                            "text": "(",
                            "value": "(",
                            "valueText": "("
                        },
                        "arguments": [
                            {
                                "kind": "IdentifierName",
                                "fullStart": 1253,
                                "fullEnd": 1261,
                                "start": 1253,
                                "end": 1261,
                                "fullWidth": 8,
                                "width": 8,
                                "text": "testcase",
                                "value": "testcase",
                                "valueText": "testcase"
                            }
                        ],
                        "closeParenToken": {
                            "kind": "CloseParenToken",
                            "fullStart": 1261,
                            "fullEnd": 1262,
                            "start": 1261,
                            "end": 1262,
                            "fullWidth": 1,
                            "width": 1,
                            "text": ")",
                            "value": ")",
                            "valueText": ")"
                        }
                    }
                },
                "semicolonToken": {
                    "kind": "SemicolonToken",
                    "fullStart": 1262,
                    "fullEnd": 1265,
                    "start": 1262,
                    "end": 1263,
                    "fullWidth": 3,
                    "width": 1,
                    "text": ";",
                    "value": ";",
                    "valueText": ";",
                    "hasTrailingTrivia": true,
                    "hasTrailingNewLine": true,
                    "trailingTrivia": [
                        {
                            "kind": "NewLineTrivia",
                            "text": "\r\n"
                        }
                    ]
                }
            }
        ],
        "endOfFileToken": {
            "kind": "EndOfFileToken",
            "fullStart": 1265,
            "fullEnd": 1265,
            "start": 1265,
            "end": 1265,
            "fullWidth": 0,
            "width": 0,
            "text": ""
        }
    },
    "lineMap": {
        "lineStarts": [
            0,
            67,
            152,
            232,
            308,
            380,
            385,
            439,
            575,
            580,
            582,
            584,
            607,
            646,
            667,
            689,
            693,
            745,
            762,
            766,
            837,
            910,
            987,
            1057,
            1093,
            1191,
            1195,
            1214,
            1232,
            1237,
            1241,
            1265
        ],
        "length": 1265
    }
}<|MERGE_RESOLUTION|>--- conflicted
+++ resolved
@@ -650,12 +650,8 @@
                                         "start": 673,
                                         "end": 686,
                                         "fullWidth": 13,
-<<<<<<< HEAD
                                         "width": 13,
-                                        "identifier": {
-=======
                                         "propertyName": {
->>>>>>> 85e84683
                                             "kind": "IdentifierName",
                                             "fullStart": 673,
                                             "fullEnd": 675,
@@ -860,12 +856,8 @@
                                         "start": 699,
                                         "end": 742,
                                         "fullWidth": 43,
-<<<<<<< HEAD
                                         "width": 43,
-                                        "identifier": {
-=======
                                         "propertyName": {
->>>>>>> 85e84683
                                             "kind": "IdentifierName",
                                             "fullStart": 699,
                                             "fullEnd": 701,
@@ -1439,12 +1431,8 @@
                                         "start": 1098,
                                         "end": 1188,
                                         "fullWidth": 90,
-<<<<<<< HEAD
                                         "width": 90,
-                                        "identifier": {
-=======
                                         "propertyName": {
->>>>>>> 85e84683
                                             "kind": "IdentifierName",
                                             "fullStart": 1098,
                                             "fullEnd": 1100,
