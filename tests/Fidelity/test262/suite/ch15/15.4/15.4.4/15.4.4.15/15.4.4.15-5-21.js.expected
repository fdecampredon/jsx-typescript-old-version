--- conflicted
+++ resolved
@@ -311,12 +311,8 @@
                                         "start": 950,
                                         "end": 1055,
                                         "fullWidth": 105,
-<<<<<<< HEAD
                                         "width": 105,
-                                        "identifier": {
-=======
                                         "propertyName": {
->>>>>>> 85e84683
                                             "kind": "IdentifierName",
                                             "fullStart": 950,
                                             "fullEnd": 960,
@@ -738,12 +734,8 @@
                                         "start": 1070,
                                         "end": 1094,
                                         "fullWidth": 24,
-<<<<<<< HEAD
                                         "width": 24,
-                                        "identifier": {
-=======
                                         "propertyName": {
->>>>>>> 85e84683
                                             "kind": "IdentifierName",
                                             "fullStart": 1070,
                                             "fullEnd": 1080,
