{
    "isDeclaration": false,
    "languageVersion": "EcmaScript5",
    "parseOptions": {
        "allowAutomaticSemicolonInsertion": true
    },
    "sourceUnit": {
        "kind": "SourceUnit",
        "fullStart": 0,
        "fullEnd": 921,
        "start": 554,
        "end": 921,
        "fullWidth": 921,
        "width": 367,
        "isIncrementallyUnusable": true,
        "moduleElements": [
            {
                "kind": "FunctionDeclaration",
                "fullStart": 0,
                "fullEnd": 897,
                "start": 554,
                "end": 895,
                "fullWidth": 897,
                "width": 341,
                "modifiers": [],
                "functionKeyword": {
                    "kind": "FunctionKeyword",
                    "fullStart": 0,
                    "fullEnd": 563,
                    "start": 554,
                    "end": 562,
                    "fullWidth": 563,
                    "width": 8,
                    "text": "function",
                    "value": "function",
                    "valueText": "function",
                    "hasLeadingTrivia": true,
                    "hasLeadingComment": true,
                    "hasLeadingNewLine": true,
                    "hasTrailingTrivia": true,
                    "leadingTrivia": [
                        {
                            "kind": "SingleLineCommentTrivia",
                            "text": "/// Copyright (c) 2012 Ecma International.  All rights reserved. "
                        },
                        {
                            "kind": "NewLineTrivia",
                            "text": "\r\n"
                        },
                        {
                            "kind": "SingleLineCommentTrivia",
                            "text": "/// Ecma International makes this code available under the terms and conditions set"
                        },
                        {
                            "kind": "NewLineTrivia",
                            "text": "\r\n"
                        },
                        {
                            "kind": "SingleLineCommentTrivia",
                            "text": "/// forth on http://hg.ecmascript.org/tests/test262/raw-file/tip/LICENSE (the "
                        },
                        {
                            "kind": "NewLineTrivia",
                            "text": "\r\n"
                        },
                        {
                            "kind": "SingleLineCommentTrivia",
                            "text": "/// \"Use Terms\").   Any redistribution of this code must retain the above "
                        },
                        {
                            "kind": "NewLineTrivia",
                            "text": "\r\n"
                        },
                        {
                            "kind": "SingleLineCommentTrivia",
                            "text": "/// copyright and this notice and otherwise comply with the Use Terms."
                        },
                        {
                            "kind": "NewLineTrivia",
                            "text": "\r\n"
                        },
                        {
                            "kind": "MultiLineCommentTrivia",
                            "text": "/**\r\n * @path ch15/15.4/15.4.4/15.4.4.15/15.4.4.15-8-a-3.js\r\n * @description Array.prototype.lastIndexOf -  added properties in step 5 are visible here on an Array\r\n */"
                        },
                        {
                            "kind": "NewLineTrivia",
                            "text": "\r\n"
                        },
                        {
                            "kind": "NewLineTrivia",
                            "text": "\r\n"
                        },
                        {
                            "kind": "NewLineTrivia",
                            "text": "\r\n"
                        }
                    ],
                    "trailingTrivia": [
                        {
                            "kind": "WhitespaceTrivia",
                            "text": " "
                        }
                    ]
                },
                "identifier": {
                    "kind": "IdentifierName",
                    "fullStart": 563,
                    "fullEnd": 571,
                    "start": 563,
                    "end": 571,
                    "fullWidth": 8,
                    "width": 8,
                    "text": "testcase",
                    "value": "testcase",
                    "valueText": "testcase"
                },
                "callSignature": {
                    "kind": "CallSignature",
                    "fullStart": 571,
                    "fullEnd": 574,
                    "start": 571,
                    "end": 573,
                    "fullWidth": 3,
                    "width": 2,
                    "parameterList": {
                        "kind": "ParameterList",
                        "fullStart": 571,
                        "fullEnd": 574,
                        "start": 571,
                        "end": 573,
                        "fullWidth": 3,
                        "width": 2,
                        "openParenToken": {
                            "kind": "OpenParenToken",
                            "fullStart": 571,
                            "fullEnd": 572,
                            "start": 571,
                            "end": 572,
                            "fullWidth": 1,
                            "width": 1,
                            "text": "(",
                            "value": "(",
                            "valueText": "("
                        },
                        "parameters": [],
                        "closeParenToken": {
                            "kind": "CloseParenToken",
                            "fullStart": 572,
                            "fullEnd": 574,
                            "start": 572,
                            "end": 573,
                            "fullWidth": 2,
                            "width": 1,
                            "text": ")",
                            "value": ")",
                            "valueText": ")",
                            "hasTrailingTrivia": true,
                            "trailingTrivia": [
                                {
                                    "kind": "WhitespaceTrivia",
                                    "text": " "
                                }
                            ]
                        }
                    }
                },
                "block": {
                    "kind": "Block",
                    "fullStart": 574,
                    "fullEnd": 897,
                    "start": 574,
                    "end": 895,
                    "fullWidth": 323,
                    "width": 321,
                    "openBraceToken": {
                        "kind": "OpenBraceToken",
                        "fullStart": 574,
                        "fullEnd": 577,
                        "start": 574,
                        "end": 575,
                        "fullWidth": 3,
                        "width": 1,
                        "text": "{",
                        "value": "{",
                        "valueText": "{",
                        "hasTrailingTrivia": true,
                        "hasTrailingNewLine": true,
                        "trailingTrivia": [
                            {
                                "kind": "NewLineTrivia",
                                "text": "\r\n"
                            }
                        ]
                    },
                    "statements": [
                        {
                            "kind": "VariableStatement",
                            "fullStart": 577,
                            "fullEnd": 602,
                            "start": 587,
                            "end": 600,
                            "fullWidth": 25,
                            "width": 13,
                            "modifiers": [],
                            "variableDeclaration": {
                                "kind": "VariableDeclaration",
                                "fullStart": 577,
                                "fullEnd": 599,
                                "start": 587,
                                "end": 599,
                                "fullWidth": 22,
                                "width": 12,
                                "varKeyword": {
                                    "kind": "VarKeyword",
                                    "fullStart": 577,
                                    "fullEnd": 591,
                                    "start": 587,
                                    "end": 590,
                                    "fullWidth": 14,
                                    "width": 3,
                                    "text": "var",
                                    "value": "var",
                                    "valueText": "var",
                                    "hasLeadingTrivia": true,
                                    "hasLeadingNewLine": true,
                                    "hasTrailingTrivia": true,
                                    "leadingTrivia": [
                                        {
                                            "kind": "NewLineTrivia",
                                            "text": "\r\n"
                                        },
                                        {
                                            "kind": "WhitespaceTrivia",
                                            "text": "        "
                                        }
                                    ],
                                    "trailingTrivia": [
                                        {
                                            "kind": "WhitespaceTrivia",
                                            "text": " "
                                        }
                                    ]
                                },
                                "variableDeclarators": [
                                    {
                                        "kind": "VariableDeclarator",
                                        "fullStart": 591,
                                        "fullEnd": 599,
                                        "start": 591,
                                        "end": 599,
                                        "fullWidth": 8,
<<<<<<< HEAD
                                        "width": 8,
                                        "identifier": {
=======
                                        "propertyName": {
>>>>>>> 85e84683
                                            "kind": "IdentifierName",
                                            "fullStart": 591,
                                            "fullEnd": 595,
                                            "start": 591,
                                            "end": 594,
                                            "fullWidth": 4,
                                            "width": 3,
                                            "text": "arr",
                                            "value": "arr",
                                            "valueText": "arr",
                                            "hasTrailingTrivia": true,
                                            "trailingTrivia": [
                                                {
                                                    "kind": "WhitespaceTrivia",
                                                    "text": " "
                                                }
                                            ]
                                        },
                                        "equalsValueClause": {
                                            "kind": "EqualsValueClause",
                                            "fullStart": 595,
                                            "fullEnd": 599,
                                            "start": 595,
                                            "end": 599,
                                            "fullWidth": 4,
                                            "width": 4,
                                            "equalsToken": {
                                                "kind": "EqualsToken",
                                                "fullStart": 595,
                                                "fullEnd": 597,
                                                "start": 595,
                                                "end": 596,
                                                "fullWidth": 2,
                                                "width": 1,
                                                "text": "=",
                                                "value": "=",
                                                "valueText": "=",
                                                "hasTrailingTrivia": true,
                                                "trailingTrivia": [
                                                    {
                                                        "kind": "WhitespaceTrivia",
                                                        "text": " "
                                                    }
                                                ]
                                            },
                                            "value": {
                                                "kind": "ArrayLiteralExpression",
                                                "fullStart": 597,
                                                "fullEnd": 599,
                                                "start": 597,
                                                "end": 599,
                                                "fullWidth": 2,
                                                "width": 2,
                                                "openBracketToken": {
                                                    "kind": "OpenBracketToken",
                                                    "fullStart": 597,
                                                    "fullEnd": 598,
                                                    "start": 597,
                                                    "end": 598,
                                                    "fullWidth": 1,
                                                    "width": 1,
                                                    "text": "[",
                                                    "value": "[",
                                                    "valueText": "["
                                                },
                                                "expressions": [],
                                                "closeBracketToken": {
                                                    "kind": "CloseBracketToken",
                                                    "fullStart": 598,
                                                    "fullEnd": 599,
                                                    "start": 598,
                                                    "end": 599,
                                                    "fullWidth": 1,
                                                    "width": 1,
                                                    "text": "]",
                                                    "value": "]",
                                                    "valueText": "]"
                                                }
                                            }
                                        }
                                    }
                                ]
                            },
                            "semicolonToken": {
                                "kind": "SemicolonToken",
                                "fullStart": 599,
                                "fullEnd": 602,
                                "start": 599,
                                "end": 600,
                                "fullWidth": 3,
                                "width": 1,
                                "text": ";",
                                "value": ";",
                                "valueText": ";",
                                "hasTrailingTrivia": true,
                                "hasTrailingNewLine": true,
                                "trailingTrivia": [
                                    {
                                        "kind": "NewLineTrivia",
                                        "text": "\r\n"
                                    }
                                ]
                            }
                        },
                        {
                            "kind": "ExpressionStatement",
                            "fullStart": 602,
                            "fullEnd": 628,
                            "start": 610,
                            "end": 626,
                            "fullWidth": 26,
                            "width": 16,
                            "expression": {
                                "kind": "AssignmentExpression",
                                "fullStart": 602,
                                "fullEnd": 625,
                                "start": 610,
                                "end": 625,
                                "fullWidth": 23,
                                "width": 15,
                                "left": {
                                    "kind": "MemberAccessExpression",
                                    "fullStart": 602,
                                    "fullEnd": 621,
                                    "start": 610,
                                    "end": 620,
                                    "fullWidth": 19,
                                    "width": 10,
                                    "expression": {
                                        "kind": "IdentifierName",
                                        "fullStart": 602,
                                        "fullEnd": 613,
                                        "start": 610,
                                        "end": 613,
                                        "fullWidth": 11,
                                        "width": 3,
                                        "text": "arr",
                                        "value": "arr",
                                        "valueText": "arr",
                                        "hasLeadingTrivia": true,
                                        "leadingTrivia": [
                                            {
                                                "kind": "WhitespaceTrivia",
                                                "text": "        "
                                            }
                                        ]
                                    },
                                    "dotToken": {
                                        "kind": "DotToken",
                                        "fullStart": 613,
                                        "fullEnd": 614,
                                        "start": 613,
                                        "end": 614,
                                        "fullWidth": 1,
                                        "width": 1,
                                        "text": ".",
                                        "value": ".",
                                        "valueText": "."
                                    },
                                    "name": {
                                        "kind": "IdentifierName",
                                        "fullStart": 614,
                                        "fullEnd": 621,
                                        "start": 614,
                                        "end": 620,
                                        "fullWidth": 7,
                                        "width": 6,
                                        "text": "length",
                                        "value": "length",
                                        "valueText": "length",
                                        "hasTrailingTrivia": true,
                                        "trailingTrivia": [
                                            {
                                                "kind": "WhitespaceTrivia",
                                                "text": " "
                                            }
                                        ]
                                    }
                                },
                                "operatorToken": {
                                    "kind": "EqualsToken",
                                    "fullStart": 621,
                                    "fullEnd": 623,
                                    "start": 621,
                                    "end": 622,
                                    "fullWidth": 2,
                                    "width": 1,
                                    "text": "=",
                                    "value": "=",
                                    "valueText": "=",
                                    "hasTrailingTrivia": true,
                                    "trailingTrivia": [
                                        {
                                            "kind": "WhitespaceTrivia",
                                            "text": " "
                                        }
                                    ]
                                },
                                "right": {
                                    "kind": "NumericLiteral",
                                    "fullStart": 623,
                                    "fullEnd": 625,
                                    "start": 623,
                                    "end": 625,
                                    "fullWidth": 2,
                                    "width": 2,
                                    "text": "30",
                                    "value": 30,
                                    "valueText": "30"
                                }
                            },
                            "semicolonToken": {
                                "kind": "SemicolonToken",
                                "fullStart": 625,
                                "fullEnd": 628,
                                "start": 625,
                                "end": 626,
                                "fullWidth": 3,
                                "width": 1,
                                "text": ";",
                                "value": ";",
                                "valueText": ";",
                                "hasTrailingTrivia": true,
                                "hasTrailingNewLine": true,
                                "trailingTrivia": [
                                    {
                                        "kind": "NewLineTrivia",
                                        "text": "\r\n"
                                    }
                                ]
                            }
                        },
                        {
                            "kind": "VariableStatement",
                            "fullStart": 628,
                            "fullEnd": 670,
                            "start": 636,
                            "end": 668,
                            "fullWidth": 42,
                            "width": 32,
                            "modifiers": [],
                            "variableDeclaration": {
                                "kind": "VariableDeclaration",
                                "fullStart": 628,
                                "fullEnd": 667,
                                "start": 636,
                                "end": 667,
                                "fullWidth": 39,
                                "width": 31,
                                "varKeyword": {
                                    "kind": "VarKeyword",
                                    "fullStart": 628,
                                    "fullEnd": 640,
                                    "start": 636,
                                    "end": 639,
                                    "fullWidth": 12,
                                    "width": 3,
                                    "text": "var",
                                    "value": "var",
                                    "valueText": "var",
                                    "hasLeadingTrivia": true,
                                    "hasTrailingTrivia": true,
                                    "leadingTrivia": [
                                        {
                                            "kind": "WhitespaceTrivia",
                                            "text": "        "
                                        }
                                    ],
                                    "trailingTrivia": [
                                        {
                                            "kind": "WhitespaceTrivia",
                                            "text": " "
                                        }
                                    ]
                                },
                                "variableDeclarators": [
                                    {
                                        "kind": "VariableDeclarator",
                                        "fullStart": 640,
                                        "fullEnd": 667,
                                        "start": 640,
                                        "end": 667,
                                        "fullWidth": 27,
<<<<<<< HEAD
                                        "width": 27,
                                        "identifier": {
=======
                                        "propertyName": {
>>>>>>> 85e84683
                                            "kind": "IdentifierName",
                                            "fullStart": 640,
                                            "fullEnd": 650,
                                            "start": 640,
                                            "end": 649,
                                            "fullWidth": 10,
                                            "width": 9,
                                            "text": "targetObj",
                                            "value": "targetObj",
                                            "valueText": "targetObj",
                                            "hasTrailingTrivia": true,
                                            "trailingTrivia": [
                                                {
                                                    "kind": "WhitespaceTrivia",
                                                    "text": " "
                                                }
                                            ]
                                        },
                                        "equalsValueClause": {
                                            "kind": "EqualsValueClause",
                                            "fullStart": 650,
                                            "fullEnd": 667,
                                            "start": 650,
                                            "end": 667,
                                            "fullWidth": 17,
                                            "width": 17,
                                            "equalsToken": {
                                                "kind": "EqualsToken",
                                                "fullStart": 650,
                                                "fullEnd": 652,
                                                "start": 650,
                                                "end": 651,
                                                "fullWidth": 2,
                                                "width": 1,
                                                "text": "=",
                                                "value": "=",
                                                "valueText": "=",
                                                "hasTrailingTrivia": true,
                                                "trailingTrivia": [
                                                    {
                                                        "kind": "WhitespaceTrivia",
                                                        "text": " "
                                                    }
                                                ]
                                            },
                                            "value": {
                                                "kind": "FunctionExpression",
                                                "fullStart": 652,
                                                "fullEnd": 667,
                                                "start": 652,
                                                "end": 667,
                                                "fullWidth": 15,
                                                "width": 15,
                                                "functionKeyword": {
                                                    "kind": "FunctionKeyword",
                                                    "fullStart": 652,
                                                    "fullEnd": 661,
                                                    "start": 652,
                                                    "end": 660,
                                                    "fullWidth": 9,
                                                    "width": 8,
                                                    "text": "function",
                                                    "value": "function",
                                                    "valueText": "function",
                                                    "hasTrailingTrivia": true,
                                                    "trailingTrivia": [
                                                        {
                                                            "kind": "WhitespaceTrivia",
                                                            "text": " "
                                                        }
                                                    ]
                                                },
                                                "callSignature": {
                                                    "kind": "CallSignature",
                                                    "fullStart": 661,
                                                    "fullEnd": 664,
                                                    "start": 661,
                                                    "end": 663,
                                                    "fullWidth": 3,
                                                    "width": 2,
                                                    "parameterList": {
                                                        "kind": "ParameterList",
                                                        "fullStart": 661,
                                                        "fullEnd": 664,
                                                        "start": 661,
                                                        "end": 663,
                                                        "fullWidth": 3,
                                                        "width": 2,
                                                        "openParenToken": {
                                                            "kind": "OpenParenToken",
                                                            "fullStart": 661,
                                                            "fullEnd": 662,
                                                            "start": 661,
                                                            "end": 662,
                                                            "fullWidth": 1,
                                                            "width": 1,
                                                            "text": "(",
                                                            "value": "(",
                                                            "valueText": "("
                                                        },
                                                        "parameters": [],
                                                        "closeParenToken": {
                                                            "kind": "CloseParenToken",
                                                            "fullStart": 662,
                                                            "fullEnd": 664,
                                                            "start": 662,
                                                            "end": 663,
                                                            "fullWidth": 2,
                                                            "width": 1,
                                                            "text": ")",
                                                            "value": ")",
                                                            "valueText": ")",
                                                            "hasTrailingTrivia": true,
                                                            "trailingTrivia": [
                                                                {
                                                                    "kind": "WhitespaceTrivia",
                                                                    "text": " "
                                                                }
                                                            ]
                                                        }
                                                    }
                                                },
                                                "block": {
                                                    "kind": "Block",
                                                    "fullStart": 664,
                                                    "fullEnd": 667,
                                                    "start": 664,
                                                    "end": 667,
                                                    "fullWidth": 3,
                                                    "width": 3,
                                                    "openBraceToken": {
                                                        "kind": "OpenBraceToken",
                                                        "fullStart": 664,
                                                        "fullEnd": 666,
                                                        "start": 664,
                                                        "end": 665,
                                                        "fullWidth": 2,
                                                        "width": 1,
                                                        "text": "{",
                                                        "value": "{",
                                                        "valueText": "{",
                                                        "hasTrailingTrivia": true,
                                                        "trailingTrivia": [
                                                            {
                                                                "kind": "WhitespaceTrivia",
                                                                "text": " "
                                                            }
                                                        ]
                                                    },
                                                    "statements": [],
                                                    "closeBraceToken": {
                                                        "kind": "CloseBraceToken",
                                                        "fullStart": 666,
                                                        "fullEnd": 667,
                                                        "start": 666,
                                                        "end": 667,
                                                        "fullWidth": 1,
                                                        "width": 1,
                                                        "text": "}",
                                                        "value": "}",
                                                        "valueText": "}"
                                                    }
                                                }
                                            }
                                        }
                                    }
                                ]
                            },
                            "semicolonToken": {
                                "kind": "SemicolonToken",
                                "fullStart": 667,
                                "fullEnd": 670,
                                "start": 667,
                                "end": 668,
                                "fullWidth": 3,
                                "width": 1,
                                "text": ";",
                                "value": ";",
                                "valueText": ";",
                                "hasTrailingTrivia": true,
                                "hasTrailingNewLine": true,
                                "trailingTrivia": [
                                    {
                                        "kind": "NewLineTrivia",
                                        "text": "\r\n"
                                    }
                                ]
                            }
                        },
                        {
                            "kind": "VariableStatement",
                            "fullStart": 670,
                            "fullEnd": 827,
                            "start": 680,
                            "end": 825,
                            "fullWidth": 157,
                            "width": 145,
                            "modifiers": [],
                            "variableDeclaration": {
                                "kind": "VariableDeclaration",
                                "fullStart": 670,
                                "fullEnd": 824,
                                "start": 680,
                                "end": 824,
                                "fullWidth": 154,
                                "width": 144,
                                "varKeyword": {
                                    "kind": "VarKeyword",
                                    "fullStart": 670,
                                    "fullEnd": 684,
                                    "start": 680,
                                    "end": 683,
                                    "fullWidth": 14,
                                    "width": 3,
                                    "text": "var",
                                    "value": "var",
                                    "valueText": "var",
                                    "hasLeadingTrivia": true,
                                    "hasLeadingNewLine": true,
                                    "hasTrailingTrivia": true,
                                    "leadingTrivia": [
                                        {
                                            "kind": "NewLineTrivia",
                                            "text": "\r\n"
                                        },
                                        {
                                            "kind": "WhitespaceTrivia",
                                            "text": "        "
                                        }
                                    ],
                                    "trailingTrivia": [
                                        {
                                            "kind": "WhitespaceTrivia",
                                            "text": " "
                                        }
                                    ]
                                },
                                "variableDeclarators": [
                                    {
                                        "kind": "VariableDeclarator",
                                        "fullStart": 684,
                                        "fullEnd": 824,
                                        "start": 684,
                                        "end": 824,
                                        "fullWidth": 140,
<<<<<<< HEAD
                                        "width": 140,
                                        "identifier": {
=======
                                        "propertyName": {
>>>>>>> 85e84683
                                            "kind": "IdentifierName",
                                            "fullStart": 684,
                                            "fullEnd": 694,
                                            "start": 684,
                                            "end": 693,
                                            "fullWidth": 10,
                                            "width": 9,
                                            "text": "fromIndex",
                                            "value": "fromIndex",
                                            "valueText": "fromIndex",
                                            "hasTrailingTrivia": true,
                                            "trailingTrivia": [
                                                {
                                                    "kind": "WhitespaceTrivia",
                                                    "text": " "
                                                }
                                            ]
                                        },
                                        "equalsValueClause": {
                                            "kind": "EqualsValueClause",
                                            "fullStart": 694,
                                            "fullEnd": 824,
                                            "start": 694,
                                            "end": 824,
                                            "fullWidth": 130,
                                            "width": 130,
                                            "equalsToken": {
                                                "kind": "EqualsToken",
                                                "fullStart": 694,
                                                "fullEnd": 696,
                                                "start": 694,
                                                "end": 695,
                                                "fullWidth": 2,
                                                "width": 1,
                                                "text": "=",
                                                "value": "=",
                                                "valueText": "=",
                                                "hasTrailingTrivia": true,
                                                "trailingTrivia": [
                                                    {
                                                        "kind": "WhitespaceTrivia",
                                                        "text": " "
                                                    }
                                                ]
                                            },
                                            "value": {
                                                "kind": "ObjectLiteralExpression",
                                                "fullStart": 696,
                                                "fullEnd": 824,
                                                "start": 696,
                                                "end": 824,
                                                "fullWidth": 128,
                                                "width": 128,
                                                "openBraceToken": {
                                                    "kind": "OpenBraceToken",
                                                    "fullStart": 696,
                                                    "fullEnd": 699,
                                                    "start": 696,
                                                    "end": 697,
                                                    "fullWidth": 3,
                                                    "width": 1,
                                                    "text": "{",
                                                    "value": "{",
                                                    "valueText": "{",
                                                    "hasTrailingTrivia": true,
                                                    "hasTrailingNewLine": true,
                                                    "trailingTrivia": [
                                                        {
                                                            "kind": "NewLineTrivia",
                                                            "text": "\r\n"
                                                        }
                                                    ]
                                                },
                                                "propertyAssignments": [
                                                    {
                                                        "kind": "SimplePropertyAssignment",
                                                        "fullStart": 699,
                                                        "fullEnd": 815,
                                                        "start": 711,
                                                        "end": 813,
                                                        "fullWidth": 116,
                                                        "width": 102,
                                                        "propertyName": {
                                                            "kind": "IdentifierName",
                                                            "fullStart": 699,
                                                            "fullEnd": 718,
                                                            "start": 711,
                                                            "end": 718,
                                                            "fullWidth": 19,
                                                            "width": 7,
                                                            "text": "valueOf",
                                                            "value": "valueOf",
                                                            "valueText": "valueOf",
                                                            "hasLeadingTrivia": true,
                                                            "leadingTrivia": [
                                                                {
                                                                    "kind": "WhitespaceTrivia",
                                                                    "text": "            "
                                                                }
                                                            ]
                                                        },
                                                        "colonToken": {
                                                            "kind": "ColonToken",
                                                            "fullStart": 718,
                                                            "fullEnd": 720,
                                                            "start": 718,
                                                            "end": 719,
                                                            "fullWidth": 2,
                                                            "width": 1,
                                                            "text": ":",
                                                            "value": ":",
                                                            "valueText": ":",
                                                            "hasTrailingTrivia": true,
                                                            "trailingTrivia": [
                                                                {
                                                                    "kind": "WhitespaceTrivia",
                                                                    "text": " "
                                                                }
                                                            ]
                                                        },
                                                        "expression": {
                                                            "kind": "FunctionExpression",
                                                            "fullStart": 720,
                                                            "fullEnd": 815,
                                                            "start": 720,
                                                            "end": 813,
                                                            "fullWidth": 95,
                                                            "width": 93,
                                                            "functionKeyword": {
                                                                "kind": "FunctionKeyword",
                                                                "fullStart": 720,
                                                                "fullEnd": 729,
                                                                "start": 720,
                                                                "end": 728,
                                                                "fullWidth": 9,
                                                                "width": 8,
                                                                "text": "function",
                                                                "value": "function",
                                                                "valueText": "function",
                                                                "hasTrailingTrivia": true,
                                                                "trailingTrivia": [
                                                                    {
                                                                        "kind": "WhitespaceTrivia",
                                                                        "text": " "
                                                                    }
                                                                ]
                                                            },
                                                            "callSignature": {
                                                                "kind": "CallSignature",
                                                                "fullStart": 729,
                                                                "fullEnd": 732,
                                                                "start": 729,
                                                                "end": 731,
                                                                "fullWidth": 3,
                                                                "width": 2,
                                                                "parameterList": {
                                                                    "kind": "ParameterList",
                                                                    "fullStart": 729,
                                                                    "fullEnd": 732,
                                                                    "start": 729,
                                                                    "end": 731,
                                                                    "fullWidth": 3,
                                                                    "width": 2,
                                                                    "openParenToken": {
                                                                        "kind": "OpenParenToken",
                                                                        "fullStart": 729,
                                                                        "fullEnd": 730,
                                                                        "start": 729,
                                                                        "end": 730,
                                                                        "fullWidth": 1,
                                                                        "width": 1,
                                                                        "text": "(",
                                                                        "value": "(",
                                                                        "valueText": "("
                                                                    },
                                                                    "parameters": [],
                                                                    "closeParenToken": {
                                                                        "kind": "CloseParenToken",
                                                                        "fullStart": 730,
                                                                        "fullEnd": 732,
                                                                        "start": 730,
                                                                        "end": 731,
                                                                        "fullWidth": 2,
                                                                        "width": 1,
                                                                        "text": ")",
                                                                        "value": ")",
                                                                        "valueText": ")",
                                                                        "hasTrailingTrivia": true,
                                                                        "trailingTrivia": [
                                                                            {
                                                                                "kind": "WhitespaceTrivia",
                                                                                "text": " "
                                                                            }
                                                                        ]
                                                                    }
                                                                }
                                                            },
                                                            "block": {
                                                                "kind": "Block",
                                                                "fullStart": 732,
                                                                "fullEnd": 815,
                                                                "start": 732,
                                                                "end": 813,
                                                                "fullWidth": 83,
                                                                "width": 81,
                                                                "openBraceToken": {
                                                                    "kind": "OpenBraceToken",
                                                                    "fullStart": 732,
                                                                    "fullEnd": 735,
                                                                    "start": 732,
                                                                    "end": 733,
                                                                    "fullWidth": 3,
                                                                    "width": 1,
                                                                    "text": "{",
                                                                    "value": "{",
                                                                    "valueText": "{",
                                                                    "hasTrailingTrivia": true,
                                                                    "hasTrailingNewLine": true,
                                                                    "trailingTrivia": [
                                                                        {
                                                                            "kind": "NewLineTrivia",
                                                                            "text": "\r\n"
                                                                        }
                                                                    ]
                                                                },
                                                                "statements": [
                                                                    {
                                                                        "kind": "ExpressionStatement",
                                                                        "fullStart": 735,
                                                                        "fullEnd": 772,
                                                                        "start": 751,
                                                                        "end": 770,
                                                                        "fullWidth": 37,
                                                                        "width": 19,
                                                                        "expression": {
                                                                            "kind": "AssignmentExpression",
                                                                            "fullStart": 735,
                                                                            "fullEnd": 769,
                                                                            "start": 751,
                                                                            "end": 769,
                                                                            "fullWidth": 34,
                                                                            "width": 18,
                                                                            "left": {
                                                                                "kind": "ElementAccessExpression",
                                                                                "fullStart": 735,
                                                                                "fullEnd": 758,
                                                                                "start": 751,
                                                                                "end": 757,
                                                                                "fullWidth": 23,
                                                                                "width": 6,
                                                                                "expression": {
                                                                                    "kind": "IdentifierName",
                                                                                    "fullStart": 735,
                                                                                    "fullEnd": 754,
                                                                                    "start": 751,
                                                                                    "end": 754,
                                                                                    "fullWidth": 19,
                                                                                    "width": 3,
                                                                                    "text": "arr",
                                                                                    "value": "arr",
                                                                                    "valueText": "arr",
                                                                                    "hasLeadingTrivia": true,
                                                                                    "leadingTrivia": [
                                                                                        {
                                                                                            "kind": "WhitespaceTrivia",
                                                                                            "text": "                "
                                                                                        }
                                                                                    ]
                                                                                },
                                                                                "openBracketToken": {
                                                                                    "kind": "OpenBracketToken",
                                                                                    "fullStart": 754,
                                                                                    "fullEnd": 755,
                                                                                    "start": 754,
                                                                                    "end": 755,
                                                                                    "fullWidth": 1,
                                                                                    "width": 1,
                                                                                    "text": "[",
                                                                                    "value": "[",
                                                                                    "valueText": "["
                                                                                },
                                                                                "argumentExpression": {
                                                                                    "kind": "NumericLiteral",
                                                                                    "fullStart": 755,
                                                                                    "fullEnd": 756,
                                                                                    "start": 755,
                                                                                    "end": 756,
                                                                                    "fullWidth": 1,
                                                                                    "width": 1,
                                                                                    "text": "4",
                                                                                    "value": 4,
                                                                                    "valueText": "4"
                                                                                },
                                                                                "closeBracketToken": {
                                                                                    "kind": "CloseBracketToken",
                                                                                    "fullStart": 756,
                                                                                    "fullEnd": 758,
                                                                                    "start": 756,
                                                                                    "end": 757,
                                                                                    "fullWidth": 2,
                                                                                    "width": 1,
                                                                                    "text": "]",
                                                                                    "value": "]",
                                                                                    "valueText": "]",
                                                                                    "hasTrailingTrivia": true,
                                                                                    "trailingTrivia": [
                                                                                        {
                                                                                            "kind": "WhitespaceTrivia",
                                                                                            "text": " "
                                                                                        }
                                                                                    ]
                                                                                }
                                                                            },
                                                                            "operatorToken": {
                                                                                "kind": "EqualsToken",
                                                                                "fullStart": 758,
                                                                                "fullEnd": 760,
                                                                                "start": 758,
                                                                                "end": 759,
                                                                                "fullWidth": 2,
                                                                                "width": 1,
                                                                                "text": "=",
                                                                                "value": "=",
                                                                                "valueText": "=",
                                                                                "hasTrailingTrivia": true,
                                                                                "trailingTrivia": [
                                                                                    {
                                                                                        "kind": "WhitespaceTrivia",
                                                                                        "text": " "
                                                                                    }
                                                                                ]
                                                                            },
                                                                            "right": {
                                                                                "kind": "IdentifierName",
                                                                                "fullStart": 760,
                                                                                "fullEnd": 769,
                                                                                "start": 760,
                                                                                "end": 769,
                                                                                "fullWidth": 9,
                                                                                "width": 9,
                                                                                "text": "targetObj",
                                                                                "value": "targetObj",
                                                                                "valueText": "targetObj"
                                                                            }
                                                                        },
                                                                        "semicolonToken": {
                                                                            "kind": "SemicolonToken",
                                                                            "fullStart": 769,
                                                                            "fullEnd": 772,
                                                                            "start": 769,
                                                                            "end": 770,
                                                                            "fullWidth": 3,
                                                                            "width": 1,
                                                                            "text": ";",
                                                                            "value": ";",
                                                                            "valueText": ";",
                                                                            "hasTrailingTrivia": true,
                                                                            "hasTrailingNewLine": true,
                                                                            "trailingTrivia": [
                                                                                {
                                                                                    "kind": "NewLineTrivia",
                                                                                    "text": "\r\n"
                                                                                }
                                                                            ]
                                                                        }
                                                                    },
                                                                    {
                                                                        "kind": "ReturnStatement",
                                                                        "fullStart": 772,
                                                                        "fullEnd": 800,
                                                                        "start": 788,
                                                                        "end": 798,
                                                                        "fullWidth": 28,
                                                                        "width": 10,
                                                                        "returnKeyword": {
                                                                            "kind": "ReturnKeyword",
                                                                            "fullStart": 772,
                                                                            "fullEnd": 795,
                                                                            "start": 788,
                                                                            "end": 794,
                                                                            "fullWidth": 23,
                                                                            "width": 6,
                                                                            "text": "return",
                                                                            "value": "return",
                                                                            "valueText": "return",
                                                                            "hasLeadingTrivia": true,
                                                                            "hasTrailingTrivia": true,
                                                                            "leadingTrivia": [
                                                                                {
                                                                                    "kind": "WhitespaceTrivia",
                                                                                    "text": "                "
                                                                                }
                                                                            ],
                                                                            "trailingTrivia": [
                                                                                {
                                                                                    "kind": "WhitespaceTrivia",
                                                                                    "text": " "
                                                                                }
                                                                            ]
                                                                        },
                                                                        "expression": {
                                                                            "kind": "NumericLiteral",
                                                                            "fullStart": 795,
                                                                            "fullEnd": 797,
                                                                            "start": 795,
                                                                            "end": 797,
                                                                            "fullWidth": 2,
                                                                            "width": 2,
                                                                            "text": "11",
                                                                            "value": 11,
                                                                            "valueText": "11"
                                                                        },
                                                                        "semicolonToken": {
                                                                            "kind": "SemicolonToken",
                                                                            "fullStart": 797,
                                                                            "fullEnd": 800,
                                                                            "start": 797,
                                                                            "end": 798,
                                                                            "fullWidth": 3,
                                                                            "width": 1,
                                                                            "text": ";",
                                                                            "value": ";",
                                                                            "valueText": ";",
                                                                            "hasTrailingTrivia": true,
                                                                            "hasTrailingNewLine": true,
                                                                            "trailingTrivia": [
                                                                                {
                                                                                    "kind": "NewLineTrivia",
                                                                                    "text": "\r\n"
                                                                                }
                                                                            ]
                                                                        }
                                                                    }
                                                                ],
                                                                "closeBraceToken": {
                                                                    "kind": "CloseBraceToken",
                                                                    "fullStart": 800,
                                                                    "fullEnd": 815,
                                                                    "start": 812,
                                                                    "end": 813,
                                                                    "fullWidth": 15,
                                                                    "width": 1,
                                                                    "text": "}",
                                                                    "value": "}",
                                                                    "valueText": "}",
                                                                    "hasLeadingTrivia": true,
                                                                    "hasTrailingTrivia": true,
                                                                    "hasTrailingNewLine": true,
                                                                    "leadingTrivia": [
                                                                        {
                                                                            "kind": "WhitespaceTrivia",
                                                                            "text": "            "
                                                                        }
                                                                    ],
                                                                    "trailingTrivia": [
                                                                        {
                                                                            "kind": "NewLineTrivia",
                                                                            "text": "\r\n"
                                                                        }
                                                                    ]
                                                                }
                                                            }
                                                        }
                                                    }
                                                ],
                                                "closeBraceToken": {
                                                    "kind": "CloseBraceToken",
                                                    "fullStart": 815,
                                                    "fullEnd": 824,
                                                    "start": 823,
                                                    "end": 824,
                                                    "fullWidth": 9,
                                                    "width": 1,
                                                    "text": "}",
                                                    "value": "}",
                                                    "valueText": "}",
                                                    "hasLeadingTrivia": true,
                                                    "leadingTrivia": [
                                                        {
                                                            "kind": "WhitespaceTrivia",
                                                            "text": "        "
                                                        }
                                                    ]
                                                }
                                            }
                                        }
                                    }
                                ]
                            },
                            "semicolonToken": {
                                "kind": "SemicolonToken",
                                "fullStart": 824,
                                "fullEnd": 827,
                                "start": 824,
                                "end": 825,
                                "fullWidth": 3,
                                "width": 1,
                                "text": ";",
                                "value": ";",
                                "valueText": ";",
                                "hasTrailingTrivia": true,
                                "hasTrailingNewLine": true,
                                "trailingTrivia": [
                                    {
                                        "kind": "NewLineTrivia",
                                        "text": "\r\n"
                                    }
                                ]
                            }
                        },
                        {
                            "kind": "ReturnStatement",
                            "fullStart": 827,
                            "fullEnd": 890,
                            "start": 837,
                            "end": 888,
                            "fullWidth": 63,
                            "width": 51,
                            "returnKeyword": {
                                "kind": "ReturnKeyword",
                                "fullStart": 827,
                                "fullEnd": 844,
                                "start": 837,
                                "end": 843,
                                "fullWidth": 17,
                                "width": 6,
                                "text": "return",
                                "value": "return",
                                "valueText": "return",
                                "hasLeadingTrivia": true,
                                "hasLeadingNewLine": true,
                                "hasTrailingTrivia": true,
                                "leadingTrivia": [
                                    {
                                        "kind": "NewLineTrivia",
                                        "text": "\r\n"
                                    },
                                    {
                                        "kind": "WhitespaceTrivia",
                                        "text": "        "
                                    }
                                ],
                                "trailingTrivia": [
                                    {
                                        "kind": "WhitespaceTrivia",
                                        "text": " "
                                    }
                                ]
                            },
                            "expression": {
                                "kind": "EqualsExpression",
                                "fullStart": 844,
                                "fullEnd": 887,
                                "start": 844,
                                "end": 887,
                                "fullWidth": 43,
                                "width": 43,
                                "left": {
                                    "kind": "NumericLiteral",
                                    "fullStart": 844,
                                    "fullEnd": 846,
                                    "start": 844,
                                    "end": 845,
                                    "fullWidth": 2,
                                    "width": 1,
                                    "text": "4",
                                    "value": 4,
                                    "valueText": "4",
                                    "hasTrailingTrivia": true,
                                    "trailingTrivia": [
                                        {
                                            "kind": "WhitespaceTrivia",
                                            "text": " "
                                        }
                                    ]
                                },
                                "operatorToken": {
                                    "kind": "EqualsEqualsEqualsToken",
                                    "fullStart": 846,
                                    "fullEnd": 850,
                                    "start": 846,
                                    "end": 849,
                                    "fullWidth": 4,
                                    "width": 3,
                                    "text": "===",
                                    "value": "===",
                                    "valueText": "===",
                                    "hasTrailingTrivia": true,
                                    "trailingTrivia": [
                                        {
                                            "kind": "WhitespaceTrivia",
                                            "text": " "
                                        }
                                    ]
                                },
                                "right": {
                                    "kind": "InvocationExpression",
                                    "fullStart": 850,
                                    "fullEnd": 887,
                                    "start": 850,
                                    "end": 887,
                                    "fullWidth": 37,
                                    "width": 37,
                                    "expression": {
                                        "kind": "MemberAccessExpression",
                                        "fullStart": 850,
                                        "fullEnd": 865,
                                        "start": 850,
                                        "end": 865,
                                        "fullWidth": 15,
                                        "width": 15,
                                        "expression": {
                                            "kind": "IdentifierName",
                                            "fullStart": 850,
                                            "fullEnd": 853,
                                            "start": 850,
                                            "end": 853,
                                            "fullWidth": 3,
                                            "width": 3,
                                            "text": "arr",
                                            "value": "arr",
                                            "valueText": "arr"
                                        },
                                        "dotToken": {
                                            "kind": "DotToken",
                                            "fullStart": 853,
                                            "fullEnd": 854,
                                            "start": 853,
                                            "end": 854,
                                            "fullWidth": 1,
                                            "width": 1,
                                            "text": ".",
                                            "value": ".",
                                            "valueText": "."
                                        },
                                        "name": {
                                            "kind": "IdentifierName",
                                            "fullStart": 854,
                                            "fullEnd": 865,
                                            "start": 854,
                                            "end": 865,
                                            "fullWidth": 11,
                                            "width": 11,
                                            "text": "lastIndexOf",
                                            "value": "lastIndexOf",
                                            "valueText": "lastIndexOf"
                                        }
                                    },
                                    "argumentList": {
                                        "kind": "ArgumentList",
                                        "fullStart": 865,
                                        "fullEnd": 887,
                                        "start": 865,
                                        "end": 887,
                                        "fullWidth": 22,
                                        "width": 22,
                                        "openParenToken": {
                                            "kind": "OpenParenToken",
                                            "fullStart": 865,
                                            "fullEnd": 866,
                                            "start": 865,
                                            "end": 866,
                                            "fullWidth": 1,
                                            "width": 1,
                                            "text": "(",
                                            "value": "(",
                                            "valueText": "("
                                        },
                                        "arguments": [
                                            {
                                                "kind": "IdentifierName",
                                                "fullStart": 866,
                                                "fullEnd": 875,
                                                "start": 866,
                                                "end": 875,
                                                "fullWidth": 9,
                                                "width": 9,
                                                "text": "targetObj",
                                                "value": "targetObj",
                                                "valueText": "targetObj"
                                            },
                                            {
                                                "kind": "CommaToken",
                                                "fullStart": 875,
                                                "fullEnd": 877,
                                                "start": 875,
                                                "end": 876,
                                                "fullWidth": 2,
                                                "width": 1,
                                                "text": ",",
                                                "value": ",",
                                                "valueText": ",",
                                                "hasTrailingTrivia": true,
                                                "trailingTrivia": [
                                                    {
                                                        "kind": "WhitespaceTrivia",
                                                        "text": " "
                                                    }
                                                ]
                                            },
                                            {
                                                "kind": "IdentifierName",
                                                "fullStart": 877,
                                                "fullEnd": 886,
                                                "start": 877,
                                                "end": 886,
                                                "fullWidth": 9,
                                                "width": 9,
                                                "text": "fromIndex",
                                                "value": "fromIndex",
                                                "valueText": "fromIndex"
                                            }
                                        ],
                                        "closeParenToken": {
                                            "kind": "CloseParenToken",
                                            "fullStart": 886,
                                            "fullEnd": 887,
                                            "start": 886,
                                            "end": 887,
                                            "fullWidth": 1,
                                            "width": 1,
                                            "text": ")",
                                            "value": ")",
                                            "valueText": ")"
                                        }
                                    }
                                }
                            },
                            "semicolonToken": {
                                "kind": "SemicolonToken",
                                "fullStart": 887,
                                "fullEnd": 890,
                                "start": 887,
                                "end": 888,
                                "fullWidth": 3,
                                "width": 1,
                                "text": ";",
                                "value": ";",
                                "valueText": ";",
                                "hasTrailingTrivia": true,
                                "hasTrailingNewLine": true,
                                "trailingTrivia": [
                                    {
                                        "kind": "NewLineTrivia",
                                        "text": "\r\n"
                                    }
                                ]
                            }
                        }
                    ],
                    "closeBraceToken": {
                        "kind": "CloseBraceToken",
                        "fullStart": 890,
                        "fullEnd": 897,
                        "start": 894,
                        "end": 895,
                        "fullWidth": 7,
                        "width": 1,
                        "text": "}",
                        "value": "}",
                        "valueText": "}",
                        "hasLeadingTrivia": true,
                        "hasTrailingTrivia": true,
                        "hasTrailingNewLine": true,
                        "leadingTrivia": [
                            {
                                "kind": "WhitespaceTrivia",
                                "text": "    "
                            }
                        ],
                        "trailingTrivia": [
                            {
                                "kind": "NewLineTrivia",
                                "text": "\r\n"
                            }
                        ]
                    }
                }
            },
            {
                "kind": "ExpressionStatement",
                "fullStart": 897,
                "fullEnd": 921,
                "start": 897,
                "end": 919,
                "fullWidth": 24,
                "width": 22,
                "expression": {
                    "kind": "InvocationExpression",
                    "fullStart": 897,
                    "fullEnd": 918,
                    "start": 897,
                    "end": 918,
                    "fullWidth": 21,
                    "width": 21,
                    "expression": {
                        "kind": "IdentifierName",
                        "fullStart": 897,
                        "fullEnd": 908,
                        "start": 897,
                        "end": 908,
                        "fullWidth": 11,
                        "width": 11,
                        "text": "runTestCase",
                        "value": "runTestCase",
                        "valueText": "runTestCase"
                    },
                    "argumentList": {
                        "kind": "ArgumentList",
                        "fullStart": 908,
                        "fullEnd": 918,
                        "start": 908,
                        "end": 918,
                        "fullWidth": 10,
                        "width": 10,
                        "openParenToken": {
                            "kind": "OpenParenToken",
                            "fullStart": 908,
                            "fullEnd": 909,
                            "start": 908,
                            "end": 909,
                            "fullWidth": 1,
                            "width": 1,
                            "text": "(",
                            "value": "(",
                            "valueText": "("
                        },
                        "arguments": [
                            {
                                "kind": "IdentifierName",
                                "fullStart": 909,
                                "fullEnd": 917,
                                "start": 909,
                                "end": 917,
                                "fullWidth": 8,
                                "width": 8,
                                "text": "testcase",
                                "value": "testcase",
                                "valueText": "testcase"
                            }
                        ],
                        "closeParenToken": {
                            "kind": "CloseParenToken",
                            "fullStart": 917,
                            "fullEnd": 918,
                            "start": 917,
                            "end": 918,
                            "fullWidth": 1,
                            "width": 1,
                            "text": ")",
                            "value": ")",
                            "valueText": ")"
                        }
                    }
                },
                "semicolonToken": {
                    "kind": "SemicolonToken",
                    "fullStart": 918,
                    "fullEnd": 921,
                    "start": 918,
                    "end": 919,
                    "fullWidth": 3,
                    "width": 1,
                    "text": ";",
                    "value": ";",
                    "valueText": ";",
                    "hasTrailingTrivia": true,
                    "hasTrailingNewLine": true,
                    "trailingTrivia": [
                        {
                            "kind": "NewLineTrivia",
                            "text": "\r\n"
                        }
                    ]
                }
            }
        ],
        "endOfFileToken": {
            "kind": "EndOfFileToken",
            "fullStart": 921,
            "fullEnd": 921,
            "start": 921,
            "end": 921,
            "fullWidth": 0,
            "width": 0,
            "text": ""
        }
    },
    "lineMap": {
        "lineStarts": [
            0,
            67,
            152,
            232,
            308,
            380,
            385,
            441,
            545,
            550,
            552,
            554,
            577,
            579,
            602,
            628,
            670,
            672,
            699,
            735,
            772,
            800,
            815,
            827,
            829,
            890,
            897,
            921
        ],
        "length": 921
    }
}<|MERGE_RESOLUTION|>--- conflicted
+++ resolved
@@ -250,12 +250,8 @@
                                         "start": 591,
                                         "end": 599,
                                         "fullWidth": 8,
-<<<<<<< HEAD
                                         "width": 8,
-                                        "identifier": {
-=======
                                         "propertyName": {
->>>>>>> 85e84683
                                             "kind": "IdentifierName",
                                             "fullStart": 591,
                                             "fullEnd": 595,
@@ -539,12 +535,8 @@
                                         "start": 640,
                                         "end": 667,
                                         "fullWidth": 27,
-<<<<<<< HEAD
                                         "width": 27,
-                                        "identifier": {
-=======
                                         "propertyName": {
->>>>>>> 85e84683
                                             "kind": "IdentifierName",
                                             "fullStart": 640,
                                             "fullEnd": 650,
@@ -790,12 +782,8 @@
                                         "start": 684,
                                         "end": 824,
                                         "fullWidth": 140,
-<<<<<<< HEAD
                                         "width": 140,
-                                        "identifier": {
-=======
                                         "propertyName": {
->>>>>>> 85e84683
                                             "kind": "IdentifierName",
                                             "fullStart": 684,
                                             "fullEnd": 694,
