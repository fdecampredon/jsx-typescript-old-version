--- conflicted
+++ resolved
@@ -250,12 +250,8 @@
                                         "start": 604,
                                         "end": 631,
                                         "fullWidth": 27,
-<<<<<<< HEAD
                                         "width": 27,
-                                        "identifier": {
-=======
                                         "propertyName": {
->>>>>>> 85e84683
                                             "kind": "IdentifierName",
                                             "fullStart": 604,
                                             "fullEnd": 614,
@@ -496,12 +492,8 @@
                                         "start": 646,
                                         "end": 893,
                                         "fullWidth": 247,
-<<<<<<< HEAD
                                         "width": 247,
-                                        "identifier": {
-=======
                                         "propertyName": {
->>>>>>> 85e84683
                                             "kind": "IdentifierName",
                                             "fullStart": 646,
                                             "fullEnd": 651,
