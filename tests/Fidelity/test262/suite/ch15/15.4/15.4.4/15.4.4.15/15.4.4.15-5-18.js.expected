--- conflicted
+++ resolved
@@ -245,12 +245,8 @@
                                         "start": 597,
                                         "end": 611,
                                         "fullWidth": 14,
-<<<<<<< HEAD
                                         "width": 14,
-                                        "identifier": {
-=======
                                         "propertyName": {
->>>>>>> 85e84683
                                             "kind": "IdentifierName",
                                             "fullStart": 597,
                                             "fullEnd": 607,
