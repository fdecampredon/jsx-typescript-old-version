--- conflicted
+++ resolved
@@ -250,12 +250,8 @@
                                         "start": 595,
                                         "end": 616,
                                         "fullWidth": 21,
-<<<<<<< HEAD
                                         "width": 21,
-                                        "identifier": {
-=======
                                         "propertyName": {
->>>>>>> 85e84683
                                             "kind": "IdentifierName",
                                             "fullStart": 595,
                                             "fullEnd": 601,
@@ -483,12 +479,8 @@
                                         "start": 633,
                                         "end": 653,
                                         "fullWidth": 20,
-<<<<<<< HEAD
                                         "width": 20,
-                                        "identifier": {
-=======
                                         "propertyName": {
->>>>>>> 85e84683
                                             "kind": "IdentifierName",
                                             "fullStart": 633,
                                             "fullEnd": 637,
@@ -855,12 +847,8 @@
                                         "start": 702,
                                         "end": 719,
                                         "fullWidth": 17,
-<<<<<<< HEAD
                                         "width": 17,
-                                        "identifier": {
-=======
                                         "propertyName": {
->>>>>>> 85e84683
                                             "kind": "IdentifierName",
                                             "fullStart": 702,
                                             "fullEnd": 708,
