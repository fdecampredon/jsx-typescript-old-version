{
    "isDeclaration": false,
    "languageVersion": "EcmaScript5",
    "parseOptions": {
        "allowAutomaticSemicolonInsertion": true
    },
    "sourceUnit": {
        "kind": "SourceUnit",
        "fullStart": 0,
        "fullEnd": 904,
        "start": 544,
        "end": 904,
        "fullWidth": 904,
        "width": 360,
        "isIncrementallyUnusable": true,
        "moduleElements": [
            {
                "kind": "FunctionDeclaration",
                "fullStart": 0,
                "fullEnd": 880,
                "start": 544,
                "end": 878,
                "fullWidth": 880,
                "width": 334,
                "isIncrementallyUnusable": true,
                "modifiers": [],
                "functionKeyword": {
                    "kind": "FunctionKeyword",
                    "fullStart": 0,
                    "fullEnd": 553,
                    "start": 544,
                    "end": 552,
                    "fullWidth": 553,
                    "width": 8,
                    "text": "function",
                    "value": "function",
                    "valueText": "function",
                    "hasLeadingTrivia": true,
                    "hasLeadingComment": true,
                    "hasLeadingNewLine": true,
                    "hasTrailingTrivia": true,
                    "leadingTrivia": [
                        {
                            "kind": "SingleLineCommentTrivia",
                            "text": "/// Copyright (c) 2012 Ecma International.  All rights reserved. "
                        },
                        {
                            "kind": "NewLineTrivia",
                            "text": "\r\n"
                        },
                        {
                            "kind": "SingleLineCommentTrivia",
                            "text": "/// Ecma International makes this code available under the terms and conditions set"
                        },
                        {
                            "kind": "NewLineTrivia",
                            "text": "\r\n"
                        },
                        {
                            "kind": "SingleLineCommentTrivia",
                            "text": "/// forth on http://hg.ecmascript.org/tests/test262/raw-file/tip/LICENSE (the "
                        },
                        {
                            "kind": "NewLineTrivia",
                            "text": "\r\n"
                        },
                        {
                            "kind": "SingleLineCommentTrivia",
                            "text": "/// \"Use Terms\").   Any redistribution of this code must retain the above "
                        },
                        {
                            "kind": "NewLineTrivia",
                            "text": "\r\n"
                        },
                        {
                            "kind": "SingleLineCommentTrivia",
                            "text": "/// copyright and this notice and otherwise comply with the Use Terms."
                        },
                        {
                            "kind": "NewLineTrivia",
                            "text": "\r\n"
                        },
                        {
                            "kind": "MultiLineCommentTrivia",
                            "text": "/**\r\n * @path ch15/15.4/15.4.4/15.4.4.15/15.4.4.15-8-a-4.js\r\n * @description Array.prototype.lastIndexOf -  deleted properties in step 2 are visible here\r\n */"
                        },
                        {
                            "kind": "NewLineTrivia",
                            "text": "\r\n"
                        },
                        {
                            "kind": "NewLineTrivia",
                            "text": "\r\n"
                        },
                        {
                            "kind": "NewLineTrivia",
                            "text": "\r\n"
                        }
                    ],
                    "trailingTrivia": [
                        {
                            "kind": "WhitespaceTrivia",
                            "text": " "
                        }
                    ]
                },
                "identifier": {
                    "kind": "IdentifierName",
                    "fullStart": 553,
                    "fullEnd": 561,
                    "start": 553,
                    "end": 561,
                    "fullWidth": 8,
                    "width": 8,
                    "text": "testcase",
                    "value": "testcase",
                    "valueText": "testcase"
                },
                "callSignature": {
                    "kind": "CallSignature",
                    "fullStart": 561,
                    "fullEnd": 564,
                    "start": 561,
                    "end": 563,
                    "fullWidth": 3,
                    "width": 2,
                    "parameterList": {
                        "kind": "ParameterList",
                        "fullStart": 561,
                        "fullEnd": 564,
                        "start": 561,
                        "end": 563,
                        "fullWidth": 3,
                        "width": 2,
                        "openParenToken": {
                            "kind": "OpenParenToken",
                            "fullStart": 561,
                            "fullEnd": 562,
                            "start": 561,
                            "end": 562,
                            "fullWidth": 1,
                            "width": 1,
                            "text": "(",
                            "value": "(",
                            "valueText": "("
                        },
                        "parameters": [],
                        "closeParenToken": {
                            "kind": "CloseParenToken",
                            "fullStart": 562,
                            "fullEnd": 564,
                            "start": 562,
                            "end": 563,
                            "fullWidth": 2,
                            "width": 1,
                            "text": ")",
                            "value": ")",
                            "valueText": ")",
                            "hasTrailingTrivia": true,
                            "trailingTrivia": [
                                {
                                    "kind": "WhitespaceTrivia",
                                    "text": " "
                                }
                            ]
                        }
                    }
                },
                "block": {
                    "kind": "Block",
                    "fullStart": 564,
                    "fullEnd": 880,
                    "start": 564,
                    "end": 878,
                    "fullWidth": 316,
                    "width": 314,
                    "isIncrementallyUnusable": true,
                    "openBraceToken": {
                        "kind": "OpenBraceToken",
                        "fullStart": 564,
                        "fullEnd": 567,
                        "start": 564,
                        "end": 565,
                        "fullWidth": 3,
                        "width": 1,
                        "text": "{",
                        "value": "{",
                        "valueText": "{",
                        "hasTrailingTrivia": true,
                        "hasTrailingNewLine": true,
                        "trailingTrivia": [
                            {
                                "kind": "NewLineTrivia",
                                "text": "\r\n"
                            }
                        ]
                    },
                    "statements": [
                        {
                            "kind": "VariableStatement",
                            "fullStart": 567,
                            "fullEnd": 601,
                            "start": 577,
                            "end": 599,
                            "fullWidth": 34,
                            "width": 22,
                            "modifiers": [],
                            "variableDeclaration": {
                                "kind": "VariableDeclaration",
                                "fullStart": 567,
                                "fullEnd": 598,
                                "start": 577,
                                "end": 598,
                                "fullWidth": 31,
                                "width": 21,
                                "varKeyword": {
                                    "kind": "VarKeyword",
                                    "fullStart": 567,
                                    "fullEnd": 581,
                                    "start": 577,
                                    "end": 580,
                                    "fullWidth": 14,
                                    "width": 3,
                                    "text": "var",
                                    "value": "var",
                                    "valueText": "var",
                                    "hasLeadingTrivia": true,
                                    "hasLeadingNewLine": true,
                                    "hasTrailingTrivia": true,
                                    "leadingTrivia": [
                                        {
                                            "kind": "NewLineTrivia",
                                            "text": "\r\n"
                                        },
                                        {
                                            "kind": "WhitespaceTrivia",
                                            "text": "        "
                                        }
                                    ],
                                    "trailingTrivia": [
                                        {
                                            "kind": "WhitespaceTrivia",
                                            "text": " "
                                        }
                                    ]
                                },
                                "variableDeclarators": [
                                    {
                                        "kind": "VariableDeclarator",
                                        "fullStart": 581,
                                        "fullEnd": 598,
                                        "start": 581,
                                        "end": 598,
                                        "fullWidth": 17,
<<<<<<< HEAD
                                        "width": 17,
                                        "identifier": {
=======
                                        "propertyName": {
>>>>>>> 85e84683
                                            "kind": "IdentifierName",
                                            "fullStart": 581,
                                            "fullEnd": 585,
                                            "start": 581,
                                            "end": 584,
                                            "fullWidth": 4,
                                            "width": 3,
                                            "text": "arr",
                                            "value": "arr",
                                            "valueText": "arr",
                                            "hasTrailingTrivia": true,
                                            "trailingTrivia": [
                                                {
                                                    "kind": "WhitespaceTrivia",
                                                    "text": " "
                                                }
                                            ]
                                        },
                                        "equalsValueClause": {
                                            "kind": "EqualsValueClause",
                                            "fullStart": 585,
                                            "fullEnd": 598,
                                            "start": 585,
                                            "end": 598,
                                            "fullWidth": 13,
                                            "width": 13,
                                            "equalsToken": {
                                                "kind": "EqualsToken",
                                                "fullStart": 585,
                                                "fullEnd": 587,
                                                "start": 585,
                                                "end": 586,
                                                "fullWidth": 2,
                                                "width": 1,
                                                "text": "=",
                                                "value": "=",
                                                "valueText": "=",
                                                "hasTrailingTrivia": true,
                                                "trailingTrivia": [
                                                    {
                                                        "kind": "WhitespaceTrivia",
                                                        "text": " "
                                                    }
                                                ]
                                            },
                                            "value": {
                                                "kind": "ObjectLiteralExpression",
                                                "fullStart": 587,
                                                "fullEnd": 598,
                                                "start": 587,
                                                "end": 598,
                                                "fullWidth": 11,
                                                "width": 11,
                                                "openBraceToken": {
                                                    "kind": "OpenBraceToken",
                                                    "fullStart": 587,
                                                    "fullEnd": 589,
                                                    "start": 587,
                                                    "end": 588,
                                                    "fullWidth": 2,
                                                    "width": 1,
                                                    "text": "{",
                                                    "value": "{",
                                                    "valueText": "{",
                                                    "hasTrailingTrivia": true,
                                                    "trailingTrivia": [
                                                        {
                                                            "kind": "WhitespaceTrivia",
                                                            "text": " "
                                                        }
                                                    ]
                                                },
                                                "propertyAssignments": [
                                                    {
                                                        "kind": "SimplePropertyAssignment",
                                                        "fullStart": 589,
                                                        "fullEnd": 597,
                                                        "start": 589,
                                                        "end": 596,
                                                        "fullWidth": 8,
                                                        "width": 7,
                                                        "propertyName": {
                                                            "kind": "NumericLiteral",
                                                            "fullStart": 589,
                                                            "fullEnd": 590,
                                                            "start": 589,
                                                            "end": 590,
                                                            "fullWidth": 1,
                                                            "width": 1,
                                                            "text": "2",
                                                            "value": 2,
                                                            "valueText": "2"
                                                        },
                                                        "colonToken": {
                                                            "kind": "ColonToken",
                                                            "fullStart": 590,
                                                            "fullEnd": 592,
                                                            "start": 590,
                                                            "end": 591,
                                                            "fullWidth": 2,
                                                            "width": 1,
                                                            "text": ":",
                                                            "value": ":",
                                                            "valueText": ":",
                                                            "hasTrailingTrivia": true,
                                                            "trailingTrivia": [
                                                                {
                                                                    "kind": "WhitespaceTrivia",
                                                                    "text": " "
                                                                }
                                                            ]
                                                        },
                                                        "expression": {
                                                            "kind": "NumericLiteral",
                                                            "fullStart": 592,
                                                            "fullEnd": 597,
                                                            "start": 592,
                                                            "end": 596,
                                                            "fullWidth": 5,
                                                            "width": 4,
                                                            "text": "6.99",
                                                            "value": 6.99,
                                                            "valueText": "6.99",
                                                            "hasTrailingTrivia": true,
                                                            "trailingTrivia": [
                                                                {
                                                                    "kind": "WhitespaceTrivia",
                                                                    "text": " "
                                                                }
                                                            ]
                                                        }
                                                    }
                                                ],
                                                "closeBraceToken": {
                                                    "kind": "CloseBraceToken",
                                                    "fullStart": 597,
                                                    "fullEnd": 598,
                                                    "start": 597,
                                                    "end": 598,
                                                    "fullWidth": 1,
                                                    "width": 1,
                                                    "text": "}",
                                                    "value": "}",
                                                    "valueText": "}"
                                                }
                                            }
                                        }
                                    }
                                ]
                            },
                            "semicolonToken": {
                                "kind": "SemicolonToken",
                                "fullStart": 598,
                                "fullEnd": 601,
                                "start": 598,
                                "end": 599,
                                "fullWidth": 3,
                                "width": 1,
                                "text": ";",
                                "value": ";",
                                "valueText": ";",
                                "hasTrailingTrivia": true,
                                "hasTrailingNewLine": true,
                                "trailingTrivia": [
                                    {
                                        "kind": "NewLineTrivia",
                                        "text": "\r\n"
                                    }
                                ]
                            }
                        },
                        {
                            "kind": "ExpressionStatement",
                            "fullStart": 601,
                            "fullEnd": 803,
                            "start": 611,
                            "end": 801,
                            "fullWidth": 202,
                            "width": 190,
                            "isIncrementallyUnusable": true,
                            "expression": {
                                "kind": "InvocationExpression",
                                "fullStart": 601,
                                "fullEnd": 800,
                                "start": 611,
                                "end": 800,
                                "fullWidth": 199,
                                "width": 189,
                                "isIncrementallyUnusable": true,
                                "expression": {
                                    "kind": "MemberAccessExpression",
                                    "fullStart": 601,
                                    "fullEnd": 632,
                                    "start": 611,
                                    "end": 632,
                                    "fullWidth": 31,
                                    "width": 21,
                                    "expression": {
                                        "kind": "IdentifierName",
                                        "fullStart": 601,
                                        "fullEnd": 617,
                                        "start": 611,
                                        "end": 617,
                                        "fullWidth": 16,
                                        "width": 6,
                                        "text": "Object",
                                        "value": "Object",
                                        "valueText": "Object",
                                        "hasLeadingTrivia": true,
                                        "hasLeadingNewLine": true,
                                        "leadingTrivia": [
                                            {
                                                "kind": "NewLineTrivia",
                                                "text": "\r\n"
                                            },
                                            {
                                                "kind": "WhitespaceTrivia",
                                                "text": "        "
                                            }
                                        ]
                                    },
                                    "dotToken": {
                                        "kind": "DotToken",
                                        "fullStart": 617,
                                        "fullEnd": 618,
                                        "start": 617,
                                        "end": 618,
                                        "fullWidth": 1,
                                        "width": 1,
                                        "text": ".",
                                        "value": ".",
                                        "valueText": "."
                                    },
                                    "name": {
                                        "kind": "IdentifierName",
                                        "fullStart": 618,
                                        "fullEnd": 632,
                                        "start": 618,
                                        "end": 632,
                                        "fullWidth": 14,
                                        "width": 14,
                                        "text": "defineProperty",
                                        "value": "defineProperty",
                                        "valueText": "defineProperty"
                                    }
                                },
                                "argumentList": {
                                    "kind": "ArgumentList",
                                    "fullStart": 632,
                                    "fullEnd": 800,
                                    "start": 632,
                                    "end": 800,
                                    "fullWidth": 168,
                                    "width": 168,
                                    "isIncrementallyUnusable": true,
                                    "openParenToken": {
                                        "kind": "OpenParenToken",
                                        "fullStart": 632,
                                        "fullEnd": 633,
                                        "start": 632,
                                        "end": 633,
                                        "fullWidth": 1,
                                        "width": 1,
                                        "text": "(",
                                        "value": "(",
                                        "valueText": "("
                                    },
                                    "arguments": [
                                        {
                                            "kind": "IdentifierName",
                                            "fullStart": 633,
                                            "fullEnd": 636,
                                            "start": 633,
                                            "end": 636,
                                            "fullWidth": 3,
                                            "width": 3,
                                            "text": "arr",
                                            "value": "arr",
                                            "valueText": "arr"
                                        },
                                        {
                                            "kind": "CommaToken",
                                            "fullStart": 636,
                                            "fullEnd": 638,
                                            "start": 636,
                                            "end": 637,
                                            "fullWidth": 2,
                                            "width": 1,
                                            "text": ",",
                                            "value": ",",
                                            "valueText": ",",
                                            "hasTrailingTrivia": true,
                                            "trailingTrivia": [
                                                {
                                                    "kind": "WhitespaceTrivia",
                                                    "text": " "
                                                }
                                            ]
                                        },
                                        {
                                            "kind": "StringLiteral",
                                            "fullStart": 638,
                                            "fullEnd": 646,
                                            "start": 638,
                                            "end": 646,
                                            "fullWidth": 8,
                                            "width": 8,
                                            "text": "\"length\"",
                                            "value": "length",
                                            "valueText": "length"
                                        },
                                        {
                                            "kind": "CommaToken",
                                            "fullStart": 646,
                                            "fullEnd": 648,
                                            "start": 646,
                                            "end": 647,
                                            "fullWidth": 2,
                                            "width": 1,
                                            "text": ",",
                                            "value": ",",
                                            "valueText": ",",
                                            "hasTrailingTrivia": true,
                                            "trailingTrivia": [
                                                {
                                                    "kind": "WhitespaceTrivia",
                                                    "text": " "
                                                }
                                            ]
                                        },
                                        {
                                            "kind": "ObjectLiteralExpression",
                                            "fullStart": 648,
                                            "fullEnd": 799,
                                            "start": 648,
                                            "end": 799,
                                            "fullWidth": 151,
                                            "width": 151,
                                            "isIncrementallyUnusable": true,
                                            "openBraceToken": {
                                                "kind": "OpenBraceToken",
                                                "fullStart": 648,
                                                "fullEnd": 651,
                                                "start": 648,
                                                "end": 649,
                                                "fullWidth": 3,
                                                "width": 1,
                                                "text": "{",
                                                "value": "{",
                                                "valueText": "{",
                                                "hasTrailingTrivia": true,
                                                "hasTrailingNewLine": true,
                                                "trailingTrivia": [
                                                    {
                                                        "kind": "NewLineTrivia",
                                                        "text": "\r\n"
                                                    }
                                                ]
                                            },
                                            "propertyAssignments": [
                                                {
                                                    "kind": "SimplePropertyAssignment",
                                                    "fullStart": 651,
                                                    "fullEnd": 755,
                                                    "start": 663,
                                                    "end": 755,
                                                    "fullWidth": 104,
                                                    "width": 92,
                                                    "isIncrementallyUnusable": true,
                                                    "propertyName": {
                                                        "kind": "IdentifierName",
                                                        "fullStart": 651,
                                                        "fullEnd": 666,
                                                        "start": 663,
                                                        "end": 666,
                                                        "fullWidth": 15,
                                                        "width": 3,
                                                        "text": "get",
                                                        "value": "get",
                                                        "valueText": "get",
                                                        "hasLeadingTrivia": true,
                                                        "leadingTrivia": [
                                                            {
                                                                "kind": "WhitespaceTrivia",
                                                                "text": "            "
                                                            }
                                                        ]
                                                    },
                                                    "colonToken": {
                                                        "kind": "ColonToken",
                                                        "fullStart": 666,
                                                        "fullEnd": 668,
                                                        "start": 666,
                                                        "end": 667,
                                                        "fullWidth": 2,
                                                        "width": 1,
                                                        "text": ":",
                                                        "value": ":",
                                                        "valueText": ":",
                                                        "hasTrailingTrivia": true,
                                                        "trailingTrivia": [
                                                            {
                                                                "kind": "WhitespaceTrivia",
                                                                "text": " "
                                                            }
                                                        ]
                                                    },
                                                    "expression": {
                                                        "kind": "FunctionExpression",
                                                        "fullStart": 668,
                                                        "fullEnd": 755,
                                                        "start": 668,
                                                        "end": 755,
                                                        "fullWidth": 87,
                                                        "width": 87,
                                                        "functionKeyword": {
                                                            "kind": "FunctionKeyword",
                                                            "fullStart": 668,
                                                            "fullEnd": 677,
                                                            "start": 668,
                                                            "end": 676,
                                                            "fullWidth": 9,
                                                            "width": 8,
                                                            "text": "function",
                                                            "value": "function",
                                                            "valueText": "function",
                                                            "hasTrailingTrivia": true,
                                                            "trailingTrivia": [
                                                                {
                                                                    "kind": "WhitespaceTrivia",
                                                                    "text": " "
                                                                }
                                                            ]
                                                        },
                                                        "callSignature": {
                                                            "kind": "CallSignature",
                                                            "fullStart": 677,
                                                            "fullEnd": 680,
                                                            "start": 677,
                                                            "end": 679,
                                                            "fullWidth": 3,
                                                            "width": 2,
                                                            "parameterList": {
                                                                "kind": "ParameterList",
                                                                "fullStart": 677,
                                                                "fullEnd": 680,
                                                                "start": 677,
                                                                "end": 679,
                                                                "fullWidth": 3,
                                                                "width": 2,
                                                                "openParenToken": {
                                                                    "kind": "OpenParenToken",
                                                                    "fullStart": 677,
                                                                    "fullEnd": 678,
                                                                    "start": 677,
                                                                    "end": 678,
                                                                    "fullWidth": 1,
                                                                    "width": 1,
                                                                    "text": "(",
                                                                    "value": "(",
                                                                    "valueText": "("
                                                                },
                                                                "parameters": [],
                                                                "closeParenToken": {
                                                                    "kind": "CloseParenToken",
                                                                    "fullStart": 678,
                                                                    "fullEnd": 680,
                                                                    "start": 678,
                                                                    "end": 679,
                                                                    "fullWidth": 2,
                                                                    "width": 1,
                                                                    "text": ")",
                                                                    "value": ")",
                                                                    "valueText": ")",
                                                                    "hasTrailingTrivia": true,
                                                                    "trailingTrivia": [
                                                                        {
                                                                            "kind": "WhitespaceTrivia",
                                                                            "text": " "
                                                                        }
                                                                    ]
                                                                }
                                                            }
                                                        },
                                                        "block": {
                                                            "kind": "Block",
                                                            "fullStart": 680,
                                                            "fullEnd": 755,
                                                            "start": 680,
                                                            "end": 755,
                                                            "fullWidth": 75,
                                                            "width": 75,
                                                            "openBraceToken": {
                                                                "kind": "OpenBraceToken",
                                                                "fullStart": 680,
                                                                "fullEnd": 683,
                                                                "start": 680,
                                                                "end": 681,
                                                                "fullWidth": 3,
                                                                "width": 1,
                                                                "text": "{",
                                                                "value": "{",
                                                                "valueText": "{",
                                                                "hasTrailingTrivia": true,
                                                                "hasTrailingNewLine": true,
                                                                "trailingTrivia": [
                                                                    {
                                                                        "kind": "NewLineTrivia",
                                                                        "text": "\r\n"
                                                                    }
                                                                ]
                                                            },
                                                            "statements": [
                                                                {
                                                                    "kind": "ExpressionStatement",
                                                                    "fullStart": 683,
                                                                    "fullEnd": 715,
                                                                    "start": 699,
                                                                    "end": 713,
                                                                    "fullWidth": 32,
                                                                    "width": 14,
                                                                    "expression": {
                                                                        "kind": "DeleteExpression",
                                                                        "fullStart": 683,
                                                                        "fullEnd": 712,
                                                                        "start": 699,
                                                                        "end": 712,
                                                                        "fullWidth": 29,
                                                                        "width": 13,
                                                                        "deleteKeyword": {
                                                                            "kind": "DeleteKeyword",
                                                                            "fullStart": 683,
                                                                            "fullEnd": 706,
                                                                            "start": 699,
                                                                            "end": 705,
                                                                            "fullWidth": 23,
                                                                            "width": 6,
                                                                            "text": "delete",
                                                                            "value": "delete",
                                                                            "valueText": "delete",
                                                                            "hasLeadingTrivia": true,
                                                                            "hasTrailingTrivia": true,
                                                                            "leadingTrivia": [
                                                                                {
                                                                                    "kind": "WhitespaceTrivia",
                                                                                    "text": "                "
                                                                                }
                                                                            ],
                                                                            "trailingTrivia": [
                                                                                {
                                                                                    "kind": "WhitespaceTrivia",
                                                                                    "text": " "
                                                                                }
                                                                            ]
                                                                        },
                                                                        "expression": {
                                                                            "kind": "ElementAccessExpression",
                                                                            "fullStart": 706,
                                                                            "fullEnd": 712,
                                                                            "start": 706,
                                                                            "end": 712,
                                                                            "fullWidth": 6,
                                                                            "width": 6,
                                                                            "expression": {
                                                                                "kind": "IdentifierName",
                                                                                "fullStart": 706,
                                                                                "fullEnd": 709,
                                                                                "start": 706,
                                                                                "end": 709,
                                                                                "fullWidth": 3,
                                                                                "width": 3,
                                                                                "text": "arr",
                                                                                "value": "arr",
                                                                                "valueText": "arr"
                                                                            },
                                                                            "openBracketToken": {
                                                                                "kind": "OpenBracketToken",
                                                                                "fullStart": 709,
                                                                                "fullEnd": 710,
                                                                                "start": 709,
                                                                                "end": 710,
                                                                                "fullWidth": 1,
                                                                                "width": 1,
                                                                                "text": "[",
                                                                                "value": "[",
                                                                                "valueText": "["
                                                                            },
                                                                            "argumentExpression": {
                                                                                "kind": "NumericLiteral",
                                                                                "fullStart": 710,
                                                                                "fullEnd": 711,
                                                                                "start": 710,
                                                                                "end": 711,
                                                                                "fullWidth": 1,
                                                                                "width": 1,
                                                                                "text": "2",
                                                                                "value": 2,
                                                                                "valueText": "2"
                                                                            },
                                                                            "closeBracketToken": {
                                                                                "kind": "CloseBracketToken",
                                                                                "fullStart": 711,
                                                                                "fullEnd": 712,
                                                                                "start": 711,
                                                                                "end": 712,
                                                                                "fullWidth": 1,
                                                                                "width": 1,
                                                                                "text": "]",
                                                                                "value": "]",
                                                                                "valueText": "]"
                                                                            }
                                                                        }
                                                                    },
                                                                    "semicolonToken": {
                                                                        "kind": "SemicolonToken",
                                                                        "fullStart": 712,
                                                                        "fullEnd": 715,
                                                                        "start": 712,
                                                                        "end": 713,
                                                                        "fullWidth": 3,
                                                                        "width": 1,
                                                                        "text": ";",
                                                                        "value": ";",
                                                                        "valueText": ";",
                                                                        "hasTrailingTrivia": true,
                                                                        "hasTrailingNewLine": true,
                                                                        "trailingTrivia": [
                                                                            {
                                                                                "kind": "NewLineTrivia",
                                                                                "text": "\r\n"
                                                                            }
                                                                        ]
                                                                    }
                                                                },
                                                                {
                                                                    "kind": "ReturnStatement",
                                                                    "fullStart": 715,
                                                                    "fullEnd": 742,
                                                                    "start": 731,
                                                                    "end": 740,
                                                                    "fullWidth": 27,
                                                                    "width": 9,
                                                                    "returnKeyword": {
                                                                        "kind": "ReturnKeyword",
                                                                        "fullStart": 715,
                                                                        "fullEnd": 738,
                                                                        "start": 731,
                                                                        "end": 737,
                                                                        "fullWidth": 23,
                                                                        "width": 6,
                                                                        "text": "return",
                                                                        "value": "return",
                                                                        "valueText": "return",
                                                                        "hasLeadingTrivia": true,
                                                                        "hasTrailingTrivia": true,
                                                                        "leadingTrivia": [
                                                                            {
                                                                                "kind": "WhitespaceTrivia",
                                                                                "text": "                "
                                                                            }
                                                                        ],
                                                                        "trailingTrivia": [
                                                                            {
                                                                                "kind": "WhitespaceTrivia",
                                                                                "text": " "
                                                                            }
                                                                        ]
                                                                    },
                                                                    "expression": {
                                                                        "kind": "NumericLiteral",
                                                                        "fullStart": 738,
                                                                        "fullEnd": 739,
                                                                        "start": 738,
                                                                        "end": 739,
                                                                        "fullWidth": 1,
                                                                        "width": 1,
                                                                        "text": "3",
                                                                        "value": 3,
                                                                        "valueText": "3"
                                                                    },
                                                                    "semicolonToken": {
                                                                        "kind": "SemicolonToken",
                                                                        "fullStart": 739,
                                                                        "fullEnd": 742,
                                                                        "start": 739,
                                                                        "end": 740,
                                                                        "fullWidth": 3,
                                                                        "width": 1,
                                                                        "text": ";",
                                                                        "value": ";",
                                                                        "valueText": ";",
                                                                        "hasTrailingTrivia": true,
                                                                        "hasTrailingNewLine": true,
                                                                        "trailingTrivia": [
                                                                            {
                                                                                "kind": "NewLineTrivia",
                                                                                "text": "\r\n"
                                                                            }
                                                                        ]
                                                                    }
                                                                }
                                                            ],
                                                            "closeBraceToken": {
                                                                "kind": "CloseBraceToken",
                                                                "fullStart": 742,
                                                                "fullEnd": 755,
                                                                "start": 754,
                                                                "end": 755,
                                                                "fullWidth": 13,
                                                                "width": 1,
                                                                "text": "}",
                                                                "value": "}",
                                                                "valueText": "}",
                                                                "hasLeadingTrivia": true,
                                                                "leadingTrivia": [
                                                                    {
                                                                        "kind": "WhitespaceTrivia",
                                                                        "text": "            "
                                                                    }
                                                                ]
                                                            }
                                                        }
                                                    }
                                                },
                                                {
                                                    "kind": "CommaToken",
                                                    "fullStart": 755,
                                                    "fullEnd": 758,
                                                    "start": 755,
                                                    "end": 756,
                                                    "fullWidth": 3,
                                                    "width": 1,
                                                    "text": ",",
                                                    "value": ",",
                                                    "valueText": ",",
                                                    "hasTrailingTrivia": true,
                                                    "hasTrailingNewLine": true,
                                                    "trailingTrivia": [
                                                        {
                                                            "kind": "NewLineTrivia",
                                                            "text": "\r\n"
                                                        }
                                                    ]
                                                },
                                                {
                                                    "kind": "SimplePropertyAssignment",
                                                    "fullStart": 758,
                                                    "fullEnd": 790,
                                                    "start": 770,
                                                    "end": 788,
                                                    "fullWidth": 32,
                                                    "width": 18,
                                                    "propertyName": {
                                                        "kind": "IdentifierName",
                                                        "fullStart": 758,
                                                        "fullEnd": 782,
                                                        "start": 770,
                                                        "end": 782,
                                                        "fullWidth": 24,
                                                        "width": 12,
                                                        "text": "configurable",
                                                        "value": "configurable",
                                                        "valueText": "configurable",
                                                        "hasLeadingTrivia": true,
                                                        "leadingTrivia": [
                                                            {
                                                                "kind": "WhitespaceTrivia",
                                                                "text": "            "
                                                            }
                                                        ]
                                                    },
                                                    "colonToken": {
                                                        "kind": "ColonToken",
                                                        "fullStart": 782,
                                                        "fullEnd": 784,
                                                        "start": 782,
                                                        "end": 783,
                                                        "fullWidth": 2,
                                                        "width": 1,
                                                        "text": ":",
                                                        "value": ":",
                                                        "valueText": ":",
                                                        "hasTrailingTrivia": true,
                                                        "trailingTrivia": [
                                                            {
                                                                "kind": "WhitespaceTrivia",
                                                                "text": " "
                                                            }
                                                        ]
                                                    },
                                                    "expression": {
                                                        "kind": "TrueKeyword",
                                                        "fullStart": 784,
                                                        "fullEnd": 790,
                                                        "start": 784,
                                                        "end": 788,
                                                        "fullWidth": 6,
                                                        "width": 4,
                                                        "text": "true",
                                                        "value": true,
                                                        "valueText": "true",
                                                        "hasTrailingTrivia": true,
                                                        "hasTrailingNewLine": true,
                                                        "trailingTrivia": [
                                                            {
                                                                "kind": "NewLineTrivia",
                                                                "text": "\r\n"
                                                            }
                                                        ]
                                                    }
                                                }
                                            ],
                                            "closeBraceToken": {
                                                "kind": "CloseBraceToken",
                                                "fullStart": 790,
                                                "fullEnd": 799,
                                                "start": 798,
                                                "end": 799,
                                                "fullWidth": 9,
                                                "width": 1,
                                                "text": "}",
                                                "value": "}",
                                                "valueText": "}",
                                                "hasLeadingTrivia": true,
                                                "leadingTrivia": [
                                                    {
                                                        "kind": "WhitespaceTrivia",
                                                        "text": "        "
                                                    }
                                                ]
                                            }
                                        }
                                    ],
                                    "closeParenToken": {
                                        "kind": "CloseParenToken",
                                        "fullStart": 799,
                                        "fullEnd": 800,
                                        "start": 799,
                                        "end": 800,
                                        "fullWidth": 1,
                                        "width": 1,
                                        "text": ")",
                                        "value": ")",
                                        "valueText": ")"
                                    }
                                }
                            },
                            "semicolonToken": {
                                "kind": "SemicolonToken",
                                "fullStart": 800,
                                "fullEnd": 803,
                                "start": 800,
                                "end": 801,
                                "fullWidth": 3,
                                "width": 1,
                                "text": ";",
                                "value": ";",
                                "valueText": ";",
                                "hasTrailingTrivia": true,
                                "hasTrailingNewLine": true,
                                "trailingTrivia": [
                                    {
                                        "kind": "NewLineTrivia",
                                        "text": "\r\n"
                                    }
                                ]
                            }
                        },
                        {
                            "kind": "ReturnStatement",
                            "fullStart": 803,
                            "fullEnd": 873,
                            "start": 813,
                            "end": 871,
                            "fullWidth": 70,
                            "width": 58,
                            "returnKeyword": {
                                "kind": "ReturnKeyword",
                                "fullStart": 803,
                                "fullEnd": 820,
                                "start": 813,
                                "end": 819,
                                "fullWidth": 17,
                                "width": 6,
                                "text": "return",
                                "value": "return",
                                "valueText": "return",
                                "hasLeadingTrivia": true,
                                "hasLeadingNewLine": true,
                                "hasTrailingTrivia": true,
                                "leadingTrivia": [
                                    {
                                        "kind": "NewLineTrivia",
                                        "text": "\r\n"
                                    },
                                    {
                                        "kind": "WhitespaceTrivia",
                                        "text": "        "
                                    }
                                ],
                                "trailingTrivia": [
                                    {
                                        "kind": "WhitespaceTrivia",
                                        "text": " "
                                    }
                                ]
                            },
                            "expression": {
                                "kind": "EqualsExpression",
                                "fullStart": 820,
                                "fullEnd": 870,
                                "start": 820,
                                "end": 870,
                                "fullWidth": 50,
                                "width": 50,
                                "left": {
                                    "kind": "NegateExpression",
                                    "fullStart": 820,
                                    "fullEnd": 823,
                                    "start": 820,
                                    "end": 822,
                                    "fullWidth": 3,
                                    "width": 2,
                                    "operatorToken": {
                                        "kind": "MinusToken",
                                        "fullStart": 820,
                                        "fullEnd": 821,
                                        "start": 820,
                                        "end": 821,
                                        "fullWidth": 1,
                                        "width": 1,
                                        "text": "-",
                                        "value": "-",
                                        "valueText": "-"
                                    },
                                    "operand": {
                                        "kind": "NumericLiteral",
                                        "fullStart": 821,
                                        "fullEnd": 823,
                                        "start": 821,
                                        "end": 822,
                                        "fullWidth": 2,
                                        "width": 1,
                                        "text": "1",
                                        "value": 1,
                                        "valueText": "1",
                                        "hasTrailingTrivia": true,
                                        "trailingTrivia": [
                                            {
                                                "kind": "WhitespaceTrivia",
                                                "text": " "
                                            }
                                        ]
                                    }
                                },
                                "operatorToken": {
                                    "kind": "EqualsEqualsEqualsToken",
                                    "fullStart": 823,
                                    "fullEnd": 827,
                                    "start": 823,
                                    "end": 826,
                                    "fullWidth": 4,
                                    "width": 3,
                                    "text": "===",
                                    "value": "===",
                                    "valueText": "===",
                                    "hasTrailingTrivia": true,
                                    "trailingTrivia": [
                                        {
                                            "kind": "WhitespaceTrivia",
                                            "text": " "
                                        }
                                    ]
                                },
                                "right": {
                                    "kind": "InvocationExpression",
                                    "fullStart": 827,
                                    "fullEnd": 870,
                                    "start": 827,
                                    "end": 870,
                                    "fullWidth": 43,
                                    "width": 43,
                                    "expression": {
                                        "kind": "MemberAccessExpression",
                                        "fullStart": 827,
                                        "fullEnd": 859,
                                        "start": 827,
                                        "end": 859,
                                        "fullWidth": 32,
                                        "width": 32,
                                        "expression": {
                                            "kind": "MemberAccessExpression",
                                            "fullStart": 827,
                                            "fullEnd": 854,
                                            "start": 827,
                                            "end": 854,
                                            "fullWidth": 27,
                                            "width": 27,
                                            "expression": {
                                                "kind": "MemberAccessExpression",
                                                "fullStart": 827,
                                                "fullEnd": 842,
                                                "start": 827,
                                                "end": 842,
                                                "fullWidth": 15,
                                                "width": 15,
                                                "expression": {
                                                    "kind": "IdentifierName",
                                                    "fullStart": 827,
                                                    "fullEnd": 832,
                                                    "start": 827,
                                                    "end": 832,
                                                    "fullWidth": 5,
                                                    "width": 5,
                                                    "text": "Array",
                                                    "value": "Array",
                                                    "valueText": "Array"
                                                },
                                                "dotToken": {
                                                    "kind": "DotToken",
                                                    "fullStart": 832,
                                                    "fullEnd": 833,
                                                    "start": 832,
                                                    "end": 833,
                                                    "fullWidth": 1,
                                                    "width": 1,
                                                    "text": ".",
                                                    "value": ".",
                                                    "valueText": "."
                                                },
                                                "name": {
                                                    "kind": "IdentifierName",
                                                    "fullStart": 833,
                                                    "fullEnd": 842,
                                                    "start": 833,
                                                    "end": 842,
                                                    "fullWidth": 9,
                                                    "width": 9,
                                                    "text": "prototype",
                                                    "value": "prototype",
                                                    "valueText": "prototype"
                                                }
                                            },
                                            "dotToken": {
                                                "kind": "DotToken",
                                                "fullStart": 842,
                                                "fullEnd": 843,
                                                "start": 842,
                                                "end": 843,
                                                "fullWidth": 1,
                                                "width": 1,
                                                "text": ".",
                                                "value": ".",
                                                "valueText": "."
                                            },
                                            "name": {
                                                "kind": "IdentifierName",
                                                "fullStart": 843,
                                                "fullEnd": 854,
                                                "start": 843,
                                                "end": 854,
                                                "fullWidth": 11,
                                                "width": 11,
                                                "text": "lastIndexOf",
                                                "value": "lastIndexOf",
                                                "valueText": "lastIndexOf"
                                            }
                                        },
                                        "dotToken": {
                                            "kind": "DotToken",
                                            "fullStart": 854,
                                            "fullEnd": 855,
                                            "start": 854,
                                            "end": 855,
                                            "fullWidth": 1,
                                            "width": 1,
                                            "text": ".",
                                            "value": ".",
                                            "valueText": "."
                                        },
                                        "name": {
                                            "kind": "IdentifierName",
                                            "fullStart": 855,
                                            "fullEnd": 859,
                                            "start": 855,
                                            "end": 859,
                                            "fullWidth": 4,
                                            "width": 4,
                                            "text": "call",
                                            "value": "call",
                                            "valueText": "call"
                                        }
                                    },
                                    "argumentList": {
                                        "kind": "ArgumentList",
                                        "fullStart": 859,
                                        "fullEnd": 870,
                                        "start": 859,
                                        "end": 870,
                                        "fullWidth": 11,
                                        "width": 11,
                                        "openParenToken": {
                                            "kind": "OpenParenToken",
                                            "fullStart": 859,
                                            "fullEnd": 860,
                                            "start": 859,
                                            "end": 860,
                                            "fullWidth": 1,
                                            "width": 1,
                                            "text": "(",
                                            "value": "(",
                                            "valueText": "("
                                        },
                                        "arguments": [
                                            {
                                                "kind": "IdentifierName",
                                                "fullStart": 860,
                                                "fullEnd": 863,
                                                "start": 860,
                                                "end": 863,
                                                "fullWidth": 3,
                                                "width": 3,
                                                "text": "arr",
                                                "value": "arr",
                                                "valueText": "arr"
                                            },
                                            {
                                                "kind": "CommaToken",
                                                "fullStart": 863,
                                                "fullEnd": 865,
                                                "start": 863,
                                                "end": 864,
                                                "fullWidth": 2,
                                                "width": 1,
                                                "text": ",",
                                                "value": ",",
                                                "valueText": ",",
                                                "hasTrailingTrivia": true,
                                                "trailingTrivia": [
                                                    {
                                                        "kind": "WhitespaceTrivia",
                                                        "text": " "
                                                    }
                                                ]
                                            },
                                            {
                                                "kind": "NumericLiteral",
                                                "fullStart": 865,
                                                "fullEnd": 869,
                                                "start": 865,
                                                "end": 869,
                                                "fullWidth": 4,
                                                "width": 4,
                                                "text": "6.99",
                                                "value": 6.99,
                                                "valueText": "6.99"
                                            }
                                        ],
                                        "closeParenToken": {
                                            "kind": "CloseParenToken",
                                            "fullStart": 869,
                                            "fullEnd": 870,
                                            "start": 869,
                                            "end": 870,
                                            "fullWidth": 1,
                                            "width": 1,
                                            "text": ")",
                                            "value": ")",
                                            "valueText": ")"
                                        }
                                    }
                                }
                            },
                            "semicolonToken": {
                                "kind": "SemicolonToken",
                                "fullStart": 870,
                                "fullEnd": 873,
                                "start": 870,
                                "end": 871,
                                "fullWidth": 3,
                                "width": 1,
                                "text": ";",
                                "value": ";",
                                "valueText": ";",
                                "hasTrailingTrivia": true,
                                "hasTrailingNewLine": true,
                                "trailingTrivia": [
                                    {
                                        "kind": "NewLineTrivia",
                                        "text": "\r\n"
                                    }
                                ]
                            }
                        }
                    ],
                    "closeBraceToken": {
                        "kind": "CloseBraceToken",
                        "fullStart": 873,
                        "fullEnd": 880,
                        "start": 877,
                        "end": 878,
                        "fullWidth": 7,
                        "width": 1,
                        "text": "}",
                        "value": "}",
                        "valueText": "}",
                        "hasLeadingTrivia": true,
                        "hasTrailingTrivia": true,
                        "hasTrailingNewLine": true,
                        "leadingTrivia": [
                            {
                                "kind": "WhitespaceTrivia",
                                "text": "    "
                            }
                        ],
                        "trailingTrivia": [
                            {
                                "kind": "NewLineTrivia",
                                "text": "\r\n"
                            }
                        ]
                    }
                }
            },
            {
                "kind": "ExpressionStatement",
                "fullStart": 880,
                "fullEnd": 904,
                "start": 880,
                "end": 902,
                "fullWidth": 24,
                "width": 22,
                "expression": {
                    "kind": "InvocationExpression",
                    "fullStart": 880,
                    "fullEnd": 901,
                    "start": 880,
                    "end": 901,
                    "fullWidth": 21,
                    "width": 21,
                    "expression": {
                        "kind": "IdentifierName",
                        "fullStart": 880,
                        "fullEnd": 891,
                        "start": 880,
                        "end": 891,
                        "fullWidth": 11,
                        "width": 11,
                        "text": "runTestCase",
                        "value": "runTestCase",
                        "valueText": "runTestCase"
                    },
                    "argumentList": {
                        "kind": "ArgumentList",
                        "fullStart": 891,
                        "fullEnd": 901,
                        "start": 891,
                        "end": 901,
                        "fullWidth": 10,
                        "width": 10,
                        "openParenToken": {
                            "kind": "OpenParenToken",
                            "fullStart": 891,
                            "fullEnd": 892,
                            "start": 891,
                            "end": 892,
                            "fullWidth": 1,
                            "width": 1,
                            "text": "(",
                            "value": "(",
                            "valueText": "("
                        },
                        "arguments": [
                            {
                                "kind": "IdentifierName",
                                "fullStart": 892,
                                "fullEnd": 900,
                                "start": 892,
                                "end": 900,
                                "fullWidth": 8,
                                "width": 8,
                                "text": "testcase",
                                "value": "testcase",
                                "valueText": "testcase"
                            }
                        ],
                        "closeParenToken": {
                            "kind": "CloseParenToken",
                            "fullStart": 900,
                            "fullEnd": 901,
                            "start": 900,
                            "end": 901,
                            "fullWidth": 1,
                            "width": 1,
                            "text": ")",
                            "value": ")",
                            "valueText": ")"
                        }
                    }
                },
                "semicolonToken": {
                    "kind": "SemicolonToken",
                    "fullStart": 901,
                    "fullEnd": 904,
                    "start": 901,
                    "end": 902,
                    "fullWidth": 3,
                    "width": 1,
                    "text": ";",
                    "value": ";",
                    "valueText": ";",
                    "hasTrailingTrivia": true,
                    "hasTrailingNewLine": true,
                    "trailingTrivia": [
                        {
                            "kind": "NewLineTrivia",
                            "text": "\r\n"
                        }
                    ]
                }
            }
        ],
        "endOfFileToken": {
            "kind": "EndOfFileToken",
            "fullStart": 904,
            "fullEnd": 904,
            "start": 904,
            "end": 904,
            "fullWidth": 0,
            "width": 0,
            "text": ""
        }
    },
    "lineMap": {
        "lineStarts": [
            0,
            67,
            152,
            232,
            308,
            380,
            385,
            441,
            535,
            540,
            542,
            544,
            567,
            569,
            601,
            603,
            651,
            683,
            715,
            742,
            758,
            790,
            803,
            805,
            873,
            880,
            904
        ],
        "length": 904
    }
}<|MERGE_RESOLUTION|>--- conflicted
+++ resolved
@@ -252,12 +252,8 @@
                                         "start": 581,
                                         "end": 598,
                                         "fullWidth": 17,
-<<<<<<< HEAD
                                         "width": 17,
-                                        "identifier": {
-=======
                                         "propertyName": {
->>>>>>> 85e84683
                                             "kind": "IdentifierName",
                                             "fullStart": 581,
                                             "fullEnd": 585,
