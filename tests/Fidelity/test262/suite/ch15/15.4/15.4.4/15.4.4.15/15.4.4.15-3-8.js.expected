--- conflicted
+++ resolved
@@ -250,12 +250,8 @@
                                         "start": 582,
                                         "end": 614,
                                         "fullWidth": 32,
-<<<<<<< HEAD
                                         "width": 32,
-                                        "identifier": {
-=======
                                         "propertyName": {
->>>>>>> 85e84683
                                             "kind": "IdentifierName",
                                             "fullStart": 582,
                                             "fullEnd": 586,
