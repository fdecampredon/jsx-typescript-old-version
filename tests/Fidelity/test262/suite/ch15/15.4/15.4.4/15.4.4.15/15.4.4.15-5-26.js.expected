--- conflicted
+++ resolved
@@ -252,12 +252,8 @@
                                         "start": 602,
                                         "end": 623,
                                         "fullWidth": 21,
-<<<<<<< HEAD
                                         "width": 21,
-                                        "identifier": {
-=======
                                         "propertyName": {
->>>>>>> 85e84683
                                             "kind": "IdentifierName",
                                             "fullStart": 602,
                                             "fullEnd": 616,
@@ -391,12 +387,8 @@
                                         "start": 638,
                                         "end": 660,
                                         "fullWidth": 22,
-<<<<<<< HEAD
                                         "width": 22,
-                                        "identifier": {
-=======
                                         "propertyName": {
->>>>>>> 85e84683
                                             "kind": "IdentifierName",
                                             "fullStart": 638,
                                             "fullEnd": 653,
@@ -530,12 +522,8 @@
                                         "start": 675,
                                         "end": 683,
                                         "fullWidth": 8,
-<<<<<<< HEAD
                                         "width": 8,
-                                        "identifier": {
-=======
                                         "propertyName": {
->>>>>>> 85e84683
                                             "kind": "IdentifierName",
                                             "fullStart": 675,
                                             "fullEnd": 679,
@@ -1645,12 +1633,8 @@
                                         "start": 1038,
                                         "end": 1180,
                                         "fullWidth": 142,
-<<<<<<< HEAD
                                         "width": 142,
-                                        "identifier": {
-=======
                                         "propertyName": {
->>>>>>> 85e84683
                                             "kind": "IdentifierName",
                                             "fullStart": 1038,
                                             "fullEnd": 1048,
