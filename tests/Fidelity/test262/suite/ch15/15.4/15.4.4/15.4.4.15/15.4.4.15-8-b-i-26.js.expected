--- conflicted
+++ resolved
@@ -360,11 +360,8 @@
                                                                 "start": 678,
                                                                 "end": 679,
                                                                 "fullWidth": 1,
-<<<<<<< HEAD
                                                                 "width": 1,
-=======
                                                                 "modifiers": [],
->>>>>>> e3c38734
                                                                 "identifier": {
                                                                     "kind": "IdentifierName",
                                                                     "fullStart": 678,
@@ -404,11 +401,8 @@
                                                                 "start": 681,
                                                                 "end": 682,
                                                                 "fullWidth": 1,
-<<<<<<< HEAD
                                                                 "width": 1,
-=======
                                                                 "modifiers": [],
->>>>>>> e3c38734
                                                                 "identifier": {
                                                                     "kind": "IdentifierName",
                                                                     "fullStart": 681,
