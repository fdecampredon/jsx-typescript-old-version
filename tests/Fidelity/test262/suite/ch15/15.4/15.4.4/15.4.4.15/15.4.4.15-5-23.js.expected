--- conflicted
+++ resolved
@@ -250,12 +250,8 @@
                                         "start": 663,
                                         "end": 687,
                                         "fullWidth": 24,
-<<<<<<< HEAD
                                         "width": 24,
-                                        "identifier": {
-=======
                                         "propertyName": {
->>>>>>> 85e84683
                                             "kind": "IdentifierName",
                                             "fullStart": 663,
                                             "fullEnd": 680,
@@ -389,12 +385,8 @@
                                         "start": 702,
                                         "end": 725,
                                         "fullWidth": 23,
-<<<<<<< HEAD
                                         "width": 23,
-                                        "identifier": {
-=======
                                         "propertyName": {
->>>>>>> 85e84683
                                             "kind": "IdentifierName",
                                             "fullStart": 702,
                                             "fullEnd": 718,
@@ -533,12 +525,8 @@
                                         "start": 742,
                                         "end": 1012,
                                         "fullWidth": 270,
-<<<<<<< HEAD
                                         "width": 270,
-                                        "identifier": {
-=======
                                         "propertyName": {
->>>>>>> 85e84683
                                             "kind": "IdentifierName",
                                             "fullStart": 742,
                                             "fullEnd": 752,
