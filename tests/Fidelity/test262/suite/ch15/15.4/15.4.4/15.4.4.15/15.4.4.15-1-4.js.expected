{
    "isDeclaration": false,
    "languageVersion": "EcmaScript5",
    "parseOptions": {
        "allowAutomaticSemicolonInsertion": true
    },
    "sourceUnit": {
        "kind": "SourceUnit",
        "fullStart": 0,
        "fullEnd": 732,
        "start": 519,
        "end": 732,
        "fullWidth": 732,
        "width": 213,
        "isIncrementallyUnusable": true,
        "moduleElements": [
            {
                "kind": "FunctionDeclaration",
                "fullStart": 0,
                "fullEnd": 708,
                "start": 519,
                "end": 706,
                "fullWidth": 708,
                "width": 187,
                "modifiers": [],
                "functionKeyword": {
                    "kind": "FunctionKeyword",
                    "fullStart": 0,
                    "fullEnd": 528,
                    "start": 519,
                    "end": 527,
                    "fullWidth": 528,
                    "width": 8,
                    "text": "function",
                    "value": "function",
                    "valueText": "function",
                    "hasLeadingTrivia": true,
                    "hasLeadingComment": true,
                    "hasLeadingNewLine": true,
                    "hasTrailingTrivia": true,
                    "leadingTrivia": [
                        {
                            "kind": "SingleLineCommentTrivia",
                            "text": "/// Copyright (c) 2012 Ecma International.  All rights reserved. "
                        },
                        {
                            "kind": "NewLineTrivia",
                            "text": "\r\n"
                        },
                        {
                            "kind": "SingleLineCommentTrivia",
                            "text": "/// Ecma International makes this code available under the terms and conditions set"
                        },
                        {
                            "kind": "NewLineTrivia",
                            "text": "\r\n"
                        },
                        {
                            "kind": "SingleLineCommentTrivia",
                            "text": "/// forth on http://hg.ecmascript.org/tests/test262/raw-file/tip/LICENSE (the "
                        },
                        {
                            "kind": "NewLineTrivia",
                            "text": "\r\n"
                        },
                        {
                            "kind": "SingleLineCommentTrivia",
                            "text": "/// \"Use Terms\").   Any redistribution of this code must retain the above "
                        },
                        {
                            "kind": "NewLineTrivia",
                            "text": "\r\n"
                        },
                        {
                            "kind": "SingleLineCommentTrivia",
                            "text": "/// copyright and this notice and otherwise comply with the Use Terms."
                        },
                        {
                            "kind": "NewLineTrivia",
                            "text": "\r\n"
                        },
                        {
                            "kind": "MultiLineCommentTrivia",
                            "text": "/**\r\n * @path ch15/15.4/15.4.4/15.4.4.15/15.4.4.15-1-4.js\r\n * @description Array.prototype.lastIndexOf applied to Boolean object\r\n */"
                        },
                        {
                            "kind": "NewLineTrivia",
                            "text": "\r\n"
                        },
                        {
                            "kind": "NewLineTrivia",
                            "text": "\r\n"
                        },
                        {
                            "kind": "NewLineTrivia",
                            "text": "\r\n"
                        }
                    ],
                    "trailingTrivia": [
                        {
                            "kind": "WhitespaceTrivia",
                            "text": " "
                        }
                    ]
                },
                "identifier": {
                    "kind": "IdentifierName",
                    "fullStart": 528,
                    "fullEnd": 536,
                    "start": 528,
                    "end": 536,
                    "fullWidth": 8,
                    "width": 8,
                    "text": "testcase",
                    "value": "testcase",
                    "valueText": "testcase"
                },
                "callSignature": {
                    "kind": "CallSignature",
                    "fullStart": 536,
                    "fullEnd": 539,
                    "start": 536,
                    "end": 538,
                    "fullWidth": 3,
                    "width": 2,
                    "parameterList": {
                        "kind": "ParameterList",
                        "fullStart": 536,
                        "fullEnd": 539,
                        "start": 536,
                        "end": 538,
                        "fullWidth": 3,
                        "width": 2,
                        "openParenToken": {
                            "kind": "OpenParenToken",
                            "fullStart": 536,
                            "fullEnd": 537,
                            "start": 536,
                            "end": 537,
                            "fullWidth": 1,
                            "width": 1,
                            "text": "(",
                            "value": "(",
                            "valueText": "("
                        },
                        "parameters": [],
                        "closeParenToken": {
                            "kind": "CloseParenToken",
                            "fullStart": 537,
                            "fullEnd": 539,
                            "start": 537,
                            "end": 538,
                            "fullWidth": 2,
                            "width": 1,
                            "text": ")",
                            "value": ")",
                            "valueText": ")",
                            "hasTrailingTrivia": true,
                            "trailingTrivia": [
                                {
                                    "kind": "WhitespaceTrivia",
                                    "text": " "
                                }
                            ]
                        }
                    }
                },
                "block": {
                    "kind": "Block",
                    "fullStart": 539,
                    "fullEnd": 708,
                    "start": 539,
                    "end": 706,
                    "fullWidth": 169,
                    "width": 167,
                    "openBraceToken": {
                        "kind": "OpenBraceToken",
                        "fullStart": 539,
                        "fullEnd": 542,
                        "start": 539,
                        "end": 540,
                        "fullWidth": 3,
                        "width": 1,
                        "text": "{",
                        "value": "{",
                        "valueText": "{",
                        "hasTrailingTrivia": true,
                        "hasTrailingNewLine": true,
                        "trailingTrivia": [
                            {
                                "kind": "NewLineTrivia",
                                "text": "\r\n"
                            }
                        ]
                    },
                    "statements": [
                        {
                            "kind": "VariableStatement",
                            "fullStart": 542,
                            "fullEnd": 583,
                            "start": 552,
                            "end": 581,
                            "fullWidth": 41,
                            "width": 29,
                            "modifiers": [],
                            "variableDeclaration": {
                                "kind": "VariableDeclaration",
                                "fullStart": 542,
                                "fullEnd": 580,
                                "start": 552,
                                "end": 580,
                                "fullWidth": 38,
                                "width": 28,
                                "varKeyword": {
                                    "kind": "VarKeyword",
                                    "fullStart": 542,
                                    "fullEnd": 556,
                                    "start": 552,
                                    "end": 555,
                                    "fullWidth": 14,
                                    "width": 3,
                                    "text": "var",
                                    "value": "var",
                                    "valueText": "var",
                                    "hasLeadingTrivia": true,
                                    "hasLeadingNewLine": true,
                                    "hasTrailingTrivia": true,
                                    "leadingTrivia": [
                                        {
                                            "kind": "NewLineTrivia",
                                            "text": "\r\n"
                                        },
                                        {
                                            "kind": "WhitespaceTrivia",
                                            "text": "        "
                                        }
                                    ],
                                    "trailingTrivia": [
                                        {
                                            "kind": "WhitespaceTrivia",
                                            "text": " "
                                        }
                                    ]
                                },
                                "variableDeclarators": [
                                    {
                                        "kind": "VariableDeclarator",
                                        "fullStart": 556,
                                        "fullEnd": 580,
                                        "start": 556,
                                        "end": 580,
                                        "fullWidth": 24,
<<<<<<< HEAD
                                        "width": 24,
                                        "identifier": {
=======
                                        "propertyName": {
>>>>>>> 85e84683
                                            "kind": "IdentifierName",
                                            "fullStart": 556,
                                            "fullEnd": 560,
                                            "start": 556,
                                            "end": 559,
                                            "fullWidth": 4,
                                            "width": 3,
                                            "text": "obj",
                                            "value": "obj",
                                            "valueText": "obj",
                                            "hasTrailingTrivia": true,
                                            "trailingTrivia": [
                                                {
                                                    "kind": "WhitespaceTrivia",
                                                    "text": " "
                                                }
                                            ]
                                        },
                                        "equalsValueClause": {
                                            "kind": "EqualsValueClause",
                                            "fullStart": 560,
                                            "fullEnd": 580,
                                            "start": 560,
                                            "end": 580,
                                            "fullWidth": 20,
                                            "width": 20,
                                            "equalsToken": {
                                                "kind": "EqualsToken",
                                                "fullStart": 560,
                                                "fullEnd": 562,
                                                "start": 560,
                                                "end": 561,
                                                "fullWidth": 2,
                                                "width": 1,
                                                "text": "=",
                                                "value": "=",
                                                "valueText": "=",
                                                "hasTrailingTrivia": true,
                                                "trailingTrivia": [
                                                    {
                                                        "kind": "WhitespaceTrivia",
                                                        "text": " "
                                                    }
                                                ]
                                            },
                                            "value": {
                                                "kind": "ObjectCreationExpression",
                                                "fullStart": 562,
                                                "fullEnd": 580,
                                                "start": 562,
                                                "end": 580,
                                                "fullWidth": 18,
                                                "width": 18,
                                                "newKeyword": {
                                                    "kind": "NewKeyword",
                                                    "fullStart": 562,
                                                    "fullEnd": 566,
                                                    "start": 562,
                                                    "end": 565,
                                                    "fullWidth": 4,
                                                    "width": 3,
                                                    "text": "new",
                                                    "value": "new",
                                                    "valueText": "new",
                                                    "hasTrailingTrivia": true,
                                                    "trailingTrivia": [
                                                        {
                                                            "kind": "WhitespaceTrivia",
                                                            "text": " "
                                                        }
                                                    ]
                                                },
                                                "expression": {
                                                    "kind": "IdentifierName",
                                                    "fullStart": 566,
                                                    "fullEnd": 573,
                                                    "start": 566,
                                                    "end": 573,
                                                    "fullWidth": 7,
                                                    "width": 7,
                                                    "text": "Boolean",
                                                    "value": "Boolean",
                                                    "valueText": "Boolean"
                                                },
                                                "argumentList": {
                                                    "kind": "ArgumentList",
                                                    "fullStart": 573,
                                                    "fullEnd": 580,
                                                    "start": 573,
                                                    "end": 580,
                                                    "fullWidth": 7,
                                                    "width": 7,
                                                    "openParenToken": {
                                                        "kind": "OpenParenToken",
                                                        "fullStart": 573,
                                                        "fullEnd": 574,
                                                        "start": 573,
                                                        "end": 574,
                                                        "fullWidth": 1,
                                                        "width": 1,
                                                        "text": "(",
                                                        "value": "(",
                                                        "valueText": "("
                                                    },
                                                    "arguments": [
                                                        {
                                                            "kind": "FalseKeyword",
                                                            "fullStart": 574,
                                                            "fullEnd": 579,
                                                            "start": 574,
                                                            "end": 579,
                                                            "fullWidth": 5,
                                                            "width": 5,
                                                            "text": "false",
                                                            "value": false,
                                                            "valueText": "false"
                                                        }
                                                    ],
                                                    "closeParenToken": {
                                                        "kind": "CloseParenToken",
                                                        "fullStart": 579,
                                                        "fullEnd": 580,
                                                        "start": 579,
                                                        "end": 580,
                                                        "fullWidth": 1,
                                                        "width": 1,
                                                        "text": ")",
                                                        "value": ")",
                                                        "valueText": ")"
                                                    }
                                                }
                                            }
                                        }
                                    }
                                ]
                            },
                            "semicolonToken": {
                                "kind": "SemicolonToken",
                                "fullStart": 580,
                                "fullEnd": 583,
                                "start": 580,
                                "end": 581,
                                "fullWidth": 3,
                                "width": 1,
                                "text": ";",
                                "value": ";",
                                "valueText": ";",
                                "hasTrailingTrivia": true,
                                "hasTrailingNewLine": true,
                                "trailingTrivia": [
                                    {
                                        "kind": "NewLineTrivia",
                                        "text": "\r\n"
                                    }
                                ]
                            }
                        },
                        {
                            "kind": "ExpressionStatement",
                            "fullStart": 583,
                            "fullEnd": 608,
                            "start": 591,
                            "end": 606,
                            "fullWidth": 25,
                            "width": 15,
                            "expression": {
                                "kind": "AssignmentExpression",
                                "fullStart": 583,
                                "fullEnd": 605,
                                "start": 591,
                                "end": 605,
                                "fullWidth": 22,
                                "width": 14,
                                "left": {
                                    "kind": "MemberAccessExpression",
                                    "fullStart": 583,
                                    "fullEnd": 602,
                                    "start": 591,
                                    "end": 601,
                                    "fullWidth": 19,
                                    "width": 10,
                                    "expression": {
                                        "kind": "IdentifierName",
                                        "fullStart": 583,
                                        "fullEnd": 594,
                                        "start": 591,
                                        "end": 594,
                                        "fullWidth": 11,
                                        "width": 3,
                                        "text": "obj",
                                        "value": "obj",
                                        "valueText": "obj",
                                        "hasLeadingTrivia": true,
                                        "leadingTrivia": [
                                            {
                                                "kind": "WhitespaceTrivia",
                                                "text": "        "
                                            }
                                        ]
                                    },
                                    "dotToken": {
                                        "kind": "DotToken",
                                        "fullStart": 594,
                                        "fullEnd": 595,
                                        "start": 594,
                                        "end": 595,
                                        "fullWidth": 1,
                                        "width": 1,
                                        "text": ".",
                                        "value": ".",
                                        "valueText": "."
                                    },
                                    "name": {
                                        "kind": "IdentifierName",
                                        "fullStart": 595,
                                        "fullEnd": 602,
                                        "start": 595,
                                        "end": 601,
                                        "fullWidth": 7,
                                        "width": 6,
                                        "text": "length",
                                        "value": "length",
                                        "valueText": "length",
                                        "hasTrailingTrivia": true,
                                        "trailingTrivia": [
                                            {
                                                "kind": "WhitespaceTrivia",
                                                "text": " "
                                            }
                                        ]
                                    }
                                },
                                "operatorToken": {
                                    "kind": "EqualsToken",
                                    "fullStart": 602,
                                    "fullEnd": 604,
                                    "start": 602,
                                    "end": 603,
                                    "fullWidth": 2,
                                    "width": 1,
                                    "text": "=",
                                    "value": "=",
                                    "valueText": "=",
                                    "hasTrailingTrivia": true,
                                    "trailingTrivia": [
                                        {
                                            "kind": "WhitespaceTrivia",
                                            "text": " "
                                        }
                                    ]
                                },
                                "right": {
                                    "kind": "NumericLiteral",
                                    "fullStart": 604,
                                    "fullEnd": 605,
                                    "start": 604,
                                    "end": 605,
                                    "fullWidth": 1,
                                    "width": 1,
                                    "text": "2",
                                    "value": 2,
                                    "valueText": "2"
                                }
                            },
                            "semicolonToken": {
                                "kind": "SemicolonToken",
                                "fullStart": 605,
                                "fullEnd": 608,
                                "start": 605,
                                "end": 606,
                                "fullWidth": 3,
                                "width": 1,
                                "text": ";",
                                "value": ";",
                                "valueText": ";",
                                "hasTrailingTrivia": true,
                                "hasTrailingNewLine": true,
                                "trailingTrivia": [
                                    {
                                        "kind": "NewLineTrivia",
                                        "text": "\r\n"
                                    }
                                ]
                            }
                        },
                        {
                            "kind": "ExpressionStatement",
                            "fullStart": 608,
                            "fullEnd": 632,
                            "start": 616,
                            "end": 630,
                            "fullWidth": 24,
                            "width": 14,
                            "expression": {
                                "kind": "AssignmentExpression",
                                "fullStart": 608,
                                "fullEnd": 629,
                                "start": 616,
                                "end": 629,
                                "fullWidth": 21,
                                "width": 13,
                                "left": {
                                    "kind": "ElementAccessExpression",
                                    "fullStart": 608,
                                    "fullEnd": 623,
                                    "start": 616,
                                    "end": 622,
                                    "fullWidth": 15,
                                    "width": 6,
                                    "expression": {
                                        "kind": "IdentifierName",
                                        "fullStart": 608,
                                        "fullEnd": 619,
                                        "start": 616,
                                        "end": 619,
                                        "fullWidth": 11,
                                        "width": 3,
                                        "text": "obj",
                                        "value": "obj",
                                        "valueText": "obj",
                                        "hasLeadingTrivia": true,
                                        "leadingTrivia": [
                                            {
                                                "kind": "WhitespaceTrivia",
                                                "text": "        "
                                            }
                                        ]
                                    },
                                    "openBracketToken": {
                                        "kind": "OpenBracketToken",
                                        "fullStart": 619,
                                        "fullEnd": 620,
                                        "start": 619,
                                        "end": 620,
                                        "fullWidth": 1,
                                        "width": 1,
                                        "text": "[",
                                        "value": "[",
                                        "valueText": "["
                                    },
                                    "argumentExpression": {
                                        "kind": "NumericLiteral",
                                        "fullStart": 620,
                                        "fullEnd": 621,
                                        "start": 620,
                                        "end": 621,
                                        "fullWidth": 1,
                                        "width": 1,
                                        "text": "1",
                                        "value": 1,
                                        "valueText": "1"
                                    },
                                    "closeBracketToken": {
                                        "kind": "CloseBracketToken",
                                        "fullStart": 621,
                                        "fullEnd": 623,
                                        "start": 621,
                                        "end": 622,
                                        "fullWidth": 2,
                                        "width": 1,
                                        "text": "]",
                                        "value": "]",
                                        "valueText": "]",
                                        "hasTrailingTrivia": true,
                                        "trailingTrivia": [
                                            {
                                                "kind": "WhitespaceTrivia",
                                                "text": " "
                                            }
                                        ]
                                    }
                                },
                                "operatorToken": {
                                    "kind": "EqualsToken",
                                    "fullStart": 623,
                                    "fullEnd": 625,
                                    "start": 623,
                                    "end": 624,
                                    "fullWidth": 2,
                                    "width": 1,
                                    "text": "=",
                                    "value": "=",
                                    "valueText": "=",
                                    "hasTrailingTrivia": true,
                                    "trailingTrivia": [
                                        {
                                            "kind": "WhitespaceTrivia",
                                            "text": " "
                                        }
                                    ]
                                },
                                "right": {
                                    "kind": "TrueKeyword",
                                    "fullStart": 625,
                                    "fullEnd": 629,
                                    "start": 625,
                                    "end": 629,
                                    "fullWidth": 4,
                                    "width": 4,
                                    "text": "true",
                                    "value": true,
                                    "valueText": "true"
                                }
                            },
                            "semicolonToken": {
                                "kind": "SemicolonToken",
                                "fullStart": 629,
                                "fullEnd": 632,
                                "start": 629,
                                "end": 630,
                                "fullWidth": 3,
                                "width": 1,
                                "text": ";",
                                "value": ";",
                                "valueText": ";",
                                "hasTrailingTrivia": true,
                                "hasTrailingNewLine": true,
                                "trailingTrivia": [
                                    {
                                        "kind": "NewLineTrivia",
                                        "text": "\r\n"
                                    }
                                ]
                            }
                        },
                        {
                            "kind": "ReturnStatement",
                            "fullStart": 632,
                            "fullEnd": 701,
                            "start": 642,
                            "end": 699,
                            "fullWidth": 69,
                            "width": 57,
                            "returnKeyword": {
                                "kind": "ReturnKeyword",
                                "fullStart": 632,
                                "fullEnd": 649,
                                "start": 642,
                                "end": 648,
                                "fullWidth": 17,
                                "width": 6,
                                "text": "return",
                                "value": "return",
                                "valueText": "return",
                                "hasLeadingTrivia": true,
                                "hasLeadingNewLine": true,
                                "hasTrailingTrivia": true,
                                "leadingTrivia": [
                                    {
                                        "kind": "NewLineTrivia",
                                        "text": "\r\n"
                                    },
                                    {
                                        "kind": "WhitespaceTrivia",
                                        "text": "        "
                                    }
                                ],
                                "trailingTrivia": [
                                    {
                                        "kind": "WhitespaceTrivia",
                                        "text": " "
                                    }
                                ]
                            },
                            "expression": {
                                "kind": "EqualsExpression",
                                "fullStart": 649,
                                "fullEnd": 698,
                                "start": 649,
                                "end": 698,
                                "fullWidth": 49,
                                "width": 49,
                                "left": {
                                    "kind": "InvocationExpression",
                                    "fullStart": 649,
                                    "fullEnd": 693,
                                    "start": 649,
                                    "end": 692,
                                    "fullWidth": 44,
                                    "width": 43,
                                    "expression": {
                                        "kind": "MemberAccessExpression",
                                        "fullStart": 649,
                                        "fullEnd": 681,
                                        "start": 649,
                                        "end": 681,
                                        "fullWidth": 32,
                                        "width": 32,
                                        "expression": {
                                            "kind": "MemberAccessExpression",
                                            "fullStart": 649,
                                            "fullEnd": 676,
                                            "start": 649,
                                            "end": 676,
                                            "fullWidth": 27,
                                            "width": 27,
                                            "expression": {
                                                "kind": "MemberAccessExpression",
                                                "fullStart": 649,
                                                "fullEnd": 664,
                                                "start": 649,
                                                "end": 664,
                                                "fullWidth": 15,
                                                "width": 15,
                                                "expression": {
                                                    "kind": "IdentifierName",
                                                    "fullStart": 649,
                                                    "fullEnd": 654,
                                                    "start": 649,
                                                    "end": 654,
                                                    "fullWidth": 5,
                                                    "width": 5,
                                                    "text": "Array",
                                                    "value": "Array",
                                                    "valueText": "Array"
                                                },
                                                "dotToken": {
                                                    "kind": "DotToken",
                                                    "fullStart": 654,
                                                    "fullEnd": 655,
                                                    "start": 654,
                                                    "end": 655,
                                                    "fullWidth": 1,
                                                    "width": 1,
                                                    "text": ".",
                                                    "value": ".",
                                                    "valueText": "."
                                                },
                                                "name": {
                                                    "kind": "IdentifierName",
                                                    "fullStart": 655,
                                                    "fullEnd": 664,
                                                    "start": 655,
                                                    "end": 664,
                                                    "fullWidth": 9,
                                                    "width": 9,
                                                    "text": "prototype",
                                                    "value": "prototype",
                                                    "valueText": "prototype"
                                                }
                                            },
                                            "dotToken": {
                                                "kind": "DotToken",
                                                "fullStart": 664,
                                                "fullEnd": 665,
                                                "start": 664,
                                                "end": 665,
                                                "fullWidth": 1,
                                                "width": 1,
                                                "text": ".",
                                                "value": ".",
                                                "valueText": "."
                                            },
                                            "name": {
                                                "kind": "IdentifierName",
                                                "fullStart": 665,
                                                "fullEnd": 676,
                                                "start": 665,
                                                "end": 676,
                                                "fullWidth": 11,
                                                "width": 11,
                                                "text": "lastIndexOf",
                                                "value": "lastIndexOf",
                                                "valueText": "lastIndexOf"
                                            }
                                        },
                                        "dotToken": {
                                            "kind": "DotToken",
                                            "fullStart": 676,
                                            "fullEnd": 677,
                                            "start": 676,
                                            "end": 677,
                                            "fullWidth": 1,
                                            "width": 1,
                                            "text": ".",
                                            "value": ".",
                                            "valueText": "."
                                        },
                                        "name": {
                                            "kind": "IdentifierName",
                                            "fullStart": 677,
                                            "fullEnd": 681,
                                            "start": 677,
                                            "end": 681,
                                            "fullWidth": 4,
                                            "width": 4,
                                            "text": "call",
                                            "value": "call",
                                            "valueText": "call"
                                        }
                                    },
                                    "argumentList": {
                                        "kind": "ArgumentList",
                                        "fullStart": 681,
                                        "fullEnd": 693,
                                        "start": 681,
                                        "end": 692,
                                        "fullWidth": 12,
                                        "width": 11,
                                        "openParenToken": {
                                            "kind": "OpenParenToken",
                                            "fullStart": 681,
                                            "fullEnd": 682,
                                            "start": 681,
                                            "end": 682,
                                            "fullWidth": 1,
                                            "width": 1,
                                            "text": "(",
                                            "value": "(",
                                            "valueText": "("
                                        },
                                        "arguments": [
                                            {
                                                "kind": "IdentifierName",
                                                "fullStart": 682,
                                                "fullEnd": 685,
                                                "start": 682,
                                                "end": 685,
                                                "fullWidth": 3,
                                                "width": 3,
                                                "text": "obj",
                                                "value": "obj",
                                                "valueText": "obj"
                                            },
                                            {
                                                "kind": "CommaToken",
                                                "fullStart": 685,
                                                "fullEnd": 687,
                                                "start": 685,
                                                "end": 686,
                                                "fullWidth": 2,
                                                "width": 1,
                                                "text": ",",
                                                "value": ",",
                                                "valueText": ",",
                                                "hasTrailingTrivia": true,
                                                "trailingTrivia": [
                                                    {
                                                        "kind": "WhitespaceTrivia",
                                                        "text": " "
                                                    }
                                                ]
                                            },
                                            {
                                                "kind": "TrueKeyword",
                                                "fullStart": 687,
                                                "fullEnd": 691,
                                                "start": 687,
                                                "end": 691,
                                                "fullWidth": 4,
                                                "width": 4,
                                                "text": "true",
                                                "value": true,
                                                "valueText": "true"
                                            }
                                        ],
                                        "closeParenToken": {
                                            "kind": "CloseParenToken",
                                            "fullStart": 691,
                                            "fullEnd": 693,
                                            "start": 691,
                                            "end": 692,
                                            "fullWidth": 2,
                                            "width": 1,
                                            "text": ")",
                                            "value": ")",
                                            "valueText": ")",
                                            "hasTrailingTrivia": true,
                                            "trailingTrivia": [
                                                {
                                                    "kind": "WhitespaceTrivia",
                                                    "text": " "
                                                }
                                            ]
                                        }
                                    }
                                },
                                "operatorToken": {
                                    "kind": "EqualsEqualsEqualsToken",
                                    "fullStart": 693,
                                    "fullEnd": 697,
                                    "start": 693,
                                    "end": 696,
                                    "fullWidth": 4,
                                    "width": 3,
                                    "text": "===",
                                    "value": "===",
                                    "valueText": "===",
                                    "hasTrailingTrivia": true,
                                    "trailingTrivia": [
                                        {
                                            "kind": "WhitespaceTrivia",
                                            "text": " "
                                        }
                                    ]
                                },
                                "right": {
                                    "kind": "NumericLiteral",
                                    "fullStart": 697,
                                    "fullEnd": 698,
                                    "start": 697,
                                    "end": 698,
                                    "fullWidth": 1,
                                    "width": 1,
                                    "text": "1",
                                    "value": 1,
                                    "valueText": "1"
                                }
                            },
                            "semicolonToken": {
                                "kind": "SemicolonToken",
                                "fullStart": 698,
                                "fullEnd": 701,
                                "start": 698,
                                "end": 699,
                                "fullWidth": 3,
                                "width": 1,
                                "text": ";",
                                "value": ";",
                                "valueText": ";",
                                "hasTrailingTrivia": true,
                                "hasTrailingNewLine": true,
                                "trailingTrivia": [
                                    {
                                        "kind": "NewLineTrivia",
                                        "text": "\r\n"
                                    }
                                ]
                            }
                        }
                    ],
                    "closeBraceToken": {
                        "kind": "CloseBraceToken",
                        "fullStart": 701,
                        "fullEnd": 708,
                        "start": 705,
                        "end": 706,
                        "fullWidth": 7,
                        "width": 1,
                        "text": "}",
                        "value": "}",
                        "valueText": "}",
                        "hasLeadingTrivia": true,
                        "hasTrailingTrivia": true,
                        "hasTrailingNewLine": true,
                        "leadingTrivia": [
                            {
                                "kind": "WhitespaceTrivia",
                                "text": "    "
                            }
                        ],
                        "trailingTrivia": [
                            {
                                "kind": "NewLineTrivia",
                                "text": "\r\n"
                            }
                        ]
                    }
                }
            },
            {
                "kind": "ExpressionStatement",
                "fullStart": 708,
                "fullEnd": 732,
                "start": 708,
                "end": 730,
                "fullWidth": 24,
                "width": 22,
                "expression": {
                    "kind": "InvocationExpression",
                    "fullStart": 708,
                    "fullEnd": 729,
                    "start": 708,
                    "end": 729,
                    "fullWidth": 21,
                    "width": 21,
                    "expression": {
                        "kind": "IdentifierName",
                        "fullStart": 708,
                        "fullEnd": 719,
                        "start": 708,
                        "end": 719,
                        "fullWidth": 11,
                        "width": 11,
                        "text": "runTestCase",
                        "value": "runTestCase",
                        "valueText": "runTestCase"
                    },
                    "argumentList": {
                        "kind": "ArgumentList",
                        "fullStart": 719,
                        "fullEnd": 729,
                        "start": 719,
                        "end": 729,
                        "fullWidth": 10,
                        "width": 10,
                        "openParenToken": {
                            "kind": "OpenParenToken",
                            "fullStart": 719,
                            "fullEnd": 720,
                            "start": 719,
                            "end": 720,
                            "fullWidth": 1,
                            "width": 1,
                            "text": "(",
                            "value": "(",
                            "valueText": "("
                        },
                        "arguments": [
                            {
                                "kind": "IdentifierName",
                                "fullStart": 720,
                                "fullEnd": 728,
                                "start": 720,
                                "end": 728,
                                "fullWidth": 8,
                                "width": 8,
                                "text": "testcase",
                                "value": "testcase",
                                "valueText": "testcase"
                            }
                        ],
                        "closeParenToken": {
                            "kind": "CloseParenToken",
                            "fullStart": 728,
                            "fullEnd": 729,
                            "start": 728,
                            "end": 729,
                            "fullWidth": 1,
                            "width": 1,
                            "text": ")",
                            "value": ")",
                            "valueText": ")"
                        }
                    }
                },
                "semicolonToken": {
                    "kind": "SemicolonToken",
                    "fullStart": 729,
                    "fullEnd": 732,
                    "start": 729,
                    "end": 730,
                    "fullWidth": 3,
                    "width": 1,
                    "text": ";",
                    "value": ";",
                    "valueText": ";",
                    "hasTrailingTrivia": true,
                    "hasTrailingNewLine": true,
                    "trailingTrivia": [
                        {
                            "kind": "NewLineTrivia",
                            "text": "\r\n"
                        }
                    ]
                }
            }
        ],
        "endOfFileToken": {
            "kind": "EndOfFileToken",
            "fullStart": 732,
            "fullEnd": 732,
            "start": 732,
            "end": 732,
            "fullWidth": 0,
            "width": 0,
            "text": ""
        }
    },
    "lineMap": {
        "lineStarts": [
            0,
            67,
            152,
            232,
            308,
            380,
            385,
            439,
            510,
            515,
            517,
            519,
            542,
            544,
            583,
            608,
            632,
            634,
            701,
            708,
            732
        ],
        "length": 732
    }
}<|MERGE_RESOLUTION|>--- conflicted
+++ resolved
@@ -250,12 +250,8 @@
                                         "start": 556,
                                         "end": 580,
                                         "fullWidth": 24,
-<<<<<<< HEAD
                                         "width": 24,
-                                        "identifier": {
-=======
                                         "propertyName": {
->>>>>>> 85e84683
                                             "kind": "IdentifierName",
                                             "fullStart": 556,
                                             "fullEnd": 560,
