--- conflicted
+++ resolved
@@ -315,12 +315,8 @@
                                         "start": 944,
                                         "end": 972,
                                         "fullWidth": 28,
-<<<<<<< HEAD
                                         "width": 28,
-                                        "identifier": {
-=======
                                         "propertyName": {
->>>>>>> 85e84683
                                             "kind": "IdentifierName",
                                             "fullStart": 944,
                                             "fullEnd": 954,
@@ -497,12 +493,8 @@
                                         "start": 987,
                                         "end": 1184,
                                         "fullWidth": 197,
-<<<<<<< HEAD
                                         "width": 197,
-                                        "identifier": {
-=======
                                         "propertyName": {
->>>>>>> 85e84683
                                             "kind": "IdentifierName",
                                             "fullStart": 987,
                                             "fullEnd": 991,
