--- conflicted
+++ resolved
@@ -250,12 +250,8 @@
                                         "start": 554,
                                         "end": 570,
                                         "fullWidth": 16,
-<<<<<<< HEAD
                                         "width": 16,
-                                        "identifier": {
-=======
                                         "propertyName": {
->>>>>>> 85e84683
                                             "kind": "IdentifierName",
                                             "fullStart": 554,
                                             "fullEnd": 558,
