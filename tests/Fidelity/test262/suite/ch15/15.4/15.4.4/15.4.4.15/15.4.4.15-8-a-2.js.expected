--- conflicted
+++ resolved
@@ -250,12 +250,8 @@
                                         "start": 603,
                                         "end": 623,
                                         "fullWidth": 20,
-<<<<<<< HEAD
                                         "width": 20,
-                                        "identifier": {
-=======
                                         "propertyName": {
->>>>>>> 85e84683
                                             "kind": "IdentifierName",
                                             "fullStart": 603,
                                             "fullEnd": 607,
@@ -478,12 +474,8 @@
                                         "start": 638,
                                         "end": 665,
                                         "fullWidth": 27,
-<<<<<<< HEAD
                                         "width": 27,
-                                        "identifier": {
-=======
                                         "propertyName": {
->>>>>>> 85e84683
                                             "kind": "IdentifierName",
                                             "fullStart": 638,
                                             "fullEnd": 648,
@@ -729,12 +721,8 @@
                                         "start": 682,
                                         "end": 822,
                                         "fullWidth": 140,
-<<<<<<< HEAD
                                         "width": 140,
-                                        "identifier": {
-=======
                                         "propertyName": {
->>>>>>> 85e84683
                                             "kind": "IdentifierName",
                                             "fullStart": 682,
                                             "fullEnd": 692,
