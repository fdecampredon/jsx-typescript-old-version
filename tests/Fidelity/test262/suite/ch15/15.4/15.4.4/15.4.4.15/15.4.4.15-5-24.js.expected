--- conflicted
+++ resolved
@@ -250,12 +250,8 @@
                                         "start": 670,
                                         "end": 694,
                                         "fullWidth": 24,
-<<<<<<< HEAD
                                         "width": 24,
-                                        "identifier": {
-=======
                                         "propertyName": {
->>>>>>> 85e84683
                                             "kind": "IdentifierName",
                                             "fullStart": 670,
                                             "fullEnd": 687,
@@ -389,12 +385,8 @@
                                         "start": 709,
                                         "end": 732,
                                         "fullWidth": 23,
-<<<<<<< HEAD
                                         "width": 23,
-                                        "identifier": {
-=======
                                         "propertyName": {
->>>>>>> 85e84683
                                             "kind": "IdentifierName",
                                             "fullStart": 709,
                                             "fullEnd": 725,
@@ -533,12 +525,8 @@
                                         "start": 749,
                                         "end": 1018,
                                         "fullWidth": 269,
-<<<<<<< HEAD
                                         "width": 269,
-                                        "identifier": {
-=======
                                         "propertyName": {
->>>>>>> 85e84683
                                             "kind": "IdentifierName",
                                             "fullStart": 749,
                                             "fullEnd": 759,
