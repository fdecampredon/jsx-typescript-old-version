{
    "isDeclaration": false,
    "languageVersion": "EcmaScript5",
    "parseOptions": {
        "allowAutomaticSemicolonInsertion": true
    },
    "sourceUnit": {
        "kind": "SourceUnit",
        "fullStart": 0,
        "fullEnd": 1022,
        "start": 559,
        "end": 1022,
        "fullWidth": 1022,
        "width": 463,
        "isIncrementallyUnusable": true,
        "moduleElements": [
            {
                "kind": "FunctionDeclaration",
                "fullStart": 0,
                "fullEnd": 998,
                "start": 559,
                "end": 996,
                "fullWidth": 998,
                "width": 437,
                "modifiers": [],
                "functionKeyword": {
                    "kind": "FunctionKeyword",
                    "fullStart": 0,
                    "fullEnd": 568,
                    "start": 559,
                    "end": 567,
                    "fullWidth": 568,
                    "width": 8,
                    "text": "function",
                    "value": "function",
                    "valueText": "function",
                    "hasLeadingTrivia": true,
                    "hasLeadingComment": true,
                    "hasLeadingNewLine": true,
                    "hasTrailingTrivia": true,
                    "leadingTrivia": [
                        {
                            "kind": "SingleLineCommentTrivia",
                            "text": "/// Copyright (c) 2012 Ecma International.  All rights reserved. "
                        },
                        {
                            "kind": "NewLineTrivia",
                            "text": "\r\n"
                        },
                        {
                            "kind": "SingleLineCommentTrivia",
                            "text": "/// Ecma International makes this code available under the terms and conditions set"
                        },
                        {
                            "kind": "NewLineTrivia",
                            "text": "\r\n"
                        },
                        {
                            "kind": "SingleLineCommentTrivia",
                            "text": "/// forth on http://hg.ecmascript.org/tests/test262/raw-file/tip/LICENSE (the "
                        },
                        {
                            "kind": "NewLineTrivia",
                            "text": "\r\n"
                        },
                        {
                            "kind": "SingleLineCommentTrivia",
                            "text": "/// \"Use Terms\").   Any redistribution of this code must retain the above "
                        },
                        {
                            "kind": "NewLineTrivia",
                            "text": "\r\n"
                        },
                        {
                            "kind": "SingleLineCommentTrivia",
                            "text": "/// copyright and this notice and otherwise comply with the Use Terms."
                        },
                        {
                            "kind": "NewLineTrivia",
                            "text": "\r\n"
                        },
                        {
                            "kind": "MultiLineCommentTrivia",
                            "text": "/**\r\n * @path ch15/15.4/15.4.4/15.4.4.15/15.4.4.15-3-20.js\r\n * @description Array.prototype.lastIndexOf - value of 'length' is an Object which has an own valueOf method\r\n */"
                        },
                        {
                            "kind": "NewLineTrivia",
                            "text": "\r\n"
                        },
                        {
                            "kind": "NewLineTrivia",
                            "text": "\r\n"
                        },
                        {
                            "kind": "NewLineTrivia",
                            "text": "\r\n"
                        }
                    ],
                    "trailingTrivia": [
                        {
                            "kind": "WhitespaceTrivia",
                            "text": " "
                        }
                    ]
                },
                "identifier": {
                    "kind": "IdentifierName",
                    "fullStart": 568,
                    "fullEnd": 576,
                    "start": 568,
                    "end": 576,
                    "fullWidth": 8,
                    "width": 8,
                    "text": "testcase",
                    "value": "testcase",
                    "valueText": "testcase"
                },
                "callSignature": {
                    "kind": "CallSignature",
                    "fullStart": 576,
                    "fullEnd": 579,
                    "start": 576,
                    "end": 578,
                    "fullWidth": 3,
                    "width": 2,
                    "parameterList": {
                        "kind": "ParameterList",
                        "fullStart": 576,
                        "fullEnd": 579,
                        "start": 576,
                        "end": 578,
                        "fullWidth": 3,
                        "width": 2,
                        "openParenToken": {
                            "kind": "OpenParenToken",
                            "fullStart": 576,
                            "fullEnd": 577,
                            "start": 576,
                            "end": 577,
                            "fullWidth": 1,
                            "width": 1,
                            "text": "(",
                            "value": "(",
                            "valueText": "("
                        },
                        "parameters": [],
                        "closeParenToken": {
                            "kind": "CloseParenToken",
                            "fullStart": 577,
                            "fullEnd": 579,
                            "start": 577,
                            "end": 578,
                            "fullWidth": 2,
                            "width": 1,
                            "text": ")",
                            "value": ")",
                            "valueText": ")",
                            "hasTrailingTrivia": true,
                            "trailingTrivia": [
                                {
                                    "kind": "WhitespaceTrivia",
                                    "text": " "
                                }
                            ]
                        }
                    }
                },
                "block": {
                    "kind": "Block",
                    "fullStart": 579,
                    "fullEnd": 998,
                    "start": 579,
                    "end": 996,
                    "fullWidth": 419,
                    "width": 417,
                    "openBraceToken": {
                        "kind": "OpenBraceToken",
                        "fullStart": 579,
                        "fullEnd": 582,
                        "start": 579,
                        "end": 580,
                        "fullWidth": 3,
                        "width": 1,
                        "text": "{",
                        "value": "{",
                        "valueText": "{",
                        "hasTrailingTrivia": true,
                        "hasTrailingNewLine": true,
                        "trailingTrivia": [
                            {
                                "kind": "NewLineTrivia",
                                "text": "\r\n"
                            }
                        ]
                    },
                    "statements": [
                        {
                            "kind": "VariableStatement",
                            "fullStart": 582,
                            "fullEnd": 858,
                            "start": 662,
                            "end": 856,
                            "fullWidth": 276,
                            "width": 194,
                            "modifiers": [],
                            "variableDeclaration": {
                                "kind": "VariableDeclaration",
                                "fullStart": 582,
                                "fullEnd": 855,
                                "start": 662,
                                "end": 855,
                                "fullWidth": 273,
                                "width": 193,
                                "varKeyword": {
                                    "kind": "VarKeyword",
                                    "fullStart": 582,
                                    "fullEnd": 666,
                                    "start": 662,
                                    "end": 665,
                                    "fullWidth": 84,
                                    "width": 3,
                                    "text": "var",
                                    "value": "var",
                                    "valueText": "var",
                                    "hasLeadingTrivia": true,
                                    "hasLeadingComment": true,
                                    "hasLeadingNewLine": true,
                                    "hasTrailingTrivia": true,
                                    "leadingTrivia": [
                                        {
                                            "kind": "NewLineTrivia",
                                            "text": "\r\n"
                                        },
                                        {
                                            "kind": "WhitespaceTrivia",
                                            "text": "        "
                                        },
                                        {
                                            "kind": "SingleLineCommentTrivia",
                                            "text": "//valueOf method will be invoked first, since hint is Number"
                                        },
                                        {
                                            "kind": "NewLineTrivia",
                                            "text": "\r\n"
                                        },
                                        {
                                            "kind": "WhitespaceTrivia",
                                            "text": "        "
                                        }
                                    ],
                                    "trailingTrivia": [
                                        {
                                            "kind": "WhitespaceTrivia",
                                            "text": " "
                                        }
                                    ]
                                },
                                "variableDeclarators": [
                                    {
                                        "kind": "VariableDeclarator",
                                        "fullStart": 666,
                                        "fullEnd": 855,
                                        "start": 666,
                                        "end": 855,
                                        "fullWidth": 189,
<<<<<<< HEAD
                                        "width": 189,
                                        "identifier": {
=======
                                        "propertyName": {
>>>>>>> 85e84683
                                            "kind": "IdentifierName",
                                            "fullStart": 666,
                                            "fullEnd": 670,
                                            "start": 666,
                                            "end": 669,
                                            "fullWidth": 4,
                                            "width": 3,
                                            "text": "obj",
                                            "value": "obj",
                                            "valueText": "obj",
                                            "hasTrailingTrivia": true,
                                            "trailingTrivia": [
                                                {
                                                    "kind": "WhitespaceTrivia",
                                                    "text": " "
                                                }
                                            ]
                                        },
                                        "equalsValueClause": {
                                            "kind": "EqualsValueClause",
                                            "fullStart": 670,
                                            "fullEnd": 855,
                                            "start": 670,
                                            "end": 855,
                                            "fullWidth": 185,
                                            "width": 185,
                                            "equalsToken": {
                                                "kind": "EqualsToken",
                                                "fullStart": 670,
                                                "fullEnd": 672,
                                                "start": 670,
                                                "end": 671,
                                                "fullWidth": 2,
                                                "width": 1,
                                                "text": "=",
                                                "value": "=",
                                                "valueText": "=",
                                                "hasTrailingTrivia": true,
                                                "trailingTrivia": [
                                                    {
                                                        "kind": "WhitespaceTrivia",
                                                        "text": " "
                                                    }
                                                ]
                                            },
                                            "value": {
                                                "kind": "ObjectLiteralExpression",
                                                "fullStart": 672,
                                                "fullEnd": 855,
                                                "start": 672,
                                                "end": 855,
                                                "fullWidth": 183,
                                                "width": 183,
                                                "openBraceToken": {
                                                    "kind": "OpenBraceToken",
                                                    "fullStart": 672,
                                                    "fullEnd": 675,
                                                    "start": 672,
                                                    "end": 673,
                                                    "fullWidth": 3,
                                                    "width": 1,
                                                    "text": "{",
                                                    "value": "{",
                                                    "valueText": "{",
                                                    "hasTrailingTrivia": true,
                                                    "hasTrailingNewLine": true,
                                                    "trailingTrivia": [
                                                        {
                                                            "kind": "NewLineTrivia",
                                                            "text": "\r\n"
                                                        }
                                                    ]
                                                },
                                                "propertyAssignments": [
                                                    {
                                                        "kind": "SimplePropertyAssignment",
                                                        "fullStart": 675,
                                                        "fullEnd": 694,
                                                        "start": 687,
                                                        "end": 694,
                                                        "fullWidth": 19,
                                                        "width": 7,
                                                        "propertyName": {
                                                            "kind": "NumericLiteral",
                                                            "fullStart": 675,
                                                            "fullEnd": 688,
                                                            "start": 687,
                                                            "end": 688,
                                                            "fullWidth": 13,
                                                            "width": 1,
                                                            "text": "1",
                                                            "value": 1,
                                                            "valueText": "1",
                                                            "hasLeadingTrivia": true,
                                                            "leadingTrivia": [
                                                                {
                                                                    "kind": "WhitespaceTrivia",
                                                                    "text": "            "
                                                                }
                                                            ]
                                                        },
                                                        "colonToken": {
                                                            "kind": "ColonToken",
                                                            "fullStart": 688,
                                                            "fullEnd": 690,
                                                            "start": 688,
                                                            "end": 689,
                                                            "fullWidth": 2,
                                                            "width": 1,
                                                            "text": ":",
                                                            "value": ":",
                                                            "valueText": ":",
                                                            "hasTrailingTrivia": true,
                                                            "trailingTrivia": [
                                                                {
                                                                    "kind": "WhitespaceTrivia",
                                                                    "text": " "
                                                                }
                                                            ]
                                                        },
                                                        "expression": {
                                                            "kind": "TrueKeyword",
                                                            "fullStart": 690,
                                                            "fullEnd": 694,
                                                            "start": 690,
                                                            "end": 694,
                                                            "fullWidth": 4,
                                                            "width": 4,
                                                            "text": "true",
                                                            "value": true,
                                                            "valueText": "true"
                                                        }
                                                    },
                                                    {
                                                        "kind": "CommaToken",
                                                        "fullStart": 694,
                                                        "fullEnd": 697,
                                                        "start": 694,
                                                        "end": 695,
                                                        "fullWidth": 3,
                                                        "width": 1,
                                                        "text": ",",
                                                        "value": ",",
                                                        "valueText": ",",
                                                        "hasTrailingTrivia": true,
                                                        "hasTrailingNewLine": true,
                                                        "trailingTrivia": [
                                                            {
                                                                "kind": "NewLineTrivia",
                                                                "text": "\r\n"
                                                            }
                                                        ]
                                                    },
                                                    {
                                                        "kind": "SimplePropertyAssignment",
                                                        "fullStart": 697,
                                                        "fullEnd": 713,
                                                        "start": 709,
                                                        "end": 713,
                                                        "fullWidth": 16,
                                                        "width": 4,
                                                        "propertyName": {
                                                            "kind": "NumericLiteral",
                                                            "fullStart": 697,
                                                            "fullEnd": 710,
                                                            "start": 709,
                                                            "end": 710,
                                                            "fullWidth": 13,
                                                            "width": 1,
                                                            "text": "2",
                                                            "value": 2,
                                                            "valueText": "2",
                                                            "hasLeadingTrivia": true,
                                                            "leadingTrivia": [
                                                                {
                                                                    "kind": "WhitespaceTrivia",
                                                                    "text": "            "
                                                                }
                                                            ]
                                                        },
                                                        "colonToken": {
                                                            "kind": "ColonToken",
                                                            "fullStart": 710,
                                                            "fullEnd": 712,
                                                            "start": 710,
                                                            "end": 711,
                                                            "fullWidth": 2,
                                                            "width": 1,
                                                            "text": ":",
                                                            "value": ":",
                                                            "valueText": ":",
                                                            "hasTrailingTrivia": true,
                                                            "trailingTrivia": [
                                                                {
                                                                    "kind": "WhitespaceTrivia",
                                                                    "text": " "
                                                                }
                                                            ]
                                                        },
                                                        "expression": {
                                                            "kind": "NumericLiteral",
                                                            "fullStart": 712,
                                                            "fullEnd": 713,
                                                            "start": 712,
                                                            "end": 713,
                                                            "fullWidth": 1,
                                                            "width": 1,
                                                            "text": "2",
                                                            "value": 2,
                                                            "valueText": "2"
                                                        }
                                                    },
                                                    {
                                                        "kind": "CommaToken",
                                                        "fullStart": 713,
                                                        "fullEnd": 716,
                                                        "start": 713,
                                                        "end": 714,
                                                        "fullWidth": 3,
                                                        "width": 1,
                                                        "text": ",",
                                                        "value": ",",
                                                        "valueText": ",",
                                                        "hasTrailingTrivia": true,
                                                        "hasTrailingNewLine": true,
                                                        "trailingTrivia": [
                                                            {
                                                                "kind": "NewLineTrivia",
                                                                "text": "\r\n"
                                                            }
                                                        ]
                                                    },
                                                    {
                                                        "kind": "SimplePropertyAssignment",
                                                        "fullStart": 716,
                                                        "fullEnd": 846,
                                                        "start": 730,
                                                        "end": 844,
                                                        "fullWidth": 130,
                                                        "width": 114,
                                                        "propertyName": {
                                                            "kind": "IdentifierName",
                                                            "fullStart": 716,
                                                            "fullEnd": 736,
                                                            "start": 730,
                                                            "end": 736,
                                                            "fullWidth": 20,
                                                            "width": 6,
                                                            "text": "length",
                                                            "value": "length",
                                                            "valueText": "length",
                                                            "hasLeadingTrivia": true,
                                                            "hasLeadingNewLine": true,
                                                            "leadingTrivia": [
                                                                {
                                                                    "kind": "NewLineTrivia",
                                                                    "text": "\r\n"
                                                                },
                                                                {
                                                                    "kind": "WhitespaceTrivia",
                                                                    "text": "            "
                                                                }
                                                            ]
                                                        },
                                                        "colonToken": {
                                                            "kind": "ColonToken",
                                                            "fullStart": 736,
                                                            "fullEnd": 738,
                                                            "start": 736,
                                                            "end": 737,
                                                            "fullWidth": 2,
                                                            "width": 1,
                                                            "text": ":",
                                                            "value": ":",
                                                            "valueText": ":",
                                                            "hasTrailingTrivia": true,
                                                            "trailingTrivia": [
                                                                {
                                                                    "kind": "WhitespaceTrivia",
                                                                    "text": " "
                                                                }
                                                            ]
                                                        },
                                                        "expression": {
                                                            "kind": "ObjectLiteralExpression",
                                                            "fullStart": 738,
                                                            "fullEnd": 846,
                                                            "start": 738,
                                                            "end": 844,
                                                            "fullWidth": 108,
                                                            "width": 106,
                                                            "openBraceToken": {
                                                                "kind": "OpenBraceToken",
                                                                "fullStart": 738,
                                                                "fullEnd": 741,
                                                                "start": 738,
                                                                "end": 739,
                                                                "fullWidth": 3,
                                                                "width": 1,
                                                                "text": "{",
                                                                "value": "{",
                                                                "valueText": "{",
                                                                "hasTrailingTrivia": true,
                                                                "hasTrailingNewLine": true,
                                                                "trailingTrivia": [
                                                                    {
                                                                        "kind": "NewLineTrivia",
                                                                        "text": "\r\n"
                                                                    }
                                                                ]
                                                            },
                                                            "propertyAssignments": [
                                                                {
                                                                    "kind": "SimplePropertyAssignment",
                                                                    "fullStart": 741,
                                                                    "fullEnd": 831,
                                                                    "start": 757,
                                                                    "end": 829,
                                                                    "fullWidth": 90,
                                                                    "width": 72,
                                                                    "propertyName": {
                                                                        "kind": "IdentifierName",
                                                                        "fullStart": 741,
                                                                        "fullEnd": 764,
                                                                        "start": 757,
                                                                        "end": 764,
                                                                        "fullWidth": 23,
                                                                        "width": 7,
                                                                        "text": "valueOf",
                                                                        "value": "valueOf",
                                                                        "valueText": "valueOf",
                                                                        "hasLeadingTrivia": true,
                                                                        "leadingTrivia": [
                                                                            {
                                                                                "kind": "WhitespaceTrivia",
                                                                                "text": "                "
                                                                            }
                                                                        ]
                                                                    },
                                                                    "colonToken": {
                                                                        "kind": "ColonToken",
                                                                        "fullStart": 764,
                                                                        "fullEnd": 766,
                                                                        "start": 764,
                                                                        "end": 765,
                                                                        "fullWidth": 2,
                                                                        "width": 1,
                                                                        "text": ":",
                                                                        "value": ":",
                                                                        "valueText": ":",
                                                                        "hasTrailingTrivia": true,
                                                                        "trailingTrivia": [
                                                                            {
                                                                                "kind": "WhitespaceTrivia",
                                                                                "text": " "
                                                                            }
                                                                        ]
                                                                    },
                                                                    "expression": {
                                                                        "kind": "FunctionExpression",
                                                                        "fullStart": 766,
                                                                        "fullEnd": 831,
                                                                        "start": 766,
                                                                        "end": 829,
                                                                        "fullWidth": 65,
                                                                        "width": 63,
                                                                        "functionKeyword": {
                                                                            "kind": "FunctionKeyword",
                                                                            "fullStart": 766,
                                                                            "fullEnd": 775,
                                                                            "start": 766,
                                                                            "end": 774,
                                                                            "fullWidth": 9,
                                                                            "width": 8,
                                                                            "text": "function",
                                                                            "value": "function",
                                                                            "valueText": "function",
                                                                            "hasTrailingTrivia": true,
                                                                            "trailingTrivia": [
                                                                                {
                                                                                    "kind": "WhitespaceTrivia",
                                                                                    "text": " "
                                                                                }
                                                                            ]
                                                                        },
                                                                        "callSignature": {
                                                                            "kind": "CallSignature",
                                                                            "fullStart": 775,
                                                                            "fullEnd": 778,
                                                                            "start": 775,
                                                                            "end": 777,
                                                                            "fullWidth": 3,
                                                                            "width": 2,
                                                                            "parameterList": {
                                                                                "kind": "ParameterList",
                                                                                "fullStart": 775,
                                                                                "fullEnd": 778,
                                                                                "start": 775,
                                                                                "end": 777,
                                                                                "fullWidth": 3,
                                                                                "width": 2,
                                                                                "openParenToken": {
                                                                                    "kind": "OpenParenToken",
                                                                                    "fullStart": 775,
                                                                                    "fullEnd": 776,
                                                                                    "start": 775,
                                                                                    "end": 776,
                                                                                    "fullWidth": 1,
                                                                                    "width": 1,
                                                                                    "text": "(",
                                                                                    "value": "(",
                                                                                    "valueText": "("
                                                                                },
                                                                                "parameters": [],
                                                                                "closeParenToken": {
                                                                                    "kind": "CloseParenToken",
                                                                                    "fullStart": 776,
                                                                                    "fullEnd": 778,
                                                                                    "start": 776,
                                                                                    "end": 777,
                                                                                    "fullWidth": 2,
                                                                                    "width": 1,
                                                                                    "text": ")",
                                                                                    "value": ")",
                                                                                    "valueText": ")",
                                                                                    "hasTrailingTrivia": true,
                                                                                    "trailingTrivia": [
                                                                                        {
                                                                                            "kind": "WhitespaceTrivia",
                                                                                            "text": " "
                                                                                        }
                                                                                    ]
                                                                                }
                                                                            }
                                                                        },
                                                                        "block": {
                                                                            "kind": "Block",
                                                                            "fullStart": 778,
                                                                            "fullEnd": 831,
                                                                            "start": 778,
                                                                            "end": 829,
                                                                            "fullWidth": 53,
                                                                            "width": 51,
                                                                            "openBraceToken": {
                                                                                "kind": "OpenBraceToken",
                                                                                "fullStart": 778,
                                                                                "fullEnd": 781,
                                                                                "start": 778,
                                                                                "end": 779,
                                                                                "fullWidth": 3,
                                                                                "width": 1,
                                                                                "text": "{",
                                                                                "value": "{",
                                                                                "valueText": "{",
                                                                                "hasTrailingTrivia": true,
                                                                                "hasTrailingNewLine": true,
                                                                                "trailingTrivia": [
                                                                                    {
                                                                                        "kind": "NewLineTrivia",
                                                                                        "text": "\r\n"
                                                                                    }
                                                                                ]
                                                                            },
                                                                            "statements": [
                                                                                {
                                                                                    "kind": "ReturnStatement",
                                                                                    "fullStart": 781,
                                                                                    "fullEnd": 812,
                                                                                    "start": 801,
                                                                                    "end": 810,
                                                                                    "fullWidth": 31,
                                                                                    "width": 9,
                                                                                    "returnKeyword": {
                                                                                        "kind": "ReturnKeyword",
                                                                                        "fullStart": 781,
                                                                                        "fullEnd": 808,
                                                                                        "start": 801,
                                                                                        "end": 807,
                                                                                        "fullWidth": 27,
                                                                                        "width": 6,
                                                                                        "text": "return",
                                                                                        "value": "return",
                                                                                        "valueText": "return",
                                                                                        "hasLeadingTrivia": true,
                                                                                        "hasTrailingTrivia": true,
                                                                                        "leadingTrivia": [
                                                                                            {
                                                                                                "kind": "WhitespaceTrivia",
                                                                                                "text": "                    "
                                                                                            }
                                                                                        ],
                                                                                        "trailingTrivia": [
                                                                                            {
                                                                                                "kind": "WhitespaceTrivia",
                                                                                                "text": " "
                                                                                            }
                                                                                        ]
                                                                                    },
                                                                                    "expression": {
                                                                                        "kind": "NumericLiteral",
                                                                                        "fullStart": 808,
                                                                                        "fullEnd": 809,
                                                                                        "start": 808,
                                                                                        "end": 809,
                                                                                        "fullWidth": 1,
                                                                                        "width": 1,
                                                                                        "text": "2",
                                                                                        "value": 2,
                                                                                        "valueText": "2"
                                                                                    },
                                                                                    "semicolonToken": {
                                                                                        "kind": "SemicolonToken",
                                                                                        "fullStart": 809,
                                                                                        "fullEnd": 812,
                                                                                        "start": 809,
                                                                                        "end": 810,
                                                                                        "fullWidth": 3,
                                                                                        "width": 1,
                                                                                        "text": ";",
                                                                                        "value": ";",
                                                                                        "valueText": ";",
                                                                                        "hasTrailingTrivia": true,
                                                                                        "hasTrailingNewLine": true,
                                                                                        "trailingTrivia": [
                                                                                            {
                                                                                                "kind": "NewLineTrivia",
                                                                                                "text": "\r\n"
                                                                                            }
                                                                                        ]
                                                                                    }
                                                                                }
                                                                            ],
                                                                            "closeBraceToken": {
                                                                                "kind": "CloseBraceToken",
                                                                                "fullStart": 812,
                                                                                "fullEnd": 831,
                                                                                "start": 828,
                                                                                "end": 829,
                                                                                "fullWidth": 19,
                                                                                "width": 1,
                                                                                "text": "}",
                                                                                "value": "}",
                                                                                "valueText": "}",
                                                                                "hasLeadingTrivia": true,
                                                                                "hasTrailingTrivia": true,
                                                                                "hasTrailingNewLine": true,
                                                                                "leadingTrivia": [
                                                                                    {
                                                                                        "kind": "WhitespaceTrivia",
                                                                                        "text": "                "
                                                                                    }
                                                                                ],
                                                                                "trailingTrivia": [
                                                                                    {
                                                                                        "kind": "NewLineTrivia",
                                                                                        "text": "\r\n"
                                                                                    }
                                                                                ]
                                                                            }
                                                                        }
                                                                    }
                                                                }
                                                            ],
                                                            "closeBraceToken": {
                                                                "kind": "CloseBraceToken",
                                                                "fullStart": 831,
                                                                "fullEnd": 846,
                                                                "start": 843,
                                                                "end": 844,
                                                                "fullWidth": 15,
                                                                "width": 1,
                                                                "text": "}",
                                                                "value": "}",
                                                                "valueText": "}",
                                                                "hasLeadingTrivia": true,
                                                                "hasTrailingTrivia": true,
                                                                "hasTrailingNewLine": true,
                                                                "leadingTrivia": [
                                                                    {
                                                                        "kind": "WhitespaceTrivia",
                                                                        "text": "            "
                                                                    }
                                                                ],
                                                                "trailingTrivia": [
                                                                    {
                                                                        "kind": "NewLineTrivia",
                                                                        "text": "\r\n"
                                                                    }
                                                                ]
                                                            }
                                                        }
                                                    }
                                                ],
                                                "closeBraceToken": {
                                                    "kind": "CloseBraceToken",
                                                    "fullStart": 846,
                                                    "fullEnd": 855,
                                                    "start": 854,
                                                    "end": 855,
                                                    "fullWidth": 9,
                                                    "width": 1,
                                                    "text": "}",
                                                    "value": "}",
                                                    "valueText": "}",
                                                    "hasLeadingTrivia": true,
                                                    "leadingTrivia": [
                                                        {
                                                            "kind": "WhitespaceTrivia",
                                                            "text": "        "
                                                        }
                                                    ]
                                                }
                                            }
                                        }
                                    }
                                ]
                            },
                            "semicolonToken": {
                                "kind": "SemicolonToken",
                                "fullStart": 855,
                                "fullEnd": 858,
                                "start": 855,
                                "end": 856,
                                "fullWidth": 3,
                                "width": 1,
                                "text": ";",
                                "value": ";",
                                "valueText": ";",
                                "hasTrailingTrivia": true,
                                "hasTrailingNewLine": true,
                                "trailingTrivia": [
                                    {
                                        "kind": "NewLineTrivia",
                                        "text": "\r\n"
                                    }
                                ]
                            }
                        },
                        {
                            "kind": "ReturnStatement",
                            "fullStart": 858,
                            "fullEnd": 991,
                            "start": 868,
                            "end": 989,
                            "fullWidth": 133,
                            "width": 121,
                            "returnKeyword": {
                                "kind": "ReturnKeyword",
                                "fullStart": 858,
                                "fullEnd": 875,
                                "start": 868,
                                "end": 874,
                                "fullWidth": 17,
                                "width": 6,
                                "text": "return",
                                "value": "return",
                                "valueText": "return",
                                "hasLeadingTrivia": true,
                                "hasLeadingNewLine": true,
                                "hasTrailingTrivia": true,
                                "leadingTrivia": [
                                    {
                                        "kind": "NewLineTrivia",
                                        "text": "\r\n"
                                    },
                                    {
                                        "kind": "WhitespaceTrivia",
                                        "text": "        "
                                    }
                                ],
                                "trailingTrivia": [
                                    {
                                        "kind": "WhitespaceTrivia",
                                        "text": " "
                                    }
                                ]
                            },
                            "expression": {
                                "kind": "LogicalAndExpression",
                                "fullStart": 875,
                                "fullEnd": 988,
                                "start": 875,
                                "end": 988,
                                "fullWidth": 113,
                                "width": 113,
                                "left": {
                                    "kind": "EqualsExpression",
                                    "fullStart": 875,
                                    "fullEnd": 925,
                                    "start": 875,
                                    "end": 924,
                                    "fullWidth": 50,
                                    "width": 49,
                                    "left": {
                                        "kind": "InvocationExpression",
                                        "fullStart": 875,
                                        "fullEnd": 919,
                                        "start": 875,
                                        "end": 918,
                                        "fullWidth": 44,
                                        "width": 43,
                                        "expression": {
                                            "kind": "MemberAccessExpression",
                                            "fullStart": 875,
                                            "fullEnd": 907,
                                            "start": 875,
                                            "end": 907,
                                            "fullWidth": 32,
                                            "width": 32,
                                            "expression": {
                                                "kind": "MemberAccessExpression",
                                                "fullStart": 875,
                                                "fullEnd": 902,
                                                "start": 875,
                                                "end": 902,
                                                "fullWidth": 27,
                                                "width": 27,
                                                "expression": {
                                                    "kind": "MemberAccessExpression",
                                                    "fullStart": 875,
                                                    "fullEnd": 890,
                                                    "start": 875,
                                                    "end": 890,
                                                    "fullWidth": 15,
                                                    "width": 15,
                                                    "expression": {
                                                        "kind": "IdentifierName",
                                                        "fullStart": 875,
                                                        "fullEnd": 880,
                                                        "start": 875,
                                                        "end": 880,
                                                        "fullWidth": 5,
                                                        "width": 5,
                                                        "text": "Array",
                                                        "value": "Array",
                                                        "valueText": "Array"
                                                    },
                                                    "dotToken": {
                                                        "kind": "DotToken",
                                                        "fullStart": 880,
                                                        "fullEnd": 881,
                                                        "start": 880,
                                                        "end": 881,
                                                        "fullWidth": 1,
                                                        "width": 1,
                                                        "text": ".",
                                                        "value": ".",
                                                        "valueText": "."
                                                    },
                                                    "name": {
                                                        "kind": "IdentifierName",
                                                        "fullStart": 881,
                                                        "fullEnd": 890,
                                                        "start": 881,
                                                        "end": 890,
                                                        "fullWidth": 9,
                                                        "width": 9,
                                                        "text": "prototype",
                                                        "value": "prototype",
                                                        "valueText": "prototype"
                                                    }
                                                },
                                                "dotToken": {
                                                    "kind": "DotToken",
                                                    "fullStart": 890,
                                                    "fullEnd": 891,
                                                    "start": 890,
                                                    "end": 891,
                                                    "fullWidth": 1,
                                                    "width": 1,
                                                    "text": ".",
                                                    "value": ".",
                                                    "valueText": "."
                                                },
                                                "name": {
                                                    "kind": "IdentifierName",
                                                    "fullStart": 891,
                                                    "fullEnd": 902,
                                                    "start": 891,
                                                    "end": 902,
                                                    "fullWidth": 11,
                                                    "width": 11,
                                                    "text": "lastIndexOf",
                                                    "value": "lastIndexOf",
                                                    "valueText": "lastIndexOf"
                                                }
                                            },
                                            "dotToken": {
                                                "kind": "DotToken",
                                                "fullStart": 902,
                                                "fullEnd": 903,
                                                "start": 902,
                                                "end": 903,
                                                "fullWidth": 1,
                                                "width": 1,
                                                "text": ".",
                                                "value": ".",
                                                "valueText": "."
                                            },
                                            "name": {
                                                "kind": "IdentifierName",
                                                "fullStart": 903,
                                                "fullEnd": 907,
                                                "start": 903,
                                                "end": 907,
                                                "fullWidth": 4,
                                                "width": 4,
                                                "text": "call",
                                                "value": "call",
                                                "valueText": "call"
                                            }
                                        },
                                        "argumentList": {
                                            "kind": "ArgumentList",
                                            "fullStart": 907,
                                            "fullEnd": 919,
                                            "start": 907,
                                            "end": 918,
                                            "fullWidth": 12,
                                            "width": 11,
                                            "openParenToken": {
                                                "kind": "OpenParenToken",
                                                "fullStart": 907,
                                                "fullEnd": 908,
                                                "start": 907,
                                                "end": 908,
                                                "fullWidth": 1,
                                                "width": 1,
                                                "text": "(",
                                                "value": "(",
                                                "valueText": "("
                                            },
                                            "arguments": [
                                                {
                                                    "kind": "IdentifierName",
                                                    "fullStart": 908,
                                                    "fullEnd": 911,
                                                    "start": 908,
                                                    "end": 911,
                                                    "fullWidth": 3,
                                                    "width": 3,
                                                    "text": "obj",
                                                    "value": "obj",
                                                    "valueText": "obj"
                                                },
                                                {
                                                    "kind": "CommaToken",
                                                    "fullStart": 911,
                                                    "fullEnd": 913,
                                                    "start": 911,
                                                    "end": 912,
                                                    "fullWidth": 2,
                                                    "width": 1,
                                                    "text": ",",
                                                    "value": ",",
                                                    "valueText": ",",
                                                    "hasTrailingTrivia": true,
                                                    "trailingTrivia": [
                                                        {
                                                            "kind": "WhitespaceTrivia",
                                                            "text": " "
                                                        }
                                                    ]
                                                },
                                                {
                                                    "kind": "TrueKeyword",
                                                    "fullStart": 913,
                                                    "fullEnd": 917,
                                                    "start": 913,
                                                    "end": 917,
                                                    "fullWidth": 4,
                                                    "width": 4,
                                                    "text": "true",
                                                    "value": true,
                                                    "valueText": "true"
                                                }
                                            ],
                                            "closeParenToken": {
                                                "kind": "CloseParenToken",
                                                "fullStart": 917,
                                                "fullEnd": 919,
                                                "start": 917,
                                                "end": 918,
                                                "fullWidth": 2,
                                                "width": 1,
                                                "text": ")",
                                                "value": ")",
                                                "valueText": ")",
                                                "hasTrailingTrivia": true,
                                                "trailingTrivia": [
                                                    {
                                                        "kind": "WhitespaceTrivia",
                                                        "text": " "
                                                    }
                                                ]
                                            }
                                        }
                                    },
                                    "operatorToken": {
                                        "kind": "EqualsEqualsEqualsToken",
                                        "fullStart": 919,
                                        "fullEnd": 923,
                                        "start": 919,
                                        "end": 922,
                                        "fullWidth": 4,
                                        "width": 3,
                                        "text": "===",
                                        "value": "===",
                                        "valueText": "===",
                                        "hasTrailingTrivia": true,
                                        "trailingTrivia": [
                                            {
                                                "kind": "WhitespaceTrivia",
                                                "text": " "
                                            }
                                        ]
                                    },
                                    "right": {
                                        "kind": "NumericLiteral",
                                        "fullStart": 923,
                                        "fullEnd": 925,
                                        "start": 923,
                                        "end": 924,
                                        "fullWidth": 2,
                                        "width": 1,
                                        "text": "1",
                                        "value": 1,
                                        "valueText": "1",
                                        "hasTrailingTrivia": true,
                                        "trailingTrivia": [
                                            {
                                                "kind": "WhitespaceTrivia",
                                                "text": " "
                                            }
                                        ]
                                    }
                                },
                                "operatorToken": {
                                    "kind": "AmpersandAmpersandToken",
                                    "fullStart": 925,
                                    "fullEnd": 929,
                                    "start": 925,
                                    "end": 927,
                                    "fullWidth": 4,
                                    "width": 2,
                                    "text": "&&",
                                    "value": "&&",
                                    "valueText": "&&",
                                    "hasTrailingTrivia": true,
                                    "hasTrailingNewLine": true,
                                    "trailingTrivia": [
                                        {
                                            "kind": "NewLineTrivia",
                                            "text": "\r\n"
                                        }
                                    ]
                                },
                                "right": {
                                    "kind": "EqualsExpression",
                                    "fullStart": 929,
                                    "fullEnd": 988,
                                    "start": 941,
                                    "end": 988,
                                    "fullWidth": 59,
                                    "width": 47,
                                    "left": {
                                        "kind": "InvocationExpression",
                                        "fullStart": 929,
                                        "fullEnd": 982,
                                        "start": 941,
                                        "end": 981,
                                        "fullWidth": 53,
                                        "width": 40,
                                        "expression": {
                                            "kind": "MemberAccessExpression",
                                            "fullStart": 929,
                                            "fullEnd": 973,
                                            "start": 941,
                                            "end": 973,
                                            "fullWidth": 44,
                                            "width": 32,
                                            "expression": {
                                                "kind": "MemberAccessExpression",
                                                "fullStart": 929,
                                                "fullEnd": 968,
                                                "start": 941,
                                                "end": 968,
                                                "fullWidth": 39,
                                                "width": 27,
                                                "expression": {
                                                    "kind": "MemberAccessExpression",
                                                    "fullStart": 929,
                                                    "fullEnd": 956,
                                                    "start": 941,
                                                    "end": 956,
                                                    "fullWidth": 27,
                                                    "width": 15,
                                                    "expression": {
                                                        "kind": "IdentifierName",
                                                        "fullStart": 929,
                                                        "fullEnd": 946,
                                                        "start": 941,
                                                        "end": 946,
                                                        "fullWidth": 17,
                                                        "width": 5,
                                                        "text": "Array",
                                                        "value": "Array",
                                                        "valueText": "Array",
                                                        "hasLeadingTrivia": true,
                                                        "leadingTrivia": [
                                                            {
                                                                "kind": "WhitespaceTrivia",
                                                                "text": "            "
                                                            }
                                                        ]
                                                    },
                                                    "dotToken": {
                                                        "kind": "DotToken",
                                                        "fullStart": 946,
                                                        "fullEnd": 947,
                                                        "start": 946,
                                                        "end": 947,
                                                        "fullWidth": 1,
                                                        "width": 1,
                                                        "text": ".",
                                                        "value": ".",
                                                        "valueText": "."
                                                    },
                                                    "name": {
                                                        "kind": "IdentifierName",
                                                        "fullStart": 947,
                                                        "fullEnd": 956,
                                                        "start": 947,
                                                        "end": 956,
                                                        "fullWidth": 9,
                                                        "width": 9,
                                                        "text": "prototype",
                                                        "value": "prototype",
                                                        "valueText": "prototype"
                                                    }
                                                },
                                                "dotToken": {
                                                    "kind": "DotToken",
                                                    "fullStart": 956,
                                                    "fullEnd": 957,
                                                    "start": 956,
                                                    "end": 957,
                                                    "fullWidth": 1,
                                                    "width": 1,
                                                    "text": ".",
                                                    "value": ".",
                                                    "valueText": "."
                                                },
                                                "name": {
                                                    "kind": "IdentifierName",
                                                    "fullStart": 957,
                                                    "fullEnd": 968,
                                                    "start": 957,
                                                    "end": 968,
                                                    "fullWidth": 11,
                                                    "width": 11,
                                                    "text": "lastIndexOf",
                                                    "value": "lastIndexOf",
                                                    "valueText": "lastIndexOf"
                                                }
                                            },
                                            "dotToken": {
                                                "kind": "DotToken",
                                                "fullStart": 968,
                                                "fullEnd": 969,
                                                "start": 968,
                                                "end": 969,
                                                "fullWidth": 1,
                                                "width": 1,
                                                "text": ".",
                                                "value": ".",
                                                "valueText": "."
                                            },
                                            "name": {
                                                "kind": "IdentifierName",
                                                "fullStart": 969,
                                                "fullEnd": 973,
                                                "start": 969,
                                                "end": 973,
                                                "fullWidth": 4,
                                                "width": 4,
                                                "text": "call",
                                                "value": "call",
                                                "valueText": "call"
                                            }
                                        },
                                        "argumentList": {
                                            "kind": "ArgumentList",
                                            "fullStart": 973,
                                            "fullEnd": 982,
                                            "start": 973,
                                            "end": 981,
                                            "fullWidth": 9,
                                            "width": 8,
                                            "openParenToken": {
                                                "kind": "OpenParenToken",
                                                "fullStart": 973,
                                                "fullEnd": 974,
                                                "start": 973,
                                                "end": 974,
                                                "fullWidth": 1,
                                                "width": 1,
                                                "text": "(",
                                                "value": "(",
                                                "valueText": "("
                                            },
                                            "arguments": [
                                                {
                                                    "kind": "IdentifierName",
                                                    "fullStart": 974,
                                                    "fullEnd": 977,
                                                    "start": 974,
                                                    "end": 977,
                                                    "fullWidth": 3,
                                                    "width": 3,
                                                    "text": "obj",
                                                    "value": "obj",
                                                    "valueText": "obj"
                                                },
                                                {
                                                    "kind": "CommaToken",
                                                    "fullStart": 977,
                                                    "fullEnd": 979,
                                                    "start": 977,
                                                    "end": 978,
                                                    "fullWidth": 2,
                                                    "width": 1,
                                                    "text": ",",
                                                    "value": ",",
                                                    "valueText": ",",
                                                    "hasTrailingTrivia": true,
                                                    "trailingTrivia": [
                                                        {
                                                            "kind": "WhitespaceTrivia",
                                                            "text": " "
                                                        }
                                                    ]
                                                },
                                                {
                                                    "kind": "NumericLiteral",
                                                    "fullStart": 979,
                                                    "fullEnd": 980,
                                                    "start": 979,
                                                    "end": 980,
                                                    "fullWidth": 1,
                                                    "width": 1,
                                                    "text": "2",
                                                    "value": 2,
                                                    "valueText": "2"
                                                }
                                            ],
                                            "closeParenToken": {
                                                "kind": "CloseParenToken",
                                                "fullStart": 980,
                                                "fullEnd": 982,
                                                "start": 980,
                                                "end": 981,
                                                "fullWidth": 2,
                                                "width": 1,
                                                "text": ")",
                                                "value": ")",
                                                "valueText": ")",
                                                "hasTrailingTrivia": true,
                                                "trailingTrivia": [
                                                    {
                                                        "kind": "WhitespaceTrivia",
                                                        "text": " "
                                                    }
                                                ]
                                            }
                                        }
                                    },
                                    "operatorToken": {
                                        "kind": "EqualsEqualsEqualsToken",
                                        "fullStart": 982,
                                        "fullEnd": 986,
                                        "start": 982,
                                        "end": 985,
                                        "fullWidth": 4,
                                        "width": 3,
                                        "text": "===",
                                        "value": "===",
                                        "valueText": "===",
                                        "hasTrailingTrivia": true,
                                        "trailingTrivia": [
                                            {
                                                "kind": "WhitespaceTrivia",
                                                "text": " "
                                            }
                                        ]
                                    },
                                    "right": {
                                        "kind": "NegateExpression",
                                        "fullStart": 986,
                                        "fullEnd": 988,
                                        "start": 986,
                                        "end": 988,
                                        "fullWidth": 2,
                                        "width": 2,
                                        "operatorToken": {
                                            "kind": "MinusToken",
                                            "fullStart": 986,
                                            "fullEnd": 987,
                                            "start": 986,
                                            "end": 987,
                                            "fullWidth": 1,
                                            "width": 1,
                                            "text": "-",
                                            "value": "-",
                                            "valueText": "-"
                                        },
                                        "operand": {
                                            "kind": "NumericLiteral",
                                            "fullStart": 987,
                                            "fullEnd": 988,
                                            "start": 987,
                                            "end": 988,
                                            "fullWidth": 1,
                                            "width": 1,
                                            "text": "1",
                                            "value": 1,
                                            "valueText": "1"
                                        }
                                    }
                                }
                            },
                            "semicolonToken": {
                                "kind": "SemicolonToken",
                                "fullStart": 988,
                                "fullEnd": 991,
                                "start": 988,
                                "end": 989,
                                "fullWidth": 3,
                                "width": 1,
                                "text": ";",
                                "value": ";",
                                "valueText": ";",
                                "hasTrailingTrivia": true,
                                "hasTrailingNewLine": true,
                                "trailingTrivia": [
                                    {
                                        "kind": "NewLineTrivia",
                                        "text": "\r\n"
                                    }
                                ]
                            }
                        }
                    ],
                    "closeBraceToken": {
                        "kind": "CloseBraceToken",
                        "fullStart": 991,
                        "fullEnd": 998,
                        "start": 995,
                        "end": 996,
                        "fullWidth": 7,
                        "width": 1,
                        "text": "}",
                        "value": "}",
                        "valueText": "}",
                        "hasLeadingTrivia": true,
                        "hasTrailingTrivia": true,
                        "hasTrailingNewLine": true,
                        "leadingTrivia": [
                            {
                                "kind": "WhitespaceTrivia",
                                "text": "    "
                            }
                        ],
                        "trailingTrivia": [
                            {
                                "kind": "NewLineTrivia",
                                "text": "\r\n"
                            }
                        ]
                    }
                }
            },
            {
                "kind": "ExpressionStatement",
                "fullStart": 998,
                "fullEnd": 1022,
                "start": 998,
                "end": 1020,
                "fullWidth": 24,
                "width": 22,
                "expression": {
                    "kind": "InvocationExpression",
                    "fullStart": 998,
                    "fullEnd": 1019,
                    "start": 998,
                    "end": 1019,
                    "fullWidth": 21,
                    "width": 21,
                    "expression": {
                        "kind": "IdentifierName",
                        "fullStart": 998,
                        "fullEnd": 1009,
                        "start": 998,
                        "end": 1009,
                        "fullWidth": 11,
                        "width": 11,
                        "text": "runTestCase",
                        "value": "runTestCase",
                        "valueText": "runTestCase"
                    },
                    "argumentList": {
                        "kind": "ArgumentList",
                        "fullStart": 1009,
                        "fullEnd": 1019,
                        "start": 1009,
                        "end": 1019,
                        "fullWidth": 10,
                        "width": 10,
                        "openParenToken": {
                            "kind": "OpenParenToken",
                            "fullStart": 1009,
                            "fullEnd": 1010,
                            "start": 1009,
                            "end": 1010,
                            "fullWidth": 1,
                            "width": 1,
                            "text": "(",
                            "value": "(",
                            "valueText": "("
                        },
                        "arguments": [
                            {
                                "kind": "IdentifierName",
                                "fullStart": 1010,
                                "fullEnd": 1018,
                                "start": 1010,
                                "end": 1018,
                                "fullWidth": 8,
                                "width": 8,
                                "text": "testcase",
                                "value": "testcase",
                                "valueText": "testcase"
                            }
                        ],
                        "closeParenToken": {
                            "kind": "CloseParenToken",
                            "fullStart": 1018,
                            "fullEnd": 1019,
                            "start": 1018,
                            "end": 1019,
                            "fullWidth": 1,
                            "width": 1,
                            "text": ")",
                            "value": ")",
                            "valueText": ")"
                        }
                    }
                },
                "semicolonToken": {
                    "kind": "SemicolonToken",
                    "fullStart": 1019,
                    "fullEnd": 1022,
                    "start": 1019,
                    "end": 1020,
                    "fullWidth": 3,
                    "width": 1,
                    "text": ";",
                    "value": ";",
                    "valueText": ";",
                    "hasTrailingTrivia": true,
                    "hasTrailingNewLine": true,
                    "trailingTrivia": [
                        {
                            "kind": "NewLineTrivia",
                            "text": "\r\n"
                        }
                    ]
                }
            }
        ],
        "endOfFileToken": {
            "kind": "EndOfFileToken",
            "fullStart": 1022,
            "fullEnd": 1022,
            "start": 1022,
            "end": 1022,
            "fullWidth": 0,
            "width": 0,
            "text": ""
        }
    },
    "lineMap": {
        "lineStarts": [
            0,
            67,
            152,
            232,
            308,
            380,
            385,
            440,
            550,
            555,
            557,
            559,
            582,
            584,
            654,
            675,
            697,
            716,
            718,
            741,
            781,
            812,
            831,
            846,
            858,
            860,
            929,
            991,
            998,
            1022
        ],
        "length": 1022
    }
}<|MERGE_RESOLUTION|>--- conflicted
+++ resolved
@@ -263,12 +263,8 @@
                                         "start": 666,
                                         "end": 855,
                                         "fullWidth": 189,
-<<<<<<< HEAD
                                         "width": 189,
-                                        "identifier": {
-=======
                                         "propertyName": {
->>>>>>> 85e84683
                                             "kind": "IdentifierName",
                                             "fullStart": 666,
                                             "fullEnd": 670,
