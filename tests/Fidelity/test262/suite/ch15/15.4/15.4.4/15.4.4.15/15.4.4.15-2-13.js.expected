--- conflicted
+++ resolved
@@ -252,12 +252,8 @@
                                         "start": 620,
                                         "end": 630,
                                         "fullWidth": 10,
-<<<<<<< HEAD
                                         "width": 10,
-                                        "identifier": {
-=======
                                         "propertyName": {
->>>>>>> 85e84683
                                             "kind": "IdentifierName",
                                             "fullStart": 620,
                                             "fullEnd": 626,
@@ -913,12 +909,8 @@
                                         "start": 777,
                                         "end": 797,
                                         "fullWidth": 20,
-<<<<<<< HEAD
                                         "width": 20,
-                                        "identifier": {
-=======
                                         "propertyName": {
->>>>>>> 85e84683
                                             "kind": "IdentifierName",
                                             "fullStart": 777,
                                             "fullEnd": 781,
@@ -1285,12 +1277,8 @@
                                         "start": 846,
                                         "end": 863,
                                         "fullWidth": 17,
-<<<<<<< HEAD
                                         "width": 17,
-                                        "identifier": {
-=======
                                         "propertyName": {
->>>>>>> 85e84683
                                             "kind": "IdentifierName",
                                             "fullStart": 846,
                                             "fullEnd": 852,
