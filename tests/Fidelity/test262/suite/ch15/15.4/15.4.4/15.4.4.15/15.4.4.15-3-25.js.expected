{
    "isDeclaration": false,
    "languageVersion": "EcmaScript5",
    "parseOptions": {
        "allowAutomaticSemicolonInsertion": true
    },
    "sourceUnit": {
        "kind": "SourceUnit",
        "fullStart": 0,
        "fullEnd": 848,
        "start": 590,
        "end": 848,
        "fullWidth": 848,
        "width": 258,
        "isIncrementallyUnusable": true,
        "moduleElements": [
            {
                "kind": "FunctionDeclaration",
                "fullStart": 0,
                "fullEnd": 824,
                "start": 590,
                "end": 822,
                "fullWidth": 824,
                "width": 232,
                "modifiers": [],
                "functionKeyword": {
                    "kind": "FunctionKeyword",
                    "fullStart": 0,
                    "fullEnd": 599,
                    "start": 590,
                    "end": 598,
                    "fullWidth": 599,
                    "width": 8,
                    "text": "function",
                    "value": "function",
                    "valueText": "function",
                    "hasLeadingTrivia": true,
                    "hasLeadingComment": true,
                    "hasLeadingNewLine": true,
                    "hasTrailingTrivia": true,
                    "leadingTrivia": [
                        {
                            "kind": "SingleLineCommentTrivia",
                            "text": "/// Copyright (c) 2012 Ecma International.  All rights reserved. "
                        },
                        {
                            "kind": "NewLineTrivia",
                            "text": "\r\n"
                        },
                        {
                            "kind": "SingleLineCommentTrivia",
                            "text": "/// Ecma International makes this code available under the terms and conditions set"
                        },
                        {
                            "kind": "NewLineTrivia",
                            "text": "\r\n"
                        },
                        {
                            "kind": "SingleLineCommentTrivia",
                            "text": "/// forth on http://hg.ecmascript.org/tests/test262/raw-file/tip/LICENSE (the "
                        },
                        {
                            "kind": "NewLineTrivia",
                            "text": "\r\n"
                        },
                        {
                            "kind": "SingleLineCommentTrivia",
                            "text": "/// \"Use Terms\").   Any redistribution of this code must retain the above "
                        },
                        {
                            "kind": "NewLineTrivia",
                            "text": "\r\n"
                        },
                        {
                            "kind": "SingleLineCommentTrivia",
                            "text": "/// copyright and this notice and otherwise comply with the Use Terms."
                        },
                        {
                            "kind": "NewLineTrivia",
                            "text": "\r\n"
                        },
                        {
                            "kind": "MultiLineCommentTrivia",
                            "text": "/**\r\n * @path ch15/15.4/15.4.4/15.4.4.15/15.4.4.15-3-25.js\r\n * @description Array.prototype.lastIndexOf - value of 'length' is a negative non-integer, ensure truncation occurs in the proper direction\r\n */"
                        },
                        {
                            "kind": "NewLineTrivia",
                            "text": "\r\n"
                        },
                        {
                            "kind": "NewLineTrivia",
                            "text": "\r\n"
                        },
                        {
                            "kind": "NewLineTrivia",
                            "text": "\r\n"
                        }
                    ],
                    "trailingTrivia": [
                        {
                            "kind": "WhitespaceTrivia",
                            "text": " "
                        }
                    ]
                },
                "identifier": {
                    "kind": "IdentifierName",
                    "fullStart": 599,
                    "fullEnd": 607,
                    "start": 599,
                    "end": 607,
                    "fullWidth": 8,
                    "width": 8,
                    "text": "testcase",
                    "value": "testcase",
                    "valueText": "testcase"
                },
                "callSignature": {
                    "kind": "CallSignature",
                    "fullStart": 607,
                    "fullEnd": 610,
                    "start": 607,
                    "end": 609,
                    "fullWidth": 3,
                    "width": 2,
                    "parameterList": {
                        "kind": "ParameterList",
                        "fullStart": 607,
                        "fullEnd": 610,
                        "start": 607,
                        "end": 609,
                        "fullWidth": 3,
                        "width": 2,
                        "openParenToken": {
                            "kind": "OpenParenToken",
                            "fullStart": 607,
                            "fullEnd": 608,
                            "start": 607,
                            "end": 608,
                            "fullWidth": 1,
                            "width": 1,
                            "text": "(",
                            "value": "(",
                            "valueText": "("
                        },
                        "parameters": [],
                        "closeParenToken": {
                            "kind": "CloseParenToken",
                            "fullStart": 608,
                            "fullEnd": 610,
                            "start": 608,
                            "end": 609,
                            "fullWidth": 2,
                            "width": 1,
                            "text": ")",
                            "value": ")",
                            "valueText": ")",
                            "hasTrailingTrivia": true,
                            "trailingTrivia": [
                                {
                                    "kind": "WhitespaceTrivia",
                                    "text": " "
                                }
                            ]
                        }
                    }
                },
                "block": {
                    "kind": "Block",
                    "fullStart": 610,
                    "fullEnd": 824,
                    "start": 610,
                    "end": 822,
                    "fullWidth": 214,
                    "width": 212,
                    "openBraceToken": {
                        "kind": "OpenBraceToken",
                        "fullStart": 610,
                        "fullEnd": 613,
                        "start": 610,
                        "end": 611,
                        "fullWidth": 3,
                        "width": 1,
                        "text": "{",
                        "value": "{",
                        "valueText": "{",
                        "hasTrailingTrivia": true,
                        "hasTrailingNewLine": true,
                        "trailingTrivia": [
                            {
                                "kind": "NewLineTrivia",
                                "text": "\r\n"
                            }
                        ]
                    },
                    "statements": [
                        {
                            "kind": "VariableStatement",
                            "fullStart": 613,
                            "fullEnd": 680,
                            "start": 623,
                            "end": 678,
                            "fullWidth": 67,
                            "width": 55,
                            "modifiers": [],
                            "variableDeclaration": {
                                "kind": "VariableDeclaration",
                                "fullStart": 613,
                                "fullEnd": 677,
                                "start": 623,
                                "end": 677,
                                "fullWidth": 64,
                                "width": 54,
                                "varKeyword": {
                                    "kind": "VarKeyword",
                                    "fullStart": 613,
                                    "fullEnd": 627,
                                    "start": 623,
                                    "end": 626,
                                    "fullWidth": 14,
                                    "width": 3,
                                    "text": "var",
                                    "value": "var",
                                    "valueText": "var",
                                    "hasLeadingTrivia": true,
                                    "hasLeadingNewLine": true,
                                    "hasTrailingTrivia": true,
                                    "leadingTrivia": [
                                        {
                                            "kind": "NewLineTrivia",
                                            "text": "\r\n"
                                        },
                                        {
                                            "kind": "WhitespaceTrivia",
                                            "text": "        "
                                        }
                                    ],
                                    "trailingTrivia": [
                                        {
                                            "kind": "WhitespaceTrivia",
                                            "text": " "
                                        }
                                    ]
                                },
                                "variableDeclarators": [
                                    {
                                        "kind": "VariableDeclarator",
                                        "fullStart": 627,
                                        "fullEnd": 677,
                                        "start": 627,
                                        "end": 677,
                                        "fullWidth": 50,
<<<<<<< HEAD
                                        "width": 50,
                                        "identifier": {
=======
                                        "propertyName": {
>>>>>>> 85e84683
                                            "kind": "IdentifierName",
                                            "fullStart": 627,
                                            "fullEnd": 631,
                                            "start": 627,
                                            "end": 630,
                                            "fullWidth": 4,
                                            "width": 3,
                                            "text": "obj",
                                            "value": "obj",
                                            "valueText": "obj",
                                            "hasTrailingTrivia": true,
                                            "trailingTrivia": [
                                                {
                                                    "kind": "WhitespaceTrivia",
                                                    "text": " "
                                                }
                                            ]
                                        },
                                        "equalsValueClause": {
                                            "kind": "EqualsValueClause",
                                            "fullStart": 631,
                                            "fullEnd": 677,
                                            "start": 631,
                                            "end": 677,
                                            "fullWidth": 46,
                                            "width": 46,
                                            "equalsToken": {
                                                "kind": "EqualsToken",
                                                "fullStart": 631,
                                                "fullEnd": 633,
                                                "start": 631,
                                                "end": 632,
                                                "fullWidth": 2,
                                                "width": 1,
                                                "text": "=",
                                                "value": "=",
                                                "valueText": "=",
                                                "hasTrailingTrivia": true,
                                                "trailingTrivia": [
                                                    {
                                                        "kind": "WhitespaceTrivia",
                                                        "text": " "
                                                    }
                                                ]
                                            },
                                            "value": {
                                                "kind": "ObjectLiteralExpression",
                                                "fullStart": 633,
                                                "fullEnd": 677,
                                                "start": 633,
                                                "end": 677,
                                                "fullWidth": 44,
                                                "width": 44,
                                                "openBraceToken": {
                                                    "kind": "OpenBraceToken",
                                                    "fullStart": 633,
                                                    "fullEnd": 635,
                                                    "start": 633,
                                                    "end": 634,
                                                    "fullWidth": 2,
                                                    "width": 1,
                                                    "text": "{",
                                                    "value": "{",
                                                    "valueText": "{",
                                                    "hasTrailingTrivia": true,
                                                    "trailingTrivia": [
                                                        {
                                                            "kind": "WhitespaceTrivia",
                                                            "text": " "
                                                        }
                                                    ]
                                                },
                                                "propertyAssignments": [
                                                    {
                                                        "kind": "SimplePropertyAssignment",
                                                        "fullStart": 635,
                                                        "fullEnd": 642,
                                                        "start": 635,
                                                        "end": 642,
                                                        "fullWidth": 7,
                                                        "width": 7,
                                                        "propertyName": {
                                                            "kind": "NumericLiteral",
                                                            "fullStart": 635,
                                                            "fullEnd": 636,
                                                            "start": 635,
                                                            "end": 636,
                                                            "fullWidth": 1,
                                                            "width": 1,
                                                            "text": "1",
                                                            "value": 1,
                                                            "valueText": "1"
                                                        },
                                                        "colonToken": {
                                                            "kind": "ColonToken",
                                                            "fullStart": 636,
                                                            "fullEnd": 638,
                                                            "start": 636,
                                                            "end": 637,
                                                            "fullWidth": 2,
                                                            "width": 1,
                                                            "text": ":",
                                                            "value": ":",
                                                            "valueText": ":",
                                                            "hasTrailingTrivia": true,
                                                            "trailingTrivia": [
                                                                {
                                                                    "kind": "WhitespaceTrivia",
                                                                    "text": " "
                                                                }
                                                            ]
                                                        },
                                                        "expression": {
                                                            "kind": "TrueKeyword",
                                                            "fullStart": 638,
                                                            "fullEnd": 642,
                                                            "start": 638,
                                                            "end": 642,
                                                            "fullWidth": 4,
                                                            "width": 4,
                                                            "text": "true",
                                                            "value": true,
                                                            "valueText": "true"
                                                        }
                                                    },
                                                    {
                                                        "kind": "CommaToken",
                                                        "fullStart": 642,
                                                        "fullEnd": 644,
                                                        "start": 642,
                                                        "end": 643,
                                                        "fullWidth": 2,
                                                        "width": 1,
                                                        "text": ",",
                                                        "value": ",",
                                                        "valueText": ",",
                                                        "hasTrailingTrivia": true,
                                                        "trailingTrivia": [
                                                            {
                                                                "kind": "WhitespaceTrivia",
                                                                "text": " "
                                                            }
                                                        ]
                                                    },
                                                    {
                                                        "kind": "SimplePropertyAssignment",
                                                        "fullStart": 644,
                                                        "fullEnd": 652,
                                                        "start": 644,
                                                        "end": 652,
                                                        "fullWidth": 8,
                                                        "width": 8,
                                                        "propertyName": {
                                                            "kind": "NumericLiteral",
                                                            "fullStart": 644,
                                                            "fullEnd": 645,
                                                            "start": 644,
                                                            "end": 645,
                                                            "fullWidth": 1,
                                                            "width": 1,
                                                            "text": "2",
                                                            "value": 2,
                                                            "valueText": "2"
                                                        },
                                                        "colonToken": {
                                                            "kind": "ColonToken",
                                                            "fullStart": 645,
                                                            "fullEnd": 647,
                                                            "start": 645,
                                                            "end": 646,
                                                            "fullWidth": 2,
                                                            "width": 1,
                                                            "text": ":",
                                                            "value": ":",
                                                            "valueText": ":",
                                                            "hasTrailingTrivia": true,
                                                            "trailingTrivia": [
                                                                {
                                                                    "kind": "WhitespaceTrivia",
                                                                    "text": " "
                                                                }
                                                            ]
                                                        },
                                                        "expression": {
                                                            "kind": "FalseKeyword",
                                                            "fullStart": 647,
                                                            "fullEnd": 652,
                                                            "start": 647,
                                                            "end": 652,
                                                            "fullWidth": 5,
                                                            "width": 5,
                                                            "text": "false",
                                                            "value": false,
                                                            "valueText": "false"
                                                        }
                                                    },
                                                    {
                                                        "kind": "CommaToken",
                                                        "fullStart": 652,
                                                        "fullEnd": 654,
                                                        "start": 652,
                                                        "end": 653,
                                                        "fullWidth": 2,
                                                        "width": 1,
                                                        "text": ",",
                                                        "value": ",",
                                                        "valueText": ",",
                                                        "hasTrailingTrivia": true,
                                                        "trailingTrivia": [
                                                            {
                                                                "kind": "WhitespaceTrivia",
                                                                "text": " "
                                                            }
                                                        ]
                                                    },
                                                    {
                                                        "kind": "SimplePropertyAssignment",
                                                        "fullStart": 654,
                                                        "fullEnd": 676,
                                                        "start": 654,
                                                        "end": 675,
                                                        "fullWidth": 22,
                                                        "width": 21,
                                                        "propertyName": {
                                                            "kind": "IdentifierName",
                                                            "fullStart": 654,
                                                            "fullEnd": 660,
                                                            "start": 654,
                                                            "end": 660,
                                                            "fullWidth": 6,
                                                            "width": 6,
                                                            "text": "length",
                                                            "value": "length",
                                                            "valueText": "length"
                                                        },
                                                        "colonToken": {
                                                            "kind": "ColonToken",
                                                            "fullStart": 660,
                                                            "fullEnd": 662,
                                                            "start": 660,
                                                            "end": 661,
                                                            "fullWidth": 2,
                                                            "width": 1,
                                                            "text": ":",
                                                            "value": ":",
                                                            "valueText": ":",
                                                            "hasTrailingTrivia": true,
                                                            "trailingTrivia": [
                                                                {
                                                                    "kind": "WhitespaceTrivia",
                                                                    "text": " "
                                                                }
                                                            ]
                                                        },
                                                        "expression": {
                                                            "kind": "NegateExpression",
                                                            "fullStart": 662,
                                                            "fullEnd": 676,
                                                            "start": 662,
                                                            "end": 675,
                                                            "fullWidth": 14,
                                                            "width": 13,
                                                            "operatorToken": {
                                                                "kind": "MinusToken",
                                                                "fullStart": 662,
                                                                "fullEnd": 663,
                                                                "start": 662,
                                                                "end": 663,
                                                                "fullWidth": 1,
                                                                "width": 1,
                                                                "text": "-",
                                                                "value": "-",
                                                                "valueText": "-"
                                                            },
                                                            "operand": {
                                                                "kind": "NumericLiteral",
                                                                "fullStart": 663,
                                                                "fullEnd": 676,
                                                                "start": 663,
                                                                "end": 675,
                                                                "fullWidth": 13,
                                                                "width": 12,
                                                                "text": "4294967294.5",
                                                                "value": 4294967294.5,
                                                                "valueText": "4294967294.5",
                                                                "hasTrailingTrivia": true,
                                                                "trailingTrivia": [
                                                                    {
                                                                        "kind": "WhitespaceTrivia",
                                                                        "text": " "
                                                                    }
                                                                ]
                                                            }
                                                        }
                                                    }
                                                ],
                                                "closeBraceToken": {
                                                    "kind": "CloseBraceToken",
                                                    "fullStart": 676,
                                                    "fullEnd": 677,
                                                    "start": 676,
                                                    "end": 677,
                                                    "fullWidth": 1,
                                                    "width": 1,
                                                    "text": "}",
                                                    "value": "}",
                                                    "valueText": "}"
                                                }
                                            }
                                        }
                                    }
                                ]
                            },
                            "semicolonToken": {
                                "kind": "SemicolonToken",
                                "fullStart": 677,
                                "fullEnd": 680,
                                "start": 677,
                                "end": 678,
                                "fullWidth": 3,
                                "width": 1,
                                "text": ";",
                                "value": ";",
                                "valueText": ";",
                                "hasTrailingTrivia": true,
                                "hasTrailingNewLine": true,
                                "trailingTrivia": [
                                    {
                                        "kind": "NewLineTrivia",
                                        "text": "\r\n"
                                    }
                                ]
                            }
                        },
                        {
                            "kind": "ReturnStatement",
                            "fullStart": 680,
                            "fullEnd": 817,
                            "start": 690,
                            "end": 815,
                            "fullWidth": 137,
                            "width": 125,
                            "returnKeyword": {
                                "kind": "ReturnKeyword",
                                "fullStart": 680,
                                "fullEnd": 697,
                                "start": 690,
                                "end": 696,
                                "fullWidth": 17,
                                "width": 6,
                                "text": "return",
                                "value": "return",
                                "valueText": "return",
                                "hasLeadingTrivia": true,
                                "hasLeadingNewLine": true,
                                "hasTrailingTrivia": true,
                                "leadingTrivia": [
                                    {
                                        "kind": "NewLineTrivia",
                                        "text": "\r\n"
                                    },
                                    {
                                        "kind": "WhitespaceTrivia",
                                        "text": "        "
                                    }
                                ],
                                "trailingTrivia": [
                                    {
                                        "kind": "WhitespaceTrivia",
                                        "text": " "
                                    }
                                ]
                            },
                            "expression": {
                                "kind": "LogicalAndExpression",
                                "fullStart": 697,
                                "fullEnd": 814,
                                "start": 697,
                                "end": 814,
                                "fullWidth": 117,
                                "width": 117,
                                "left": {
                                    "kind": "EqualsExpression",
                                    "fullStart": 697,
                                    "fullEnd": 747,
                                    "start": 697,
                                    "end": 746,
                                    "fullWidth": 50,
                                    "width": 49,
                                    "left": {
                                        "kind": "InvocationExpression",
                                        "fullStart": 697,
                                        "fullEnd": 741,
                                        "start": 697,
                                        "end": 740,
                                        "fullWidth": 44,
                                        "width": 43,
                                        "expression": {
                                            "kind": "MemberAccessExpression",
                                            "fullStart": 697,
                                            "fullEnd": 729,
                                            "start": 697,
                                            "end": 729,
                                            "fullWidth": 32,
                                            "width": 32,
                                            "expression": {
                                                "kind": "MemberAccessExpression",
                                                "fullStart": 697,
                                                "fullEnd": 724,
                                                "start": 697,
                                                "end": 724,
                                                "fullWidth": 27,
                                                "width": 27,
                                                "expression": {
                                                    "kind": "MemberAccessExpression",
                                                    "fullStart": 697,
                                                    "fullEnd": 712,
                                                    "start": 697,
                                                    "end": 712,
                                                    "fullWidth": 15,
                                                    "width": 15,
                                                    "expression": {
                                                        "kind": "IdentifierName",
                                                        "fullStart": 697,
                                                        "fullEnd": 702,
                                                        "start": 697,
                                                        "end": 702,
                                                        "fullWidth": 5,
                                                        "width": 5,
                                                        "text": "Array",
                                                        "value": "Array",
                                                        "valueText": "Array"
                                                    },
                                                    "dotToken": {
                                                        "kind": "DotToken",
                                                        "fullStart": 702,
                                                        "fullEnd": 703,
                                                        "start": 702,
                                                        "end": 703,
                                                        "fullWidth": 1,
                                                        "width": 1,
                                                        "text": ".",
                                                        "value": ".",
                                                        "valueText": "."
                                                    },
                                                    "name": {
                                                        "kind": "IdentifierName",
                                                        "fullStart": 703,
                                                        "fullEnd": 712,
                                                        "start": 703,
                                                        "end": 712,
                                                        "fullWidth": 9,
                                                        "width": 9,
                                                        "text": "prototype",
                                                        "value": "prototype",
                                                        "valueText": "prototype"
                                                    }
                                                },
                                                "dotToken": {
                                                    "kind": "DotToken",
                                                    "fullStart": 712,
                                                    "fullEnd": 713,
                                                    "start": 712,
                                                    "end": 713,
                                                    "fullWidth": 1,
                                                    "width": 1,
                                                    "text": ".",
                                                    "value": ".",
                                                    "valueText": "."
                                                },
                                                "name": {
                                                    "kind": "IdentifierName",
                                                    "fullStart": 713,
                                                    "fullEnd": 724,
                                                    "start": 713,
                                                    "end": 724,
                                                    "fullWidth": 11,
                                                    "width": 11,
                                                    "text": "lastIndexOf",
                                                    "value": "lastIndexOf",
                                                    "valueText": "lastIndexOf"
                                                }
                                            },
                                            "dotToken": {
                                                "kind": "DotToken",
                                                "fullStart": 724,
                                                "fullEnd": 725,
                                                "start": 724,
                                                "end": 725,
                                                "fullWidth": 1,
                                                "width": 1,
                                                "text": ".",
                                                "value": ".",
                                                "valueText": "."
                                            },
                                            "name": {
                                                "kind": "IdentifierName",
                                                "fullStart": 725,
                                                "fullEnd": 729,
                                                "start": 725,
                                                "end": 729,
                                                "fullWidth": 4,
                                                "width": 4,
                                                "text": "call",
                                                "value": "call",
                                                "valueText": "call"
                                            }
                                        },
                                        "argumentList": {
                                            "kind": "ArgumentList",
                                            "fullStart": 729,
                                            "fullEnd": 741,
                                            "start": 729,
                                            "end": 740,
                                            "fullWidth": 12,
                                            "width": 11,
                                            "openParenToken": {
                                                "kind": "OpenParenToken",
                                                "fullStart": 729,
                                                "fullEnd": 730,
                                                "start": 729,
                                                "end": 730,
                                                "fullWidth": 1,
                                                "width": 1,
                                                "text": "(",
                                                "value": "(",
                                                "valueText": "("
                                            },
                                            "arguments": [
                                                {
                                                    "kind": "IdentifierName",
                                                    "fullStart": 730,
                                                    "fullEnd": 733,
                                                    "start": 730,
                                                    "end": 733,
                                                    "fullWidth": 3,
                                                    "width": 3,
                                                    "text": "obj",
                                                    "value": "obj",
                                                    "valueText": "obj"
                                                },
                                                {
                                                    "kind": "CommaToken",
                                                    "fullStart": 733,
                                                    "fullEnd": 735,
                                                    "start": 733,
                                                    "end": 734,
                                                    "fullWidth": 2,
                                                    "width": 1,
                                                    "text": ",",
                                                    "value": ",",
                                                    "valueText": ",",
                                                    "hasTrailingTrivia": true,
                                                    "trailingTrivia": [
                                                        {
                                                            "kind": "WhitespaceTrivia",
                                                            "text": " "
                                                        }
                                                    ]
                                                },
                                                {
                                                    "kind": "TrueKeyword",
                                                    "fullStart": 735,
                                                    "fullEnd": 739,
                                                    "start": 735,
                                                    "end": 739,
                                                    "fullWidth": 4,
                                                    "width": 4,
                                                    "text": "true",
                                                    "value": true,
                                                    "valueText": "true"
                                                }
                                            ],
                                            "closeParenToken": {
                                                "kind": "CloseParenToken",
                                                "fullStart": 739,
                                                "fullEnd": 741,
                                                "start": 739,
                                                "end": 740,
                                                "fullWidth": 2,
                                                "width": 1,
                                                "text": ")",
                                                "value": ")",
                                                "valueText": ")",
                                                "hasTrailingTrivia": true,
                                                "trailingTrivia": [
                                                    {
                                                        "kind": "WhitespaceTrivia",
                                                        "text": " "
                                                    }
                                                ]
                                            }
                                        }
                                    },
                                    "operatorToken": {
                                        "kind": "EqualsEqualsEqualsToken",
                                        "fullStart": 741,
                                        "fullEnd": 745,
                                        "start": 741,
                                        "end": 744,
                                        "fullWidth": 4,
                                        "width": 3,
                                        "text": "===",
                                        "value": "===",
                                        "valueText": "===",
                                        "hasTrailingTrivia": true,
                                        "trailingTrivia": [
                                            {
                                                "kind": "WhitespaceTrivia",
                                                "text": " "
                                            }
                                        ]
                                    },
                                    "right": {
                                        "kind": "NumericLiteral",
                                        "fullStart": 745,
                                        "fullEnd": 747,
                                        "start": 745,
                                        "end": 746,
                                        "fullWidth": 2,
                                        "width": 1,
                                        "text": "1",
                                        "value": 1,
                                        "valueText": "1",
                                        "hasTrailingTrivia": true,
                                        "trailingTrivia": [
                                            {
                                                "kind": "WhitespaceTrivia",
                                                "text": " "
                                            }
                                        ]
                                    }
                                },
                                "operatorToken": {
                                    "kind": "AmpersandAmpersandToken",
                                    "fullStart": 747,
                                    "fullEnd": 751,
                                    "start": 747,
                                    "end": 749,
                                    "fullWidth": 4,
                                    "width": 2,
                                    "text": "&&",
                                    "value": "&&",
                                    "valueText": "&&",
                                    "hasTrailingTrivia": true,
                                    "hasTrailingNewLine": true,
                                    "trailingTrivia": [
                                        {
                                            "kind": "NewLineTrivia",
                                            "text": "\r\n"
                                        }
                                    ]
                                },
                                "right": {
                                    "kind": "EqualsExpression",
                                    "fullStart": 751,
                                    "fullEnd": 814,
                                    "start": 763,
                                    "end": 814,
                                    "fullWidth": 63,
                                    "width": 51,
                                    "left": {
                                        "kind": "InvocationExpression",
                                        "fullStart": 751,
                                        "fullEnd": 808,
                                        "start": 763,
                                        "end": 807,
                                        "fullWidth": 57,
                                        "width": 44,
                                        "expression": {
                                            "kind": "MemberAccessExpression",
                                            "fullStart": 751,
                                            "fullEnd": 795,
                                            "start": 763,
                                            "end": 795,
                                            "fullWidth": 44,
                                            "width": 32,
                                            "expression": {
                                                "kind": "MemberAccessExpression",
                                                "fullStart": 751,
                                                "fullEnd": 790,
                                                "start": 763,
                                                "end": 790,
                                                "fullWidth": 39,
                                                "width": 27,
                                                "expression": {
                                                    "kind": "MemberAccessExpression",
                                                    "fullStart": 751,
                                                    "fullEnd": 778,
                                                    "start": 763,
                                                    "end": 778,
                                                    "fullWidth": 27,
                                                    "width": 15,
                                                    "expression": {
                                                        "kind": "IdentifierName",
                                                        "fullStart": 751,
                                                        "fullEnd": 768,
                                                        "start": 763,
                                                        "end": 768,
                                                        "fullWidth": 17,
                                                        "width": 5,
                                                        "text": "Array",
                                                        "value": "Array",
                                                        "valueText": "Array",
                                                        "hasLeadingTrivia": true,
                                                        "leadingTrivia": [
                                                            {
                                                                "kind": "WhitespaceTrivia",
                                                                "text": "            "
                                                            }
                                                        ]
                                                    },
                                                    "dotToken": {
                                                        "kind": "DotToken",
                                                        "fullStart": 768,
                                                        "fullEnd": 769,
                                                        "start": 768,
                                                        "end": 769,
                                                        "fullWidth": 1,
                                                        "width": 1,
                                                        "text": ".",
                                                        "value": ".",
                                                        "valueText": "."
                                                    },
                                                    "name": {
                                                        "kind": "IdentifierName",
                                                        "fullStart": 769,
                                                        "fullEnd": 778,
                                                        "start": 769,
                                                        "end": 778,
                                                        "fullWidth": 9,
                                                        "width": 9,
                                                        "text": "prototype",
                                                        "value": "prototype",
                                                        "valueText": "prototype"
                                                    }
                                                },
                                                "dotToken": {
                                                    "kind": "DotToken",
                                                    "fullStart": 778,
                                                    "fullEnd": 779,
                                                    "start": 778,
                                                    "end": 779,
                                                    "fullWidth": 1,
                                                    "width": 1,
                                                    "text": ".",
                                                    "value": ".",
                                                    "valueText": "."
                                                },
                                                "name": {
                                                    "kind": "IdentifierName",
                                                    "fullStart": 779,
                                                    "fullEnd": 790,
                                                    "start": 779,
                                                    "end": 790,
                                                    "fullWidth": 11,
                                                    "width": 11,
                                                    "text": "lastIndexOf",
                                                    "value": "lastIndexOf",
                                                    "valueText": "lastIndexOf"
                                                }
                                            },
                                            "dotToken": {
                                                "kind": "DotToken",
                                                "fullStart": 790,
                                                "fullEnd": 791,
                                                "start": 790,
                                                "end": 791,
                                                "fullWidth": 1,
                                                "width": 1,
                                                "text": ".",
                                                "value": ".",
                                                "valueText": "."
                                            },
                                            "name": {
                                                "kind": "IdentifierName",
                                                "fullStart": 791,
                                                "fullEnd": 795,
                                                "start": 791,
                                                "end": 795,
                                                "fullWidth": 4,
                                                "width": 4,
                                                "text": "call",
                                                "value": "call",
                                                "valueText": "call"
                                            }
                                        },
                                        "argumentList": {
                                            "kind": "ArgumentList",
                                            "fullStart": 795,
                                            "fullEnd": 808,
                                            "start": 795,
                                            "end": 807,
                                            "fullWidth": 13,
                                            "width": 12,
                                            "openParenToken": {
                                                "kind": "OpenParenToken",
                                                "fullStart": 795,
                                                "fullEnd": 796,
                                                "start": 795,
                                                "end": 796,
                                                "fullWidth": 1,
                                                "width": 1,
                                                "text": "(",
                                                "value": "(",
                                                "valueText": "("
                                            },
                                            "arguments": [
                                                {
                                                    "kind": "IdentifierName",
                                                    "fullStart": 796,
                                                    "fullEnd": 799,
                                                    "start": 796,
                                                    "end": 799,
                                                    "fullWidth": 3,
                                                    "width": 3,
                                                    "text": "obj",
                                                    "value": "obj",
                                                    "valueText": "obj"
                                                },
                                                {
                                                    "kind": "CommaToken",
                                                    "fullStart": 799,
                                                    "fullEnd": 801,
                                                    "start": 799,
                                                    "end": 800,
                                                    "fullWidth": 2,
                                                    "width": 1,
                                                    "text": ",",
                                                    "value": ",",
                                                    "valueText": ",",
                                                    "hasTrailingTrivia": true,
                                                    "trailingTrivia": [
                                                        {
                                                            "kind": "WhitespaceTrivia",
                                                            "text": " "
                                                        }
                                                    ]
                                                },
                                                {
                                                    "kind": "FalseKeyword",
                                                    "fullStart": 801,
                                                    "fullEnd": 806,
                                                    "start": 801,
                                                    "end": 806,
                                                    "fullWidth": 5,
                                                    "width": 5,
                                                    "text": "false",
                                                    "value": false,
                                                    "valueText": "false"
                                                }
                                            ],
                                            "closeParenToken": {
                                                "kind": "CloseParenToken",
                                                "fullStart": 806,
                                                "fullEnd": 808,
                                                "start": 806,
                                                "end": 807,
                                                "fullWidth": 2,
                                                "width": 1,
                                                "text": ")",
                                                "value": ")",
                                                "valueText": ")",
                                                "hasTrailingTrivia": true,
                                                "trailingTrivia": [
                                                    {
                                                        "kind": "WhitespaceTrivia",
                                                        "text": " "
                                                    }
                                                ]
                                            }
                                        }
                                    },
                                    "operatorToken": {
                                        "kind": "EqualsEqualsEqualsToken",
                                        "fullStart": 808,
                                        "fullEnd": 812,
                                        "start": 808,
                                        "end": 811,
                                        "fullWidth": 4,
                                        "width": 3,
                                        "text": "===",
                                        "value": "===",
                                        "valueText": "===",
                                        "hasTrailingTrivia": true,
                                        "trailingTrivia": [
                                            {
                                                "kind": "WhitespaceTrivia",
                                                "text": " "
                                            }
                                        ]
                                    },
                                    "right": {
                                        "kind": "NegateExpression",
                                        "fullStart": 812,
                                        "fullEnd": 814,
                                        "start": 812,
                                        "end": 814,
                                        "fullWidth": 2,
                                        "width": 2,
                                        "operatorToken": {
                                            "kind": "MinusToken",
                                            "fullStart": 812,
                                            "fullEnd": 813,
                                            "start": 812,
                                            "end": 813,
                                            "fullWidth": 1,
                                            "width": 1,
                                            "text": "-",
                                            "value": "-",
                                            "valueText": "-"
                                        },
                                        "operand": {
                                            "kind": "NumericLiteral",
                                            "fullStart": 813,
                                            "fullEnd": 814,
                                            "start": 813,
                                            "end": 814,
                                            "fullWidth": 1,
                                            "width": 1,
                                            "text": "1",
                                            "value": 1,
                                            "valueText": "1"
                                        }
                                    }
                                }
                            },
                            "semicolonToken": {
                                "kind": "SemicolonToken",
                                "fullStart": 814,
                                "fullEnd": 817,
                                "start": 814,
                                "end": 815,
                                "fullWidth": 3,
                                "width": 1,
                                "text": ";",
                                "value": ";",
                                "valueText": ";",
                                "hasTrailingTrivia": true,
                                "hasTrailingNewLine": true,
                                "trailingTrivia": [
                                    {
                                        "kind": "NewLineTrivia",
                                        "text": "\r\n"
                                    }
                                ]
                            }
                        }
                    ],
                    "closeBraceToken": {
                        "kind": "CloseBraceToken",
                        "fullStart": 817,
                        "fullEnd": 824,
                        "start": 821,
                        "end": 822,
                        "fullWidth": 7,
                        "width": 1,
                        "text": "}",
                        "value": "}",
                        "valueText": "}",
                        "hasLeadingTrivia": true,
                        "hasTrailingTrivia": true,
                        "hasTrailingNewLine": true,
                        "leadingTrivia": [
                            {
                                "kind": "WhitespaceTrivia",
                                "text": "    "
                            }
                        ],
                        "trailingTrivia": [
                            {
                                "kind": "NewLineTrivia",
                                "text": "\r\n"
                            }
                        ]
                    }
                }
            },
            {
                "kind": "ExpressionStatement",
                "fullStart": 824,
                "fullEnd": 848,
                "start": 824,
                "end": 846,
                "fullWidth": 24,
                "width": 22,
                "expression": {
                    "kind": "InvocationExpression",
                    "fullStart": 824,
                    "fullEnd": 845,
                    "start": 824,
                    "end": 845,
                    "fullWidth": 21,
                    "width": 21,
                    "expression": {
                        "kind": "IdentifierName",
                        "fullStart": 824,
                        "fullEnd": 835,
                        "start": 824,
                        "end": 835,
                        "fullWidth": 11,
                        "width": 11,
                        "text": "runTestCase",
                        "value": "runTestCase",
                        "valueText": "runTestCase"
                    },
                    "argumentList": {
                        "kind": "ArgumentList",
                        "fullStart": 835,
                        "fullEnd": 845,
                        "start": 835,
                        "end": 845,
                        "fullWidth": 10,
                        "width": 10,
                        "openParenToken": {
                            "kind": "OpenParenToken",
                            "fullStart": 835,
                            "fullEnd": 836,
                            "start": 835,
                            "end": 836,
                            "fullWidth": 1,
                            "width": 1,
                            "text": "(",
                            "value": "(",
                            "valueText": "("
                        },
                        "arguments": [
                            {
                                "kind": "IdentifierName",
                                "fullStart": 836,
                                "fullEnd": 844,
                                "start": 836,
                                "end": 844,
                                "fullWidth": 8,
                                "width": 8,
                                "text": "testcase",
                                "value": "testcase",
                                "valueText": "testcase"
                            }
                        ],
                        "closeParenToken": {
                            "kind": "CloseParenToken",
                            "fullStart": 844,
                            "fullEnd": 845,
                            "start": 844,
                            "end": 845,
                            "fullWidth": 1,
                            "width": 1,
                            "text": ")",
                            "value": ")",
                            "valueText": ")"
                        }
                    }
                },
                "semicolonToken": {
                    "kind": "SemicolonToken",
                    "fullStart": 845,
                    "fullEnd": 848,
                    "start": 845,
                    "end": 846,
                    "fullWidth": 3,
                    "width": 1,
                    "text": ";",
                    "value": ";",
                    "valueText": ";",
                    "hasTrailingTrivia": true,
                    "hasTrailingNewLine": true,
                    "trailingTrivia": [
                        {
                            "kind": "NewLineTrivia",
                            "text": "\r\n"
                        }
                    ]
                }
            }
        ],
        "endOfFileToken": {
            "kind": "EndOfFileToken",
            "fullStart": 848,
            "fullEnd": 848,
            "start": 848,
            "end": 848,
            "fullWidth": 0,
            "width": 0,
            "text": ""
        }
    },
    "lineMap": {
        "lineStarts": [
            0,
            67,
            152,
            232,
            308,
            380,
            385,
            440,
            581,
            586,
            588,
            590,
            613,
            615,
            680,
            682,
            751,
            817,
            824,
            848
        ],
        "length": 848
    }
}<|MERGE_RESOLUTION|>--- conflicted
+++ resolved
@@ -250,12 +250,8 @@
                                         "start": 627,
                                         "end": 677,
                                         "fullWidth": 50,
-<<<<<<< HEAD
                                         "width": 50,
-                                        "identifier": {
-=======
                                         "propertyName": {
->>>>>>> 85e84683
                                             "kind": "IdentifierName",
                                             "fullStart": 627,
                                             "fullEnd": 631,
