{
    "isDeclaration": false,
    "languageVersion": "EcmaScript5",
    "parseOptions": {
        "allowAutomaticSemicolonInsertion": true
    },
    "sourceUnit": {
        "kind": "SourceUnit",
        "fullStart": 0,
        "fullEnd": 1164,
        "start": 595,
        "end": 1164,
        "fullWidth": 1164,
        "width": 569,
        "isIncrementallyUnusable": true,
        "moduleElements": [
            {
                "kind": "FunctionDeclaration",
                "fullStart": 0,
                "fullEnd": 1140,
                "start": 595,
                "end": 1138,
                "fullWidth": 1140,
                "width": 543,
                "isIncrementallyUnusable": true,
                "modifiers": [],
                "functionKeyword": {
                    "kind": "FunctionKeyword",
                    "fullStart": 0,
                    "fullEnd": 604,
                    "start": 595,
                    "end": 603,
                    "fullWidth": 604,
                    "width": 8,
                    "text": "function",
                    "value": "function",
                    "valueText": "function",
                    "hasLeadingTrivia": true,
                    "hasLeadingComment": true,
                    "hasLeadingNewLine": true,
                    "hasTrailingTrivia": true,
                    "leadingTrivia": [
                        {
                            "kind": "SingleLineCommentTrivia",
                            "text": "/// Copyright (c) 2012 Ecma International.  All rights reserved. "
                        },
                        {
                            "kind": "NewLineTrivia",
                            "text": "\r\n"
                        },
                        {
                            "kind": "SingleLineCommentTrivia",
                            "text": "/// Ecma International makes this code available under the terms and conditions set"
                        },
                        {
                            "kind": "NewLineTrivia",
                            "text": "\r\n"
                        },
                        {
                            "kind": "SingleLineCommentTrivia",
                            "text": "/// forth on http://hg.ecmascript.org/tests/test262/raw-file/tip/LICENSE (the "
                        },
                        {
                            "kind": "NewLineTrivia",
                            "text": "\r\n"
                        },
                        {
                            "kind": "SingleLineCommentTrivia",
                            "text": "/// \"Use Terms\").   Any redistribution of this code must retain the above "
                        },
                        {
                            "kind": "NewLineTrivia",
                            "text": "\r\n"
                        },
                        {
                            "kind": "SingleLineCommentTrivia",
                            "text": "/// copyright and this notice and otherwise comply with the Use Terms."
                        },
                        {
                            "kind": "NewLineTrivia",
                            "text": "\r\n"
                        },
                        {
                            "kind": "MultiLineCommentTrivia",
                            "text": "/**\r\n * @path ch15/15.4/15.4.4/15.4.4.15/15.4.4.15-2-5.js\r\n * @description Array.prototype.lastIndexOf - 'length' is own data property that overrides an inherited accessor property on an Array-like object\r\n */"
                        },
                        {
                            "kind": "NewLineTrivia",
                            "text": "\r\n"
                        },
                        {
                            "kind": "NewLineTrivia",
                            "text": "\r\n"
                        },
                        {
                            "kind": "NewLineTrivia",
                            "text": "\r\n"
                        }
                    ],
                    "trailingTrivia": [
                        {
                            "kind": "WhitespaceTrivia",
                            "text": " "
                        }
                    ]
                },
                "identifier": {
                    "kind": "IdentifierName",
                    "fullStart": 604,
                    "fullEnd": 612,
                    "start": 604,
                    "end": 612,
                    "fullWidth": 8,
                    "width": 8,
                    "text": "testcase",
                    "value": "testcase",
                    "valueText": "testcase"
                },
                "callSignature": {
                    "kind": "CallSignature",
                    "fullStart": 612,
                    "fullEnd": 615,
                    "start": 612,
                    "end": 614,
                    "fullWidth": 3,
                    "width": 2,
                    "parameterList": {
                        "kind": "ParameterList",
                        "fullStart": 612,
                        "fullEnd": 615,
                        "start": 612,
                        "end": 614,
                        "fullWidth": 3,
                        "width": 2,
                        "openParenToken": {
                            "kind": "OpenParenToken",
                            "fullStart": 612,
                            "fullEnd": 613,
                            "start": 612,
                            "end": 613,
                            "fullWidth": 1,
                            "width": 1,
                            "text": "(",
                            "value": "(",
                            "valueText": "("
                        },
                        "parameters": [],
                        "closeParenToken": {
                            "kind": "CloseParenToken",
                            "fullStart": 613,
                            "fullEnd": 615,
                            "start": 613,
                            "end": 614,
                            "fullWidth": 2,
                            "width": 1,
                            "text": ")",
                            "value": ")",
                            "valueText": ")",
                            "hasTrailingTrivia": true,
                            "trailingTrivia": [
                                {
                                    "kind": "WhitespaceTrivia",
                                    "text": " "
                                }
                            ]
                        }
                    }
                },
                "block": {
                    "kind": "Block",
                    "fullStart": 615,
                    "fullEnd": 1140,
                    "start": 615,
                    "end": 1138,
                    "fullWidth": 525,
                    "width": 523,
                    "isIncrementallyUnusable": true,
                    "openBraceToken": {
                        "kind": "OpenBraceToken",
                        "fullStart": 615,
                        "fullEnd": 618,
                        "start": 615,
                        "end": 616,
                        "fullWidth": 3,
                        "width": 1,
                        "text": "{",
                        "value": "{",
                        "valueText": "{",
                        "hasTrailingTrivia": true,
                        "hasTrailingNewLine": true,
                        "trailingTrivia": [
                            {
                                "kind": "NewLineTrivia",
                                "text": "\r\n"
                            }
                        ]
                    },
                    "statements": [
                        {
                            "kind": "VariableStatement",
                            "fullStart": 618,
                            "fullEnd": 643,
                            "start": 626,
                            "end": 641,
                            "fullWidth": 25,
                            "width": 15,
                            "modifiers": [],
                            "variableDeclaration": {
                                "kind": "VariableDeclaration",
                                "fullStart": 618,
                                "fullEnd": 640,
                                "start": 626,
                                "end": 640,
                                "fullWidth": 22,
                                "width": 14,
                                "varKeyword": {
                                    "kind": "VarKeyword",
                                    "fullStart": 618,
                                    "fullEnd": 630,
                                    "start": 626,
                                    "end": 629,
                                    "fullWidth": 12,
                                    "width": 3,
                                    "text": "var",
                                    "value": "var",
                                    "valueText": "var",
                                    "hasLeadingTrivia": true,
                                    "hasTrailingTrivia": true,
                                    "leadingTrivia": [
                                        {
                                            "kind": "WhitespaceTrivia",
                                            "text": "        "
                                        }
                                    ],
                                    "trailingTrivia": [
                                        {
                                            "kind": "WhitespaceTrivia",
                                            "text": " "
                                        }
                                    ]
                                },
                                "variableDeclarators": [
                                    {
                                        "kind": "VariableDeclarator",
                                        "fullStart": 630,
                                        "fullEnd": 640,
                                        "start": 630,
                                        "end": 640,
                                        "fullWidth": 10,
<<<<<<< HEAD
                                        "width": 10,
                                        "identifier": {
=======
                                        "propertyName": {
>>>>>>> 85e84683
                                            "kind": "IdentifierName",
                                            "fullStart": 630,
                                            "fullEnd": 636,
                                            "start": 630,
                                            "end": 635,
                                            "fullWidth": 6,
                                            "width": 5,
                                            "text": "proto",
                                            "value": "proto",
                                            "valueText": "proto",
                                            "hasTrailingTrivia": true,
                                            "trailingTrivia": [
                                                {
                                                    "kind": "WhitespaceTrivia",
                                                    "text": " "
                                                }
                                            ]
                                        },
                                        "equalsValueClause": {
                                            "kind": "EqualsValueClause",
                                            "fullStart": 636,
                                            "fullEnd": 640,
                                            "start": 636,
                                            "end": 640,
                                            "fullWidth": 4,
                                            "width": 4,
                                            "equalsToken": {
                                                "kind": "EqualsToken",
                                                "fullStart": 636,
                                                "fullEnd": 638,
                                                "start": 636,
                                                "end": 637,
                                                "fullWidth": 2,
                                                "width": 1,
                                                "text": "=",
                                                "value": "=",
                                                "valueText": "=",
                                                "hasTrailingTrivia": true,
                                                "trailingTrivia": [
                                                    {
                                                        "kind": "WhitespaceTrivia",
                                                        "text": " "
                                                    }
                                                ]
                                            },
                                            "value": {
                                                "kind": "ObjectLiteralExpression",
                                                "fullStart": 638,
                                                "fullEnd": 640,
                                                "start": 638,
                                                "end": 640,
                                                "fullWidth": 2,
                                                "width": 2,
                                                "openBraceToken": {
                                                    "kind": "OpenBraceToken",
                                                    "fullStart": 638,
                                                    "fullEnd": 639,
                                                    "start": 638,
                                                    "end": 639,
                                                    "fullWidth": 1,
                                                    "width": 1,
                                                    "text": "{",
                                                    "value": "{",
                                                    "valueText": "{"
                                                },
                                                "propertyAssignments": [],
                                                "closeBraceToken": {
                                                    "kind": "CloseBraceToken",
                                                    "fullStart": 639,
                                                    "fullEnd": 640,
                                                    "start": 639,
                                                    "end": 640,
                                                    "fullWidth": 1,
                                                    "width": 1,
                                                    "text": "}",
                                                    "value": "}",
                                                    "valueText": "}"
                                                }
                                            }
                                        }
                                    }
                                ]
                            },
                            "semicolonToken": {
                                "kind": "SemicolonToken",
                                "fullStart": 640,
                                "fullEnd": 643,
                                "start": 640,
                                "end": 641,
                                "fullWidth": 3,
                                "width": 1,
                                "text": ";",
                                "value": ";",
                                "valueText": ";",
                                "hasTrailingTrivia": true,
                                "hasTrailingNewLine": true,
                                "trailingTrivia": [
                                    {
                                        "kind": "NewLineTrivia",
                                        "text": "\r\n"
                                    }
                                ]
                            }
                        },
                        {
                            "kind": "ExpressionStatement",
                            "fullStart": 643,
                            "fullEnd": 813,
                            "start": 651,
                            "end": 811,
                            "fullWidth": 170,
                            "width": 160,
                            "isIncrementallyUnusable": true,
                            "expression": {
                                "kind": "InvocationExpression",
                                "fullStart": 643,
                                "fullEnd": 810,
                                "start": 651,
                                "end": 810,
                                "fullWidth": 167,
                                "width": 159,
                                "isIncrementallyUnusable": true,
                                "expression": {
                                    "kind": "MemberAccessExpression",
                                    "fullStart": 643,
                                    "fullEnd": 672,
                                    "start": 651,
                                    "end": 672,
                                    "fullWidth": 29,
                                    "width": 21,
                                    "expression": {
                                        "kind": "IdentifierName",
                                        "fullStart": 643,
                                        "fullEnd": 657,
                                        "start": 651,
                                        "end": 657,
                                        "fullWidth": 14,
                                        "width": 6,
                                        "text": "Object",
                                        "value": "Object",
                                        "valueText": "Object",
                                        "hasLeadingTrivia": true,
                                        "leadingTrivia": [
                                            {
                                                "kind": "WhitespaceTrivia",
                                                "text": "        "
                                            }
                                        ]
                                    },
                                    "dotToken": {
                                        "kind": "DotToken",
                                        "fullStart": 657,
                                        "fullEnd": 658,
                                        "start": 657,
                                        "end": 658,
                                        "fullWidth": 1,
                                        "width": 1,
                                        "text": ".",
                                        "value": ".",
                                        "valueText": "."
                                    },
                                    "name": {
                                        "kind": "IdentifierName",
                                        "fullStart": 658,
                                        "fullEnd": 672,
                                        "start": 658,
                                        "end": 672,
                                        "fullWidth": 14,
                                        "width": 14,
                                        "text": "defineProperty",
                                        "value": "defineProperty",
                                        "valueText": "defineProperty"
                                    }
                                },
                                "argumentList": {
                                    "kind": "ArgumentList",
                                    "fullStart": 672,
                                    "fullEnd": 810,
                                    "start": 672,
                                    "end": 810,
                                    "fullWidth": 138,
                                    "width": 138,
                                    "isIncrementallyUnusable": true,
                                    "openParenToken": {
                                        "kind": "OpenParenToken",
                                        "fullStart": 672,
                                        "fullEnd": 673,
                                        "start": 672,
                                        "end": 673,
                                        "fullWidth": 1,
                                        "width": 1,
                                        "text": "(",
                                        "value": "(",
                                        "valueText": "("
                                    },
                                    "arguments": [
                                        {
                                            "kind": "IdentifierName",
                                            "fullStart": 673,
                                            "fullEnd": 678,
                                            "start": 673,
                                            "end": 678,
                                            "fullWidth": 5,
                                            "width": 5,
                                            "text": "proto",
                                            "value": "proto",
                                            "valueText": "proto"
                                        },
                                        {
                                            "kind": "CommaToken",
                                            "fullStart": 678,
                                            "fullEnd": 680,
                                            "start": 678,
                                            "end": 679,
                                            "fullWidth": 2,
                                            "width": 1,
                                            "text": ",",
                                            "value": ",",
                                            "valueText": ",",
                                            "hasTrailingTrivia": true,
                                            "trailingTrivia": [
                                                {
                                                    "kind": "WhitespaceTrivia",
                                                    "text": " "
                                                }
                                            ]
                                        },
                                        {
                                            "kind": "StringLiteral",
                                            "fullStart": 680,
                                            "fullEnd": 688,
                                            "start": 680,
                                            "end": 688,
                                            "fullWidth": 8,
                                            "width": 8,
                                            "text": "\"length\"",
                                            "value": "length",
                                            "valueText": "length"
                                        },
                                        {
                                            "kind": "CommaToken",
                                            "fullStart": 688,
                                            "fullEnd": 690,
                                            "start": 688,
                                            "end": 689,
                                            "fullWidth": 2,
                                            "width": 1,
                                            "text": ",",
                                            "value": ",",
                                            "valueText": ",",
                                            "hasTrailingTrivia": true,
                                            "trailingTrivia": [
                                                {
                                                    "kind": "WhitespaceTrivia",
                                                    "text": " "
                                                }
                                            ]
                                        },
                                        {
                                            "kind": "ObjectLiteralExpression",
                                            "fullStart": 690,
                                            "fullEnd": 809,
                                            "start": 690,
                                            "end": 809,
                                            "fullWidth": 119,
                                            "width": 119,
                                            "isIncrementallyUnusable": true,
                                            "openBraceToken": {
                                                "kind": "OpenBraceToken",
                                                "fullStart": 690,
                                                "fullEnd": 693,
                                                "start": 690,
                                                "end": 691,
                                                "fullWidth": 3,
                                                "width": 1,
                                                "text": "{",
                                                "value": "{",
                                                "valueText": "{",
                                                "hasTrailingTrivia": true,
                                                "hasTrailingNewLine": true,
                                                "trailingTrivia": [
                                                    {
                                                        "kind": "NewLineTrivia",
                                                        "text": "\r\n"
                                                    }
                                                ]
                                            },
                                            "propertyAssignments": [
                                                {
                                                    "kind": "SimplePropertyAssignment",
                                                    "fullStart": 693,
                                                    "fullEnd": 765,
                                                    "start": 705,
                                                    "end": 765,
                                                    "fullWidth": 72,
                                                    "width": 60,
                                                    "isIncrementallyUnusable": true,
                                                    "propertyName": {
                                                        "kind": "IdentifierName",
                                                        "fullStart": 693,
                                                        "fullEnd": 708,
                                                        "start": 705,
                                                        "end": 708,
                                                        "fullWidth": 15,
                                                        "width": 3,
                                                        "text": "get",
                                                        "value": "get",
                                                        "valueText": "get",
                                                        "hasLeadingTrivia": true,
                                                        "leadingTrivia": [
                                                            {
                                                                "kind": "WhitespaceTrivia",
                                                                "text": "            "
                                                            }
                                                        ]
                                                    },
                                                    "colonToken": {
                                                        "kind": "ColonToken",
                                                        "fullStart": 708,
                                                        "fullEnd": 710,
                                                        "start": 708,
                                                        "end": 709,
                                                        "fullWidth": 2,
                                                        "width": 1,
                                                        "text": ":",
                                                        "value": ":",
                                                        "valueText": ":",
                                                        "hasTrailingTrivia": true,
                                                        "trailingTrivia": [
                                                            {
                                                                "kind": "WhitespaceTrivia",
                                                                "text": " "
                                                            }
                                                        ]
                                                    },
                                                    "expression": {
                                                        "kind": "FunctionExpression",
                                                        "fullStart": 710,
                                                        "fullEnd": 765,
                                                        "start": 710,
                                                        "end": 765,
                                                        "fullWidth": 55,
                                                        "width": 55,
                                                        "functionKeyword": {
                                                            "kind": "FunctionKeyword",
                                                            "fullStart": 710,
                                                            "fullEnd": 719,
                                                            "start": 710,
                                                            "end": 718,
                                                            "fullWidth": 9,
                                                            "width": 8,
                                                            "text": "function",
                                                            "value": "function",
                                                            "valueText": "function",
                                                            "hasTrailingTrivia": true,
                                                            "trailingTrivia": [
                                                                {
                                                                    "kind": "WhitespaceTrivia",
                                                                    "text": " "
                                                                }
                                                            ]
                                                        },
                                                        "callSignature": {
                                                            "kind": "CallSignature",
                                                            "fullStart": 719,
                                                            "fullEnd": 722,
                                                            "start": 719,
                                                            "end": 721,
                                                            "fullWidth": 3,
                                                            "width": 2,
                                                            "parameterList": {
                                                                "kind": "ParameterList",
                                                                "fullStart": 719,
                                                                "fullEnd": 722,
                                                                "start": 719,
                                                                "end": 721,
                                                                "fullWidth": 3,
                                                                "width": 2,
                                                                "openParenToken": {
                                                                    "kind": "OpenParenToken",
                                                                    "fullStart": 719,
                                                                    "fullEnd": 720,
                                                                    "start": 719,
                                                                    "end": 720,
                                                                    "fullWidth": 1,
                                                                    "width": 1,
                                                                    "text": "(",
                                                                    "value": "(",
                                                                    "valueText": "("
                                                                },
                                                                "parameters": [],
                                                                "closeParenToken": {
                                                                    "kind": "CloseParenToken",
                                                                    "fullStart": 720,
                                                                    "fullEnd": 722,
                                                                    "start": 720,
                                                                    "end": 721,
                                                                    "fullWidth": 2,
                                                                    "width": 1,
                                                                    "text": ")",
                                                                    "value": ")",
                                                                    "valueText": ")",
                                                                    "hasTrailingTrivia": true,
                                                                    "trailingTrivia": [
                                                                        {
                                                                            "kind": "WhitespaceTrivia",
                                                                            "text": " "
                                                                        }
                                                                    ]
                                                                }
                                                            }
                                                        },
                                                        "block": {
                                                            "kind": "Block",
                                                            "fullStart": 722,
                                                            "fullEnd": 765,
                                                            "start": 722,
                                                            "end": 765,
                                                            "fullWidth": 43,
                                                            "width": 43,
                                                            "openBraceToken": {
                                                                "kind": "OpenBraceToken",
                                                                "fullStart": 722,
                                                                "fullEnd": 725,
                                                                "start": 722,
                                                                "end": 723,
                                                                "fullWidth": 3,
                                                                "width": 1,
                                                                "text": "{",
                                                                "value": "{",
                                                                "valueText": "{",
                                                                "hasTrailingTrivia": true,
                                                                "hasTrailingNewLine": true,
                                                                "trailingTrivia": [
                                                                    {
                                                                        "kind": "NewLineTrivia",
                                                                        "text": "\r\n"
                                                                    }
                                                                ]
                                                            },
                                                            "statements": [
                                                                {
                                                                    "kind": "ReturnStatement",
                                                                    "fullStart": 725,
                                                                    "fullEnd": 752,
                                                                    "start": 741,
                                                                    "end": 750,
                                                                    "fullWidth": 27,
                                                                    "width": 9,
                                                                    "returnKeyword": {
                                                                        "kind": "ReturnKeyword",
                                                                        "fullStart": 725,
                                                                        "fullEnd": 748,
                                                                        "start": 741,
                                                                        "end": 747,
                                                                        "fullWidth": 23,
                                                                        "width": 6,
                                                                        "text": "return",
                                                                        "value": "return",
                                                                        "valueText": "return",
                                                                        "hasLeadingTrivia": true,
                                                                        "hasTrailingTrivia": true,
                                                                        "leadingTrivia": [
                                                                            {
                                                                                "kind": "WhitespaceTrivia",
                                                                                "text": "                "
                                                                            }
                                                                        ],
                                                                        "trailingTrivia": [
                                                                            {
                                                                                "kind": "WhitespaceTrivia",
                                                                                "text": " "
                                                                            }
                                                                        ]
                                                                    },
                                                                    "expression": {
                                                                        "kind": "NumericLiteral",
                                                                        "fullStart": 748,
                                                                        "fullEnd": 749,
                                                                        "start": 748,
                                                                        "end": 749,
                                                                        "fullWidth": 1,
                                                                        "width": 1,
                                                                        "text": "0",
                                                                        "value": 0,
                                                                        "valueText": "0"
                                                                    },
                                                                    "semicolonToken": {
                                                                        "kind": "SemicolonToken",
                                                                        "fullStart": 749,
                                                                        "fullEnd": 752,
                                                                        "start": 749,
                                                                        "end": 750,
                                                                        "fullWidth": 3,
                                                                        "width": 1,
                                                                        "text": ";",
                                                                        "value": ";",
                                                                        "valueText": ";",
                                                                        "hasTrailingTrivia": true,
                                                                        "hasTrailingNewLine": true,
                                                                        "trailingTrivia": [
                                                                            {
                                                                                "kind": "NewLineTrivia",
                                                                                "text": "\r\n"
                                                                            }
                                                                        ]
                                                                    }
                                                                }
                                                            ],
                                                            "closeBraceToken": {
                                                                "kind": "CloseBraceToken",
                                                                "fullStart": 752,
                                                                "fullEnd": 765,
                                                                "start": 764,
                                                                "end": 765,
                                                                "fullWidth": 13,
                                                                "width": 1,
                                                                "text": "}",
                                                                "value": "}",
                                                                "valueText": "}",
                                                                "hasLeadingTrivia": true,
                                                                "leadingTrivia": [
                                                                    {
                                                                        "kind": "WhitespaceTrivia",
                                                                        "text": "            "
                                                                    }
                                                                ]
                                                            }
                                                        }
                                                    }
                                                },
                                                {
                                                    "kind": "CommaToken",
                                                    "fullStart": 765,
                                                    "fullEnd": 768,
                                                    "start": 765,
                                                    "end": 766,
                                                    "fullWidth": 3,
                                                    "width": 1,
                                                    "text": ",",
                                                    "value": ",",
                                                    "valueText": ",",
                                                    "hasTrailingTrivia": true,
                                                    "hasTrailingNewLine": true,
                                                    "trailingTrivia": [
                                                        {
                                                            "kind": "NewLineTrivia",
                                                            "text": "\r\n"
                                                        }
                                                    ]
                                                },
                                                {
                                                    "kind": "SimplePropertyAssignment",
                                                    "fullStart": 768,
                                                    "fullEnd": 800,
                                                    "start": 780,
                                                    "end": 798,
                                                    "fullWidth": 32,
                                                    "width": 18,
                                                    "propertyName": {
                                                        "kind": "IdentifierName",
                                                        "fullStart": 768,
                                                        "fullEnd": 792,
                                                        "start": 780,
                                                        "end": 792,
                                                        "fullWidth": 24,
                                                        "width": 12,
                                                        "text": "configurable",
                                                        "value": "configurable",
                                                        "valueText": "configurable",
                                                        "hasLeadingTrivia": true,
                                                        "leadingTrivia": [
                                                            {
                                                                "kind": "WhitespaceTrivia",
                                                                "text": "            "
                                                            }
                                                        ]
                                                    },
                                                    "colonToken": {
                                                        "kind": "ColonToken",
                                                        "fullStart": 792,
                                                        "fullEnd": 794,
                                                        "start": 792,
                                                        "end": 793,
                                                        "fullWidth": 2,
                                                        "width": 1,
                                                        "text": ":",
                                                        "value": ":",
                                                        "valueText": ":",
                                                        "hasTrailingTrivia": true,
                                                        "trailingTrivia": [
                                                            {
                                                                "kind": "WhitespaceTrivia",
                                                                "text": " "
                                                            }
                                                        ]
                                                    },
                                                    "expression": {
                                                        "kind": "TrueKeyword",
                                                        "fullStart": 794,
                                                        "fullEnd": 800,
                                                        "start": 794,
                                                        "end": 798,
                                                        "fullWidth": 6,
                                                        "width": 4,
                                                        "text": "true",
                                                        "value": true,
                                                        "valueText": "true",
                                                        "hasTrailingTrivia": true,
                                                        "hasTrailingNewLine": true,
                                                        "trailingTrivia": [
                                                            {
                                                                "kind": "NewLineTrivia",
                                                                "text": "\r\n"
                                                            }
                                                        ]
                                                    }
                                                }
                                            ],
                                            "closeBraceToken": {
                                                "kind": "CloseBraceToken",
                                                "fullStart": 800,
                                                "fullEnd": 809,
                                                "start": 808,
                                                "end": 809,
                                                "fullWidth": 9,
                                                "width": 1,
                                                "text": "}",
                                                "value": "}",
                                                "valueText": "}",
                                                "hasLeadingTrivia": true,
                                                "leadingTrivia": [
                                                    {
                                                        "kind": "WhitespaceTrivia",
                                                        "text": "        "
                                                    }
                                                ]
                                            }
                                        }
                                    ],
                                    "closeParenToken": {
                                        "kind": "CloseParenToken",
                                        "fullStart": 809,
                                        "fullEnd": 810,
                                        "start": 809,
                                        "end": 810,
                                        "fullWidth": 1,
                                        "width": 1,
                                        "text": ")",
                                        "value": ")",
                                        "valueText": ")"
                                    }
                                }
                            },
                            "semicolonToken": {
                                "kind": "SemicolonToken",
                                "fullStart": 810,
                                "fullEnd": 813,
                                "start": 810,
                                "end": 811,
                                "fullWidth": 3,
                                "width": 1,
                                "text": ";",
                                "value": ";",
                                "valueText": ";",
                                "hasTrailingTrivia": true,
                                "hasTrailingNewLine": true,
                                "trailingTrivia": [
                                    {
                                        "kind": "NewLineTrivia",
                                        "text": "\r\n"
                                    }
                                ]
                            }
                        },
                        {
                            "kind": "VariableStatement",
                            "fullStart": 813,
                            "fullEnd": 850,
                            "start": 823,
                            "end": 848,
                            "fullWidth": 37,
                            "width": 25,
                            "modifiers": [],
                            "variableDeclaration": {
                                "kind": "VariableDeclaration",
                                "fullStart": 813,
                                "fullEnd": 847,
                                "start": 823,
                                "end": 847,
                                "fullWidth": 34,
                                "width": 24,
                                "varKeyword": {
                                    "kind": "VarKeyword",
                                    "fullStart": 813,
                                    "fullEnd": 827,
                                    "start": 823,
                                    "end": 826,
                                    "fullWidth": 14,
                                    "width": 3,
                                    "text": "var",
                                    "value": "var",
                                    "valueText": "var",
                                    "hasLeadingTrivia": true,
                                    "hasLeadingNewLine": true,
                                    "hasTrailingTrivia": true,
                                    "leadingTrivia": [
                                        {
                                            "kind": "NewLineTrivia",
                                            "text": "\r\n"
                                        },
                                        {
                                            "kind": "WhitespaceTrivia",
                                            "text": "        "
                                        }
                                    ],
                                    "trailingTrivia": [
                                        {
                                            "kind": "WhitespaceTrivia",
                                            "text": " "
                                        }
                                    ]
                                },
                                "variableDeclarators": [
                                    {
                                        "kind": "VariableDeclarator",
                                        "fullStart": 827,
                                        "fullEnd": 847,
                                        "start": 827,
                                        "end": 847,
                                        "fullWidth": 20,
<<<<<<< HEAD
                                        "width": 20,
                                        "identifier": {
=======
                                        "propertyName": {
>>>>>>> 85e84683
                                            "kind": "IdentifierName",
                                            "fullStart": 827,
                                            "fullEnd": 831,
                                            "start": 827,
                                            "end": 830,
                                            "fullWidth": 4,
                                            "width": 3,
                                            "text": "Con",
                                            "value": "Con",
                                            "valueText": "Con",
                                            "hasTrailingTrivia": true,
                                            "trailingTrivia": [
                                                {
                                                    "kind": "WhitespaceTrivia",
                                                    "text": " "
                                                }
                                            ]
                                        },
                                        "equalsValueClause": {
                                            "kind": "EqualsValueClause",
                                            "fullStart": 831,
                                            "fullEnd": 847,
                                            "start": 831,
                                            "end": 847,
                                            "fullWidth": 16,
                                            "width": 16,
                                            "equalsToken": {
                                                "kind": "EqualsToken",
                                                "fullStart": 831,
                                                "fullEnd": 833,
                                                "start": 831,
                                                "end": 832,
                                                "fullWidth": 2,
                                                "width": 1,
                                                "text": "=",
                                                "value": "=",
                                                "valueText": "=",
                                                "hasTrailingTrivia": true,
                                                "trailingTrivia": [
                                                    {
                                                        "kind": "WhitespaceTrivia",
                                                        "text": " "
                                                    }
                                                ]
                                            },
                                            "value": {
                                                "kind": "FunctionExpression",
                                                "fullStart": 833,
                                                "fullEnd": 847,
                                                "start": 833,
                                                "end": 847,
                                                "fullWidth": 14,
                                                "width": 14,
                                                "functionKeyword": {
                                                    "kind": "FunctionKeyword",
                                                    "fullStart": 833,
                                                    "fullEnd": 842,
                                                    "start": 833,
                                                    "end": 841,
                                                    "fullWidth": 9,
                                                    "width": 8,
                                                    "text": "function",
                                                    "value": "function",
                                                    "valueText": "function",
                                                    "hasTrailingTrivia": true,
                                                    "trailingTrivia": [
                                                        {
                                                            "kind": "WhitespaceTrivia",
                                                            "text": " "
                                                        }
                                                    ]
                                                },
                                                "callSignature": {
                                                    "kind": "CallSignature",
                                                    "fullStart": 842,
                                                    "fullEnd": 845,
                                                    "start": 842,
                                                    "end": 844,
                                                    "fullWidth": 3,
                                                    "width": 2,
                                                    "parameterList": {
                                                        "kind": "ParameterList",
                                                        "fullStart": 842,
                                                        "fullEnd": 845,
                                                        "start": 842,
                                                        "end": 844,
                                                        "fullWidth": 3,
                                                        "width": 2,
                                                        "openParenToken": {
                                                            "kind": "OpenParenToken",
                                                            "fullStart": 842,
                                                            "fullEnd": 843,
                                                            "start": 842,
                                                            "end": 843,
                                                            "fullWidth": 1,
                                                            "width": 1,
                                                            "text": "(",
                                                            "value": "(",
                                                            "valueText": "("
                                                        },
                                                        "parameters": [],
                                                        "closeParenToken": {
                                                            "kind": "CloseParenToken",
                                                            "fullStart": 843,
                                                            "fullEnd": 845,
                                                            "start": 843,
                                                            "end": 844,
                                                            "fullWidth": 2,
                                                            "width": 1,
                                                            "text": ")",
                                                            "value": ")",
                                                            "valueText": ")",
                                                            "hasTrailingTrivia": true,
                                                            "trailingTrivia": [
                                                                {
                                                                    "kind": "WhitespaceTrivia",
                                                                    "text": " "
                                                                }
                                                            ]
                                                        }
                                                    }
                                                },
                                                "block": {
                                                    "kind": "Block",
                                                    "fullStart": 845,
                                                    "fullEnd": 847,
                                                    "start": 845,
                                                    "end": 847,
                                                    "fullWidth": 2,
                                                    "width": 2,
                                                    "openBraceToken": {
                                                        "kind": "OpenBraceToken",
                                                        "fullStart": 845,
                                                        "fullEnd": 846,
                                                        "start": 845,
                                                        "end": 846,
                                                        "fullWidth": 1,
                                                        "width": 1,
                                                        "text": "{",
                                                        "value": "{",
                                                        "valueText": "{"
                                                    },
                                                    "statements": [],
                                                    "closeBraceToken": {
                                                        "kind": "CloseBraceToken",
                                                        "fullStart": 846,
                                                        "fullEnd": 847,
                                                        "start": 846,
                                                        "end": 847,
                                                        "fullWidth": 1,
                                                        "width": 1,
                                                        "text": "}",
                                                        "value": "}",
                                                        "valueText": "}"
                                                    }
                                                }
                                            }
                                        }
                                    }
                                ]
                            },
                            "semicolonToken": {
                                "kind": "SemicolonToken",
                                "fullStart": 847,
                                "fullEnd": 850,
                                "start": 847,
                                "end": 848,
                                "fullWidth": 3,
                                "width": 1,
                                "text": ";",
                                "value": ";",
                                "valueText": ";",
                                "hasTrailingTrivia": true,
                                "hasTrailingNewLine": true,
                                "trailingTrivia": [
                                    {
                                        "kind": "NewLineTrivia",
                                        "text": "\r\n"
                                    }
                                ]
                            }
                        },
                        {
                            "kind": "ExpressionStatement",
                            "fullStart": 850,
                            "fullEnd": 882,
                            "start": 858,
                            "end": 880,
                            "fullWidth": 32,
                            "width": 22,
                            "expression": {
                                "kind": "AssignmentExpression",
                                "fullStart": 850,
                                "fullEnd": 879,
                                "start": 858,
                                "end": 879,
                                "fullWidth": 29,
                                "width": 21,
                                "left": {
                                    "kind": "MemberAccessExpression",
                                    "fullStart": 850,
                                    "fullEnd": 872,
                                    "start": 858,
                                    "end": 871,
                                    "fullWidth": 22,
                                    "width": 13,
                                    "expression": {
                                        "kind": "IdentifierName",
                                        "fullStart": 850,
                                        "fullEnd": 861,
                                        "start": 858,
                                        "end": 861,
                                        "fullWidth": 11,
                                        "width": 3,
                                        "text": "Con",
                                        "value": "Con",
                                        "valueText": "Con",
                                        "hasLeadingTrivia": true,
                                        "leadingTrivia": [
                                            {
                                                "kind": "WhitespaceTrivia",
                                                "text": "        "
                                            }
                                        ]
                                    },
                                    "dotToken": {
                                        "kind": "DotToken",
                                        "fullStart": 861,
                                        "fullEnd": 862,
                                        "start": 861,
                                        "end": 862,
                                        "fullWidth": 1,
                                        "width": 1,
                                        "text": ".",
                                        "value": ".",
                                        "valueText": "."
                                    },
                                    "name": {
                                        "kind": "IdentifierName",
                                        "fullStart": 862,
                                        "fullEnd": 872,
                                        "start": 862,
                                        "end": 871,
                                        "fullWidth": 10,
                                        "width": 9,
                                        "text": "prototype",
                                        "value": "prototype",
                                        "valueText": "prototype",
                                        "hasTrailingTrivia": true,
                                        "trailingTrivia": [
                                            {
                                                "kind": "WhitespaceTrivia",
                                                "text": " "
                                            }
                                        ]
                                    }
                                },
                                "operatorToken": {
                                    "kind": "EqualsToken",
                                    "fullStart": 872,
                                    "fullEnd": 874,
                                    "start": 872,
                                    "end": 873,
                                    "fullWidth": 2,
                                    "width": 1,
                                    "text": "=",
                                    "value": "=",
                                    "valueText": "=",
                                    "hasTrailingTrivia": true,
                                    "trailingTrivia": [
                                        {
                                            "kind": "WhitespaceTrivia",
                                            "text": " "
                                        }
                                    ]
                                },
                                "right": {
                                    "kind": "IdentifierName",
                                    "fullStart": 874,
                                    "fullEnd": 879,
                                    "start": 874,
                                    "end": 879,
                                    "fullWidth": 5,
                                    "width": 5,
                                    "text": "proto",
                                    "value": "proto",
                                    "valueText": "proto"
                                }
                            },
                            "semicolonToken": {
                                "kind": "SemicolonToken",
                                "fullStart": 879,
                                "fullEnd": 882,
                                "start": 879,
                                "end": 880,
                                "fullWidth": 3,
                                "width": 1,
                                "text": ";",
                                "value": ";",
                                "valueText": ";",
                                "hasTrailingTrivia": true,
                                "hasTrailingNewLine": true,
                                "trailingTrivia": [
                                    {
                                        "kind": "NewLineTrivia",
                                        "text": "\r\n"
                                    }
                                ]
                            }
                        },
                        {
                            "kind": "VariableStatement",
                            "fullStart": 882,
                            "fullEnd": 916,
                            "start": 892,
                            "end": 914,
                            "fullWidth": 34,
                            "width": 22,
                            "modifiers": [],
                            "variableDeclaration": {
                                "kind": "VariableDeclaration",
                                "fullStart": 882,
                                "fullEnd": 913,
                                "start": 892,
                                "end": 913,
                                "fullWidth": 31,
                                "width": 21,
                                "varKeyword": {
                                    "kind": "VarKeyword",
                                    "fullStart": 882,
                                    "fullEnd": 896,
                                    "start": 892,
                                    "end": 895,
                                    "fullWidth": 14,
                                    "width": 3,
                                    "text": "var",
                                    "value": "var",
                                    "valueText": "var",
                                    "hasLeadingTrivia": true,
                                    "hasLeadingNewLine": true,
                                    "hasTrailingTrivia": true,
                                    "leadingTrivia": [
                                        {
                                            "kind": "NewLineTrivia",
                                            "text": "\r\n"
                                        },
                                        {
                                            "kind": "WhitespaceTrivia",
                                            "text": "        "
                                        }
                                    ],
                                    "trailingTrivia": [
                                        {
                                            "kind": "WhitespaceTrivia",
                                            "text": " "
                                        }
                                    ]
                                },
                                "variableDeclarators": [
                                    {
                                        "kind": "VariableDeclarator",
                                        "fullStart": 896,
                                        "fullEnd": 913,
                                        "start": 896,
                                        "end": 913,
                                        "fullWidth": 17,
<<<<<<< HEAD
                                        "width": 17,
                                        "identifier": {
=======
                                        "propertyName": {
>>>>>>> 85e84683
                                            "kind": "IdentifierName",
                                            "fullStart": 896,
                                            "fullEnd": 902,
                                            "start": 896,
                                            "end": 901,
                                            "fullWidth": 6,
                                            "width": 5,
                                            "text": "child",
                                            "value": "child",
                                            "valueText": "child",
                                            "hasTrailingTrivia": true,
                                            "trailingTrivia": [
                                                {
                                                    "kind": "WhitespaceTrivia",
                                                    "text": " "
                                                }
                                            ]
                                        },
                                        "equalsValueClause": {
                                            "kind": "EqualsValueClause",
                                            "fullStart": 902,
                                            "fullEnd": 913,
                                            "start": 902,
                                            "end": 913,
                                            "fullWidth": 11,
                                            "width": 11,
                                            "equalsToken": {
                                                "kind": "EqualsToken",
                                                "fullStart": 902,
                                                "fullEnd": 904,
                                                "start": 902,
                                                "end": 903,
                                                "fullWidth": 2,
                                                "width": 1,
                                                "text": "=",
                                                "value": "=",
                                                "valueText": "=",
                                                "hasTrailingTrivia": true,
                                                "trailingTrivia": [
                                                    {
                                                        "kind": "WhitespaceTrivia",
                                                        "text": " "
                                                    }
                                                ]
                                            },
                                            "value": {
                                                "kind": "ObjectCreationExpression",
                                                "fullStart": 904,
                                                "fullEnd": 913,
                                                "start": 904,
                                                "end": 913,
                                                "fullWidth": 9,
                                                "width": 9,
                                                "newKeyword": {
                                                    "kind": "NewKeyword",
                                                    "fullStart": 904,
                                                    "fullEnd": 908,
                                                    "start": 904,
                                                    "end": 907,
                                                    "fullWidth": 4,
                                                    "width": 3,
                                                    "text": "new",
                                                    "value": "new",
                                                    "valueText": "new",
                                                    "hasTrailingTrivia": true,
                                                    "trailingTrivia": [
                                                        {
                                                            "kind": "WhitespaceTrivia",
                                                            "text": " "
                                                        }
                                                    ]
                                                },
                                                "expression": {
                                                    "kind": "IdentifierName",
                                                    "fullStart": 908,
                                                    "fullEnd": 911,
                                                    "start": 908,
                                                    "end": 911,
                                                    "fullWidth": 3,
                                                    "width": 3,
                                                    "text": "Con",
                                                    "value": "Con",
                                                    "valueText": "Con"
                                                },
                                                "argumentList": {
                                                    "kind": "ArgumentList",
                                                    "fullStart": 911,
                                                    "fullEnd": 913,
                                                    "start": 911,
                                                    "end": 913,
                                                    "fullWidth": 2,
                                                    "width": 2,
                                                    "openParenToken": {
                                                        "kind": "OpenParenToken",
                                                        "fullStart": 911,
                                                        "fullEnd": 912,
                                                        "start": 911,
                                                        "end": 912,
                                                        "fullWidth": 1,
                                                        "width": 1,
                                                        "text": "(",
                                                        "value": "(",
                                                        "valueText": "("
                                                    },
                                                    "arguments": [],
                                                    "closeParenToken": {
                                                        "kind": "CloseParenToken",
                                                        "fullStart": 912,
                                                        "fullEnd": 913,
                                                        "start": 912,
                                                        "end": 913,
                                                        "fullWidth": 1,
                                                        "width": 1,
                                                        "text": ")",
                                                        "value": ")",
                                                        "valueText": ")"
                                                    }
                                                }
                                            }
                                        }
                                    }
                                ]
                            },
                            "semicolonToken": {
                                "kind": "SemicolonToken",
                                "fullStart": 913,
                                "fullEnd": 916,
                                "start": 913,
                                "end": 914,
                                "fullWidth": 3,
                                "width": 1,
                                "text": ";",
                                "value": ";",
                                "valueText": ";",
                                "hasTrailingTrivia": true,
                                "hasTrailingNewLine": true,
                                "trailingTrivia": [
                                    {
                                        "kind": "NewLineTrivia",
                                        "text": "\r\n"
                                    }
                                ]
                            }
                        },
                        {
                            "kind": "ExpressionStatement",
                            "fullStart": 916,
                            "fullEnd": 1036,
                            "start": 926,
                            "end": 1034,
                            "fullWidth": 120,
                            "width": 108,
                            "expression": {
                                "kind": "InvocationExpression",
                                "fullStart": 916,
                                "fullEnd": 1033,
                                "start": 926,
                                "end": 1033,
                                "fullWidth": 117,
                                "width": 107,
                                "expression": {
                                    "kind": "MemberAccessExpression",
                                    "fullStart": 916,
                                    "fullEnd": 947,
                                    "start": 926,
                                    "end": 947,
                                    "fullWidth": 31,
                                    "width": 21,
                                    "expression": {
                                        "kind": "IdentifierName",
                                        "fullStart": 916,
                                        "fullEnd": 932,
                                        "start": 926,
                                        "end": 932,
                                        "fullWidth": 16,
                                        "width": 6,
                                        "text": "Object",
                                        "value": "Object",
                                        "valueText": "Object",
                                        "hasLeadingTrivia": true,
                                        "hasLeadingNewLine": true,
                                        "leadingTrivia": [
                                            {
                                                "kind": "NewLineTrivia",
                                                "text": "\r\n"
                                            },
                                            {
                                                "kind": "WhitespaceTrivia",
                                                "text": "        "
                                            }
                                        ]
                                    },
                                    "dotToken": {
                                        "kind": "DotToken",
                                        "fullStart": 932,
                                        "fullEnd": 933,
                                        "start": 932,
                                        "end": 933,
                                        "fullWidth": 1,
                                        "width": 1,
                                        "text": ".",
                                        "value": ".",
                                        "valueText": "."
                                    },
                                    "name": {
                                        "kind": "IdentifierName",
                                        "fullStart": 933,
                                        "fullEnd": 947,
                                        "start": 933,
                                        "end": 947,
                                        "fullWidth": 14,
                                        "width": 14,
                                        "text": "defineProperty",
                                        "value": "defineProperty",
                                        "valueText": "defineProperty"
                                    }
                                },
                                "argumentList": {
                                    "kind": "ArgumentList",
                                    "fullStart": 947,
                                    "fullEnd": 1033,
                                    "start": 947,
                                    "end": 1033,
                                    "fullWidth": 86,
                                    "width": 86,
                                    "openParenToken": {
                                        "kind": "OpenParenToken",
                                        "fullStart": 947,
                                        "fullEnd": 948,
                                        "start": 947,
                                        "end": 948,
                                        "fullWidth": 1,
                                        "width": 1,
                                        "text": "(",
                                        "value": "(",
                                        "valueText": "("
                                    },
                                    "arguments": [
                                        {
                                            "kind": "IdentifierName",
                                            "fullStart": 948,
                                            "fullEnd": 953,
                                            "start": 948,
                                            "end": 953,
                                            "fullWidth": 5,
                                            "width": 5,
                                            "text": "child",
                                            "value": "child",
                                            "valueText": "child"
                                        },
                                        {
                                            "kind": "CommaToken",
                                            "fullStart": 953,
                                            "fullEnd": 955,
                                            "start": 953,
                                            "end": 954,
                                            "fullWidth": 2,
                                            "width": 1,
                                            "text": ",",
                                            "value": ",",
                                            "valueText": ",",
                                            "hasTrailingTrivia": true,
                                            "trailingTrivia": [
                                                {
                                                    "kind": "WhitespaceTrivia",
                                                    "text": " "
                                                }
                                            ]
                                        },
                                        {
                                            "kind": "StringLiteral",
                                            "fullStart": 955,
                                            "fullEnd": 963,
                                            "start": 955,
                                            "end": 963,
                                            "fullWidth": 8,
                                            "width": 8,
                                            "text": "\"length\"",
                                            "value": "length",
                                            "valueText": "length"
                                        },
                                        {
                                            "kind": "CommaToken",
                                            "fullStart": 963,
                                            "fullEnd": 965,
                                            "start": 963,
                                            "end": 964,
                                            "fullWidth": 2,
                                            "width": 1,
                                            "text": ",",
                                            "value": ",",
                                            "valueText": ",",
                                            "hasTrailingTrivia": true,
                                            "trailingTrivia": [
                                                {
                                                    "kind": "WhitespaceTrivia",
                                                    "text": " "
                                                }
                                            ]
                                        },
                                        {
                                            "kind": "ObjectLiteralExpression",
                                            "fullStart": 965,
                                            "fullEnd": 1032,
                                            "start": 965,
                                            "end": 1032,
                                            "fullWidth": 67,
                                            "width": 67,
                                            "openBraceToken": {
                                                "kind": "OpenBraceToken",
                                                "fullStart": 965,
                                                "fullEnd": 968,
                                                "start": 965,
                                                "end": 966,
                                                "fullWidth": 3,
                                                "width": 1,
                                                "text": "{",
                                                "value": "{",
                                                "valueText": "{",
                                                "hasTrailingTrivia": true,
                                                "hasTrailingNewLine": true,
                                                "trailingTrivia": [
                                                    {
                                                        "kind": "NewLineTrivia",
                                                        "text": "\r\n"
                                                    }
                                                ]
                                            },
                                            "propertyAssignments": [
                                                {
                                                    "kind": "SimplePropertyAssignment",
                                                    "fullStart": 968,
                                                    "fullEnd": 988,
                                                    "start": 980,
                                                    "end": 988,
                                                    "fullWidth": 20,
                                                    "width": 8,
                                                    "propertyName": {
                                                        "kind": "IdentifierName",
                                                        "fullStart": 968,
                                                        "fullEnd": 985,
                                                        "start": 980,
                                                        "end": 985,
                                                        "fullWidth": 17,
                                                        "width": 5,
                                                        "text": "value",
                                                        "value": "value",
                                                        "valueText": "value",
                                                        "hasLeadingTrivia": true,
                                                        "leadingTrivia": [
                                                            {
                                                                "kind": "WhitespaceTrivia",
                                                                "text": "            "
                                                            }
                                                        ]
                                                    },
                                                    "colonToken": {
                                                        "kind": "ColonToken",
                                                        "fullStart": 985,
                                                        "fullEnd": 987,
                                                        "start": 985,
                                                        "end": 986,
                                                        "fullWidth": 2,
                                                        "width": 1,
                                                        "text": ":",
                                                        "value": ":",
                                                        "valueText": ":",
                                                        "hasTrailingTrivia": true,
                                                        "trailingTrivia": [
                                                            {
                                                                "kind": "WhitespaceTrivia",
                                                                "text": " "
                                                            }
                                                        ]
                                                    },
                                                    "expression": {
                                                        "kind": "NumericLiteral",
                                                        "fullStart": 987,
                                                        "fullEnd": 988,
                                                        "start": 987,
                                                        "end": 988,
                                                        "fullWidth": 1,
                                                        "width": 1,
                                                        "text": "2",
                                                        "value": 2,
                                                        "valueText": "2"
                                                    }
                                                },
                                                {
                                                    "kind": "CommaToken",
                                                    "fullStart": 988,
                                                    "fullEnd": 991,
                                                    "start": 988,
                                                    "end": 989,
                                                    "fullWidth": 3,
                                                    "width": 1,
                                                    "text": ",",
                                                    "value": ",",
                                                    "valueText": ",",
                                                    "hasTrailingTrivia": true,
                                                    "hasTrailingNewLine": true,
                                                    "trailingTrivia": [
                                                        {
                                                            "kind": "NewLineTrivia",
                                                            "text": "\r\n"
                                                        }
                                                    ]
                                                },
                                                {
                                                    "kind": "SimplePropertyAssignment",
                                                    "fullStart": 991,
                                                    "fullEnd": 1023,
                                                    "start": 1003,
                                                    "end": 1021,
                                                    "fullWidth": 32,
                                                    "width": 18,
                                                    "propertyName": {
                                                        "kind": "IdentifierName",
                                                        "fullStart": 991,
                                                        "fullEnd": 1015,
                                                        "start": 1003,
                                                        "end": 1015,
                                                        "fullWidth": 24,
                                                        "width": 12,
                                                        "text": "configurable",
                                                        "value": "configurable",
                                                        "valueText": "configurable",
                                                        "hasLeadingTrivia": true,
                                                        "leadingTrivia": [
                                                            {
                                                                "kind": "WhitespaceTrivia",
                                                                "text": "            "
                                                            }
                                                        ]
                                                    },
                                                    "colonToken": {
                                                        "kind": "ColonToken",
                                                        "fullStart": 1015,
                                                        "fullEnd": 1017,
                                                        "start": 1015,
                                                        "end": 1016,
                                                        "fullWidth": 2,
                                                        "width": 1,
                                                        "text": ":",
                                                        "value": ":",
                                                        "valueText": ":",
                                                        "hasTrailingTrivia": true,
                                                        "trailingTrivia": [
                                                            {
                                                                "kind": "WhitespaceTrivia",
                                                                "text": " "
                                                            }
                                                        ]
                                                    },
                                                    "expression": {
                                                        "kind": "TrueKeyword",
                                                        "fullStart": 1017,
                                                        "fullEnd": 1023,
                                                        "start": 1017,
                                                        "end": 1021,
                                                        "fullWidth": 6,
                                                        "width": 4,
                                                        "text": "true",
                                                        "value": true,
                                                        "valueText": "true",
                                                        "hasTrailingTrivia": true,
                                                        "hasTrailingNewLine": true,
                                                        "trailingTrivia": [
                                                            {
                                                                "kind": "NewLineTrivia",
                                                                "text": "\r\n"
                                                            }
                                                        ]
                                                    }
                                                }
                                            ],
                                            "closeBraceToken": {
                                                "kind": "CloseBraceToken",
                                                "fullStart": 1023,
                                                "fullEnd": 1032,
                                                "start": 1031,
                                                "end": 1032,
                                                "fullWidth": 9,
                                                "width": 1,
                                                "text": "}",
                                                "value": "}",
                                                "valueText": "}",
                                                "hasLeadingTrivia": true,
                                                "leadingTrivia": [
                                                    {
                                                        "kind": "WhitespaceTrivia",
                                                        "text": "        "
                                                    }
                                                ]
                                            }
                                        }
                                    ],
                                    "closeParenToken": {
                                        "kind": "CloseParenToken",
                                        "fullStart": 1032,
                                        "fullEnd": 1033,
                                        "start": 1032,
                                        "end": 1033,
                                        "fullWidth": 1,
                                        "width": 1,
                                        "text": ")",
                                        "value": ")",
                                        "valueText": ")"
                                    }
                                }
                            },
                            "semicolonToken": {
                                "kind": "SemicolonToken",
                                "fullStart": 1033,
                                "fullEnd": 1036,
                                "start": 1033,
                                "end": 1034,
                                "fullWidth": 3,
                                "width": 1,
                                "text": ";",
                                "value": ";",
                                "valueText": ";",
                                "hasTrailingTrivia": true,
                                "hasTrailingNewLine": true,
                                "trailingTrivia": [
                                    {
                                        "kind": "NewLineTrivia",
                                        "text": "\r\n"
                                    }
                                ]
                            }
                        },
                        {
                            "kind": "ExpressionStatement",
                            "fullStart": 1036,
                            "fullEnd": 1062,
                            "start": 1044,
                            "end": 1060,
                            "fullWidth": 26,
                            "width": 16,
                            "expression": {
                                "kind": "AssignmentExpression",
                                "fullStart": 1036,
                                "fullEnd": 1059,
                                "start": 1044,
                                "end": 1059,
                                "fullWidth": 23,
                                "width": 15,
                                "left": {
                                    "kind": "ElementAccessExpression",
                                    "fullStart": 1036,
                                    "fullEnd": 1053,
                                    "start": 1044,
                                    "end": 1052,
                                    "fullWidth": 17,
                                    "width": 8,
                                    "expression": {
                                        "kind": "IdentifierName",
                                        "fullStart": 1036,
                                        "fullEnd": 1049,
                                        "start": 1044,
                                        "end": 1049,
                                        "fullWidth": 13,
                                        "width": 5,
                                        "text": "child",
                                        "value": "child",
                                        "valueText": "child",
                                        "hasLeadingTrivia": true,
                                        "leadingTrivia": [
                                            {
                                                "kind": "WhitespaceTrivia",
                                                "text": "        "
                                            }
                                        ]
                                    },
                                    "openBracketToken": {
                                        "kind": "OpenBracketToken",
                                        "fullStart": 1049,
                                        "fullEnd": 1050,
                                        "start": 1049,
                                        "end": 1050,
                                        "fullWidth": 1,
                                        "width": 1,
                                        "text": "[",
                                        "value": "[",
                                        "valueText": "["
                                    },
                                    "argumentExpression": {
                                        "kind": "NumericLiteral",
                                        "fullStart": 1050,
                                        "fullEnd": 1051,
                                        "start": 1050,
                                        "end": 1051,
                                        "fullWidth": 1,
                                        "width": 1,
                                        "text": "1",
                                        "value": 1,
                                        "valueText": "1"
                                    },
                                    "closeBracketToken": {
                                        "kind": "CloseBracketToken",
                                        "fullStart": 1051,
                                        "fullEnd": 1053,
                                        "start": 1051,
                                        "end": 1052,
                                        "fullWidth": 2,
                                        "width": 1,
                                        "text": "]",
                                        "value": "]",
                                        "valueText": "]",
                                        "hasTrailingTrivia": true,
                                        "trailingTrivia": [
                                            {
                                                "kind": "WhitespaceTrivia",
                                                "text": " "
                                            }
                                        ]
                                    }
                                },
                                "operatorToken": {
                                    "kind": "EqualsToken",
                                    "fullStart": 1053,
                                    "fullEnd": 1055,
                                    "start": 1053,
                                    "end": 1054,
                                    "fullWidth": 2,
                                    "width": 1,
                                    "text": "=",
                                    "value": "=",
                                    "valueText": "=",
                                    "hasTrailingTrivia": true,
                                    "trailingTrivia": [
                                        {
                                            "kind": "WhitespaceTrivia",
                                            "text": " "
                                        }
                                    ]
                                },
                                "right": {
                                    "kind": "NullKeyword",
                                    "fullStart": 1055,
                                    "fullEnd": 1059,
                                    "start": 1055,
                                    "end": 1059,
                                    "fullWidth": 4,
                                    "width": 4,
                                    "text": "null"
                                }
                            },
                            "semicolonToken": {
                                "kind": "SemicolonToken",
                                "fullStart": 1059,
                                "fullEnd": 1062,
                                "start": 1059,
                                "end": 1060,
                                "fullWidth": 3,
                                "width": 1,
                                "text": ";",
                                "value": ";",
                                "valueText": ";",
                                "hasTrailingTrivia": true,
                                "hasTrailingNewLine": true,
                                "trailingTrivia": [
                                    {
                                        "kind": "NewLineTrivia",
                                        "text": "\r\n"
                                    }
                                ]
                            }
                        },
                        {
                            "kind": "ReturnStatement",
                            "fullStart": 1062,
                            "fullEnd": 1133,
                            "start": 1072,
                            "end": 1131,
                            "fullWidth": 71,
                            "width": 59,
                            "returnKeyword": {
                                "kind": "ReturnKeyword",
                                "fullStart": 1062,
                                "fullEnd": 1079,
                                "start": 1072,
                                "end": 1078,
                                "fullWidth": 17,
                                "width": 6,
                                "text": "return",
                                "value": "return",
                                "valueText": "return",
                                "hasLeadingTrivia": true,
                                "hasLeadingNewLine": true,
                                "hasTrailingTrivia": true,
                                "leadingTrivia": [
                                    {
                                        "kind": "NewLineTrivia",
                                        "text": "\r\n"
                                    },
                                    {
                                        "kind": "WhitespaceTrivia",
                                        "text": "        "
                                    }
                                ],
                                "trailingTrivia": [
                                    {
                                        "kind": "WhitespaceTrivia",
                                        "text": " "
                                    }
                                ]
                            },
                            "expression": {
                                "kind": "EqualsExpression",
                                "fullStart": 1079,
                                "fullEnd": 1130,
                                "start": 1079,
                                "end": 1130,
                                "fullWidth": 51,
                                "width": 51,
                                "left": {
                                    "kind": "InvocationExpression",
                                    "fullStart": 1079,
                                    "fullEnd": 1125,
                                    "start": 1079,
                                    "end": 1124,
                                    "fullWidth": 46,
                                    "width": 45,
                                    "expression": {
                                        "kind": "MemberAccessExpression",
                                        "fullStart": 1079,
                                        "fullEnd": 1111,
                                        "start": 1079,
                                        "end": 1111,
                                        "fullWidth": 32,
                                        "width": 32,
                                        "expression": {
                                            "kind": "MemberAccessExpression",
                                            "fullStart": 1079,
                                            "fullEnd": 1106,
                                            "start": 1079,
                                            "end": 1106,
                                            "fullWidth": 27,
                                            "width": 27,
                                            "expression": {
                                                "kind": "MemberAccessExpression",
                                                "fullStart": 1079,
                                                "fullEnd": 1094,
                                                "start": 1079,
                                                "end": 1094,
                                                "fullWidth": 15,
                                                "width": 15,
                                                "expression": {
                                                    "kind": "IdentifierName",
                                                    "fullStart": 1079,
                                                    "fullEnd": 1084,
                                                    "start": 1079,
                                                    "end": 1084,
                                                    "fullWidth": 5,
                                                    "width": 5,
                                                    "text": "Array",
                                                    "value": "Array",
                                                    "valueText": "Array"
                                                },
                                                "dotToken": {
                                                    "kind": "DotToken",
                                                    "fullStart": 1084,
                                                    "fullEnd": 1085,
                                                    "start": 1084,
                                                    "end": 1085,
                                                    "fullWidth": 1,
                                                    "width": 1,
                                                    "text": ".",
                                                    "value": ".",
                                                    "valueText": "."
                                                },
                                                "name": {
                                                    "kind": "IdentifierName",
                                                    "fullStart": 1085,
                                                    "fullEnd": 1094,
                                                    "start": 1085,
                                                    "end": 1094,
                                                    "fullWidth": 9,
                                                    "width": 9,
                                                    "text": "prototype",
                                                    "value": "prototype",
                                                    "valueText": "prototype"
                                                }
                                            },
                                            "dotToken": {
                                                "kind": "DotToken",
                                                "fullStart": 1094,
                                                "fullEnd": 1095,
                                                "start": 1094,
                                                "end": 1095,
                                                "fullWidth": 1,
                                                "width": 1,
                                                "text": ".",
                                                "value": ".",
                                                "valueText": "."
                                            },
                                            "name": {
                                                "kind": "IdentifierName",
                                                "fullStart": 1095,
                                                "fullEnd": 1106,
                                                "start": 1095,
                                                "end": 1106,
                                                "fullWidth": 11,
                                                "width": 11,
                                                "text": "lastIndexOf",
                                                "value": "lastIndexOf",
                                                "valueText": "lastIndexOf"
                                            }
                                        },
                                        "dotToken": {
                                            "kind": "DotToken",
                                            "fullStart": 1106,
                                            "fullEnd": 1107,
                                            "start": 1106,
                                            "end": 1107,
                                            "fullWidth": 1,
                                            "width": 1,
                                            "text": ".",
                                            "value": ".",
                                            "valueText": "."
                                        },
                                        "name": {
                                            "kind": "IdentifierName",
                                            "fullStart": 1107,
                                            "fullEnd": 1111,
                                            "start": 1107,
                                            "end": 1111,
                                            "fullWidth": 4,
                                            "width": 4,
                                            "text": "call",
                                            "value": "call",
                                            "valueText": "call"
                                        }
                                    },
                                    "argumentList": {
                                        "kind": "ArgumentList",
                                        "fullStart": 1111,
                                        "fullEnd": 1125,
                                        "start": 1111,
                                        "end": 1124,
                                        "fullWidth": 14,
                                        "width": 13,
                                        "openParenToken": {
                                            "kind": "OpenParenToken",
                                            "fullStart": 1111,
                                            "fullEnd": 1112,
                                            "start": 1111,
                                            "end": 1112,
                                            "fullWidth": 1,
                                            "width": 1,
                                            "text": "(",
                                            "value": "(",
                                            "valueText": "("
                                        },
                                        "arguments": [
                                            {
                                                "kind": "IdentifierName",
                                                "fullStart": 1112,
                                                "fullEnd": 1117,
                                                "start": 1112,
                                                "end": 1117,
                                                "fullWidth": 5,
                                                "width": 5,
                                                "text": "child",
                                                "value": "child",
                                                "valueText": "child"
                                            },
                                            {
                                                "kind": "CommaToken",
                                                "fullStart": 1117,
                                                "fullEnd": 1119,
                                                "start": 1117,
                                                "end": 1118,
                                                "fullWidth": 2,
                                                "width": 1,
                                                "text": ",",
                                                "value": ",",
                                                "valueText": ",",
                                                "hasTrailingTrivia": true,
                                                "trailingTrivia": [
                                                    {
                                                        "kind": "WhitespaceTrivia",
                                                        "text": " "
                                                    }
                                                ]
                                            },
                                            {
                                                "kind": "NullKeyword",
                                                "fullStart": 1119,
                                                "fullEnd": 1123,
                                                "start": 1119,
                                                "end": 1123,
                                                "fullWidth": 4,
                                                "width": 4,
                                                "text": "null"
                                            }
                                        ],
                                        "closeParenToken": {
                                            "kind": "CloseParenToken",
                                            "fullStart": 1123,
                                            "fullEnd": 1125,
                                            "start": 1123,
                                            "end": 1124,
                                            "fullWidth": 2,
                                            "width": 1,
                                            "text": ")",
                                            "value": ")",
                                            "valueText": ")",
                                            "hasTrailingTrivia": true,
                                            "trailingTrivia": [
                                                {
                                                    "kind": "WhitespaceTrivia",
                                                    "text": " "
                                                }
                                            ]
                                        }
                                    }
                                },
                                "operatorToken": {
                                    "kind": "EqualsEqualsEqualsToken",
                                    "fullStart": 1125,
                                    "fullEnd": 1129,
                                    "start": 1125,
                                    "end": 1128,
                                    "fullWidth": 4,
                                    "width": 3,
                                    "text": "===",
                                    "value": "===",
                                    "valueText": "===",
                                    "hasTrailingTrivia": true,
                                    "trailingTrivia": [
                                        {
                                            "kind": "WhitespaceTrivia",
                                            "text": " "
                                        }
                                    ]
                                },
                                "right": {
                                    "kind": "NumericLiteral",
                                    "fullStart": 1129,
                                    "fullEnd": 1130,
                                    "start": 1129,
                                    "end": 1130,
                                    "fullWidth": 1,
                                    "width": 1,
                                    "text": "1",
                                    "value": 1,
                                    "valueText": "1"
                                }
                            },
                            "semicolonToken": {
                                "kind": "SemicolonToken",
                                "fullStart": 1130,
                                "fullEnd": 1133,
                                "start": 1130,
                                "end": 1131,
                                "fullWidth": 3,
                                "width": 1,
                                "text": ";",
                                "value": ";",
                                "valueText": ";",
                                "hasTrailingTrivia": true,
                                "hasTrailingNewLine": true,
                                "trailingTrivia": [
                                    {
                                        "kind": "NewLineTrivia",
                                        "text": "\r\n"
                                    }
                                ]
                            }
                        }
                    ],
                    "closeBraceToken": {
                        "kind": "CloseBraceToken",
                        "fullStart": 1133,
                        "fullEnd": 1140,
                        "start": 1137,
                        "end": 1138,
                        "fullWidth": 7,
                        "width": 1,
                        "text": "}",
                        "value": "}",
                        "valueText": "}",
                        "hasLeadingTrivia": true,
                        "hasTrailingTrivia": true,
                        "hasTrailingNewLine": true,
                        "leadingTrivia": [
                            {
                                "kind": "WhitespaceTrivia",
                                "text": "    "
                            }
                        ],
                        "trailingTrivia": [
                            {
                                "kind": "NewLineTrivia",
                                "text": "\r\n"
                            }
                        ]
                    }
                }
            },
            {
                "kind": "ExpressionStatement",
                "fullStart": 1140,
                "fullEnd": 1164,
                "start": 1140,
                "end": 1162,
                "fullWidth": 24,
                "width": 22,
                "expression": {
                    "kind": "InvocationExpression",
                    "fullStart": 1140,
                    "fullEnd": 1161,
                    "start": 1140,
                    "end": 1161,
                    "fullWidth": 21,
                    "width": 21,
                    "expression": {
                        "kind": "IdentifierName",
                        "fullStart": 1140,
                        "fullEnd": 1151,
                        "start": 1140,
                        "end": 1151,
                        "fullWidth": 11,
                        "width": 11,
                        "text": "runTestCase",
                        "value": "runTestCase",
                        "valueText": "runTestCase"
                    },
                    "argumentList": {
                        "kind": "ArgumentList",
                        "fullStart": 1151,
                        "fullEnd": 1161,
                        "start": 1151,
                        "end": 1161,
                        "fullWidth": 10,
                        "width": 10,
                        "openParenToken": {
                            "kind": "OpenParenToken",
                            "fullStart": 1151,
                            "fullEnd": 1152,
                            "start": 1151,
                            "end": 1152,
                            "fullWidth": 1,
                            "width": 1,
                            "text": "(",
                            "value": "(",
                            "valueText": "("
                        },
                        "arguments": [
                            {
                                "kind": "IdentifierName",
                                "fullStart": 1152,
                                "fullEnd": 1160,
                                "start": 1152,
                                "end": 1160,
                                "fullWidth": 8,
                                "width": 8,
                                "text": "testcase",
                                "value": "testcase",
                                "valueText": "testcase"
                            }
                        ],
                        "closeParenToken": {
                            "kind": "CloseParenToken",
                            "fullStart": 1160,
                            "fullEnd": 1161,
                            "start": 1160,
                            "end": 1161,
                            "fullWidth": 1,
                            "width": 1,
                            "text": ")",
                            "value": ")",
                            "valueText": ")"
                        }
                    }
                },
                "semicolonToken": {
                    "kind": "SemicolonToken",
                    "fullStart": 1161,
                    "fullEnd": 1164,
                    "start": 1161,
                    "end": 1162,
                    "fullWidth": 3,
                    "width": 1,
                    "text": ";",
                    "value": ";",
                    "valueText": ";",
                    "hasTrailingTrivia": true,
                    "hasTrailingNewLine": true,
                    "trailingTrivia": [
                        {
                            "kind": "NewLineTrivia",
                            "text": "\r\n"
                        }
                    ]
                }
            }
        ],
        "endOfFileToken": {
            "kind": "EndOfFileToken",
            "fullStart": 1164,
            "fullEnd": 1164,
            "start": 1164,
            "end": 1164,
            "fullWidth": 0,
            "width": 0,
            "text": ""
        }
    },
    "lineMap": {
        "lineStarts": [
            0,
            67,
            152,
            232,
            308,
            380,
            385,
            439,
            586,
            591,
            593,
            595,
            618,
            643,
            693,
            725,
            752,
            768,
            800,
            813,
            815,
            850,
            882,
            884,
            916,
            918,
            968,
            991,
            1023,
            1036,
            1062,
            1064,
            1133,
            1140,
            1164
        ],
        "length": 1164
    }
}<|MERGE_RESOLUTION|>--- conflicted
+++ resolved
@@ -247,12 +247,8 @@
                                         "start": 630,
                                         "end": 640,
                                         "fullWidth": 10,
-<<<<<<< HEAD
                                         "width": 10,
-                                        "identifier": {
-=======
                                         "propertyName": {
->>>>>>> 85e84683
                                             "kind": "IdentifierName",
                                             "fullStart": 630,
                                             "fullEnd": 636,
@@ -984,12 +980,8 @@
                                         "start": 827,
                                         "end": 847,
                                         "fullWidth": 20,
-<<<<<<< HEAD
                                         "width": 20,
-                                        "identifier": {
-=======
                                         "propertyName": {
->>>>>>> 85e84683
                                             "kind": "IdentifierName",
                                             "fullStart": 827,
                                             "fullEnd": 831,
@@ -1356,12 +1348,8 @@
                                         "start": 896,
                                         "end": 913,
                                         "fullWidth": 17,
-<<<<<<< HEAD
                                         "width": 17,
-                                        "identifier": {
-=======
                                         "propertyName": {
->>>>>>> 85e84683
                                             "kind": "IdentifierName",
                                             "fullStart": 896,
                                             "fullEnd": 902,
