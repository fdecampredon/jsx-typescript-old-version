--- conflicted
+++ resolved
@@ -250,12 +250,8 @@
                                         "start": 627,
                                         "end": 673,
                                         "fullWidth": 46,
-<<<<<<< HEAD
                                         "width": 46,
-                                        "identifier": {
-=======
                                         "propertyName": {
->>>>>>> 85e84683
                                             "kind": "IdentifierName",
                                             "fullStart": 627,
                                             "fullEnd": 631,
