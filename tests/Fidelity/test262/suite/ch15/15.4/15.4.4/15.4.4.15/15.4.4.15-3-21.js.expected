--- conflicted
+++ resolved
@@ -250,12 +250,8 @@
                                         "start": 651,
                                         "end": 675,
                                         "fullWidth": 24,
-<<<<<<< HEAD
                                         "width": 24,
-                                        "identifier": {
-=======
                                         "propertyName": {
->>>>>>> 85e84683
                                             "kind": "IdentifierName",
                                             "fullStart": 651,
                                             "fullEnd": 668,
@@ -389,12 +385,8 @@
                                         "start": 690,
                                         "end": 713,
                                         "fullWidth": 23,
-<<<<<<< HEAD
                                         "width": 23,
-                                        "identifier": {
-=======
                                         "propertyName": {
->>>>>>> 85e84683
                                             "kind": "IdentifierName",
                                             "fullStart": 690,
                                             "fullEnd": 706,
@@ -533,12 +525,8 @@
                                         "start": 730,
                                         "end": 746,
                                         "fullWidth": 16,
-<<<<<<< HEAD
                                         "width": 16,
-                                        "identifier": {
-=======
                                         "propertyName": {
->>>>>>> 85e84683
                                             "kind": "IdentifierName",
                                             "fullStart": 730,
                                             "fullEnd": 740,
@@ -672,12 +660,8 @@
                                         "start": 761,
                                         "end": 1122,
                                         "fullWidth": 361,
-<<<<<<< HEAD
                                         "width": 361,
-                                        "identifier": {
-=======
                                         "propertyName": {
->>>>>>> 85e84683
                                             "kind": "IdentifierName",
                                             "fullStart": 761,
                                             "fullEnd": 765,
