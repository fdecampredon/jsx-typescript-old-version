--- conflicted
+++ resolved
@@ -250,12 +250,8 @@
                                         "start": 619,
                                         "end": 633,
                                         "fullWidth": 14,
-<<<<<<< HEAD
                                         "width": 14,
-                                        "identifier": {
-=======
                                         "propertyName": {
->>>>>>> 85e84683
                                             "kind": "IdentifierName",
                                             "fullStart": 619,
                                             "fullEnd": 629,
@@ -411,12 +407,8 @@
                                         "start": 648,
                                         "end": 659,
                                         "fullWidth": 11,
-<<<<<<< HEAD
                                         "width": 11,
-                                        "identifier": {
-=======
                                         "propertyName": {
->>>>>>> 85e84683
                                             "kind": "IdentifierName",
                                             "fullStart": 648,
                                             "fullEnd": 659,
