{
    "isDeclaration": false,
    "languageVersion": "EcmaScript5",
    "parseOptions": {
        "allowAutomaticSemicolonInsertion": true
    },
    "sourceUnit": {
        "kind": "SourceUnit",
        "fullStart": 0,
        "fullEnd": 1585,
        "start": 548,
        "end": 1585,
        "fullWidth": 1585,
        "width": 1037,
        "isIncrementallyUnusable": true,
        "moduleElements": [
            {
                "kind": "FunctionDeclaration",
                "fullStart": 0,
                "fullEnd": 1561,
                "start": 548,
                "end": 1559,
                "fullWidth": 1561,
                "width": 1011,
                "modifiers": [],
                "functionKeyword": {
                    "kind": "FunctionKeyword",
                    "fullStart": 0,
                    "fullEnd": 557,
                    "start": 548,
                    "end": 556,
                    "fullWidth": 557,
                    "width": 8,
                    "text": "function",
                    "value": "function",
                    "valueText": "function",
                    "hasLeadingTrivia": true,
                    "hasLeadingComment": true,
                    "hasLeadingNewLine": true,
                    "hasTrailingTrivia": true,
                    "leadingTrivia": [
                        {
                            "kind": "SingleLineCommentTrivia",
                            "text": "/// Copyright (c) 2012 Ecma International.  All rights reserved. "
                        },
                        {
                            "kind": "NewLineTrivia",
                            "text": "\r\n"
                        },
                        {
                            "kind": "SingleLineCommentTrivia",
                            "text": "/// Ecma International makes this code available under the terms and conditions set"
                        },
                        {
                            "kind": "NewLineTrivia",
                            "text": "\r\n"
                        },
                        {
                            "kind": "SingleLineCommentTrivia",
                            "text": "/// forth on http://hg.ecmascript.org/tests/test262/raw-file/tip/LICENSE (the "
                        },
                        {
                            "kind": "NewLineTrivia",
                            "text": "\r\n"
                        },
                        {
                            "kind": "SingleLineCommentTrivia",
                            "text": "/// \"Use Terms\").   Any redistribution of this code must retain the above "
                        },
                        {
                            "kind": "NewLineTrivia",
                            "text": "\r\n"
                        },
                        {
                            "kind": "SingleLineCommentTrivia",
                            "text": "/// copyright and this notice and otherwise comply with the Use Terms."
                        },
                        {
                            "kind": "NewLineTrivia",
                            "text": "\r\n"
                        },
                        {
                            "kind": "MultiLineCommentTrivia",
                            "text": "/**\r\n * @path ch15/15.4/15.4.4/15.4.4.15/15.4.4.15-4-8.js\r\n * @description Array.prototype.lastIndexOf returns -1 if 'length' is 0 (length is an empty array)\r\n */"
                        },
                        {
                            "kind": "NewLineTrivia",
                            "text": "\r\n"
                        },
                        {
                            "kind": "NewLineTrivia",
                            "text": "\r\n"
                        },
                        {
                            "kind": "NewLineTrivia",
                            "text": "\r\n"
                        }
                    ],
                    "trailingTrivia": [
                        {
                            "kind": "WhitespaceTrivia",
                            "text": " "
                        }
                    ]
                },
                "identifier": {
                    "kind": "IdentifierName",
                    "fullStart": 557,
                    "fullEnd": 565,
                    "start": 557,
                    "end": 565,
                    "fullWidth": 8,
                    "width": 8,
                    "text": "testcase",
                    "value": "testcase",
                    "valueText": "testcase"
                },
                "callSignature": {
                    "kind": "CallSignature",
                    "fullStart": 565,
                    "fullEnd": 568,
                    "start": 565,
                    "end": 567,
                    "fullWidth": 3,
                    "width": 2,
                    "parameterList": {
                        "kind": "ParameterList",
                        "fullStart": 565,
                        "fullEnd": 568,
                        "start": 565,
                        "end": 567,
                        "fullWidth": 3,
                        "width": 2,
                        "openParenToken": {
                            "kind": "OpenParenToken",
                            "fullStart": 565,
                            "fullEnd": 566,
                            "start": 565,
                            "end": 566,
                            "fullWidth": 1,
                            "width": 1,
                            "text": "(",
                            "value": "(",
                            "valueText": "("
                        },
                        "parameters": [],
                        "closeParenToken": {
                            "kind": "CloseParenToken",
                            "fullStart": 566,
                            "fullEnd": 568,
                            "start": 566,
                            "end": 567,
                            "fullWidth": 2,
                            "width": 1,
                            "text": ")",
                            "value": ")",
                            "valueText": ")",
                            "hasTrailingTrivia": true,
                            "trailingTrivia": [
                                {
                                    "kind": "WhitespaceTrivia",
                                    "text": " "
                                }
                            ]
                        }
                    }
                },
                "block": {
                    "kind": "Block",
                    "fullStart": 568,
                    "fullEnd": 1561,
                    "start": 568,
                    "end": 1559,
                    "fullWidth": 993,
                    "width": 991,
                    "openBraceToken": {
                        "kind": "OpenBraceToken",
                        "fullStart": 568,
                        "fullEnd": 571,
                        "start": 568,
                        "end": 569,
                        "fullWidth": 3,
                        "width": 1,
                        "text": "{",
                        "value": "{",
                        "valueText": "{",
                        "hasTrailingTrivia": true,
                        "hasTrailingNewLine": true,
                        "trailingTrivia": [
                            {
                                "kind": "NewLineTrivia",
                                "text": "\r\n"
                            }
                        ]
                    },
                    "statements": [
                        {
                            "kind": "VariableStatement",
                            "fullStart": 571,
                            "fullEnd": 1511,
                            "start": 1450,
                            "end": 1509,
                            "fullWidth": 940,
                            "width": 59,
                            "modifiers": [],
                            "variableDeclaration": {
                                "kind": "VariableDeclaration",
                                "fullStart": 571,
                                "fullEnd": 1508,
                                "start": 1450,
                                "end": 1508,
                                "fullWidth": 937,
                                "width": 58,
                                "varKeyword": {
                                    "kind": "VarKeyword",
                                    "fullStart": 571,
                                    "fullEnd": 1454,
                                    "start": 1450,
                                    "end": 1453,
                                    "fullWidth": 883,
                                    "width": 3,
                                    "text": "var",
                                    "value": "var",
                                    "valueText": "var",
                                    "hasLeadingTrivia": true,
                                    "hasLeadingComment": true,
                                    "hasLeadingNewLine": true,
                                    "hasTrailingTrivia": true,
                                    "leadingTrivia": [
                                        {
                                            "kind": "NewLineTrivia",
                                            "text": "\r\n"
                                        },
                                        {
                                            "kind": "WhitespaceTrivia",
                                            "text": "  "
                                        },
                                        {
                                            "kind": "NewLineTrivia",
                                            "text": "\r\n"
                                        },
                                        {
                                            "kind": "WhitespaceTrivia",
                                            "text": "  "
                                        },
                                        {
                                            "kind": "SingleLineCommentTrivia",
                                            "text": "// objects inherit the default valueOf method of the Object object;"
                                        },
                                        {
                                            "kind": "NewLineTrivia",
                                            "text": "\r\n"
                                        },
                                        {
                                            "kind": "WhitespaceTrivia",
                                            "text": "  "
                                        },
                                        {
                                            "kind": "SingleLineCommentTrivia",
                                            "text": "// that simply returns the itself. Since the default valueOf() method"
                                        },
                                        {
                                            "kind": "NewLineTrivia",
                                            "text": "\r\n"
                                        },
                                        {
                                            "kind": "WhitespaceTrivia",
                                            "text": "  "
                                        },
                                        {
                                            "kind": "SingleLineCommentTrivia",
                                            "text": "// does not return a primitive value, ES next tries to convert the object"
                                        },
                                        {
                                            "kind": "NewLineTrivia",
                                            "text": "\r\n"
                                        },
                                        {
                                            "kind": "WhitespaceTrivia",
                                            "text": "  "
                                        },
                                        {
                                            "kind": "SingleLineCommentTrivia",
                                            "text": "// to a number by calling its toString() method and converting the"
                                        },
                                        {
                                            "kind": "NewLineTrivia",
                                            "text": "\r\n"
                                        },
                                        {
                                            "kind": "WhitespaceTrivia",
                                            "text": "  "
                                        },
                                        {
                                            "kind": "SingleLineCommentTrivia",
                                            "text": "// resulting string to a number."
                                        },
                                        {
                                            "kind": "NewLineTrivia",
                                            "text": "\r\n"
                                        },
                                        {
                                            "kind": "WhitespaceTrivia",
                                            "text": "  "
                                        },
                                        {
                                            "kind": "SingleLineCommentTrivia",
                                            "text": "//"
                                        },
                                        {
                                            "kind": "NewLineTrivia",
                                            "text": "\r\n"
                                        },
                                        {
                                            "kind": "WhitespaceTrivia",
                                            "text": "  "
                                        },
                                        {
                                            "kind": "SingleLineCommentTrivia",
                                            "text": "// The toString( ) method on Array converts the array elements to strings,"
                                        },
                                        {
                                            "kind": "NewLineTrivia",
                                            "text": "\r\n"
                                        },
                                        {
                                            "kind": "WhitespaceTrivia",
                                            "text": "  "
                                        },
                                        {
                                            "kind": "SingleLineCommentTrivia",
                                            "text": "// then returns the result of concatenating these strings, with commas in"
                                        },
                                        {
                                            "kind": "NewLineTrivia",
                                            "text": "\r\n"
                                        },
                                        {
                                            "kind": "WhitespaceTrivia",
                                            "text": "  "
                                        },
                                        {
                                            "kind": "SingleLineCommentTrivia",
                                            "text": "// between. An array with no elements converts to the empty string, which"
                                        },
                                        {
                                            "kind": "NewLineTrivia",
                                            "text": "\r\n"
                                        },
                                        {
                                            "kind": "WhitespaceTrivia",
                                            "text": "  "
                                        },
                                        {
                                            "kind": "SingleLineCommentTrivia",
                                            "text": "// converts to the number 0. If an array has a single element that is a"
                                        },
                                        {
                                            "kind": "NewLineTrivia",
                                            "text": "\r\n"
                                        },
                                        {
                                            "kind": "WhitespaceTrivia",
                                            "text": "  "
                                        },
                                        {
                                            "kind": "SingleLineCommentTrivia",
                                            "text": "// number n, the array converts to a string representation of n, which is"
                                        },
                                        {
                                            "kind": "NewLineTrivia",
                                            "text": "\r\n"
                                        },
                                        {
                                            "kind": "WhitespaceTrivia",
                                            "text": "  "
                                        },
                                        {
                                            "kind": "SingleLineCommentTrivia",
                                            "text": "// then converted back to n itself. If an array contains more than one element,"
                                        },
                                        {
                                            "kind": "NewLineTrivia",
                                            "text": "\r\n"
                                        },
                                        {
                                            "kind": "WhitespaceTrivia",
                                            "text": "  "
                                        },
                                        {
                                            "kind": "SingleLineCommentTrivia",
                                            "text": "// or if its one element is not a number, the array converts to NaN."
                                        },
                                        {
                                            "kind": "NewLineTrivia",
                                            "text": "\r\n"
                                        },
                                        {
                                            "kind": "WhitespaceTrivia",
                                            "text": " "
                                        }
                                    ],
                                    "trailingTrivia": [
                                        {
                                            "kind": "WhitespaceTrivia",
                                            "text": " "
                                        }
                                    ]
                                },
                                "variableDeclarators": [
                                    {
                                        "kind": "VariableDeclarator",
                                        "fullStart": 1454,
                                        "fullEnd": 1508,
                                        "start": 1454,
                                        "end": 1508,
                                        "fullWidth": 54,
<<<<<<< HEAD
                                        "width": 54,
                                        "identifier": {
=======
                                        "propertyName": {
>>>>>>> 85e84683
                                            "kind": "IdentifierName",
                                            "fullStart": 1454,
                                            "fullEnd": 1456,
                                            "start": 1454,
                                            "end": 1455,
                                            "fullWidth": 2,
                                            "width": 1,
                                            "text": "i",
                                            "value": "i",
                                            "valueText": "i",
                                            "hasTrailingTrivia": true,
                                            "trailingTrivia": [
                                                {
                                                    "kind": "WhitespaceTrivia",
                                                    "text": " "
                                                }
                                            ]
                                        },
                                        "equalsValueClause": {
                                            "kind": "EqualsValueClause",
                                            "fullStart": 1456,
                                            "fullEnd": 1508,
                                            "start": 1456,
                                            "end": 1508,
                                            "fullWidth": 52,
                                            "width": 52,
                                            "equalsToken": {
                                                "kind": "EqualsToken",
                                                "fullStart": 1456,
                                                "fullEnd": 1458,
                                                "start": 1456,
                                                "end": 1457,
                                                "fullWidth": 2,
                                                "width": 1,
                                                "text": "=",
                                                "value": "=",
                                                "valueText": "=",
                                                "hasTrailingTrivia": true,
                                                "trailingTrivia": [
                                                    {
                                                        "kind": "WhitespaceTrivia",
                                                        "text": " "
                                                    }
                                                ]
                                            },
                                            "value": {
                                                "kind": "InvocationExpression",
                                                "fullStart": 1458,
                                                "fullEnd": 1508,
                                                "start": 1458,
                                                "end": 1508,
                                                "fullWidth": 50,
                                                "width": 50,
                                                "expression": {
                                                    "kind": "MemberAccessExpression",
                                                    "fullStart": 1458,
                                                    "fullEnd": 1490,
                                                    "start": 1458,
                                                    "end": 1490,
                                                    "fullWidth": 32,
                                                    "width": 32,
                                                    "expression": {
                                                        "kind": "MemberAccessExpression",
                                                        "fullStart": 1458,
                                                        "fullEnd": 1485,
                                                        "start": 1458,
                                                        "end": 1485,
                                                        "fullWidth": 27,
                                                        "width": 27,
                                                        "expression": {
                                                            "kind": "MemberAccessExpression",
                                                            "fullStart": 1458,
                                                            "fullEnd": 1473,
                                                            "start": 1458,
                                                            "end": 1473,
                                                            "fullWidth": 15,
                                                            "width": 15,
                                                            "expression": {
                                                                "kind": "IdentifierName",
                                                                "fullStart": 1458,
                                                                "fullEnd": 1463,
                                                                "start": 1458,
                                                                "end": 1463,
                                                                "fullWidth": 5,
                                                                "width": 5,
                                                                "text": "Array",
                                                                "value": "Array",
                                                                "valueText": "Array"
                                                            },
                                                            "dotToken": {
                                                                "kind": "DotToken",
                                                                "fullStart": 1463,
                                                                "fullEnd": 1464,
                                                                "start": 1463,
                                                                "end": 1464,
                                                                "fullWidth": 1,
                                                                "width": 1,
                                                                "text": ".",
                                                                "value": ".",
                                                                "valueText": "."
                                                            },
                                                            "name": {
                                                                "kind": "IdentifierName",
                                                                "fullStart": 1464,
                                                                "fullEnd": 1473,
                                                                "start": 1464,
                                                                "end": 1473,
                                                                "fullWidth": 9,
                                                                "width": 9,
                                                                "text": "prototype",
                                                                "value": "prototype",
                                                                "valueText": "prototype"
                                                            }
                                                        },
                                                        "dotToken": {
                                                            "kind": "DotToken",
                                                            "fullStart": 1473,
                                                            "fullEnd": 1474,
                                                            "start": 1473,
                                                            "end": 1474,
                                                            "fullWidth": 1,
                                                            "width": 1,
                                                            "text": ".",
                                                            "value": ".",
                                                            "valueText": "."
                                                        },
                                                        "name": {
                                                            "kind": "IdentifierName",
                                                            "fullStart": 1474,
                                                            "fullEnd": 1485,
                                                            "start": 1474,
                                                            "end": 1485,
                                                            "fullWidth": 11,
                                                            "width": 11,
                                                            "text": "lastIndexOf",
                                                            "value": "lastIndexOf",
                                                            "valueText": "lastIndexOf"
                                                        }
                                                    },
                                                    "dotToken": {
                                                        "kind": "DotToken",
                                                        "fullStart": 1485,
                                                        "fullEnd": 1486,
                                                        "start": 1485,
                                                        "end": 1486,
                                                        "fullWidth": 1,
                                                        "width": 1,
                                                        "text": ".",
                                                        "value": ".",
                                                        "valueText": "."
                                                    },
                                                    "name": {
                                                        "kind": "IdentifierName",
                                                        "fullStart": 1486,
                                                        "fullEnd": 1490,
                                                        "start": 1486,
                                                        "end": 1490,
                                                        "fullWidth": 4,
                                                        "width": 4,
                                                        "text": "call",
                                                        "value": "call",
                                                        "valueText": "call"
                                                    }
                                                },
                                                "argumentList": {
                                                    "kind": "ArgumentList",
                                                    "fullStart": 1490,
                                                    "fullEnd": 1508,
                                                    "start": 1490,
                                                    "end": 1508,
                                                    "fullWidth": 18,
                                                    "width": 18,
                                                    "openParenToken": {
                                                        "kind": "OpenParenToken",
                                                        "fullStart": 1490,
                                                        "fullEnd": 1491,
                                                        "start": 1490,
                                                        "end": 1491,
                                                        "fullWidth": 1,
                                                        "width": 1,
                                                        "text": "(",
                                                        "value": "(",
                                                        "valueText": "("
                                                    },
                                                    "arguments": [
                                                        {
                                                            "kind": "ObjectLiteralExpression",
                                                            "fullStart": 1491,
                                                            "fullEnd": 1504,
                                                            "start": 1491,
                                                            "end": 1504,
                                                            "fullWidth": 13,
                                                            "width": 13,
                                                            "openBraceToken": {
                                                                "kind": "OpenBraceToken",
                                                                "fullStart": 1491,
                                                                "fullEnd": 1492,
                                                                "start": 1491,
                                                                "end": 1492,
                                                                "fullWidth": 1,
                                                                "width": 1,
                                                                "text": "{",
                                                                "value": "{",
                                                                "valueText": "{"
                                                            },
                                                            "propertyAssignments": [
                                                                {
                                                                    "kind": "SimplePropertyAssignment",
                                                                    "fullStart": 1492,
                                                                    "fullEnd": 1503,
                                                                    "start": 1492,
                                                                    "end": 1503,
                                                                    "fullWidth": 11,
                                                                    "width": 11,
                                                                    "propertyName": {
                                                                        "kind": "IdentifierName",
                                                                        "fullStart": 1492,
                                                                        "fullEnd": 1498,
                                                                        "start": 1492,
                                                                        "end": 1498,
                                                                        "fullWidth": 6,
                                                                        "width": 6,
                                                                        "text": "length",
                                                                        "value": "length",
                                                                        "valueText": "length"
                                                                    },
                                                                    "colonToken": {
                                                                        "kind": "ColonToken",
                                                                        "fullStart": 1498,
                                                                        "fullEnd": 1500,
                                                                        "start": 1498,
                                                                        "end": 1499,
                                                                        "fullWidth": 2,
                                                                        "width": 1,
                                                                        "text": ":",
                                                                        "value": ":",
                                                                        "valueText": ":",
                                                                        "hasTrailingTrivia": true,
                                                                        "trailingTrivia": [
                                                                            {
                                                                                "kind": "WhitespaceTrivia",
                                                                                "text": " "
                                                                            }
                                                                        ]
                                                                    },
                                                                    "expression": {
                                                                        "kind": "ArrayLiteralExpression",
                                                                        "fullStart": 1500,
                                                                        "fullEnd": 1503,
                                                                        "start": 1500,
                                                                        "end": 1503,
                                                                        "fullWidth": 3,
                                                                        "width": 3,
                                                                        "openBracketToken": {
                                                                            "kind": "OpenBracketToken",
                                                                            "fullStart": 1500,
                                                                            "fullEnd": 1502,
                                                                            "start": 1500,
                                                                            "end": 1501,
                                                                            "fullWidth": 2,
                                                                            "width": 1,
                                                                            "text": "[",
                                                                            "value": "[",
                                                                            "valueText": "[",
                                                                            "hasTrailingTrivia": true,
                                                                            "trailingTrivia": [
                                                                                {
                                                                                    "kind": "WhitespaceTrivia",
                                                                                    "text": " "
                                                                                }
                                                                            ]
                                                                        },
                                                                        "expressions": [],
                                                                        "closeBracketToken": {
                                                                            "kind": "CloseBracketToken",
                                                                            "fullStart": 1502,
                                                                            "fullEnd": 1503,
                                                                            "start": 1502,
                                                                            "end": 1503,
                                                                            "fullWidth": 1,
                                                                            "width": 1,
                                                                            "text": "]",
                                                                            "value": "]",
                                                                            "valueText": "]"
                                                                        }
                                                                    }
                                                                }
                                                            ],
                                                            "closeBraceToken": {
                                                                "kind": "CloseBraceToken",
                                                                "fullStart": 1503,
                                                                "fullEnd": 1504,
                                                                "start": 1503,
                                                                "end": 1504,
                                                                "fullWidth": 1,
                                                                "width": 1,
                                                                "text": "}",
                                                                "value": "}",
                                                                "valueText": "}"
                                                            }
                                                        },
                                                        {
                                                            "kind": "CommaToken",
                                                            "fullStart": 1504,
                                                            "fullEnd": 1506,
                                                            "start": 1504,
                                                            "end": 1505,
                                                            "fullWidth": 2,
                                                            "width": 1,
                                                            "text": ",",
                                                            "value": ",",
                                                            "valueText": ",",
                                                            "hasTrailingTrivia": true,
                                                            "trailingTrivia": [
                                                                {
                                                                    "kind": "WhitespaceTrivia",
                                                                    "text": " "
                                                                }
                                                            ]
                                                        },
                                                        {
                                                            "kind": "NumericLiteral",
                                                            "fullStart": 1506,
                                                            "fullEnd": 1507,
                                                            "start": 1506,
                                                            "end": 1507,
                                                            "fullWidth": 1,
                                                            "width": 1,
                                                            "text": "1",
                                                            "value": 1,
                                                            "valueText": "1"
                                                        }
                                                    ],
                                                    "closeParenToken": {
                                                        "kind": "CloseParenToken",
                                                        "fullStart": 1507,
                                                        "fullEnd": 1508,
                                                        "start": 1507,
                                                        "end": 1508,
                                                        "fullWidth": 1,
                                                        "width": 1,
                                                        "text": ")",
                                                        "value": ")",
                                                        "valueText": ")"
                                                    }
                                                }
                                            }
                                        }
                                    }
                                ]
                            },
                            "semicolonToken": {
                                "kind": "SemicolonToken",
                                "fullStart": 1508,
                                "fullEnd": 1511,
                                "start": 1508,
                                "end": 1509,
                                "fullWidth": 3,
                                "width": 1,
                                "text": ";",
                                "value": ";",
                                "valueText": ";",
                                "hasTrailingTrivia": true,
                                "hasTrailingNewLine": true,
                                "trailingTrivia": [
                                    {
                                        "kind": "NewLineTrivia",
                                        "text": "\r\n"
                                    }
                                ]
                            }
                        },
                        {
                            "kind": "IfStatement",
                            "fullStart": 1511,
                            "fullEnd": 1557,
                            "start": 1517,
                            "end": 1555,
                            "fullWidth": 46,
                            "width": 38,
                            "ifKeyword": {
                                "kind": "IfKeyword",
                                "fullStart": 1511,
                                "fullEnd": 1520,
                                "start": 1517,
                                "end": 1519,
                                "fullWidth": 9,
                                "width": 2,
                                "text": "if",
                                "value": "if",
                                "valueText": "if",
                                "hasLeadingTrivia": true,
                                "hasLeadingNewLine": true,
                                "hasTrailingTrivia": true,
                                "leadingTrivia": [
                                    {
                                        "kind": "WhitespaceTrivia",
                                        "text": "  "
                                    },
                                    {
                                        "kind": "NewLineTrivia",
                                        "text": "\r\n"
                                    },
                                    {
                                        "kind": "WhitespaceTrivia",
                                        "text": "  "
                                    }
                                ],
                                "trailingTrivia": [
                                    {
                                        "kind": "WhitespaceTrivia",
                                        "text": " "
                                    }
                                ]
                            },
                            "openParenToken": {
                                "kind": "OpenParenToken",
                                "fullStart": 1520,
                                "fullEnd": 1521,
                                "start": 1520,
                                "end": 1521,
                                "fullWidth": 1,
                                "width": 1,
                                "text": "(",
                                "value": "(",
                                "valueText": "("
                            },
                            "condition": {
                                "kind": "EqualsExpression",
                                "fullStart": 1521,
                                "fullEnd": 1529,
                                "start": 1521,
                                "end": 1529,
                                "fullWidth": 8,
                                "width": 8,
                                "left": {
                                    "kind": "IdentifierName",
                                    "fullStart": 1521,
                                    "fullEnd": 1523,
                                    "start": 1521,
                                    "end": 1522,
                                    "fullWidth": 2,
                                    "width": 1,
                                    "text": "i",
                                    "value": "i",
                                    "valueText": "i",
                                    "hasTrailingTrivia": true,
                                    "trailingTrivia": [
                                        {
                                            "kind": "WhitespaceTrivia",
                                            "text": " "
                                        }
                                    ]
                                },
                                "operatorToken": {
                                    "kind": "EqualsEqualsEqualsToken",
                                    "fullStart": 1523,
                                    "fullEnd": 1527,
                                    "start": 1523,
                                    "end": 1526,
                                    "fullWidth": 4,
                                    "width": 3,
                                    "text": "===",
                                    "value": "===",
                                    "valueText": "===",
                                    "hasTrailingTrivia": true,
                                    "trailingTrivia": [
                                        {
                                            "kind": "WhitespaceTrivia",
                                            "text": " "
                                        }
                                    ]
                                },
                                "right": {
                                    "kind": "NegateExpression",
                                    "fullStart": 1527,
                                    "fullEnd": 1529,
                                    "start": 1527,
                                    "end": 1529,
                                    "fullWidth": 2,
                                    "width": 2,
                                    "operatorToken": {
                                        "kind": "MinusToken",
                                        "fullStart": 1527,
                                        "fullEnd": 1528,
                                        "start": 1527,
                                        "end": 1528,
                                        "fullWidth": 1,
                                        "width": 1,
                                        "text": "-",
                                        "value": "-",
                                        "valueText": "-"
                                    },
                                    "operand": {
                                        "kind": "NumericLiteral",
                                        "fullStart": 1528,
                                        "fullEnd": 1529,
                                        "start": 1528,
                                        "end": 1529,
                                        "fullWidth": 1,
                                        "width": 1,
                                        "text": "1",
                                        "value": 1,
                                        "valueText": "1"
                                    }
                                }
                            },
                            "closeParenToken": {
                                "kind": "CloseParenToken",
                                "fullStart": 1529,
                                "fullEnd": 1531,
                                "start": 1529,
                                "end": 1530,
                                "fullWidth": 2,
                                "width": 1,
                                "text": ")",
                                "value": ")",
                                "valueText": ")",
                                "hasTrailingTrivia": true,
                                "trailingTrivia": [
                                    {
                                        "kind": "WhitespaceTrivia",
                                        "text": " "
                                    }
                                ]
                            },
                            "statement": {
                                "kind": "Block",
                                "fullStart": 1531,
                                "fullEnd": 1557,
                                "start": 1531,
                                "end": 1555,
                                "fullWidth": 26,
                                "width": 24,
                                "openBraceToken": {
                                    "kind": "OpenBraceToken",
                                    "fullStart": 1531,
                                    "fullEnd": 1534,
                                    "start": 1531,
                                    "end": 1532,
                                    "fullWidth": 3,
                                    "width": 1,
                                    "text": "{",
                                    "value": "{",
                                    "valueText": "{",
                                    "hasTrailingTrivia": true,
                                    "hasTrailingNewLine": true,
                                    "trailingTrivia": [
                                        {
                                            "kind": "NewLineTrivia",
                                            "text": "\r\n"
                                        }
                                    ]
                                },
                                "statements": [
                                    {
                                        "kind": "ReturnStatement",
                                        "fullStart": 1534,
                                        "fullEnd": 1552,
                                        "start": 1538,
                                        "end": 1550,
                                        "fullWidth": 18,
                                        "width": 12,
                                        "returnKeyword": {
                                            "kind": "ReturnKeyword",
                                            "fullStart": 1534,
                                            "fullEnd": 1545,
                                            "start": 1538,
                                            "end": 1544,
                                            "fullWidth": 11,
                                            "width": 6,
                                            "text": "return",
                                            "value": "return",
                                            "valueText": "return",
                                            "hasLeadingTrivia": true,
                                            "hasTrailingTrivia": true,
                                            "leadingTrivia": [
                                                {
                                                    "kind": "WhitespaceTrivia",
                                                    "text": "    "
                                                }
                                            ],
                                            "trailingTrivia": [
                                                {
                                                    "kind": "WhitespaceTrivia",
                                                    "text": " "
                                                }
                                            ]
                                        },
                                        "expression": {
                                            "kind": "TrueKeyword",
                                            "fullStart": 1545,
                                            "fullEnd": 1549,
                                            "start": 1545,
                                            "end": 1549,
                                            "fullWidth": 4,
                                            "width": 4,
                                            "text": "true",
                                            "value": true,
                                            "valueText": "true"
                                        },
                                        "semicolonToken": {
                                            "kind": "SemicolonToken",
                                            "fullStart": 1549,
                                            "fullEnd": 1552,
                                            "start": 1549,
                                            "end": 1550,
                                            "fullWidth": 3,
                                            "width": 1,
                                            "text": ";",
                                            "value": ";",
                                            "valueText": ";",
                                            "hasTrailingTrivia": true,
                                            "hasTrailingNewLine": true,
                                            "trailingTrivia": [
                                                {
                                                    "kind": "NewLineTrivia",
                                                    "text": "\r\n"
                                                }
                                            ]
                                        }
                                    }
                                ],
                                "closeBraceToken": {
                                    "kind": "CloseBraceToken",
                                    "fullStart": 1552,
                                    "fullEnd": 1557,
                                    "start": 1554,
                                    "end": 1555,
                                    "fullWidth": 5,
                                    "width": 1,
                                    "text": "}",
                                    "value": "}",
                                    "valueText": "}",
                                    "hasLeadingTrivia": true,
                                    "hasTrailingTrivia": true,
                                    "hasTrailingNewLine": true,
                                    "leadingTrivia": [
                                        {
                                            "kind": "WhitespaceTrivia",
                                            "text": "  "
                                        }
                                    ],
                                    "trailingTrivia": [
                                        {
                                            "kind": "NewLineTrivia",
                                            "text": "\r\n"
                                        }
                                    ]
                                }
                            }
                        }
                    ],
                    "closeBraceToken": {
                        "kind": "CloseBraceToken",
                        "fullStart": 1557,
                        "fullEnd": 1561,
                        "start": 1558,
                        "end": 1559,
                        "fullWidth": 4,
                        "width": 1,
                        "text": "}",
                        "value": "}",
                        "valueText": "}",
                        "hasLeadingTrivia": true,
                        "hasTrailingTrivia": true,
                        "hasTrailingNewLine": true,
                        "leadingTrivia": [
                            {
                                "kind": "WhitespaceTrivia",
                                "text": " "
                            }
                        ],
                        "trailingTrivia": [
                            {
                                "kind": "NewLineTrivia",
                                "text": "\r\n"
                            }
                        ]
                    }
                }
            },
            {
                "kind": "ExpressionStatement",
                "fullStart": 1561,
                "fullEnd": 1585,
                "start": 1561,
                "end": 1583,
                "fullWidth": 24,
                "width": 22,
                "expression": {
                    "kind": "InvocationExpression",
                    "fullStart": 1561,
                    "fullEnd": 1582,
                    "start": 1561,
                    "end": 1582,
                    "fullWidth": 21,
                    "width": 21,
                    "expression": {
                        "kind": "IdentifierName",
                        "fullStart": 1561,
                        "fullEnd": 1572,
                        "start": 1561,
                        "end": 1572,
                        "fullWidth": 11,
                        "width": 11,
                        "text": "runTestCase",
                        "value": "runTestCase",
                        "valueText": "runTestCase"
                    },
                    "argumentList": {
                        "kind": "ArgumentList",
                        "fullStart": 1572,
                        "fullEnd": 1582,
                        "start": 1572,
                        "end": 1582,
                        "fullWidth": 10,
                        "width": 10,
                        "openParenToken": {
                            "kind": "OpenParenToken",
                            "fullStart": 1572,
                            "fullEnd": 1573,
                            "start": 1572,
                            "end": 1573,
                            "fullWidth": 1,
                            "width": 1,
                            "text": "(",
                            "value": "(",
                            "valueText": "("
                        },
                        "arguments": [
                            {
                                "kind": "IdentifierName",
                                "fullStart": 1573,
                                "fullEnd": 1581,
                                "start": 1573,
                                "end": 1581,
                                "fullWidth": 8,
                                "width": 8,
                                "text": "testcase",
                                "value": "testcase",
                                "valueText": "testcase"
                            }
                        ],
                        "closeParenToken": {
                            "kind": "CloseParenToken",
                            "fullStart": 1581,
                            "fullEnd": 1582,
                            "start": 1581,
                            "end": 1582,
                            "fullWidth": 1,
                            "width": 1,
                            "text": ")",
                            "value": ")",
                            "valueText": ")"
                        }
                    }
                },
                "semicolonToken": {
                    "kind": "SemicolonToken",
                    "fullStart": 1582,
                    "fullEnd": 1585,
                    "start": 1582,
                    "end": 1583,
                    "fullWidth": 3,
                    "width": 1,
                    "text": ";",
                    "value": ";",
                    "valueText": ";",
                    "hasTrailingTrivia": true,
                    "hasTrailingNewLine": true,
                    "trailingTrivia": [
                        {
                            "kind": "NewLineTrivia",
                            "text": "\r\n"
                        }
                    ]
                }
            }
        ],
        "endOfFileToken": {
            "kind": "EndOfFileToken",
            "fullStart": 1585,
            "fullEnd": 1585,
            "start": 1585,
            "end": 1585,
            "fullWidth": 0,
            "width": 0,
            "text": ""
        }
    },
    "lineMap": {
        "lineStarts": [
            0,
            67,
            152,
            232,
            308,
            380,
            385,
            439,
            539,
            544,
            546,
            548,
            571,
            573,
            577,
            648,
            721,
            798,
            868,
            904,
            910,
            988,
            1065,
            1142,
            1217,
            1294,
            1377,
            1449,
            1511,
            1515,
            1534,
            1552,
            1557,
            1561,
            1585
        ],
        "length": 1585
    }
}<|MERGE_RESOLUTION|>--- conflicted
+++ resolved
@@ -415,12 +415,8 @@
                                         "start": 1454,
                                         "end": 1508,
                                         "fullWidth": 54,
-<<<<<<< HEAD
                                         "width": 54,
-                                        "identifier": {
-=======
                                         "propertyName": {
->>>>>>> 85e84683
                                             "kind": "IdentifierName",
                                             "fullStart": 1454,
                                             "fullEnd": 1456,
