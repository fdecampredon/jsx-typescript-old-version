--- conflicted
+++ resolved
@@ -663,12 +663,8 @@
                                         "start": 727,
                                         "end": 748,
                                         "fullWidth": 21,
-<<<<<<< HEAD
                                         "width": 21,
-                                        "identifier": {
-=======
                                         "propertyName": {
->>>>>>> 85e84683
                                             "kind": "IdentifierName",
                                             "fullStart": 727,
                                             "fullEnd": 733,
@@ -896,12 +892,8 @@
                                         "start": 765,
                                         "end": 786,
                                         "fullWidth": 21,
-<<<<<<< HEAD
                                         "width": 21,
-                                        "identifier": {
-=======
                                         "propertyName": {
->>>>>>> 85e84683
                                             "kind": "IdentifierName",
                                             "fullStart": 765,
                                             "fullEnd": 769,
@@ -1275,12 +1267,8 @@
                                         "start": 835,
                                         "end": 852,
                                         "fullWidth": 17,
-<<<<<<< HEAD
                                         "width": 17,
-                                        "identifier": {
-=======
                                         "propertyName": {
->>>>>>> 85e84683
                                             "kind": "IdentifierName",
                                             "fullStart": 835,
                                             "fullEnd": 841,
@@ -2029,12 +2017,8 @@
                                         "start": 967,
                                         "end": 1022,
                                         "fullWidth": 55,
-<<<<<<< HEAD
                                         "width": 55,
-                                        "identifier": {
-=======
                                         "propertyName": {
->>>>>>> 85e84683
                                             "kind": "IdentifierName",
                                             "fullStart": 967,
                                             "fullEnd": 974,
