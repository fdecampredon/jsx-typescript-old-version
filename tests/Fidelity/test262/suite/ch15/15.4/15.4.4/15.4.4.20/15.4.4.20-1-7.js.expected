--- conflicted
+++ resolved
@@ -630,12 +630,8 @@
                                         "start": 655,
                                         "end": 710,
                                         "fullWidth": 55,
-<<<<<<< HEAD
                                         "width": 55,
-                                        "identifier": {
-=======
                                         "propertyName": {
->>>>>>> 85e84683
                                             "kind": "IdentifierName",
                                             "fullStart": 655,
                                             "fullEnd": 662,
