{
    "isDeclaration": false,
    "languageVersion": "EcmaScript5",
    "parseOptions": {
        "allowAutomaticSemicolonInsertion": true
    },
    "sourceUnit": {
        "kind": "SourceUnit",
        "fullStart": 0,
        "fullEnd": 1246,
        "start": 533,
        "end": 1246,
        "fullWidth": 1246,
        "width": 713,
        "isIncrementallyUnusable": true,
        "moduleElements": [
            {
                "kind": "FunctionDeclaration",
                "fullStart": 0,
                "fullEnd": 1222,
                "start": 533,
                "end": 1220,
                "fullWidth": 1222,
                "width": 687,
                "modifiers": [],
                "functionKeyword": {
                    "kind": "FunctionKeyword",
                    "fullStart": 0,
                    "fullEnd": 542,
                    "start": 533,
                    "end": 541,
                    "fullWidth": 542,
                    "width": 8,
                    "text": "function",
                    "value": "function",
                    "valueText": "function",
                    "hasLeadingTrivia": true,
                    "hasLeadingComment": true,
                    "hasLeadingNewLine": true,
                    "hasTrailingTrivia": true,
                    "leadingTrivia": [
                        {
                            "kind": "SingleLineCommentTrivia",
                            "text": "/// Copyright (c) 2012 Ecma International.  All rights reserved. "
                        },
                        {
                            "kind": "NewLineTrivia",
                            "text": "\r\n"
                        },
                        {
                            "kind": "SingleLineCommentTrivia",
                            "text": "/// Ecma International makes this code available under the terms and conditions set"
                        },
                        {
                            "kind": "NewLineTrivia",
                            "text": "\r\n"
                        },
                        {
                            "kind": "SingleLineCommentTrivia",
                            "text": "/// forth on http://hg.ecmascript.org/tests/test262/raw-file/tip/LICENSE (the "
                        },
                        {
                            "kind": "NewLineTrivia",
                            "text": "\r\n"
                        },
                        {
                            "kind": "SingleLineCommentTrivia",
                            "text": "/// \"Use Terms\").   Any redistribution of this code must retain the above "
                        },
                        {
                            "kind": "NewLineTrivia",
                            "text": "\r\n"
                        },
                        {
                            "kind": "SingleLineCommentTrivia",
                            "text": "/// copyright and this notice and otherwise comply with the Use Terms."
                        },
                        {
                            "kind": "NewLineTrivia",
                            "text": "\r\n"
                        },
                        {
                            "kind": "MultiLineCommentTrivia",
                            "text": "/**\r\n * @path ch15/15.4/15.4.4/15.4.4.20/15.4.4.20-2-15.js\r\n * @description Array.prototype.filter - 'length' is property of the global object\r\n */"
                        },
                        {
                            "kind": "NewLineTrivia",
                            "text": "\r\n"
                        },
                        {
                            "kind": "NewLineTrivia",
                            "text": "\r\n"
                        },
                        {
                            "kind": "NewLineTrivia",
                            "text": "\r\n"
                        }
                    ],
                    "trailingTrivia": [
                        {
                            "kind": "WhitespaceTrivia",
                            "text": " "
                        }
                    ]
                },
                "identifier": {
                    "kind": "IdentifierName",
                    "fullStart": 542,
                    "fullEnd": 550,
                    "start": 542,
                    "end": 550,
                    "fullWidth": 8,
                    "width": 8,
                    "text": "testcase",
                    "value": "testcase",
                    "valueText": "testcase"
                },
                "callSignature": {
                    "kind": "CallSignature",
                    "fullStart": 550,
                    "fullEnd": 553,
                    "start": 550,
                    "end": 552,
                    "fullWidth": 3,
                    "width": 2,
                    "parameterList": {
                        "kind": "ParameterList",
                        "fullStart": 550,
                        "fullEnd": 553,
                        "start": 550,
                        "end": 552,
                        "fullWidth": 3,
                        "width": 2,
                        "openParenToken": {
                            "kind": "OpenParenToken",
                            "fullStart": 550,
                            "fullEnd": 551,
                            "start": 550,
                            "end": 551,
                            "fullWidth": 1,
                            "width": 1,
                            "text": "(",
                            "value": "(",
                            "valueText": "("
                        },
                        "parameters": [],
                        "closeParenToken": {
                            "kind": "CloseParenToken",
                            "fullStart": 551,
                            "fullEnd": 553,
                            "start": 551,
                            "end": 552,
                            "fullWidth": 2,
                            "width": 1,
                            "text": ")",
                            "value": ")",
                            "valueText": ")",
                            "hasTrailingTrivia": true,
                            "trailingTrivia": [
                                {
                                    "kind": "WhitespaceTrivia",
                                    "text": " "
                                }
                            ]
                        }
                    }
                },
                "block": {
                    "kind": "Block",
                    "fullStart": 553,
                    "fullEnd": 1222,
                    "start": 553,
                    "end": 1220,
                    "fullWidth": 669,
                    "width": 667,
                    "openBraceToken": {
                        "kind": "OpenBraceToken",
                        "fullStart": 553,
                        "fullEnd": 556,
                        "start": 553,
                        "end": 554,
                        "fullWidth": 3,
                        "width": 1,
                        "text": "{",
                        "value": "{",
                        "valueText": "{",
                        "hasTrailingTrivia": true,
                        "hasTrailingNewLine": true,
                        "trailingTrivia": [
                            {
                                "kind": "NewLineTrivia",
                                "text": "\r\n"
                            }
                        ]
                    },
                    "statements": [
                        {
                            "kind": "FunctionDeclaration",
                            "fullStart": 556,
                            "fullEnd": 661,
                            "start": 573,
                            "end": 659,
                            "fullWidth": 105,
                            "width": 86,
                            "modifiers": [],
                            "functionKeyword": {
                                "kind": "FunctionKeyword",
                                "fullStart": 556,
                                "fullEnd": 582,
                                "start": 573,
                                "end": 581,
                                "fullWidth": 26,
                                "width": 8,
                                "text": "function",
                                "value": "function",
                                "valueText": "function",
                                "hasLeadingTrivia": true,
                                "hasLeadingNewLine": true,
                                "hasTrailingTrivia": true,
                                "leadingTrivia": [
                                    {
                                        "kind": "WhitespaceTrivia",
                                        "text": "       "
                                    },
                                    {
                                        "kind": "NewLineTrivia",
                                        "text": "\r\n"
                                    },
                                    {
                                        "kind": "WhitespaceTrivia",
                                        "text": "        "
                                    }
                                ],
                                "trailingTrivia": [
                                    {
                                        "kind": "WhitespaceTrivia",
                                        "text": " "
                                    }
                                ]
                            },
                            "identifier": {
                                "kind": "IdentifierName",
                                "fullStart": 582,
                                "fullEnd": 592,
                                "start": 582,
                                "end": 592,
                                "fullWidth": 10,
                                "width": 10,
                                "text": "callbackfn",
                                "value": "callbackfn",
                                "valueText": "callbackfn"
                            },
                            "callSignature": {
                                "kind": "CallSignature",
                                "fullStart": 592,
                                "fullEnd": 608,
                                "start": 592,
                                "end": 607,
                                "fullWidth": 16,
                                "width": 15,
                                "parameterList": {
                                    "kind": "ParameterList",
                                    "fullStart": 592,
                                    "fullEnd": 608,
                                    "start": 592,
                                    "end": 607,
                                    "fullWidth": 16,
                                    "width": 15,
                                    "openParenToken": {
                                        "kind": "OpenParenToken",
                                        "fullStart": 592,
                                        "fullEnd": 593,
                                        "start": 592,
                                        "end": 593,
                                        "fullWidth": 1,
                                        "width": 1,
                                        "text": "(",
                                        "value": "(",
                                        "valueText": "("
                                    },
                                    "parameters": [
                                        {
                                            "kind": "Parameter",
                                            "fullStart": 593,
                                            "fullEnd": 596,
                                            "start": 593,
                                            "end": 596,
                                            "fullWidth": 3,
<<<<<<< HEAD
                                            "width": 3,
=======
                                            "modifiers": [],
>>>>>>> e3c38734
                                            "identifier": {
                                                "kind": "IdentifierName",
                                                "fullStart": 593,
                                                "fullEnd": 596,
                                                "start": 593,
                                                "end": 596,
                                                "fullWidth": 3,
                                                "width": 3,
                                                "text": "val",
                                                "value": "val",
                                                "valueText": "val"
                                            }
                                        },
                                        {
                                            "kind": "CommaToken",
                                            "fullStart": 596,
                                            "fullEnd": 598,
                                            "start": 596,
                                            "end": 597,
                                            "fullWidth": 2,
                                            "width": 1,
                                            "text": ",",
                                            "value": ",",
                                            "valueText": ",",
                                            "hasTrailingTrivia": true,
                                            "trailingTrivia": [
                                                {
                                                    "kind": "WhitespaceTrivia",
                                                    "text": " "
                                                }
                                            ]
                                        },
                                        {
                                            "kind": "Parameter",
                                            "fullStart": 598,
                                            "fullEnd": 601,
                                            "start": 598,
                                            "end": 601,
                                            "fullWidth": 3,
<<<<<<< HEAD
                                            "width": 3,
=======
                                            "modifiers": [],
>>>>>>> e3c38734
                                            "identifier": {
                                                "kind": "IdentifierName",
                                                "fullStart": 598,
                                                "fullEnd": 601,
                                                "start": 598,
                                                "end": 601,
                                                "fullWidth": 3,
                                                "width": 3,
                                                "text": "idx",
                                                "value": "idx",
                                                "valueText": "idx"
                                            }
                                        },
                                        {
                                            "kind": "CommaToken",
                                            "fullStart": 601,
                                            "fullEnd": 603,
                                            "start": 601,
                                            "end": 602,
                                            "fullWidth": 2,
                                            "width": 1,
                                            "text": ",",
                                            "value": ",",
                                            "valueText": ",",
                                            "hasTrailingTrivia": true,
                                            "trailingTrivia": [
                                                {
                                                    "kind": "WhitespaceTrivia",
                                                    "text": " "
                                                }
                                            ]
                                        },
                                        {
                                            "kind": "Parameter",
                                            "fullStart": 603,
                                            "fullEnd": 606,
                                            "start": 603,
                                            "end": 606,
                                            "fullWidth": 3,
<<<<<<< HEAD
                                            "width": 3,
=======
                                            "modifiers": [],
>>>>>>> e3c38734
                                            "identifier": {
                                                "kind": "IdentifierName",
                                                "fullStart": 603,
                                                "fullEnd": 606,
                                                "start": 603,
                                                "end": 606,
                                                "fullWidth": 3,
                                                "width": 3,
                                                "text": "obj",
                                                "value": "obj",
                                                "valueText": "obj"
                                            }
                                        }
                                    ],
                                    "closeParenToken": {
                                        "kind": "CloseParenToken",
                                        "fullStart": 606,
                                        "fullEnd": 608,
                                        "start": 606,
                                        "end": 607,
                                        "fullWidth": 2,
                                        "width": 1,
                                        "text": ")",
                                        "value": ")",
                                        "valueText": ")",
                                        "hasTrailingTrivia": true,
                                        "trailingTrivia": [
                                            {
                                                "kind": "WhitespaceTrivia",
                                                "text": " "
                                            }
                                        ]
                                    }
                                }
                            },
                            "block": {
                                "kind": "Block",
                                "fullStart": 608,
                                "fullEnd": 661,
                                "start": 608,
                                "end": 659,
                                "fullWidth": 53,
                                "width": 51,
                                "openBraceToken": {
                                    "kind": "OpenBraceToken",
                                    "fullStart": 608,
                                    "fullEnd": 611,
                                    "start": 608,
                                    "end": 609,
                                    "fullWidth": 3,
                                    "width": 1,
                                    "text": "{",
                                    "value": "{",
                                    "valueText": "{",
                                    "hasTrailingTrivia": true,
                                    "hasTrailingNewLine": true,
                                    "trailingTrivia": [
                                        {
                                            "kind": "NewLineTrivia",
                                            "text": "\r\n"
                                        }
                                    ]
                                },
                                "statements": [
                                    {
                                        "kind": "ReturnStatement",
                                        "fullStart": 611,
                                        "fullEnd": 650,
                                        "start": 623,
                                        "end": 648,
                                        "fullWidth": 39,
                                        "width": 25,
                                        "returnKeyword": {
                                            "kind": "ReturnKeyword",
                                            "fullStart": 611,
                                            "fullEnd": 631,
                                            "start": 623,
                                            "end": 629,
                                            "fullWidth": 20,
                                            "width": 6,
                                            "text": "return",
                                            "value": "return",
                                            "valueText": "return",
                                            "hasLeadingTrivia": true,
                                            "hasTrailingTrivia": true,
                                            "leadingTrivia": [
                                                {
                                                    "kind": "WhitespaceTrivia",
                                                    "text": "            "
                                                }
                                            ],
                                            "trailingTrivia": [
                                                {
                                                    "kind": "WhitespaceTrivia",
                                                    "text": "  "
                                                }
                                            ]
                                        },
                                        "expression": {
                                            "kind": "EqualsExpression",
                                            "fullStart": 631,
                                            "fullEnd": 647,
                                            "start": 631,
                                            "end": 647,
                                            "fullWidth": 16,
                                            "width": 16,
                                            "left": {
                                                "kind": "MemberAccessExpression",
                                                "fullStart": 631,
                                                "fullEnd": 642,
                                                "start": 631,
                                                "end": 641,
                                                "fullWidth": 11,
                                                "width": 10,
                                                "expression": {
                                                    "kind": "IdentifierName",
                                                    "fullStart": 631,
                                                    "fullEnd": 634,
                                                    "start": 631,
                                                    "end": 634,
                                                    "fullWidth": 3,
                                                    "width": 3,
                                                    "text": "obj",
                                                    "value": "obj",
                                                    "valueText": "obj"
                                                },
                                                "dotToken": {
                                                    "kind": "DotToken",
                                                    "fullStart": 634,
                                                    "fullEnd": 635,
                                                    "start": 634,
                                                    "end": 635,
                                                    "fullWidth": 1,
                                                    "width": 1,
                                                    "text": ".",
                                                    "value": ".",
                                                    "valueText": "."
                                                },
                                                "name": {
                                                    "kind": "IdentifierName",
                                                    "fullStart": 635,
                                                    "fullEnd": 642,
                                                    "start": 635,
                                                    "end": 641,
                                                    "fullWidth": 7,
                                                    "width": 6,
                                                    "text": "length",
                                                    "value": "length",
                                                    "valueText": "length",
                                                    "hasTrailingTrivia": true,
                                                    "trailingTrivia": [
                                                        {
                                                            "kind": "WhitespaceTrivia",
                                                            "text": " "
                                                        }
                                                    ]
                                                }
                                            },
                                            "operatorToken": {
                                                "kind": "EqualsEqualsEqualsToken",
                                                "fullStart": 642,
                                                "fullEnd": 646,
                                                "start": 642,
                                                "end": 645,
                                                "fullWidth": 4,
                                                "width": 3,
                                                "text": "===",
                                                "value": "===",
                                                "valueText": "===",
                                                "hasTrailingTrivia": true,
                                                "trailingTrivia": [
                                                    {
                                                        "kind": "WhitespaceTrivia",
                                                        "text": " "
                                                    }
                                                ]
                                            },
                                            "right": {
                                                "kind": "NumericLiteral",
                                                "fullStart": 646,
                                                "fullEnd": 647,
                                                "start": 646,
                                                "end": 647,
                                                "fullWidth": 1,
                                                "width": 1,
                                                "text": "2",
                                                "value": 2,
                                                "valueText": "2"
                                            }
                                        },
                                        "semicolonToken": {
                                            "kind": "SemicolonToken",
                                            "fullStart": 647,
                                            "fullEnd": 650,
                                            "start": 647,
                                            "end": 648,
                                            "fullWidth": 3,
                                            "width": 1,
                                            "text": ";",
                                            "value": ";",
                                            "valueText": ";",
                                            "hasTrailingTrivia": true,
                                            "hasTrailingNewLine": true,
                                            "trailingTrivia": [
                                                {
                                                    "kind": "NewLineTrivia",
                                                    "text": "\r\n"
                                                }
                                            ]
                                        }
                                    }
                                ],
                                "closeBraceToken": {
                                    "kind": "CloseBraceToken",
                                    "fullStart": 650,
                                    "fullEnd": 661,
                                    "start": 658,
                                    "end": 659,
                                    "fullWidth": 11,
                                    "width": 1,
                                    "text": "}",
                                    "value": "}",
                                    "valueText": "}",
                                    "hasLeadingTrivia": true,
                                    "hasTrailingTrivia": true,
                                    "hasTrailingNewLine": true,
                                    "leadingTrivia": [
                                        {
                                            "kind": "WhitespaceTrivia",
                                            "text": "        "
                                        }
                                    ],
                                    "trailingTrivia": [
                                        {
                                            "kind": "NewLineTrivia",
                                            "text": "\r\n"
                                        }
                                    ]
                                }
                            }
                        },
                        {
                            "kind": "TryStatement",
                            "fullStart": 661,
                            "fullEnd": 1215,
                            "start": 671,
                            "end": 1213,
                            "fullWidth": 554,
                            "width": 542,
                            "tryKeyword": {
                                "kind": "TryKeyword",
                                "fullStart": 661,
                                "fullEnd": 675,
                                "start": 671,
                                "end": 674,
                                "fullWidth": 14,
                                "width": 3,
                                "text": "try",
                                "value": "try",
                                "valueText": "try",
                                "hasLeadingTrivia": true,
                                "hasLeadingNewLine": true,
                                "hasTrailingTrivia": true,
                                "leadingTrivia": [
                                    {
                                        "kind": "NewLineTrivia",
                                        "text": "\r\n"
                                    },
                                    {
                                        "kind": "WhitespaceTrivia",
                                        "text": "        "
                                    }
                                ],
                                "trailingTrivia": [
                                    {
                                        "kind": "WhitespaceTrivia",
                                        "text": " "
                                    }
                                ]
                            },
                            "block": {
                                "kind": "Block",
                                "fullStart": 675,
                                "fullEnd": 1023,
                                "start": 675,
                                "end": 1022,
                                "fullWidth": 348,
                                "width": 347,
                                "openBraceToken": {
                                    "kind": "OpenBraceToken",
                                    "fullStart": 675,
                                    "fullEnd": 678,
                                    "start": 675,
                                    "end": 676,
                                    "fullWidth": 3,
                                    "width": 1,
                                    "text": "{",
                                    "value": "{",
                                    "valueText": "{",
                                    "hasTrailingTrivia": true,
                                    "hasTrailingNewLine": true,
                                    "trailingTrivia": [
                                        {
                                            "kind": "NewLineTrivia",
                                            "text": "\r\n"
                                        }
                                    ]
                                },
                                "statements": [
                                    {
                                        "kind": "VariableStatement",
                                        "fullStart": 678,
                                        "fullEnd": 729,
                                        "start": 690,
                                        "end": 727,
                                        "fullWidth": 51,
                                        "width": 37,
                                        "modifiers": [],
                                        "variableDeclaration": {
                                            "kind": "VariableDeclaration",
                                            "fullStart": 678,
                                            "fullEnd": 726,
                                            "start": 690,
                                            "end": 726,
                                            "fullWidth": 48,
                                            "width": 36,
                                            "varKeyword": {
                                                "kind": "VarKeyword",
                                                "fullStart": 678,
                                                "fullEnd": 694,
                                                "start": 690,
                                                "end": 693,
                                                "fullWidth": 16,
                                                "width": 3,
                                                "text": "var",
                                                "value": "var",
                                                "valueText": "var",
                                                "hasLeadingTrivia": true,
                                                "hasTrailingTrivia": true,
                                                "leadingTrivia": [
                                                    {
                                                        "kind": "WhitespaceTrivia",
                                                        "text": "            "
                                                    }
                                                ],
                                                "trailingTrivia": [
                                                    {
                                                        "kind": "WhitespaceTrivia",
                                                        "text": " "
                                                    }
                                                ]
                                            },
                                            "variableDeclarators": [
                                                {
                                                    "kind": "VariableDeclarator",
                                                    "fullStart": 694,
                                                    "fullEnd": 726,
                                                    "start": 694,
                                                    "end": 726,
                                                    "fullWidth": 32,
                                                    "width": 32,
                                                    "identifier": {
                                                        "kind": "IdentifierName",
                                                        "fullStart": 694,
                                                        "fullEnd": 701,
                                                        "start": 694,
                                                        "end": 700,
                                                        "fullWidth": 7,
                                                        "width": 6,
                                                        "text": "oldLen",
                                                        "value": "oldLen",
                                                        "valueText": "oldLen",
                                                        "hasTrailingTrivia": true,
                                                        "trailingTrivia": [
                                                            {
                                                                "kind": "WhitespaceTrivia",
                                                                "text": " "
                                                            }
                                                        ]
                                                    },
                                                    "equalsValueClause": {
                                                        "kind": "EqualsValueClause",
                                                        "fullStart": 701,
                                                        "fullEnd": 726,
                                                        "start": 701,
                                                        "end": 726,
                                                        "fullWidth": 25,
                                                        "width": 25,
                                                        "equalsToken": {
                                                            "kind": "EqualsToken",
                                                            "fullStart": 701,
                                                            "fullEnd": 703,
                                                            "start": 701,
                                                            "end": 702,
                                                            "fullWidth": 2,
                                                            "width": 1,
                                                            "text": "=",
                                                            "value": "=",
                                                            "valueText": "=",
                                                            "hasTrailingTrivia": true,
                                                            "trailingTrivia": [
                                                                {
                                                                    "kind": "WhitespaceTrivia",
                                                                    "text": " "
                                                                }
                                                            ]
                                                        },
                                                        "value": {
                                                            "kind": "MemberAccessExpression",
                                                            "fullStart": 703,
                                                            "fullEnd": 726,
                                                            "start": 703,
                                                            "end": 726,
                                                            "fullWidth": 23,
                                                            "width": 23,
                                                            "expression": {
                                                                "kind": "InvocationExpression",
                                                                "fullStart": 703,
                                                                "fullEnd": 719,
                                                                "start": 703,
                                                                "end": 719,
                                                                "fullWidth": 16,
                                                                "width": 16,
                                                                "expression": {
                                                                    "kind": "IdentifierName",
                                                                    "fullStart": 703,
                                                                    "fullEnd": 717,
                                                                    "start": 703,
                                                                    "end": 717,
                                                                    "fullWidth": 14,
                                                                    "width": 14,
                                                                    "text": "fnGlobalObject",
                                                                    "value": "fnGlobalObject",
                                                                    "valueText": "fnGlobalObject"
                                                                },
                                                                "argumentList": {
                                                                    "kind": "ArgumentList",
                                                                    "fullStart": 717,
                                                                    "fullEnd": 719,
                                                                    "start": 717,
                                                                    "end": 719,
                                                                    "fullWidth": 2,
                                                                    "width": 2,
                                                                    "openParenToken": {
                                                                        "kind": "OpenParenToken",
                                                                        "fullStart": 717,
                                                                        "fullEnd": 718,
                                                                        "start": 717,
                                                                        "end": 718,
                                                                        "fullWidth": 1,
                                                                        "width": 1,
                                                                        "text": "(",
                                                                        "value": "(",
                                                                        "valueText": "("
                                                                    },
                                                                    "arguments": [],
                                                                    "closeParenToken": {
                                                                        "kind": "CloseParenToken",
                                                                        "fullStart": 718,
                                                                        "fullEnd": 719,
                                                                        "start": 718,
                                                                        "end": 719,
                                                                        "fullWidth": 1,
                                                                        "width": 1,
                                                                        "text": ")",
                                                                        "value": ")",
                                                                        "valueText": ")"
                                                                    }
                                                                }
                                                            },
                                                            "dotToken": {
                                                                "kind": "DotToken",
                                                                "fullStart": 719,
                                                                "fullEnd": 720,
                                                                "start": 719,
                                                                "end": 720,
                                                                "fullWidth": 1,
                                                                "width": 1,
                                                                "text": ".",
                                                                "value": ".",
                                                                "valueText": "."
                                                            },
                                                            "name": {
                                                                "kind": "IdentifierName",
                                                                "fullStart": 720,
                                                                "fullEnd": 726,
                                                                "start": 720,
                                                                "end": 726,
                                                                "fullWidth": 6,
                                                                "width": 6,
                                                                "text": "length",
                                                                "value": "length",
                                                                "valueText": "length"
                                                            }
                                                        }
                                                    }
                                                }
                                            ]
                                        },
                                        "semicolonToken": {
                                            "kind": "SemicolonToken",
                                            "fullStart": 726,
                                            "fullEnd": 729,
                                            "start": 726,
                                            "end": 727,
                                            "fullWidth": 3,
                                            "width": 1,
                                            "text": ";",
                                            "value": ";",
                                            "valueText": ";",
                                            "hasTrailingTrivia": true,
                                            "hasTrailingNewLine": true,
                                            "trailingTrivia": [
                                                {
                                                    "kind": "NewLineTrivia",
                                                    "text": "\r\n"
                                                }
                                            ]
                                        }
                                    },
                                    {
                                        "kind": "ExpressionStatement",
                                        "fullStart": 729,
                                        "fullEnd": 768,
                                        "start": 741,
                                        "end": 766,
                                        "fullWidth": 39,
                                        "width": 25,
                                        "expression": {
                                            "kind": "AssignmentExpression",
                                            "fullStart": 729,
                                            "fullEnd": 765,
                                            "start": 741,
                                            "end": 765,
                                            "fullWidth": 36,
                                            "width": 24,
                                            "left": {
                                                "kind": "ElementAccessExpression",
                                                "fullStart": 729,
                                                "fullEnd": 761,
                                                "start": 741,
                                                "end": 760,
                                                "fullWidth": 32,
                                                "width": 19,
                                                "expression": {
                                                    "kind": "InvocationExpression",
                                                    "fullStart": 729,
                                                    "fullEnd": 757,
                                                    "start": 741,
                                                    "end": 757,
                                                    "fullWidth": 28,
                                                    "width": 16,
                                                    "expression": {
                                                        "kind": "IdentifierName",
                                                        "fullStart": 729,
                                                        "fullEnd": 755,
                                                        "start": 741,
                                                        "end": 755,
                                                        "fullWidth": 26,
                                                        "width": 14,
                                                        "text": "fnGlobalObject",
                                                        "value": "fnGlobalObject",
                                                        "valueText": "fnGlobalObject",
                                                        "hasLeadingTrivia": true,
                                                        "leadingTrivia": [
                                                            {
                                                                "kind": "WhitespaceTrivia",
                                                                "text": "            "
                                                            }
                                                        ]
                                                    },
                                                    "argumentList": {
                                                        "kind": "ArgumentList",
                                                        "fullStart": 755,
                                                        "fullEnd": 757,
                                                        "start": 755,
                                                        "end": 757,
                                                        "fullWidth": 2,
                                                        "width": 2,
                                                        "openParenToken": {
                                                            "kind": "OpenParenToken",
                                                            "fullStart": 755,
                                                            "fullEnd": 756,
                                                            "start": 755,
                                                            "end": 756,
                                                            "fullWidth": 1,
                                                            "width": 1,
                                                            "text": "(",
                                                            "value": "(",
                                                            "valueText": "("
                                                        },
                                                        "arguments": [],
                                                        "closeParenToken": {
                                                            "kind": "CloseParenToken",
                                                            "fullStart": 756,
                                                            "fullEnd": 757,
                                                            "start": 756,
                                                            "end": 757,
                                                            "fullWidth": 1,
                                                            "width": 1,
                                                            "text": ")",
                                                            "value": ")",
                                                            "valueText": ")"
                                                        }
                                                    }
                                                },
                                                "openBracketToken": {
                                                    "kind": "OpenBracketToken",
                                                    "fullStart": 757,
                                                    "fullEnd": 758,
                                                    "start": 757,
                                                    "end": 758,
                                                    "fullWidth": 1,
                                                    "width": 1,
                                                    "text": "[",
                                                    "value": "[",
                                                    "valueText": "["
                                                },
                                                "argumentExpression": {
                                                    "kind": "NumericLiteral",
                                                    "fullStart": 758,
                                                    "fullEnd": 759,
                                                    "start": 758,
                                                    "end": 759,
                                                    "fullWidth": 1,
                                                    "width": 1,
                                                    "text": "0",
                                                    "value": 0,
                                                    "valueText": "0"
                                                },
                                                "closeBracketToken": {
                                                    "kind": "CloseBracketToken",
                                                    "fullStart": 759,
                                                    "fullEnd": 761,
                                                    "start": 759,
                                                    "end": 760,
                                                    "fullWidth": 2,
                                                    "width": 1,
                                                    "text": "]",
                                                    "value": "]",
                                                    "valueText": "]",
                                                    "hasTrailingTrivia": true,
                                                    "trailingTrivia": [
                                                        {
                                                            "kind": "WhitespaceTrivia",
                                                            "text": " "
                                                        }
                                                    ]
                                                }
                                            },
                                            "operatorToken": {
                                                "kind": "EqualsToken",
                                                "fullStart": 761,
                                                "fullEnd": 763,
                                                "start": 761,
                                                "end": 762,
                                                "fullWidth": 2,
                                                "width": 1,
                                                "text": "=",
                                                "value": "=",
                                                "valueText": "=",
                                                "hasTrailingTrivia": true,
                                                "trailingTrivia": [
                                                    {
                                                        "kind": "WhitespaceTrivia",
                                                        "text": " "
                                                    }
                                                ]
                                            },
                                            "right": {
                                                "kind": "NumericLiteral",
                                                "fullStart": 763,
                                                "fullEnd": 765,
                                                "start": 763,
                                                "end": 765,
                                                "fullWidth": 2,
                                                "width": 2,
                                                "text": "12",
                                                "value": 12,
                                                "valueText": "12"
                                            }
                                        },
                                        "semicolonToken": {
                                            "kind": "SemicolonToken",
                                            "fullStart": 765,
                                            "fullEnd": 768,
                                            "start": 765,
                                            "end": 766,
                                            "fullWidth": 3,
                                            "width": 1,
                                            "text": ";",
                                            "value": ";",
                                            "valueText": ";",
                                            "hasTrailingTrivia": true,
                                            "hasTrailingNewLine": true,
                                            "trailingTrivia": [
                                                {
                                                    "kind": "NewLineTrivia",
                                                    "text": "\r\n"
                                                }
                                            ]
                                        }
                                    },
                                    {
                                        "kind": "ExpressionStatement",
                                        "fullStart": 768,
                                        "fullEnd": 807,
                                        "start": 780,
                                        "end": 805,
                                        "fullWidth": 39,
                                        "width": 25,
                                        "expression": {
                                            "kind": "AssignmentExpression",
                                            "fullStart": 768,
                                            "fullEnd": 804,
                                            "start": 780,
                                            "end": 804,
                                            "fullWidth": 36,
                                            "width": 24,
                                            "left": {
                                                "kind": "ElementAccessExpression",
                                                "fullStart": 768,
                                                "fullEnd": 800,
                                                "start": 780,
                                                "end": 799,
                                                "fullWidth": 32,
                                                "width": 19,
                                                "expression": {
                                                    "kind": "InvocationExpression",
                                                    "fullStart": 768,
                                                    "fullEnd": 796,
                                                    "start": 780,
                                                    "end": 796,
                                                    "fullWidth": 28,
                                                    "width": 16,
                                                    "expression": {
                                                        "kind": "IdentifierName",
                                                        "fullStart": 768,
                                                        "fullEnd": 794,
                                                        "start": 780,
                                                        "end": 794,
                                                        "fullWidth": 26,
                                                        "width": 14,
                                                        "text": "fnGlobalObject",
                                                        "value": "fnGlobalObject",
                                                        "valueText": "fnGlobalObject",
                                                        "hasLeadingTrivia": true,
                                                        "leadingTrivia": [
                                                            {
                                                                "kind": "WhitespaceTrivia",
                                                                "text": "            "
                                                            }
                                                        ]
                                                    },
                                                    "argumentList": {
                                                        "kind": "ArgumentList",
                                                        "fullStart": 794,
                                                        "fullEnd": 796,
                                                        "start": 794,
                                                        "end": 796,
                                                        "fullWidth": 2,
                                                        "width": 2,
                                                        "openParenToken": {
                                                            "kind": "OpenParenToken",
                                                            "fullStart": 794,
                                                            "fullEnd": 795,
                                                            "start": 794,
                                                            "end": 795,
                                                            "fullWidth": 1,
                                                            "width": 1,
                                                            "text": "(",
                                                            "value": "(",
                                                            "valueText": "("
                                                        },
                                                        "arguments": [],
                                                        "closeParenToken": {
                                                            "kind": "CloseParenToken",
                                                            "fullStart": 795,
                                                            "fullEnd": 796,
                                                            "start": 795,
                                                            "end": 796,
                                                            "fullWidth": 1,
                                                            "width": 1,
                                                            "text": ")",
                                                            "value": ")",
                                                            "valueText": ")"
                                                        }
                                                    }
                                                },
                                                "openBracketToken": {
                                                    "kind": "OpenBracketToken",
                                                    "fullStart": 796,
                                                    "fullEnd": 797,
                                                    "start": 796,
                                                    "end": 797,
                                                    "fullWidth": 1,
                                                    "width": 1,
                                                    "text": "[",
                                                    "value": "[",
                                                    "valueText": "["
                                                },
                                                "argumentExpression": {
                                                    "kind": "NumericLiteral",
                                                    "fullStart": 797,
                                                    "fullEnd": 798,
                                                    "start": 797,
                                                    "end": 798,
                                                    "fullWidth": 1,
                                                    "width": 1,
                                                    "text": "1",
                                                    "value": 1,
                                                    "valueText": "1"
                                                },
                                                "closeBracketToken": {
                                                    "kind": "CloseBracketToken",
                                                    "fullStart": 798,
                                                    "fullEnd": 800,
                                                    "start": 798,
                                                    "end": 799,
                                                    "fullWidth": 2,
                                                    "width": 1,
                                                    "text": "]",
                                                    "value": "]",
                                                    "valueText": "]",
                                                    "hasTrailingTrivia": true,
                                                    "trailingTrivia": [
                                                        {
                                                            "kind": "WhitespaceTrivia",
                                                            "text": " "
                                                        }
                                                    ]
                                                }
                                            },
                                            "operatorToken": {
                                                "kind": "EqualsToken",
                                                "fullStart": 800,
                                                "fullEnd": 802,
                                                "start": 800,
                                                "end": 801,
                                                "fullWidth": 2,
                                                "width": 1,
                                                "text": "=",
                                                "value": "=",
                                                "valueText": "=",
                                                "hasTrailingTrivia": true,
                                                "trailingTrivia": [
                                                    {
                                                        "kind": "WhitespaceTrivia",
                                                        "text": " "
                                                    }
                                                ]
                                            },
                                            "right": {
                                                "kind": "NumericLiteral",
                                                "fullStart": 802,
                                                "fullEnd": 804,
                                                "start": 802,
                                                "end": 804,
                                                "fullWidth": 2,
                                                "width": 2,
                                                "text": "11",
                                                "value": 11,
                                                "valueText": "11"
                                            }
                                        },
                                        "semicolonToken": {
                                            "kind": "SemicolonToken",
                                            "fullStart": 804,
                                            "fullEnd": 807,
                                            "start": 804,
                                            "end": 805,
                                            "fullWidth": 3,
                                            "width": 1,
                                            "text": ";",
                                            "value": ";",
                                            "valueText": ";",
                                            "hasTrailingTrivia": true,
                                            "hasTrailingNewLine": true,
                                            "trailingTrivia": [
                                                {
                                                    "kind": "NewLineTrivia",
                                                    "text": "\r\n"
                                                }
                                            ]
                                        }
                                    },
                                    {
                                        "kind": "ExpressionStatement",
                                        "fullStart": 807,
                                        "fullEnd": 845,
                                        "start": 819,
                                        "end": 843,
                                        "fullWidth": 38,
                                        "width": 24,
                                        "expression": {
                                            "kind": "AssignmentExpression",
                                            "fullStart": 807,
                                            "fullEnd": 842,
                                            "start": 819,
                                            "end": 842,
                                            "fullWidth": 35,
                                            "width": 23,
                                            "left": {
                                                "kind": "ElementAccessExpression",
                                                "fullStart": 807,
                                                "fullEnd": 839,
                                                "start": 819,
                                                "end": 838,
                                                "fullWidth": 32,
                                                "width": 19,
                                                "expression": {
                                                    "kind": "InvocationExpression",
                                                    "fullStart": 807,
                                                    "fullEnd": 835,
                                                    "start": 819,
                                                    "end": 835,
                                                    "fullWidth": 28,
                                                    "width": 16,
                                                    "expression": {
                                                        "kind": "IdentifierName",
                                                        "fullStart": 807,
                                                        "fullEnd": 833,
                                                        "start": 819,
                                                        "end": 833,
                                                        "fullWidth": 26,
                                                        "width": 14,
                                                        "text": "fnGlobalObject",
                                                        "value": "fnGlobalObject",
                                                        "valueText": "fnGlobalObject",
                                                        "hasLeadingTrivia": true,
                                                        "leadingTrivia": [
                                                            {
                                                                "kind": "WhitespaceTrivia",
                                                                "text": "            "
                                                            }
                                                        ]
                                                    },
                                                    "argumentList": {
                                                        "kind": "ArgumentList",
                                                        "fullStart": 833,
                                                        "fullEnd": 835,
                                                        "start": 833,
                                                        "end": 835,
                                                        "fullWidth": 2,
                                                        "width": 2,
                                                        "openParenToken": {
                                                            "kind": "OpenParenToken",
                                                            "fullStart": 833,
                                                            "fullEnd": 834,
                                                            "start": 833,
                                                            "end": 834,
                                                            "fullWidth": 1,
                                                            "width": 1,
                                                            "text": "(",
                                                            "value": "(",
                                                            "valueText": "("
                                                        },
                                                        "arguments": [],
                                                        "closeParenToken": {
                                                            "kind": "CloseParenToken",
                                                            "fullStart": 834,
                                                            "fullEnd": 835,
                                                            "start": 834,
                                                            "end": 835,
                                                            "fullWidth": 1,
                                                            "width": 1,
                                                            "text": ")",
                                                            "value": ")",
                                                            "valueText": ")"
                                                        }
                                                    }
                                                },
                                                "openBracketToken": {
                                                    "kind": "OpenBracketToken",
                                                    "fullStart": 835,
                                                    "fullEnd": 836,
                                                    "start": 835,
                                                    "end": 836,
                                                    "fullWidth": 1,
                                                    "width": 1,
                                                    "text": "[",
                                                    "value": "[",
                                                    "valueText": "["
                                                },
                                                "argumentExpression": {
                                                    "kind": "NumericLiteral",
                                                    "fullStart": 836,
                                                    "fullEnd": 837,
                                                    "start": 836,
                                                    "end": 837,
                                                    "fullWidth": 1,
                                                    "width": 1,
                                                    "text": "2",
                                                    "value": 2,
                                                    "valueText": "2"
                                                },
                                                "closeBracketToken": {
                                                    "kind": "CloseBracketToken",
                                                    "fullStart": 837,
                                                    "fullEnd": 839,
                                                    "start": 837,
                                                    "end": 838,
                                                    "fullWidth": 2,
                                                    "width": 1,
                                                    "text": "]",
                                                    "value": "]",
                                                    "valueText": "]",
                                                    "hasTrailingTrivia": true,
                                                    "trailingTrivia": [
                                                        {
                                                            "kind": "WhitespaceTrivia",
                                                            "text": " "
                                                        }
                                                    ]
                                                }
                                            },
                                            "operatorToken": {
                                                "kind": "EqualsToken",
                                                "fullStart": 839,
                                                "fullEnd": 841,
                                                "start": 839,
                                                "end": 840,
                                                "fullWidth": 2,
                                                "width": 1,
                                                "text": "=",
                                                "value": "=",
                                                "valueText": "=",
                                                "hasTrailingTrivia": true,
                                                "trailingTrivia": [
                                                    {
                                                        "kind": "WhitespaceTrivia",
                                                        "text": " "
                                                    }
                                                ]
                                            },
                                            "right": {
                                                "kind": "NumericLiteral",
                                                "fullStart": 841,
                                                "fullEnd": 842,
                                                "start": 841,
                                                "end": 842,
                                                "fullWidth": 1,
                                                "width": 1,
                                                "text": "9",
                                                "value": 9,
                                                "valueText": "9"
                                            }
                                        },
                                        "semicolonToken": {
                                            "kind": "SemicolonToken",
                                            "fullStart": 842,
                                            "fullEnd": 845,
                                            "start": 842,
                                            "end": 843,
                                            "fullWidth": 3,
                                            "width": 1,
                                            "text": ";",
                                            "value": ";",
                                            "valueText": ";",
                                            "hasTrailingTrivia": true,
                                            "hasTrailingNewLine": true,
                                            "trailingTrivia": [
                                                {
                                                    "kind": "NewLineTrivia",
                                                    "text": "\r\n"
                                                }
                                            ]
                                        }
                                    },
                                    {
                                        "kind": "ExpressionStatement",
                                        "fullStart": 845,
                                        "fullEnd": 887,
                                        "start": 857,
                                        "end": 885,
                                        "fullWidth": 42,
                                        "width": 28,
                                        "expression": {
                                            "kind": "AssignmentExpression",
                                            "fullStart": 845,
                                            "fullEnd": 884,
                                            "start": 857,
                                            "end": 884,
                                            "fullWidth": 39,
                                            "width": 27,
                                            "left": {
                                                "kind": "MemberAccessExpression",
                                                "fullStart": 845,
                                                "fullEnd": 881,
                                                "start": 857,
                                                "end": 880,
                                                "fullWidth": 36,
                                                "width": 23,
                                                "expression": {
                                                    "kind": "InvocationExpression",
                                                    "fullStart": 845,
                                                    "fullEnd": 873,
                                                    "start": 857,
                                                    "end": 873,
                                                    "fullWidth": 28,
                                                    "width": 16,
                                                    "expression": {
                                                        "kind": "IdentifierName",
                                                        "fullStart": 845,
                                                        "fullEnd": 871,
                                                        "start": 857,
                                                        "end": 871,
                                                        "fullWidth": 26,
                                                        "width": 14,
                                                        "text": "fnGlobalObject",
                                                        "value": "fnGlobalObject",
                                                        "valueText": "fnGlobalObject",
                                                        "hasLeadingTrivia": true,
                                                        "leadingTrivia": [
                                                            {
                                                                "kind": "WhitespaceTrivia",
                                                                "text": "            "
                                                            }
                                                        ]
                                                    },
                                                    "argumentList": {
                                                        "kind": "ArgumentList",
                                                        "fullStart": 871,
                                                        "fullEnd": 873,
                                                        "start": 871,
                                                        "end": 873,
                                                        "fullWidth": 2,
                                                        "width": 2,
                                                        "openParenToken": {
                                                            "kind": "OpenParenToken",
                                                            "fullStart": 871,
                                                            "fullEnd": 872,
                                                            "start": 871,
                                                            "end": 872,
                                                            "fullWidth": 1,
                                                            "width": 1,
                                                            "text": "(",
                                                            "value": "(",
                                                            "valueText": "("
                                                        },
                                                        "arguments": [],
                                                        "closeParenToken": {
                                                            "kind": "CloseParenToken",
                                                            "fullStart": 872,
                                                            "fullEnd": 873,
                                                            "start": 872,
                                                            "end": 873,
                                                            "fullWidth": 1,
                                                            "width": 1,
                                                            "text": ")",
                                                            "value": ")",
                                                            "valueText": ")"
                                                        }
                                                    }
                                                },
                                                "dotToken": {
                                                    "kind": "DotToken",
                                                    "fullStart": 873,
                                                    "fullEnd": 874,
                                                    "start": 873,
                                                    "end": 874,
                                                    "fullWidth": 1,
                                                    "width": 1,
                                                    "text": ".",
                                                    "value": ".",
                                                    "valueText": "."
                                                },
                                                "name": {
                                                    "kind": "IdentifierName",
                                                    "fullStart": 874,
                                                    "fullEnd": 881,
                                                    "start": 874,
                                                    "end": 880,
                                                    "fullWidth": 7,
                                                    "width": 6,
                                                    "text": "length",
                                                    "value": "length",
                                                    "valueText": "length",
                                                    "hasTrailingTrivia": true,
                                                    "trailingTrivia": [
                                                        {
                                                            "kind": "WhitespaceTrivia",
                                                            "text": " "
                                                        }
                                                    ]
                                                }
                                            },
                                            "operatorToken": {
                                                "kind": "EqualsToken",
                                                "fullStart": 881,
                                                "fullEnd": 883,
                                                "start": 881,
                                                "end": 882,
                                                "fullWidth": 2,
                                                "width": 1,
                                                "text": "=",
                                                "value": "=",
                                                "valueText": "=",
                                                "hasTrailingTrivia": true,
                                                "trailingTrivia": [
                                                    {
                                                        "kind": "WhitespaceTrivia",
                                                        "text": " "
                                                    }
                                                ]
                                            },
                                            "right": {
                                                "kind": "NumericLiteral",
                                                "fullStart": 883,
                                                "fullEnd": 884,
                                                "start": 883,
                                                "end": 884,
                                                "fullWidth": 1,
                                                "width": 1,
                                                "text": "2",
                                                "value": 2,
                                                "valueText": "2"
                                            }
                                        },
                                        "semicolonToken": {
                                            "kind": "SemicolonToken",
                                            "fullStart": 884,
                                            "fullEnd": 887,
                                            "start": 884,
                                            "end": 885,
                                            "fullWidth": 3,
                                            "width": 1,
                                            "text": ";",
                                            "value": ";",
                                            "valueText": ";",
                                            "hasTrailingTrivia": true,
                                            "hasTrailingNewLine": true,
                                            "trailingTrivia": [
                                                {
                                                    "kind": "NewLineTrivia",
                                                    "text": "\r\n"
                                                }
                                            ]
                                        }
                                    },
                                    {
                                        "kind": "VariableStatement",
                                        "fullStart": 887,
                                        "fullEnd": 972,
                                        "start": 899,
                                        "end": 970,
                                        "fullWidth": 85,
                                        "width": 71,
                                        "modifiers": [],
                                        "variableDeclaration": {
                                            "kind": "VariableDeclaration",
                                            "fullStart": 887,
                                            "fullEnd": 969,
                                            "start": 899,
                                            "end": 969,
                                            "fullWidth": 82,
                                            "width": 70,
                                            "varKeyword": {
                                                "kind": "VarKeyword",
                                                "fullStart": 887,
                                                "fullEnd": 903,
                                                "start": 899,
                                                "end": 902,
                                                "fullWidth": 16,
                                                "width": 3,
                                                "text": "var",
                                                "value": "var",
                                                "valueText": "var",
                                                "hasLeadingTrivia": true,
                                                "hasTrailingTrivia": true,
                                                "leadingTrivia": [
                                                    {
                                                        "kind": "WhitespaceTrivia",
                                                        "text": "            "
                                                    }
                                                ],
                                                "trailingTrivia": [
                                                    {
                                                        "kind": "WhitespaceTrivia",
                                                        "text": " "
                                                    }
                                                ]
                                            },
                                            "variableDeclarators": [
                                                {
                                                    "kind": "VariableDeclarator",
                                                    "fullStart": 903,
                                                    "fullEnd": 969,
                                                    "start": 903,
                                                    "end": 969,
                                                    "fullWidth": 66,
                                                    "width": 66,
                                                    "identifier": {
                                                        "kind": "IdentifierName",
                                                        "fullStart": 903,
                                                        "fullEnd": 910,
                                                        "start": 903,
                                                        "end": 909,
                                                        "fullWidth": 7,
                                                        "width": 6,
                                                        "text": "newArr",
                                                        "value": "newArr",
                                                        "valueText": "newArr",
                                                        "hasTrailingTrivia": true,
                                                        "trailingTrivia": [
                                                            {
                                                                "kind": "WhitespaceTrivia",
                                                                "text": " "
                                                            }
                                                        ]
                                                    },
                                                    "equalsValueClause": {
                                                        "kind": "EqualsValueClause",
                                                        "fullStart": 910,
                                                        "fullEnd": 969,
                                                        "start": 910,
                                                        "end": 969,
                                                        "fullWidth": 59,
                                                        "width": 59,
                                                        "equalsToken": {
                                                            "kind": "EqualsToken",
                                                            "fullStart": 910,
                                                            "fullEnd": 912,
                                                            "start": 910,
                                                            "end": 911,
                                                            "fullWidth": 2,
                                                            "width": 1,
                                                            "text": "=",
                                                            "value": "=",
                                                            "valueText": "=",
                                                            "hasTrailingTrivia": true,
                                                            "trailingTrivia": [
                                                                {
                                                                    "kind": "WhitespaceTrivia",
                                                                    "text": " "
                                                                }
                                                            ]
                                                        },
                                                        "value": {
                                                            "kind": "InvocationExpression",
                                                            "fullStart": 912,
                                                            "fullEnd": 969,
                                                            "start": 912,
                                                            "end": 969,
                                                            "fullWidth": 57,
                                                            "width": 57,
                                                            "expression": {
                                                                "kind": "MemberAccessExpression",
                                                                "fullStart": 912,
                                                                "fullEnd": 939,
                                                                "start": 912,
                                                                "end": 939,
                                                                "fullWidth": 27,
                                                                "width": 27,
                                                                "expression": {
                                                                    "kind": "MemberAccessExpression",
                                                                    "fullStart": 912,
                                                                    "fullEnd": 934,
                                                                    "start": 912,
                                                                    "end": 934,
                                                                    "fullWidth": 22,
                                                                    "width": 22,
                                                                    "expression": {
                                                                        "kind": "MemberAccessExpression",
                                                                        "fullStart": 912,
                                                                        "fullEnd": 927,
                                                                        "start": 912,
                                                                        "end": 927,
                                                                        "fullWidth": 15,
                                                                        "width": 15,
                                                                        "expression": {
                                                                            "kind": "IdentifierName",
                                                                            "fullStart": 912,
                                                                            "fullEnd": 917,
                                                                            "start": 912,
                                                                            "end": 917,
                                                                            "fullWidth": 5,
                                                                            "width": 5,
                                                                            "text": "Array",
                                                                            "value": "Array",
                                                                            "valueText": "Array"
                                                                        },
                                                                        "dotToken": {
                                                                            "kind": "DotToken",
                                                                            "fullStart": 917,
                                                                            "fullEnd": 918,
                                                                            "start": 917,
                                                                            "end": 918,
                                                                            "fullWidth": 1,
                                                                            "width": 1,
                                                                            "text": ".",
                                                                            "value": ".",
                                                                            "valueText": "."
                                                                        },
                                                                        "name": {
                                                                            "kind": "IdentifierName",
                                                                            "fullStart": 918,
                                                                            "fullEnd": 927,
                                                                            "start": 918,
                                                                            "end": 927,
                                                                            "fullWidth": 9,
                                                                            "width": 9,
                                                                            "text": "prototype",
                                                                            "value": "prototype",
                                                                            "valueText": "prototype"
                                                                        }
                                                                    },
                                                                    "dotToken": {
                                                                        "kind": "DotToken",
                                                                        "fullStart": 927,
                                                                        "fullEnd": 928,
                                                                        "start": 927,
                                                                        "end": 928,
                                                                        "fullWidth": 1,
                                                                        "width": 1,
                                                                        "text": ".",
                                                                        "value": ".",
                                                                        "valueText": "."
                                                                    },
                                                                    "name": {
                                                                        "kind": "IdentifierName",
                                                                        "fullStart": 928,
                                                                        "fullEnd": 934,
                                                                        "start": 928,
                                                                        "end": 934,
                                                                        "fullWidth": 6,
                                                                        "width": 6,
                                                                        "text": "filter",
                                                                        "value": "filter",
                                                                        "valueText": "filter"
                                                                    }
                                                                },
                                                                "dotToken": {
                                                                    "kind": "DotToken",
                                                                    "fullStart": 934,
                                                                    "fullEnd": 935,
                                                                    "start": 934,
                                                                    "end": 935,
                                                                    "fullWidth": 1,
                                                                    "width": 1,
                                                                    "text": ".",
                                                                    "value": ".",
                                                                    "valueText": "."
                                                                },
                                                                "name": {
                                                                    "kind": "IdentifierName",
                                                                    "fullStart": 935,
                                                                    "fullEnd": 939,
                                                                    "start": 935,
                                                                    "end": 939,
                                                                    "fullWidth": 4,
                                                                    "width": 4,
                                                                    "text": "call",
                                                                    "value": "call",
                                                                    "valueText": "call"
                                                                }
                                                            },
                                                            "argumentList": {
                                                                "kind": "ArgumentList",
                                                                "fullStart": 939,
                                                                "fullEnd": 969,
                                                                "start": 939,
                                                                "end": 969,
                                                                "fullWidth": 30,
                                                                "width": 30,
                                                                "openParenToken": {
                                                                    "kind": "OpenParenToken",
                                                                    "fullStart": 939,
                                                                    "fullEnd": 940,
                                                                    "start": 939,
                                                                    "end": 940,
                                                                    "fullWidth": 1,
                                                                    "width": 1,
                                                                    "text": "(",
                                                                    "value": "(",
                                                                    "valueText": "("
                                                                },
                                                                "arguments": [
                                                                    {
                                                                        "kind": "InvocationExpression",
                                                                        "fullStart": 940,
                                                                        "fullEnd": 956,
                                                                        "start": 940,
                                                                        "end": 956,
                                                                        "fullWidth": 16,
                                                                        "width": 16,
                                                                        "expression": {
                                                                            "kind": "IdentifierName",
                                                                            "fullStart": 940,
                                                                            "fullEnd": 954,
                                                                            "start": 940,
                                                                            "end": 954,
                                                                            "fullWidth": 14,
                                                                            "width": 14,
                                                                            "text": "fnGlobalObject",
                                                                            "value": "fnGlobalObject",
                                                                            "valueText": "fnGlobalObject"
                                                                        },
                                                                        "argumentList": {
                                                                            "kind": "ArgumentList",
                                                                            "fullStart": 954,
                                                                            "fullEnd": 956,
                                                                            "start": 954,
                                                                            "end": 956,
                                                                            "fullWidth": 2,
                                                                            "width": 2,
                                                                            "openParenToken": {
                                                                                "kind": "OpenParenToken",
                                                                                "fullStart": 954,
                                                                                "fullEnd": 955,
                                                                                "start": 954,
                                                                                "end": 955,
                                                                                "fullWidth": 1,
                                                                                "width": 1,
                                                                                "text": "(",
                                                                                "value": "(",
                                                                                "valueText": "("
                                                                            },
                                                                            "arguments": [],
                                                                            "closeParenToken": {
                                                                                "kind": "CloseParenToken",
                                                                                "fullStart": 955,
                                                                                "fullEnd": 956,
                                                                                "start": 955,
                                                                                "end": 956,
                                                                                "fullWidth": 1,
                                                                                "width": 1,
                                                                                "text": ")",
                                                                                "value": ")",
                                                                                "valueText": ")"
                                                                            }
                                                                        }
                                                                    },
                                                                    {
                                                                        "kind": "CommaToken",
                                                                        "fullStart": 956,
                                                                        "fullEnd": 958,
                                                                        "start": 956,
                                                                        "end": 957,
                                                                        "fullWidth": 2,
                                                                        "width": 1,
                                                                        "text": ",",
                                                                        "value": ",",
                                                                        "valueText": ",",
                                                                        "hasTrailingTrivia": true,
                                                                        "trailingTrivia": [
                                                                            {
                                                                                "kind": "WhitespaceTrivia",
                                                                                "text": " "
                                                                            }
                                                                        ]
                                                                    },
                                                                    {
                                                                        "kind": "IdentifierName",
                                                                        "fullStart": 958,
                                                                        "fullEnd": 968,
                                                                        "start": 958,
                                                                        "end": 968,
                                                                        "fullWidth": 10,
                                                                        "width": 10,
                                                                        "text": "callbackfn",
                                                                        "value": "callbackfn",
                                                                        "valueText": "callbackfn"
                                                                    }
                                                                ],
                                                                "closeParenToken": {
                                                                    "kind": "CloseParenToken",
                                                                    "fullStart": 968,
                                                                    "fullEnd": 969,
                                                                    "start": 968,
                                                                    "end": 969,
                                                                    "fullWidth": 1,
                                                                    "width": 1,
                                                                    "text": ")",
                                                                    "value": ")",
                                                                    "valueText": ")"
                                                                }
                                                            }
                                                        }
                                                    }
                                                }
                                            ]
                                        },
                                        "semicolonToken": {
                                            "kind": "SemicolonToken",
                                            "fullStart": 969,
                                            "fullEnd": 972,
                                            "start": 969,
                                            "end": 970,
                                            "fullWidth": 3,
                                            "width": 1,
                                            "text": ";",
                                            "value": ";",
                                            "valueText": ";",
                                            "hasTrailingTrivia": true,
                                            "hasTrailingNewLine": true,
                                            "trailingTrivia": [
                                                {
                                                    "kind": "NewLineTrivia",
                                                    "text": "\r\n"
                                                }
                                            ]
                                        }
                                    },
                                    {
                                        "kind": "ReturnStatement",
                                        "fullStart": 972,
                                        "fullEnd": 1013,
                                        "start": 984,
                                        "end": 1011,
                                        "fullWidth": 41,
                                        "width": 27,
                                        "returnKeyword": {
                                            "kind": "ReturnKeyword",
                                            "fullStart": 972,
                                            "fullEnd": 991,
                                            "start": 984,
                                            "end": 990,
                                            "fullWidth": 19,
                                            "width": 6,
                                            "text": "return",
                                            "value": "return",
                                            "valueText": "return",
                                            "hasLeadingTrivia": true,
                                            "hasTrailingTrivia": true,
                                            "leadingTrivia": [
                                                {
                                                    "kind": "WhitespaceTrivia",
                                                    "text": "            "
                                                }
                                            ],
                                            "trailingTrivia": [
                                                {
                                                    "kind": "WhitespaceTrivia",
                                                    "text": " "
                                                }
                                            ]
                                        },
                                        "expression": {
                                            "kind": "EqualsExpression",
                                            "fullStart": 991,
                                            "fullEnd": 1010,
                                            "start": 991,
                                            "end": 1010,
                                            "fullWidth": 19,
                                            "width": 19,
                                            "left": {
                                                "kind": "MemberAccessExpression",
                                                "fullStart": 991,
                                                "fullEnd": 1005,
                                                "start": 991,
                                                "end": 1004,
                                                "fullWidth": 14,
                                                "width": 13,
                                                "expression": {
                                                    "kind": "IdentifierName",
                                                    "fullStart": 991,
                                                    "fullEnd": 997,
                                                    "start": 991,
                                                    "end": 997,
                                                    "fullWidth": 6,
                                                    "width": 6,
                                                    "text": "newArr",
                                                    "value": "newArr",
                                                    "valueText": "newArr"
                                                },
                                                "dotToken": {
                                                    "kind": "DotToken",
                                                    "fullStart": 997,
                                                    "fullEnd": 998,
                                                    "start": 997,
                                                    "end": 998,
                                                    "fullWidth": 1,
                                                    "width": 1,
                                                    "text": ".",
                                                    "value": ".",
                                                    "valueText": "."
                                                },
                                                "name": {
                                                    "kind": "IdentifierName",
                                                    "fullStart": 998,
                                                    "fullEnd": 1005,
                                                    "start": 998,
                                                    "end": 1004,
                                                    "fullWidth": 7,
                                                    "width": 6,
                                                    "text": "length",
                                                    "value": "length",
                                                    "valueText": "length",
                                                    "hasTrailingTrivia": true,
                                                    "trailingTrivia": [
                                                        {
                                                            "kind": "WhitespaceTrivia",
                                                            "text": " "
                                                        }
                                                    ]
                                                }
                                            },
                                            "operatorToken": {
                                                "kind": "EqualsEqualsEqualsToken",
                                                "fullStart": 1005,
                                                "fullEnd": 1009,
                                                "start": 1005,
                                                "end": 1008,
                                                "fullWidth": 4,
                                                "width": 3,
                                                "text": "===",
                                                "value": "===",
                                                "valueText": "===",
                                                "hasTrailingTrivia": true,
                                                "trailingTrivia": [
                                                    {
                                                        "kind": "WhitespaceTrivia",
                                                        "text": " "
                                                    }
                                                ]
                                            },
                                            "right": {
                                                "kind": "NumericLiteral",
                                                "fullStart": 1009,
                                                "fullEnd": 1010,
                                                "start": 1009,
                                                "end": 1010,
                                                "fullWidth": 1,
                                                "width": 1,
                                                "text": "2",
                                                "value": 2,
                                                "valueText": "2"
                                            }
                                        },
                                        "semicolonToken": {
                                            "kind": "SemicolonToken",
                                            "fullStart": 1010,
                                            "fullEnd": 1013,
                                            "start": 1010,
                                            "end": 1011,
                                            "fullWidth": 3,
                                            "width": 1,
                                            "text": ";",
                                            "value": ";",
                                            "valueText": ";",
                                            "hasTrailingTrivia": true,
                                            "hasTrailingNewLine": true,
                                            "trailingTrivia": [
                                                {
                                                    "kind": "NewLineTrivia",
                                                    "text": "\r\n"
                                                }
                                            ]
                                        }
                                    }
                                ],
                                "closeBraceToken": {
                                    "kind": "CloseBraceToken",
                                    "fullStart": 1013,
                                    "fullEnd": 1023,
                                    "start": 1021,
                                    "end": 1022,
                                    "fullWidth": 10,
                                    "width": 1,
                                    "text": "}",
                                    "value": "}",
                                    "valueText": "}",
                                    "hasLeadingTrivia": true,
                                    "hasTrailingTrivia": true,
                                    "leadingTrivia": [
                                        {
                                            "kind": "WhitespaceTrivia",
                                            "text": "        "
                                        }
                                    ],
                                    "trailingTrivia": [
                                        {
                                            "kind": "WhitespaceTrivia",
                                            "text": " "
                                        }
                                    ]
                                }
                            },
                            "finallyClause": {
                                "kind": "FinallyClause",
                                "fullStart": 1023,
                                "fullEnd": 1215,
                                "start": 1023,
                                "end": 1213,
                                "fullWidth": 192,
                                "width": 190,
                                "finallyKeyword": {
                                    "kind": "FinallyKeyword",
                                    "fullStart": 1023,
                                    "fullEnd": 1031,
                                    "start": 1023,
                                    "end": 1030,
                                    "fullWidth": 8,
                                    "width": 7,
                                    "text": "finally",
                                    "value": "finally",
                                    "valueText": "finally",
                                    "hasTrailingTrivia": true,
                                    "trailingTrivia": [
                                        {
                                            "kind": "WhitespaceTrivia",
                                            "text": " "
                                        }
                                    ]
                                },
                                "block": {
                                    "kind": "Block",
                                    "fullStart": 1031,
                                    "fullEnd": 1215,
                                    "start": 1031,
                                    "end": 1213,
                                    "fullWidth": 184,
                                    "width": 182,
                                    "openBraceToken": {
                                        "kind": "OpenBraceToken",
                                        "fullStart": 1031,
                                        "fullEnd": 1034,
                                        "start": 1031,
                                        "end": 1032,
                                        "fullWidth": 3,
                                        "width": 1,
                                        "text": "{",
                                        "value": "{",
                                        "valueText": "{",
                                        "hasTrailingTrivia": true,
                                        "hasTrailingNewLine": true,
                                        "trailingTrivia": [
                                            {
                                                "kind": "NewLineTrivia",
                                                "text": "\r\n"
                                            }
                                        ]
                                    },
                                    "statements": [
                                        {
                                            "kind": "ExpressionStatement",
                                            "fullStart": 1034,
                                            "fullEnd": 1075,
                                            "start": 1046,
                                            "end": 1073,
                                            "fullWidth": 41,
                                            "width": 27,
                                            "expression": {
                                                "kind": "DeleteExpression",
                                                "fullStart": 1034,
                                                "fullEnd": 1072,
                                                "start": 1046,
                                                "end": 1072,
                                                "fullWidth": 38,
                                                "width": 26,
                                                "deleteKeyword": {
                                                    "kind": "DeleteKeyword",
                                                    "fullStart": 1034,
                                                    "fullEnd": 1053,
                                                    "start": 1046,
                                                    "end": 1052,
                                                    "fullWidth": 19,
                                                    "width": 6,
                                                    "text": "delete",
                                                    "value": "delete",
                                                    "valueText": "delete",
                                                    "hasLeadingTrivia": true,
                                                    "hasTrailingTrivia": true,
                                                    "leadingTrivia": [
                                                        {
                                                            "kind": "WhitespaceTrivia",
                                                            "text": "            "
                                                        }
                                                    ],
                                                    "trailingTrivia": [
                                                        {
                                                            "kind": "WhitespaceTrivia",
                                                            "text": " "
                                                        }
                                                    ]
                                                },
                                                "expression": {
                                                    "kind": "ElementAccessExpression",
                                                    "fullStart": 1053,
                                                    "fullEnd": 1072,
                                                    "start": 1053,
                                                    "end": 1072,
                                                    "fullWidth": 19,
                                                    "width": 19,
                                                    "expression": {
                                                        "kind": "InvocationExpression",
                                                        "fullStart": 1053,
                                                        "fullEnd": 1069,
                                                        "start": 1053,
                                                        "end": 1069,
                                                        "fullWidth": 16,
                                                        "width": 16,
                                                        "expression": {
                                                            "kind": "IdentifierName",
                                                            "fullStart": 1053,
                                                            "fullEnd": 1067,
                                                            "start": 1053,
                                                            "end": 1067,
                                                            "fullWidth": 14,
                                                            "width": 14,
                                                            "text": "fnGlobalObject",
                                                            "value": "fnGlobalObject",
                                                            "valueText": "fnGlobalObject"
                                                        },
                                                        "argumentList": {
                                                            "kind": "ArgumentList",
                                                            "fullStart": 1067,
                                                            "fullEnd": 1069,
                                                            "start": 1067,
                                                            "end": 1069,
                                                            "fullWidth": 2,
                                                            "width": 2,
                                                            "openParenToken": {
                                                                "kind": "OpenParenToken",
                                                                "fullStart": 1067,
                                                                "fullEnd": 1068,
                                                                "start": 1067,
                                                                "end": 1068,
                                                                "fullWidth": 1,
                                                                "width": 1,
                                                                "text": "(",
                                                                "value": "(",
                                                                "valueText": "("
                                                            },
                                                            "arguments": [],
                                                            "closeParenToken": {
                                                                "kind": "CloseParenToken",
                                                                "fullStart": 1068,
                                                                "fullEnd": 1069,
                                                                "start": 1068,
                                                                "end": 1069,
                                                                "fullWidth": 1,
                                                                "width": 1,
                                                                "text": ")",
                                                                "value": ")",
                                                                "valueText": ")"
                                                            }
                                                        }
                                                    },
                                                    "openBracketToken": {
                                                        "kind": "OpenBracketToken",
                                                        "fullStart": 1069,
                                                        "fullEnd": 1070,
                                                        "start": 1069,
                                                        "end": 1070,
                                                        "fullWidth": 1,
                                                        "width": 1,
                                                        "text": "[",
                                                        "value": "[",
                                                        "valueText": "["
                                                    },
                                                    "argumentExpression": {
                                                        "kind": "NumericLiteral",
                                                        "fullStart": 1070,
                                                        "fullEnd": 1071,
                                                        "start": 1070,
                                                        "end": 1071,
                                                        "fullWidth": 1,
                                                        "width": 1,
                                                        "text": "0",
                                                        "value": 0,
                                                        "valueText": "0"
                                                    },
                                                    "closeBracketToken": {
                                                        "kind": "CloseBracketToken",
                                                        "fullStart": 1071,
                                                        "fullEnd": 1072,
                                                        "start": 1071,
                                                        "end": 1072,
                                                        "fullWidth": 1,
                                                        "width": 1,
                                                        "text": "]",
                                                        "value": "]",
                                                        "valueText": "]"
                                                    }
                                                }
                                            },
                                            "semicolonToken": {
                                                "kind": "SemicolonToken",
                                                "fullStart": 1072,
                                                "fullEnd": 1075,
                                                "start": 1072,
                                                "end": 1073,
                                                "fullWidth": 3,
                                                "width": 1,
                                                "text": ";",
                                                "value": ";",
                                                "valueText": ";",
                                                "hasTrailingTrivia": true,
                                                "hasTrailingNewLine": true,
                                                "trailingTrivia": [
                                                    {
                                                        "kind": "NewLineTrivia",
                                                        "text": "\r\n"
                                                    }
                                                ]
                                            }
                                        },
                                        {
                                            "kind": "ExpressionStatement",
                                            "fullStart": 1075,
                                            "fullEnd": 1116,
                                            "start": 1087,
                                            "end": 1114,
                                            "fullWidth": 41,
                                            "width": 27,
                                            "expression": {
                                                "kind": "DeleteExpression",
                                                "fullStart": 1075,
                                                "fullEnd": 1113,
                                                "start": 1087,
                                                "end": 1113,
                                                "fullWidth": 38,
                                                "width": 26,
                                                "deleteKeyword": {
                                                    "kind": "DeleteKeyword",
                                                    "fullStart": 1075,
                                                    "fullEnd": 1094,
                                                    "start": 1087,
                                                    "end": 1093,
                                                    "fullWidth": 19,
                                                    "width": 6,
                                                    "text": "delete",
                                                    "value": "delete",
                                                    "valueText": "delete",
                                                    "hasLeadingTrivia": true,
                                                    "hasTrailingTrivia": true,
                                                    "leadingTrivia": [
                                                        {
                                                            "kind": "WhitespaceTrivia",
                                                            "text": "            "
                                                        }
                                                    ],
                                                    "trailingTrivia": [
                                                        {
                                                            "kind": "WhitespaceTrivia",
                                                            "text": " "
                                                        }
                                                    ]
                                                },
                                                "expression": {
                                                    "kind": "ElementAccessExpression",
                                                    "fullStart": 1094,
                                                    "fullEnd": 1113,
                                                    "start": 1094,
                                                    "end": 1113,
                                                    "fullWidth": 19,
                                                    "width": 19,
                                                    "expression": {
                                                        "kind": "InvocationExpression",
                                                        "fullStart": 1094,
                                                        "fullEnd": 1110,
                                                        "start": 1094,
                                                        "end": 1110,
                                                        "fullWidth": 16,
                                                        "width": 16,
                                                        "expression": {
                                                            "kind": "IdentifierName",
                                                            "fullStart": 1094,
                                                            "fullEnd": 1108,
                                                            "start": 1094,
                                                            "end": 1108,
                                                            "fullWidth": 14,
                                                            "width": 14,
                                                            "text": "fnGlobalObject",
                                                            "value": "fnGlobalObject",
                                                            "valueText": "fnGlobalObject"
                                                        },
                                                        "argumentList": {
                                                            "kind": "ArgumentList",
                                                            "fullStart": 1108,
                                                            "fullEnd": 1110,
                                                            "start": 1108,
                                                            "end": 1110,
                                                            "fullWidth": 2,
                                                            "width": 2,
                                                            "openParenToken": {
                                                                "kind": "OpenParenToken",
                                                                "fullStart": 1108,
                                                                "fullEnd": 1109,
                                                                "start": 1108,
                                                                "end": 1109,
                                                                "fullWidth": 1,
                                                                "width": 1,
                                                                "text": "(",
                                                                "value": "(",
                                                                "valueText": "("
                                                            },
                                                            "arguments": [],
                                                            "closeParenToken": {
                                                                "kind": "CloseParenToken",
                                                                "fullStart": 1109,
                                                                "fullEnd": 1110,
                                                                "start": 1109,
                                                                "end": 1110,
                                                                "fullWidth": 1,
                                                                "width": 1,
                                                                "text": ")",
                                                                "value": ")",
                                                                "valueText": ")"
                                                            }
                                                        }
                                                    },
                                                    "openBracketToken": {
                                                        "kind": "OpenBracketToken",
                                                        "fullStart": 1110,
                                                        "fullEnd": 1111,
                                                        "start": 1110,
                                                        "end": 1111,
                                                        "fullWidth": 1,
                                                        "width": 1,
                                                        "text": "[",
                                                        "value": "[",
                                                        "valueText": "["
                                                    },
                                                    "argumentExpression": {
                                                        "kind": "NumericLiteral",
                                                        "fullStart": 1111,
                                                        "fullEnd": 1112,
                                                        "start": 1111,
                                                        "end": 1112,
                                                        "fullWidth": 1,
                                                        "width": 1,
                                                        "text": "1",
                                                        "value": 1,
                                                        "valueText": "1"
                                                    },
                                                    "closeBracketToken": {
                                                        "kind": "CloseBracketToken",
                                                        "fullStart": 1112,
                                                        "fullEnd": 1113,
                                                        "start": 1112,
                                                        "end": 1113,
                                                        "fullWidth": 1,
                                                        "width": 1,
                                                        "text": "]",
                                                        "value": "]",
                                                        "valueText": "]"
                                                    }
                                                }
                                            },
                                            "semicolonToken": {
                                                "kind": "SemicolonToken",
                                                "fullStart": 1113,
                                                "fullEnd": 1116,
                                                "start": 1113,
                                                "end": 1114,
                                                "fullWidth": 3,
                                                "width": 1,
                                                "text": ";",
                                                "value": ";",
                                                "valueText": ";",
                                                "hasTrailingTrivia": true,
                                                "hasTrailingNewLine": true,
                                                "trailingTrivia": [
                                                    {
                                                        "kind": "NewLineTrivia",
                                                        "text": "\r\n"
                                                    }
                                                ]
                                            }
                                        },
                                        {
                                            "kind": "ExpressionStatement",
                                            "fullStart": 1116,
                                            "fullEnd": 1157,
                                            "start": 1128,
                                            "end": 1155,
                                            "fullWidth": 41,
                                            "width": 27,
                                            "expression": {
                                                "kind": "DeleteExpression",
                                                "fullStart": 1116,
                                                "fullEnd": 1154,
                                                "start": 1128,
                                                "end": 1154,
                                                "fullWidth": 38,
                                                "width": 26,
                                                "deleteKeyword": {
                                                    "kind": "DeleteKeyword",
                                                    "fullStart": 1116,
                                                    "fullEnd": 1135,
                                                    "start": 1128,
                                                    "end": 1134,
                                                    "fullWidth": 19,
                                                    "width": 6,
                                                    "text": "delete",
                                                    "value": "delete",
                                                    "valueText": "delete",
                                                    "hasLeadingTrivia": true,
                                                    "hasTrailingTrivia": true,
                                                    "leadingTrivia": [
                                                        {
                                                            "kind": "WhitespaceTrivia",
                                                            "text": "            "
                                                        }
                                                    ],
                                                    "trailingTrivia": [
                                                        {
                                                            "kind": "WhitespaceTrivia",
                                                            "text": " "
                                                        }
                                                    ]
                                                },
                                                "expression": {
                                                    "kind": "ElementAccessExpression",
                                                    "fullStart": 1135,
                                                    "fullEnd": 1154,
                                                    "start": 1135,
                                                    "end": 1154,
                                                    "fullWidth": 19,
                                                    "width": 19,
                                                    "expression": {
                                                        "kind": "InvocationExpression",
                                                        "fullStart": 1135,
                                                        "fullEnd": 1151,
                                                        "start": 1135,
                                                        "end": 1151,
                                                        "fullWidth": 16,
                                                        "width": 16,
                                                        "expression": {
                                                            "kind": "IdentifierName",
                                                            "fullStart": 1135,
                                                            "fullEnd": 1149,
                                                            "start": 1135,
                                                            "end": 1149,
                                                            "fullWidth": 14,
                                                            "width": 14,
                                                            "text": "fnGlobalObject",
                                                            "value": "fnGlobalObject",
                                                            "valueText": "fnGlobalObject"
                                                        },
                                                        "argumentList": {
                                                            "kind": "ArgumentList",
                                                            "fullStart": 1149,
                                                            "fullEnd": 1151,
                                                            "start": 1149,
                                                            "end": 1151,
                                                            "fullWidth": 2,
                                                            "width": 2,
                                                            "openParenToken": {
                                                                "kind": "OpenParenToken",
                                                                "fullStart": 1149,
                                                                "fullEnd": 1150,
                                                                "start": 1149,
                                                                "end": 1150,
                                                                "fullWidth": 1,
                                                                "width": 1,
                                                                "text": "(",
                                                                "value": "(",
                                                                "valueText": "("
                                                            },
                                                            "arguments": [],
                                                            "closeParenToken": {
                                                                "kind": "CloseParenToken",
                                                                "fullStart": 1150,
                                                                "fullEnd": 1151,
                                                                "start": 1150,
                                                                "end": 1151,
                                                                "fullWidth": 1,
                                                                "width": 1,
                                                                "text": ")",
                                                                "value": ")",
                                                                "valueText": ")"
                                                            }
                                                        }
                                                    },
                                                    "openBracketToken": {
                                                        "kind": "OpenBracketToken",
                                                        "fullStart": 1151,
                                                        "fullEnd": 1152,
                                                        "start": 1151,
                                                        "end": 1152,
                                                        "fullWidth": 1,
                                                        "width": 1,
                                                        "text": "[",
                                                        "value": "[",
                                                        "valueText": "["
                                                    },
                                                    "argumentExpression": {
                                                        "kind": "NumericLiteral",
                                                        "fullStart": 1152,
                                                        "fullEnd": 1153,
                                                        "start": 1152,
                                                        "end": 1153,
                                                        "fullWidth": 1,
                                                        "width": 1,
                                                        "text": "2",
                                                        "value": 2,
                                                        "valueText": "2"
                                                    },
                                                    "closeBracketToken": {
                                                        "kind": "CloseBracketToken",
                                                        "fullStart": 1153,
                                                        "fullEnd": 1154,
                                                        "start": 1153,
                                                        "end": 1154,
                                                        "fullWidth": 1,
                                                        "width": 1,
                                                        "text": "]",
                                                        "value": "]",
                                                        "valueText": "]"
                                                    }
                                                }
                                            },
                                            "semicolonToken": {
                                                "kind": "SemicolonToken",
                                                "fullStart": 1154,
                                                "fullEnd": 1157,
                                                "start": 1154,
                                                "end": 1155,
                                                "fullWidth": 3,
                                                "width": 1,
                                                "text": ";",
                                                "value": ";",
                                                "valueText": ";",
                                                "hasTrailingTrivia": true,
                                                "hasTrailingNewLine": true,
                                                "trailingTrivia": [
                                                    {
                                                        "kind": "NewLineTrivia",
                                                        "text": "\r\n"
                                                    }
                                                ]
                                            }
                                        },
                                        {
                                            "kind": "ExpressionStatement",
                                            "fullStart": 1157,
                                            "fullEnd": 1204,
                                            "start": 1169,
                                            "end": 1202,
                                            "fullWidth": 47,
                                            "width": 33,
                                            "expression": {
                                                "kind": "AssignmentExpression",
                                                "fullStart": 1157,
                                                "fullEnd": 1201,
                                                "start": 1169,
                                                "end": 1201,
                                                "fullWidth": 44,
                                                "width": 32,
                                                "left": {
                                                    "kind": "MemberAccessExpression",
                                                    "fullStart": 1157,
                                                    "fullEnd": 1193,
                                                    "start": 1169,
                                                    "end": 1192,
                                                    "fullWidth": 36,
                                                    "width": 23,
                                                    "expression": {
                                                        "kind": "InvocationExpression",
                                                        "fullStart": 1157,
                                                        "fullEnd": 1185,
                                                        "start": 1169,
                                                        "end": 1185,
                                                        "fullWidth": 28,
                                                        "width": 16,
                                                        "expression": {
                                                            "kind": "IdentifierName",
                                                            "fullStart": 1157,
                                                            "fullEnd": 1183,
                                                            "start": 1169,
                                                            "end": 1183,
                                                            "fullWidth": 26,
                                                            "width": 14,
                                                            "text": "fnGlobalObject",
                                                            "value": "fnGlobalObject",
                                                            "valueText": "fnGlobalObject",
                                                            "hasLeadingTrivia": true,
                                                            "leadingTrivia": [
                                                                {
                                                                    "kind": "WhitespaceTrivia",
                                                                    "text": "            "
                                                                }
                                                            ]
                                                        },
                                                        "argumentList": {
                                                            "kind": "ArgumentList",
                                                            "fullStart": 1183,
                                                            "fullEnd": 1185,
                                                            "start": 1183,
                                                            "end": 1185,
                                                            "fullWidth": 2,
                                                            "width": 2,
                                                            "openParenToken": {
                                                                "kind": "OpenParenToken",
                                                                "fullStart": 1183,
                                                                "fullEnd": 1184,
                                                                "start": 1183,
                                                                "end": 1184,
                                                                "fullWidth": 1,
                                                                "width": 1,
                                                                "text": "(",
                                                                "value": "(",
                                                                "valueText": "("
                                                            },
                                                            "arguments": [],
                                                            "closeParenToken": {
                                                                "kind": "CloseParenToken",
                                                                "fullStart": 1184,
                                                                "fullEnd": 1185,
                                                                "start": 1184,
                                                                "end": 1185,
                                                                "fullWidth": 1,
                                                                "width": 1,
                                                                "text": ")",
                                                                "value": ")",
                                                                "valueText": ")"
                                                            }
                                                        }
                                                    },
                                                    "dotToken": {
                                                        "kind": "DotToken",
                                                        "fullStart": 1185,
                                                        "fullEnd": 1186,
                                                        "start": 1185,
                                                        "end": 1186,
                                                        "fullWidth": 1,
                                                        "width": 1,
                                                        "text": ".",
                                                        "value": ".",
                                                        "valueText": "."
                                                    },
                                                    "name": {
                                                        "kind": "IdentifierName",
                                                        "fullStart": 1186,
                                                        "fullEnd": 1193,
                                                        "start": 1186,
                                                        "end": 1192,
                                                        "fullWidth": 7,
                                                        "width": 6,
                                                        "text": "length",
                                                        "value": "length",
                                                        "valueText": "length",
                                                        "hasTrailingTrivia": true,
                                                        "trailingTrivia": [
                                                            {
                                                                "kind": "WhitespaceTrivia",
                                                                "text": " "
                                                            }
                                                        ]
                                                    }
                                                },
                                                "operatorToken": {
                                                    "kind": "EqualsToken",
                                                    "fullStart": 1193,
                                                    "fullEnd": 1195,
                                                    "start": 1193,
                                                    "end": 1194,
                                                    "fullWidth": 2,
                                                    "width": 1,
                                                    "text": "=",
                                                    "value": "=",
                                                    "valueText": "=",
                                                    "hasTrailingTrivia": true,
                                                    "trailingTrivia": [
                                                        {
                                                            "kind": "WhitespaceTrivia",
                                                            "text": " "
                                                        }
                                                    ]
                                                },
                                                "right": {
                                                    "kind": "IdentifierName",
                                                    "fullStart": 1195,
                                                    "fullEnd": 1201,
                                                    "start": 1195,
                                                    "end": 1201,
                                                    "fullWidth": 6,
                                                    "width": 6,
                                                    "text": "oldLen",
                                                    "value": "oldLen",
                                                    "valueText": "oldLen"
                                                }
                                            },
                                            "semicolonToken": {
                                                "kind": "SemicolonToken",
                                                "fullStart": 1201,
                                                "fullEnd": 1204,
                                                "start": 1201,
                                                "end": 1202,
                                                "fullWidth": 3,
                                                "width": 1,
                                                "text": ";",
                                                "value": ";",
                                                "valueText": ";",
                                                "hasTrailingTrivia": true,
                                                "hasTrailingNewLine": true,
                                                "trailingTrivia": [
                                                    {
                                                        "kind": "NewLineTrivia",
                                                        "text": "\r\n"
                                                    }
                                                ]
                                            }
                                        }
                                    ],
                                    "closeBraceToken": {
                                        "kind": "CloseBraceToken",
                                        "fullStart": 1204,
                                        "fullEnd": 1215,
                                        "start": 1212,
                                        "end": 1213,
                                        "fullWidth": 11,
                                        "width": 1,
                                        "text": "}",
                                        "value": "}",
                                        "valueText": "}",
                                        "hasLeadingTrivia": true,
                                        "hasTrailingTrivia": true,
                                        "hasTrailingNewLine": true,
                                        "leadingTrivia": [
                                            {
                                                "kind": "WhitespaceTrivia",
                                                "text": "        "
                                            }
                                        ],
                                        "trailingTrivia": [
                                            {
                                                "kind": "NewLineTrivia",
                                                "text": "\r\n"
                                            }
                                        ]
                                    }
                                }
                            }
                        }
                    ],
                    "closeBraceToken": {
                        "kind": "CloseBraceToken",
                        "fullStart": 1215,
                        "fullEnd": 1222,
                        "start": 1219,
                        "end": 1220,
                        "fullWidth": 7,
                        "width": 1,
                        "text": "}",
                        "value": "}",
                        "valueText": "}",
                        "hasLeadingTrivia": true,
                        "hasTrailingTrivia": true,
                        "hasTrailingNewLine": true,
                        "leadingTrivia": [
                            {
                                "kind": "WhitespaceTrivia",
                                "text": "    "
                            }
                        ],
                        "trailingTrivia": [
                            {
                                "kind": "NewLineTrivia",
                                "text": "\r\n"
                            }
                        ]
                    }
                }
            },
            {
                "kind": "ExpressionStatement",
                "fullStart": 1222,
                "fullEnd": 1246,
                "start": 1222,
                "end": 1244,
                "fullWidth": 24,
                "width": 22,
                "expression": {
                    "kind": "InvocationExpression",
                    "fullStart": 1222,
                    "fullEnd": 1243,
                    "start": 1222,
                    "end": 1243,
                    "fullWidth": 21,
                    "width": 21,
                    "expression": {
                        "kind": "IdentifierName",
                        "fullStart": 1222,
                        "fullEnd": 1233,
                        "start": 1222,
                        "end": 1233,
                        "fullWidth": 11,
                        "width": 11,
                        "text": "runTestCase",
                        "value": "runTestCase",
                        "valueText": "runTestCase"
                    },
                    "argumentList": {
                        "kind": "ArgumentList",
                        "fullStart": 1233,
                        "fullEnd": 1243,
                        "start": 1233,
                        "end": 1243,
                        "fullWidth": 10,
                        "width": 10,
                        "openParenToken": {
                            "kind": "OpenParenToken",
                            "fullStart": 1233,
                            "fullEnd": 1234,
                            "start": 1233,
                            "end": 1234,
                            "fullWidth": 1,
                            "width": 1,
                            "text": "(",
                            "value": "(",
                            "valueText": "("
                        },
                        "arguments": [
                            {
                                "kind": "IdentifierName",
                                "fullStart": 1234,
                                "fullEnd": 1242,
                                "start": 1234,
                                "end": 1242,
                                "fullWidth": 8,
                                "width": 8,
                                "text": "testcase",
                                "value": "testcase",
                                "valueText": "testcase"
                            }
                        ],
                        "closeParenToken": {
                            "kind": "CloseParenToken",
                            "fullStart": 1242,
                            "fullEnd": 1243,
                            "start": 1242,
                            "end": 1243,
                            "fullWidth": 1,
                            "width": 1,
                            "text": ")",
                            "value": ")",
                            "valueText": ")"
                        }
                    }
                },
                "semicolonToken": {
                    "kind": "SemicolonToken",
                    "fullStart": 1243,
                    "fullEnd": 1246,
                    "start": 1243,
                    "end": 1244,
                    "fullWidth": 3,
                    "width": 1,
                    "text": ";",
                    "value": ";",
                    "valueText": ";",
                    "hasTrailingTrivia": true,
                    "hasTrailingNewLine": true,
                    "trailingTrivia": [
                        {
                            "kind": "NewLineTrivia",
                            "text": "\r\n"
                        }
                    ]
                }
            }
        ],
        "endOfFileToken": {
            "kind": "EndOfFileToken",
            "fullStart": 1246,
            "fullEnd": 1246,
            "start": 1246,
            "end": 1246,
            "fullWidth": 0,
            "width": 0,
            "text": ""
        }
    },
    "lineMap": {
        "lineStarts": [
            0,
            67,
            152,
            232,
            308,
            380,
            385,
            440,
            524,
            529,
            531,
            533,
            556,
            565,
            611,
            650,
            661,
            663,
            678,
            729,
            768,
            807,
            845,
            887,
            972,
            1013,
            1034,
            1075,
            1116,
            1157,
            1204,
            1215,
            1222,
            1246
        ],
        "length": 1246
    }
}<|MERGE_RESOLUTION|>--- conflicted
+++ resolved
@@ -286,11 +286,8 @@
                                             "start": 593,
                                             "end": 596,
                                             "fullWidth": 3,
-<<<<<<< HEAD
                                             "width": 3,
-=======
                                             "modifiers": [],
->>>>>>> e3c38734
                                             "identifier": {
                                                 "kind": "IdentifierName",
                                                 "fullStart": 593,
@@ -330,11 +327,8 @@
                                             "start": 598,
                                             "end": 601,
                                             "fullWidth": 3,
-<<<<<<< HEAD
                                             "width": 3,
-=======
                                             "modifiers": [],
->>>>>>> e3c38734
                                             "identifier": {
                                                 "kind": "IdentifierName",
                                                 "fullStart": 598,
@@ -374,11 +368,8 @@
                                             "start": 603,
                                             "end": 606,
                                             "fullWidth": 3,
-<<<<<<< HEAD
                                             "width": 3,
-=======
                                             "modifiers": [],
->>>>>>> e3c38734
                                             "identifier": {
                                                 "kind": "IdentifierName",
                                                 "fullStart": 603,
