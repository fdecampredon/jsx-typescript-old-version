{
    "isDeclaration": false,
    "languageVersion": "EcmaScript5",
    "parseOptions": {
        "allowAutomaticSemicolonInsertion": true
    },
    "sourceUnit": {
        "kind": "SourceUnit",
        "fullStart": 0,
        "fullEnd": 1105,
        "start": 605,
        "end": 1105,
        "fullWidth": 1105,
        "width": 500,
        "isIncrementallyUnusable": true,
        "moduleElements": [
            {
                "kind": "FunctionDeclaration",
                "fullStart": 0,
                "fullEnd": 1081,
                "start": 605,
                "end": 1079,
                "fullWidth": 1081,
                "width": 474,
                "modifiers": [],
                "functionKeyword": {
                    "kind": "FunctionKeyword",
                    "fullStart": 0,
                    "fullEnd": 614,
                    "start": 605,
                    "end": 613,
                    "fullWidth": 614,
                    "width": 8,
                    "text": "function",
                    "value": "function",
                    "valueText": "function",
                    "hasLeadingTrivia": true,
                    "hasLeadingComment": true,
                    "hasLeadingNewLine": true,
                    "hasTrailingTrivia": true,
                    "leadingTrivia": [
                        {
                            "kind": "SingleLineCommentTrivia",
                            "text": "/// Copyright (c) 2012 Ecma International.  All rights reserved. "
                        },
                        {
                            "kind": "NewLineTrivia",
                            "text": "\r\n"
                        },
                        {
                            "kind": "SingleLineCommentTrivia",
                            "text": "/// Ecma International makes this code available under the terms and conditions set"
                        },
                        {
                            "kind": "NewLineTrivia",
                            "text": "\r\n"
                        },
                        {
                            "kind": "SingleLineCommentTrivia",
                            "text": "/// forth on http://hg.ecmascript.org/tests/test262/raw-file/tip/LICENSE (the "
                        },
                        {
                            "kind": "NewLineTrivia",
                            "text": "\r\n"
                        },
                        {
                            "kind": "SingleLineCommentTrivia",
                            "text": "/// \"Use Terms\").   Any redistribution of this code must retain the above "
                        },
                        {
                            "kind": "NewLineTrivia",
                            "text": "\r\n"
                        },
                        {
                            "kind": "SingleLineCommentTrivia",
                            "text": "/// copyright and this notice and otherwise comply with the Use Terms."
                        },
                        {
                            "kind": "NewLineTrivia",
                            "text": "\r\n"
                        },
                        {
                            "kind": "MultiLineCommentTrivia",
                            "text": "/**\r\n * @path ch15/15.4/15.4.4/15.4.4.20/15.4.4.20-9-c-i-3.js\r\n * @description Array.prototype.filter - element to be retrieved is own data property that overrides an inherited data property on an Array-like object\r\n */"
                        },
                        {
                            "kind": "NewLineTrivia",
                            "text": "\r\n"
                        },
                        {
                            "kind": "NewLineTrivia",
                            "text": "\r\n"
                        },
                        {
                            "kind": "NewLineTrivia",
                            "text": "\r\n"
                        }
                    ],
                    "trailingTrivia": [
                        {
                            "kind": "WhitespaceTrivia",
                            "text": " "
                        }
                    ]
                },
                "identifier": {
                    "kind": "IdentifierName",
                    "fullStart": 614,
                    "fullEnd": 622,
                    "start": 614,
                    "end": 622,
                    "fullWidth": 8,
                    "width": 8,
                    "text": "testcase",
                    "value": "testcase",
                    "valueText": "testcase"
                },
                "callSignature": {
                    "kind": "CallSignature",
                    "fullStart": 622,
                    "fullEnd": 625,
                    "start": 622,
                    "end": 624,
                    "fullWidth": 3,
                    "width": 2,
                    "parameterList": {
                        "kind": "ParameterList",
                        "fullStart": 622,
                        "fullEnd": 625,
                        "start": 622,
                        "end": 624,
                        "fullWidth": 3,
                        "width": 2,
                        "openParenToken": {
                            "kind": "OpenParenToken",
                            "fullStart": 622,
                            "fullEnd": 623,
                            "start": 622,
                            "end": 623,
                            "fullWidth": 1,
                            "width": 1,
                            "text": "(",
                            "value": "(",
                            "valueText": "("
                        },
                        "parameters": [],
                        "closeParenToken": {
                            "kind": "CloseParenToken",
                            "fullStart": 623,
                            "fullEnd": 625,
                            "start": 623,
                            "end": 624,
                            "fullWidth": 2,
                            "width": 1,
                            "text": ")",
                            "value": ")",
                            "valueText": ")",
                            "hasTrailingTrivia": true,
                            "trailingTrivia": [
                                {
                                    "kind": "WhitespaceTrivia",
                                    "text": " "
                                }
                            ]
                        }
                    }
                },
                "block": {
                    "kind": "Block",
                    "fullStart": 625,
                    "fullEnd": 1081,
                    "start": 625,
                    "end": 1079,
                    "fullWidth": 456,
                    "width": 454,
                    "openBraceToken": {
                        "kind": "OpenBraceToken",
                        "fullStart": 625,
                        "fullEnd": 628,
                        "start": 625,
                        "end": 626,
                        "fullWidth": 3,
                        "width": 1,
                        "text": "{",
                        "value": "{",
                        "valueText": "{",
                        "hasTrailingTrivia": true,
                        "hasTrailingNewLine": true,
                        "trailingTrivia": [
                            {
                                "kind": "NewLineTrivia",
                                "text": "\r\n"
                            }
                        ]
                    },
                    "statements": [
                        {
                            "kind": "FunctionDeclaration",
                            "fullStart": 628,
                            "fullEnd": 739,
                            "start": 638,
                            "end": 737,
                            "fullWidth": 111,
                            "width": 99,
                            "modifiers": [],
                            "functionKeyword": {
                                "kind": "FunctionKeyword",
                                "fullStart": 628,
                                "fullEnd": 647,
                                "start": 638,
                                "end": 646,
                                "fullWidth": 19,
                                "width": 8,
                                "text": "function",
                                "value": "function",
                                "valueText": "function",
                                "hasLeadingTrivia": true,
                                "hasLeadingNewLine": true,
                                "hasTrailingTrivia": true,
                                "leadingTrivia": [
                                    {
                                        "kind": "NewLineTrivia",
                                        "text": "\r\n"
                                    },
                                    {
                                        "kind": "WhitespaceTrivia",
                                        "text": "        "
                                    }
                                ],
                                "trailingTrivia": [
                                    {
                                        "kind": "WhitespaceTrivia",
                                        "text": " "
                                    }
                                ]
                            },
                            "identifier": {
                                "kind": "IdentifierName",
                                "fullStart": 647,
                                "fullEnd": 657,
                                "start": 647,
                                "end": 657,
                                "fullWidth": 10,
                                "width": 10,
                                "text": "callbackfn",
                                "value": "callbackfn",
                                "valueText": "callbackfn"
                            },
                            "callSignature": {
                                "kind": "CallSignature",
                                "fullStart": 657,
                                "fullEnd": 673,
                                "start": 657,
                                "end": 672,
                                "fullWidth": 16,
                                "width": 15,
                                "parameterList": {
                                    "kind": "ParameterList",
                                    "fullStart": 657,
                                    "fullEnd": 673,
                                    "start": 657,
                                    "end": 672,
                                    "fullWidth": 16,
                                    "width": 15,
                                    "openParenToken": {
                                        "kind": "OpenParenToken",
                                        "fullStart": 657,
                                        "fullEnd": 658,
                                        "start": 657,
                                        "end": 658,
                                        "fullWidth": 1,
                                        "width": 1,
                                        "text": "(",
                                        "value": "(",
                                        "valueText": "("
                                    },
                                    "parameters": [
                                        {
                                            "kind": "Parameter",
                                            "fullStart": 658,
                                            "fullEnd": 661,
                                            "start": 658,
                                            "end": 661,
                                            "fullWidth": 3,
                                            "width": 3,
                                            "modifiers": [],
                                            "identifier": {
                                                "kind": "IdentifierName",
                                                "fullStart": 658,
                                                "fullEnd": 661,
                                                "start": 658,
                                                "end": 661,
                                                "fullWidth": 3,
                                                "width": 3,
                                                "text": "val",
                                                "value": "val",
                                                "valueText": "val"
                                            }
                                        },
                                        {
                                            "kind": "CommaToken",
                                            "fullStart": 661,
                                            "fullEnd": 663,
                                            "start": 661,
                                            "end": 662,
                                            "fullWidth": 2,
                                            "width": 1,
                                            "text": ",",
                                            "value": ",",
                                            "valueText": ",",
                                            "hasTrailingTrivia": true,
                                            "trailingTrivia": [
                                                {
                                                    "kind": "WhitespaceTrivia",
                                                    "text": " "
                                                }
                                            ]
                                        },
                                        {
                                            "kind": "Parameter",
                                            "fullStart": 663,
                                            "fullEnd": 666,
                                            "start": 663,
                                            "end": 666,
                                            "fullWidth": 3,
                                            "width": 3,
                                            "modifiers": [],
                                            "identifier": {
                                                "kind": "IdentifierName",
                                                "fullStart": 663,
                                                "fullEnd": 666,
                                                "start": 663,
                                                "end": 666,
                                                "fullWidth": 3,
                                                "width": 3,
                                                "text": "idx",
                                                "value": "idx",
                                                "valueText": "idx"
                                            }
                                        },
                                        {
                                            "kind": "CommaToken",
                                            "fullStart": 666,
                                            "fullEnd": 668,
                                            "start": 666,
                                            "end": 667,
                                            "fullWidth": 2,
                                            "width": 1,
                                            "text": ",",
                                            "value": ",",
                                            "valueText": ",",
                                            "hasTrailingTrivia": true,
                                            "trailingTrivia": [
                                                {
                                                    "kind": "WhitespaceTrivia",
                                                    "text": " "
                                                }
                                            ]
                                        },
                                        {
                                            "kind": "Parameter",
                                            "fullStart": 668,
                                            "fullEnd": 671,
                                            "start": 668,
                                            "end": 671,
                                            "fullWidth": 3,
                                            "width": 3,
                                            "modifiers": [],
                                            "identifier": {
                                                "kind": "IdentifierName",
                                                "fullStart": 668,
                                                "fullEnd": 671,
                                                "start": 668,
                                                "end": 671,
                                                "fullWidth": 3,
                                                "width": 3,
                                                "text": "obj",
                                                "value": "obj",
                                                "valueText": "obj"
                                            }
                                        }
                                    ],
                                    "closeParenToken": {
                                        "kind": "CloseParenToken",
                                        "fullStart": 671,
                                        "fullEnd": 673,
                                        "start": 671,
                                        "end": 672,
                                        "fullWidth": 2,
                                        "width": 1,
                                        "text": ")",
                                        "value": ")",
                                        "valueText": ")",
                                        "hasTrailingTrivia": true,
                                        "trailingTrivia": [
                                            {
                                                "kind": "WhitespaceTrivia",
                                                "text": " "
                                            }
                                        ]
                                    }
                                }
                            },
                            "block": {
                                "kind": "Block",
                                "fullStart": 673,
                                "fullEnd": 739,
                                "start": 673,
                                "end": 737,
                                "fullWidth": 66,
                                "width": 64,
                                "openBraceToken": {
                                    "kind": "OpenBraceToken",
                                    "fullStart": 673,
                                    "fullEnd": 676,
                                    "start": 673,
                                    "end": 674,
                                    "fullWidth": 3,
                                    "width": 1,
                                    "text": "{",
                                    "value": "{",
                                    "valueText": "{",
                                    "hasTrailingTrivia": true,
                                    "hasTrailingNewLine": true,
                                    "trailingTrivia": [
                                        {
                                            "kind": "NewLineTrivia",
                                            "text": "\r\n"
                                        }
                                    ]
                                },
                                "statements": [
                                    {
                                        "kind": "ReturnStatement",
                                        "fullStart": 676,
                                        "fullEnd": 728,
                                        "start": 688,
                                        "end": 726,
                                        "fullWidth": 52,
                                        "width": 38,
                                        "returnKeyword": {
                                            "kind": "ReturnKeyword",
                                            "fullStart": 676,
                                            "fullEnd": 695,
                                            "start": 688,
                                            "end": 694,
                                            "fullWidth": 19,
                                            "width": 6,
                                            "text": "return",
                                            "value": "return",
                                            "valueText": "return",
                                            "hasLeadingTrivia": true,
                                            "hasTrailingTrivia": true,
                                            "leadingTrivia": [
                                                {
                                                    "kind": "WhitespaceTrivia",
                                                    "text": "            "
                                                }
                                            ],
                                            "trailingTrivia": [
                                                {
                                                    "kind": "WhitespaceTrivia",
                                                    "text": " "
                                                }
                                            ]
                                        },
                                        "expression": {
                                            "kind": "LogicalAndExpression",
                                            "fullStart": 695,
                                            "fullEnd": 725,
                                            "start": 695,
                                            "end": 725,
                                            "fullWidth": 30,
                                            "width": 30,
                                            "left": {
                                                "kind": "ParenthesizedExpression",
                                                "fullStart": 695,
                                                "fullEnd": 707,
                                                "start": 695,
                                                "end": 706,
                                                "fullWidth": 12,
                                                "width": 11,
                                                "openParenToken": {
                                                    "kind": "OpenParenToken",
                                                    "fullStart": 695,
                                                    "fullEnd": 696,
                                                    "start": 695,
                                                    "end": 696,
                                                    "fullWidth": 1,
                                                    "width": 1,
                                                    "text": "(",
                                                    "value": "(",
                                                    "valueText": "("
                                                },
                                                "expression": {
                                                    "kind": "EqualsExpression",
                                                    "fullStart": 696,
                                                    "fullEnd": 705,
                                                    "start": 696,
                                                    "end": 705,
                                                    "fullWidth": 9,
                                                    "width": 9,
                                                    "left": {
                                                        "kind": "IdentifierName",
                                                        "fullStart": 696,
                                                        "fullEnd": 700,
                                                        "start": 696,
                                                        "end": 699,
                                                        "fullWidth": 4,
                                                        "width": 3,
                                                        "text": "idx",
                                                        "value": "idx",
                                                        "valueText": "idx",
                                                        "hasTrailingTrivia": true,
                                                        "trailingTrivia": [
                                                            {
                                                                "kind": "WhitespaceTrivia",
                                                                "text": " "
                                                            }
                                                        ]
                                                    },
                                                    "operatorToken": {
                                                        "kind": "EqualsEqualsEqualsToken",
                                                        "fullStart": 700,
                                                        "fullEnd": 704,
                                                        "start": 700,
                                                        "end": 703,
                                                        "fullWidth": 4,
                                                        "width": 3,
                                                        "text": "===",
                                                        "value": "===",
                                                        "valueText": "===",
                                                        "hasTrailingTrivia": true,
                                                        "trailingTrivia": [
                                                            {
                                                                "kind": "WhitespaceTrivia",
                                                                "text": " "
                                                            }
                                                        ]
                                                    },
                                                    "right": {
                                                        "kind": "NumericLiteral",
                                                        "fullStart": 704,
                                                        "fullEnd": 705,
                                                        "start": 704,
                                                        "end": 705,
                                                        "fullWidth": 1,
                                                        "width": 1,
                                                        "text": "5",
                                                        "value": 5,
                                                        "valueText": "5"
                                                    }
                                                },
                                                "closeParenToken": {
                                                    "kind": "CloseParenToken",
                                                    "fullStart": 705,
                                                    "fullEnd": 707,
                                                    "start": 705,
                                                    "end": 706,
                                                    "fullWidth": 2,
                                                    "width": 1,
                                                    "text": ")",
                                                    "value": ")",
                                                    "valueText": ")",
                                                    "hasTrailingTrivia": true,
                                                    "trailingTrivia": [
                                                        {
                                                            "kind": "WhitespaceTrivia",
                                                            "text": " "
                                                        }
                                                    ]
                                                }
                                            },
                                            "operatorToken": {
                                                "kind": "AmpersandAmpersandToken",
                                                "fullStart": 707,
                                                "fullEnd": 710,
                                                "start": 707,
                                                "end": 709,
                                                "fullWidth": 3,
                                                "width": 2,
                                                "text": "&&",
                                                "value": "&&",
                                                "valueText": "&&",
                                                "hasTrailingTrivia": true,
                                                "trailingTrivia": [
                                                    {
                                                        "kind": "WhitespaceTrivia",
                                                        "text": " "
                                                    }
                                                ]
                                            },
                                            "right": {
                                                "kind": "ParenthesizedExpression",
                                                "fullStart": 710,
                                                "fullEnd": 725,
                                                "start": 710,
                                                "end": 725,
                                                "fullWidth": 15,
                                                "width": 15,
                                                "openParenToken": {
                                                    "kind": "OpenParenToken",
                                                    "fullStart": 710,
                                                    "fullEnd": 711,
                                                    "start": 710,
                                                    "end": 711,
                                                    "fullWidth": 1,
                                                    "width": 1,
                                                    "text": "(",
                                                    "value": "(",
                                                    "valueText": "("
                                                },
                                                "expression": {
                                                    "kind": "EqualsExpression",
                                                    "fullStart": 711,
                                                    "fullEnd": 724,
                                                    "start": 711,
                                                    "end": 724,
                                                    "fullWidth": 13,
                                                    "width": 13,
                                                    "left": {
                                                        "kind": "IdentifierName",
                                                        "fullStart": 711,
                                                        "fullEnd": 715,
                                                        "start": 711,
                                                        "end": 714,
                                                        "fullWidth": 4,
                                                        "width": 3,
                                                        "text": "val",
                                                        "value": "val",
                                                        "valueText": "val",
                                                        "hasTrailingTrivia": true,
                                                        "trailingTrivia": [
                                                            {
                                                                "kind": "WhitespaceTrivia",
                                                                "text": " "
                                                            }
                                                        ]
                                                    },
                                                    "operatorToken": {
                                                        "kind": "EqualsEqualsEqualsToken",
                                                        "fullStart": 715,
                                                        "fullEnd": 719,
                                                        "start": 715,
                                                        "end": 718,
                                                        "fullWidth": 4,
                                                        "width": 3,
                                                        "text": "===",
                                                        "value": "===",
                                                        "valueText": "===",
                                                        "hasTrailingTrivia": true,
                                                        "trailingTrivia": [
                                                            {
                                                                "kind": "WhitespaceTrivia",
                                                                "text": " "
                                                            }
                                                        ]
                                                    },
                                                    "right": {
                                                        "kind": "StringLiteral",
                                                        "fullStart": 719,
                                                        "fullEnd": 724,
                                                        "start": 719,
                                                        "end": 724,
                                                        "fullWidth": 5,
                                                        "width": 5,
                                                        "text": "\"abc\"",
                                                        "value": "abc",
                                                        "valueText": "abc"
                                                    }
                                                },
                                                "closeParenToken": {
                                                    "kind": "CloseParenToken",
                                                    "fullStart": 724,
                                                    "fullEnd": 725,
                                                    "start": 724,
                                                    "end": 725,
                                                    "fullWidth": 1,
                                                    "width": 1,
                                                    "text": ")",
                                                    "value": ")",
                                                    "valueText": ")"
                                                }
                                            }
                                        },
                                        "semicolonToken": {
                                            "kind": "SemicolonToken",
                                            "fullStart": 725,
                                            "fullEnd": 728,
                                            "start": 725,
                                            "end": 726,
                                            "fullWidth": 3,
                                            "width": 1,
                                            "text": ";",
                                            "value": ";",
                                            "valueText": ";",
                                            "hasTrailingTrivia": true,
                                            "hasTrailingNewLine": true,
                                            "trailingTrivia": [
                                                {
                                                    "kind": "NewLineTrivia",
                                                    "text": "\r\n"
                                                }
                                            ]
                                        }
                                    }
                                ],
                                "closeBraceToken": {
                                    "kind": "CloseBraceToken",
                                    "fullStart": 728,
                                    "fullEnd": 739,
                                    "start": 736,
                                    "end": 737,
                                    "fullWidth": 11,
                                    "width": 1,
                                    "text": "}",
                                    "value": "}",
                                    "valueText": "}",
                                    "hasLeadingTrivia": true,
                                    "hasTrailingTrivia": true,
                                    "hasTrailingNewLine": true,
                                    "leadingTrivia": [
                                        {
                                            "kind": "WhitespaceTrivia",
                                            "text": "        "
                                        }
                                    ],
                                    "trailingTrivia": [
                                        {
                                            "kind": "NewLineTrivia",
                                            "text": "\r\n"
                                        }
                                    ]
                                }
                            }
                        },
                        {
                            "kind": "VariableStatement",
                            "fullStart": 739,
                            "fullEnd": 781,
                            "start": 749,
                            "end": 779,
                            "fullWidth": 42,
                            "width": 30,
                            "modifiers": [],
                            "variableDeclaration": {
                                "kind": "VariableDeclaration",
                                "fullStart": 739,
                                "fullEnd": 778,
                                "start": 749,
                                "end": 778,
                                "fullWidth": 39,
                                "width": 29,
                                "varKeyword": {
                                    "kind": "VarKeyword",
                                    "fullStart": 739,
                                    "fullEnd": 753,
                                    "start": 749,
                                    "end": 752,
                                    "fullWidth": 14,
                                    "width": 3,
                                    "text": "var",
                                    "value": "var",
                                    "valueText": "var",
                                    "hasLeadingTrivia": true,
                                    "hasLeadingNewLine": true,
                                    "hasTrailingTrivia": true,
                                    "leadingTrivia": [
                                        {
                                            "kind": "NewLineTrivia",
                                            "text": "\r\n"
                                        },
                                        {
                                            "kind": "WhitespaceTrivia",
                                            "text": "        "
                                        }
                                    ],
                                    "trailingTrivia": [
                                        {
                                            "kind": "WhitespaceTrivia",
                                            "text": " "
                                        }
                                    ]
                                },
                                "variableDeclarators": [
                                    {
                                        "kind": "VariableDeclarator",
                                        "fullStart": 753,
                                        "fullEnd": 778,
                                        "start": 753,
                                        "end": 778,
                                        "fullWidth": 25,
<<<<<<< HEAD
                                        "width": 25,
                                        "identifier": {
=======
                                        "propertyName": {
>>>>>>> 85e84683
                                            "kind": "IdentifierName",
                                            "fullStart": 753,
                                            "fullEnd": 759,
                                            "start": 753,
                                            "end": 758,
                                            "fullWidth": 6,
                                            "width": 5,
                                            "text": "proto",
                                            "value": "proto",
                                            "valueText": "proto",
                                            "hasTrailingTrivia": true,
                                            "trailingTrivia": [
                                                {
                                                    "kind": "WhitespaceTrivia",
                                                    "text": " "
                                                }
                                            ]
                                        },
                                        "equalsValueClause": {
                                            "kind": "EqualsValueClause",
                                            "fullStart": 759,
                                            "fullEnd": 778,
                                            "start": 759,
                                            "end": 778,
                                            "fullWidth": 19,
                                            "width": 19,
                                            "equalsToken": {
                                                "kind": "EqualsToken",
                                                "fullStart": 759,
                                                "fullEnd": 761,
                                                "start": 759,
                                                "end": 760,
                                                "fullWidth": 2,
                                                "width": 1,
                                                "text": "=",
                                                "value": "=",
                                                "valueText": "=",
                                                "hasTrailingTrivia": true,
                                                "trailingTrivia": [
                                                    {
                                                        "kind": "WhitespaceTrivia",
                                                        "text": " "
                                                    }
                                                ]
                                            },
                                            "value": {
                                                "kind": "ObjectLiteralExpression",
                                                "fullStart": 761,
                                                "fullEnd": 778,
                                                "start": 761,
                                                "end": 778,
                                                "fullWidth": 17,
                                                "width": 17,
                                                "openBraceToken": {
                                                    "kind": "OpenBraceToken",
                                                    "fullStart": 761,
                                                    "fullEnd": 763,
                                                    "start": 761,
                                                    "end": 762,
                                                    "fullWidth": 2,
                                                    "width": 1,
                                                    "text": "{",
                                                    "value": "{",
                                                    "valueText": "{",
                                                    "hasTrailingTrivia": true,
                                                    "trailingTrivia": [
                                                        {
                                                            "kind": "WhitespaceTrivia",
                                                            "text": " "
                                                        }
                                                    ]
                                                },
                                                "propertyAssignments": [
                                                    {
                                                        "kind": "SimplePropertyAssignment",
                                                        "fullStart": 763,
                                                        "fullEnd": 768,
                                                        "start": 763,
                                                        "end": 768,
                                                        "fullWidth": 5,
                                                        "width": 5,
                                                        "propertyName": {
                                                            "kind": "NumericLiteral",
                                                            "fullStart": 763,
                                                            "fullEnd": 764,
                                                            "start": 763,
                                                            "end": 764,
                                                            "fullWidth": 1,
                                                            "width": 1,
                                                            "text": "0",
                                                            "value": 0,
                                                            "valueText": "0"
                                                        },
                                                        "colonToken": {
                                                            "kind": "ColonToken",
                                                            "fullStart": 764,
                                                            "fullEnd": 766,
                                                            "start": 764,
                                                            "end": 765,
                                                            "fullWidth": 2,
                                                            "width": 1,
                                                            "text": ":",
                                                            "value": ":",
                                                            "valueText": ":",
                                                            "hasTrailingTrivia": true,
                                                            "trailingTrivia": [
                                                                {
                                                                    "kind": "WhitespaceTrivia",
                                                                    "text": " "
                                                                }
                                                            ]
                                                        },
                                                        "expression": {
                                                            "kind": "NumericLiteral",
                                                            "fullStart": 766,
                                                            "fullEnd": 768,
                                                            "start": 766,
                                                            "end": 768,
                                                            "fullWidth": 2,
                                                            "width": 2,
                                                            "text": "11",
                                                            "value": 11,
                                                            "valueText": "11"
                                                        }
                                                    },
                                                    {
                                                        "kind": "CommaToken",
                                                        "fullStart": 768,
                                                        "fullEnd": 770,
                                                        "start": 768,
                                                        "end": 769,
                                                        "fullWidth": 2,
                                                        "width": 1,
                                                        "text": ",",
                                                        "value": ",",
                                                        "valueText": ",",
                                                        "hasTrailingTrivia": true,
                                                        "trailingTrivia": [
                                                            {
                                                                "kind": "WhitespaceTrivia",
                                                                "text": " "
                                                            }
                                                        ]
                                                    },
                                                    {
                                                        "kind": "SimplePropertyAssignment",
                                                        "fullStart": 770,
                                                        "fullEnd": 777,
                                                        "start": 770,
                                                        "end": 776,
                                                        "fullWidth": 7,
                                                        "width": 6,
                                                        "propertyName": {
                                                            "kind": "NumericLiteral",
                                                            "fullStart": 770,
                                                            "fullEnd": 771,
                                                            "start": 770,
                                                            "end": 771,
                                                            "fullWidth": 1,
                                                            "width": 1,
                                                            "text": "5",
                                                            "value": 5,
                                                            "valueText": "5"
                                                        },
                                                        "colonToken": {
                                                            "kind": "ColonToken",
                                                            "fullStart": 771,
                                                            "fullEnd": 773,
                                                            "start": 771,
                                                            "end": 772,
                                                            "fullWidth": 2,
                                                            "width": 1,
                                                            "text": ":",
                                                            "value": ":",
                                                            "valueText": ":",
                                                            "hasTrailingTrivia": true,
                                                            "trailingTrivia": [
                                                                {
                                                                    "kind": "WhitespaceTrivia",
                                                                    "text": " "
                                                                }
                                                            ]
                                                        },
                                                        "expression": {
                                                            "kind": "NumericLiteral",
                                                            "fullStart": 773,
                                                            "fullEnd": 777,
                                                            "start": 773,
                                                            "end": 776,
                                                            "fullWidth": 4,
                                                            "width": 3,
                                                            "text": "100",
                                                            "value": 100,
                                                            "valueText": "100",
                                                            "hasTrailingTrivia": true,
                                                            "trailingTrivia": [
                                                                {
                                                                    "kind": "WhitespaceTrivia",
                                                                    "text": " "
                                                                }
                                                            ]
                                                        }
                                                    }
                                                ],
                                                "closeBraceToken": {
                                                    "kind": "CloseBraceToken",
                                                    "fullStart": 777,
                                                    "fullEnd": 778,
                                                    "start": 777,
                                                    "end": 778,
                                                    "fullWidth": 1,
                                                    "width": 1,
                                                    "text": "}",
                                                    "value": "}",
                                                    "valueText": "}"
                                                }
                                            }
                                        }
                                    }
                                ]
                            },
                            "semicolonToken": {
                                "kind": "SemicolonToken",
                                "fullStart": 778,
                                "fullEnd": 781,
                                "start": 778,
                                "end": 779,
                                "fullWidth": 3,
                                "width": 1,
                                "text": ";",
                                "value": ";",
                                "valueText": ";",
                                "hasTrailingTrivia": true,
                                "hasTrailingNewLine": true,
                                "trailingTrivia": [
                                    {
                                        "kind": "NewLineTrivia",
                                        "text": "\r\n"
                                    }
                                ]
                            }
                        },
                        {
                            "kind": "VariableStatement",
                            "fullStart": 781,
                            "fullEnd": 819,
                            "start": 791,
                            "end": 817,
                            "fullWidth": 38,
                            "width": 26,
                            "modifiers": [],
                            "variableDeclaration": {
                                "kind": "VariableDeclaration",
                                "fullStart": 781,
                                "fullEnd": 816,
                                "start": 791,
                                "end": 816,
                                "fullWidth": 35,
                                "width": 25,
                                "varKeyword": {
                                    "kind": "VarKeyword",
                                    "fullStart": 781,
                                    "fullEnd": 795,
                                    "start": 791,
                                    "end": 794,
                                    "fullWidth": 14,
                                    "width": 3,
                                    "text": "var",
                                    "value": "var",
                                    "valueText": "var",
                                    "hasLeadingTrivia": true,
                                    "hasLeadingNewLine": true,
                                    "hasTrailingTrivia": true,
                                    "leadingTrivia": [
                                        {
                                            "kind": "NewLineTrivia",
                                            "text": "\r\n"
                                        },
                                        {
                                            "kind": "WhitespaceTrivia",
                                            "text": "        "
                                        }
                                    ],
                                    "trailingTrivia": [
                                        {
                                            "kind": "WhitespaceTrivia",
                                            "text": " "
                                        }
                                    ]
                                },
                                "variableDeclarators": [
                                    {
                                        "kind": "VariableDeclarator",
                                        "fullStart": 795,
                                        "fullEnd": 816,
                                        "start": 795,
                                        "end": 816,
                                        "fullWidth": 21,
<<<<<<< HEAD
                                        "width": 21,
                                        "identifier": {
=======
                                        "propertyName": {
>>>>>>> 85e84683
                                            "kind": "IdentifierName",
                                            "fullStart": 795,
                                            "fullEnd": 799,
                                            "start": 795,
                                            "end": 798,
                                            "fullWidth": 4,
                                            "width": 3,
                                            "text": "Con",
                                            "value": "Con",
                                            "valueText": "Con",
                                            "hasTrailingTrivia": true,
                                            "trailingTrivia": [
                                                {
                                                    "kind": "WhitespaceTrivia",
                                                    "text": " "
                                                }
                                            ]
                                        },
                                        "equalsValueClause": {
                                            "kind": "EqualsValueClause",
                                            "fullStart": 799,
                                            "fullEnd": 816,
                                            "start": 799,
                                            "end": 816,
                                            "fullWidth": 17,
                                            "width": 17,
                                            "equalsToken": {
                                                "kind": "EqualsToken",
                                                "fullStart": 799,
                                                "fullEnd": 801,
                                                "start": 799,
                                                "end": 800,
                                                "fullWidth": 2,
                                                "width": 1,
                                                "text": "=",
                                                "value": "=",
                                                "valueText": "=",
                                                "hasTrailingTrivia": true,
                                                "trailingTrivia": [
                                                    {
                                                        "kind": "WhitespaceTrivia",
                                                        "text": " "
                                                    }
                                                ]
                                            },
                                            "value": {
                                                "kind": "FunctionExpression",
                                                "fullStart": 801,
                                                "fullEnd": 816,
                                                "start": 801,
                                                "end": 816,
                                                "fullWidth": 15,
                                                "width": 15,
                                                "functionKeyword": {
                                                    "kind": "FunctionKeyword",
                                                    "fullStart": 801,
                                                    "fullEnd": 810,
                                                    "start": 801,
                                                    "end": 809,
                                                    "fullWidth": 9,
                                                    "width": 8,
                                                    "text": "function",
                                                    "value": "function",
                                                    "valueText": "function",
                                                    "hasTrailingTrivia": true,
                                                    "trailingTrivia": [
                                                        {
                                                            "kind": "WhitespaceTrivia",
                                                            "text": " "
                                                        }
                                                    ]
                                                },
                                                "callSignature": {
                                                    "kind": "CallSignature",
                                                    "fullStart": 810,
                                                    "fullEnd": 813,
                                                    "start": 810,
                                                    "end": 812,
                                                    "fullWidth": 3,
                                                    "width": 2,
                                                    "parameterList": {
                                                        "kind": "ParameterList",
                                                        "fullStart": 810,
                                                        "fullEnd": 813,
                                                        "start": 810,
                                                        "end": 812,
                                                        "fullWidth": 3,
                                                        "width": 2,
                                                        "openParenToken": {
                                                            "kind": "OpenParenToken",
                                                            "fullStart": 810,
                                                            "fullEnd": 811,
                                                            "start": 810,
                                                            "end": 811,
                                                            "fullWidth": 1,
                                                            "width": 1,
                                                            "text": "(",
                                                            "value": "(",
                                                            "valueText": "("
                                                        },
                                                        "parameters": [],
                                                        "closeParenToken": {
                                                            "kind": "CloseParenToken",
                                                            "fullStart": 811,
                                                            "fullEnd": 813,
                                                            "start": 811,
                                                            "end": 812,
                                                            "fullWidth": 2,
                                                            "width": 1,
                                                            "text": ")",
                                                            "value": ")",
                                                            "valueText": ")",
                                                            "hasTrailingTrivia": true,
                                                            "trailingTrivia": [
                                                                {
                                                                    "kind": "WhitespaceTrivia",
                                                                    "text": " "
                                                                }
                                                            ]
                                                        }
                                                    }
                                                },
                                                "block": {
                                                    "kind": "Block",
                                                    "fullStart": 813,
                                                    "fullEnd": 816,
                                                    "start": 813,
                                                    "end": 816,
                                                    "fullWidth": 3,
                                                    "width": 3,
                                                    "openBraceToken": {
                                                        "kind": "OpenBraceToken",
                                                        "fullStart": 813,
                                                        "fullEnd": 815,
                                                        "start": 813,
                                                        "end": 814,
                                                        "fullWidth": 2,
                                                        "width": 1,
                                                        "text": "{",
                                                        "value": "{",
                                                        "valueText": "{",
                                                        "hasTrailingTrivia": true,
                                                        "trailingTrivia": [
                                                            {
                                                                "kind": "WhitespaceTrivia",
                                                                "text": " "
                                                            }
                                                        ]
                                                    },
                                                    "statements": [],
                                                    "closeBraceToken": {
                                                        "kind": "CloseBraceToken",
                                                        "fullStart": 815,
                                                        "fullEnd": 816,
                                                        "start": 815,
                                                        "end": 816,
                                                        "fullWidth": 1,
                                                        "width": 1,
                                                        "text": "}",
                                                        "value": "}",
                                                        "valueText": "}"
                                                    }
                                                }
                                            }
                                        }
                                    }
                                ]
                            },
                            "semicolonToken": {
                                "kind": "SemicolonToken",
                                "fullStart": 816,
                                "fullEnd": 819,
                                "start": 816,
                                "end": 817,
                                "fullWidth": 3,
                                "width": 1,
                                "text": ";",
                                "value": ";",
                                "valueText": ";",
                                "hasTrailingTrivia": true,
                                "hasTrailingNewLine": true,
                                "trailingTrivia": [
                                    {
                                        "kind": "NewLineTrivia",
                                        "text": "\r\n"
                                    }
                                ]
                            }
                        },
                        {
                            "kind": "ExpressionStatement",
                            "fullStart": 819,
                            "fullEnd": 851,
                            "start": 827,
                            "end": 849,
                            "fullWidth": 32,
                            "width": 22,
                            "expression": {
                                "kind": "AssignmentExpression",
                                "fullStart": 819,
                                "fullEnd": 848,
                                "start": 827,
                                "end": 848,
                                "fullWidth": 29,
                                "width": 21,
                                "left": {
                                    "kind": "MemberAccessExpression",
                                    "fullStart": 819,
                                    "fullEnd": 841,
                                    "start": 827,
                                    "end": 840,
                                    "fullWidth": 22,
                                    "width": 13,
                                    "expression": {
                                        "kind": "IdentifierName",
                                        "fullStart": 819,
                                        "fullEnd": 830,
                                        "start": 827,
                                        "end": 830,
                                        "fullWidth": 11,
                                        "width": 3,
                                        "text": "Con",
                                        "value": "Con",
                                        "valueText": "Con",
                                        "hasLeadingTrivia": true,
                                        "leadingTrivia": [
                                            {
                                                "kind": "WhitespaceTrivia",
                                                "text": "        "
                                            }
                                        ]
                                    },
                                    "dotToken": {
                                        "kind": "DotToken",
                                        "fullStart": 830,
                                        "fullEnd": 831,
                                        "start": 830,
                                        "end": 831,
                                        "fullWidth": 1,
                                        "width": 1,
                                        "text": ".",
                                        "value": ".",
                                        "valueText": "."
                                    },
                                    "name": {
                                        "kind": "IdentifierName",
                                        "fullStart": 831,
                                        "fullEnd": 841,
                                        "start": 831,
                                        "end": 840,
                                        "fullWidth": 10,
                                        "width": 9,
                                        "text": "prototype",
                                        "value": "prototype",
                                        "valueText": "prototype",
                                        "hasTrailingTrivia": true,
                                        "trailingTrivia": [
                                            {
                                                "kind": "WhitespaceTrivia",
                                                "text": " "
                                            }
                                        ]
                                    }
                                },
                                "operatorToken": {
                                    "kind": "EqualsToken",
                                    "fullStart": 841,
                                    "fullEnd": 843,
                                    "start": 841,
                                    "end": 842,
                                    "fullWidth": 2,
                                    "width": 1,
                                    "text": "=",
                                    "value": "=",
                                    "valueText": "=",
                                    "hasTrailingTrivia": true,
                                    "trailingTrivia": [
                                        {
                                            "kind": "WhitespaceTrivia",
                                            "text": " "
                                        }
                                    ]
                                },
                                "right": {
                                    "kind": "IdentifierName",
                                    "fullStart": 843,
                                    "fullEnd": 848,
                                    "start": 843,
                                    "end": 848,
                                    "fullWidth": 5,
                                    "width": 5,
                                    "text": "proto",
                                    "value": "proto",
                                    "valueText": "proto"
                                }
                            },
                            "semicolonToken": {
                                "kind": "SemicolonToken",
                                "fullStart": 848,
                                "fullEnd": 851,
                                "start": 848,
                                "end": 849,
                                "fullWidth": 3,
                                "width": 1,
                                "text": ";",
                                "value": ";",
                                "valueText": ";",
                                "hasTrailingTrivia": true,
                                "hasTrailingNewLine": true,
                                "trailingTrivia": [
                                    {
                                        "kind": "NewLineTrivia",
                                        "text": "\r\n"
                                    }
                                ]
                            }
                        },
                        {
                            "kind": "VariableStatement",
                            "fullStart": 851,
                            "fullEnd": 885,
                            "start": 861,
                            "end": 883,
                            "fullWidth": 34,
                            "width": 22,
                            "modifiers": [],
                            "variableDeclaration": {
                                "kind": "VariableDeclaration",
                                "fullStart": 851,
                                "fullEnd": 882,
                                "start": 861,
                                "end": 882,
                                "fullWidth": 31,
                                "width": 21,
                                "varKeyword": {
                                    "kind": "VarKeyword",
                                    "fullStart": 851,
                                    "fullEnd": 865,
                                    "start": 861,
                                    "end": 864,
                                    "fullWidth": 14,
                                    "width": 3,
                                    "text": "var",
                                    "value": "var",
                                    "valueText": "var",
                                    "hasLeadingTrivia": true,
                                    "hasLeadingNewLine": true,
                                    "hasTrailingTrivia": true,
                                    "leadingTrivia": [
                                        {
                                            "kind": "NewLineTrivia",
                                            "text": "\r\n"
                                        },
                                        {
                                            "kind": "WhitespaceTrivia",
                                            "text": "        "
                                        }
                                    ],
                                    "trailingTrivia": [
                                        {
                                            "kind": "WhitespaceTrivia",
                                            "text": " "
                                        }
                                    ]
                                },
                                "variableDeclarators": [
                                    {
                                        "kind": "VariableDeclarator",
                                        "fullStart": 865,
                                        "fullEnd": 882,
                                        "start": 865,
                                        "end": 882,
                                        "fullWidth": 17,
<<<<<<< HEAD
                                        "width": 17,
                                        "identifier": {
=======
                                        "propertyName": {
>>>>>>> 85e84683
                                            "kind": "IdentifierName",
                                            "fullStart": 865,
                                            "fullEnd": 871,
                                            "start": 865,
                                            "end": 870,
                                            "fullWidth": 6,
                                            "width": 5,
                                            "text": "child",
                                            "value": "child",
                                            "valueText": "child",
                                            "hasTrailingTrivia": true,
                                            "trailingTrivia": [
                                                {
                                                    "kind": "WhitespaceTrivia",
                                                    "text": " "
                                                }
                                            ]
                                        },
                                        "equalsValueClause": {
                                            "kind": "EqualsValueClause",
                                            "fullStart": 871,
                                            "fullEnd": 882,
                                            "start": 871,
                                            "end": 882,
                                            "fullWidth": 11,
                                            "width": 11,
                                            "equalsToken": {
                                                "kind": "EqualsToken",
                                                "fullStart": 871,
                                                "fullEnd": 873,
                                                "start": 871,
                                                "end": 872,
                                                "fullWidth": 2,
                                                "width": 1,
                                                "text": "=",
                                                "value": "=",
                                                "valueText": "=",
                                                "hasTrailingTrivia": true,
                                                "trailingTrivia": [
                                                    {
                                                        "kind": "WhitespaceTrivia",
                                                        "text": " "
                                                    }
                                                ]
                                            },
                                            "value": {
                                                "kind": "ObjectCreationExpression",
                                                "fullStart": 873,
                                                "fullEnd": 882,
                                                "start": 873,
                                                "end": 882,
                                                "fullWidth": 9,
                                                "width": 9,
                                                "newKeyword": {
                                                    "kind": "NewKeyword",
                                                    "fullStart": 873,
                                                    "fullEnd": 877,
                                                    "start": 873,
                                                    "end": 876,
                                                    "fullWidth": 4,
                                                    "width": 3,
                                                    "text": "new",
                                                    "value": "new",
                                                    "valueText": "new",
                                                    "hasTrailingTrivia": true,
                                                    "trailingTrivia": [
                                                        {
                                                            "kind": "WhitespaceTrivia",
                                                            "text": " "
                                                        }
                                                    ]
                                                },
                                                "expression": {
                                                    "kind": "IdentifierName",
                                                    "fullStart": 877,
                                                    "fullEnd": 880,
                                                    "start": 877,
                                                    "end": 880,
                                                    "fullWidth": 3,
                                                    "width": 3,
                                                    "text": "Con",
                                                    "value": "Con",
                                                    "valueText": "Con"
                                                },
                                                "argumentList": {
                                                    "kind": "ArgumentList",
                                                    "fullStart": 880,
                                                    "fullEnd": 882,
                                                    "start": 880,
                                                    "end": 882,
                                                    "fullWidth": 2,
                                                    "width": 2,
                                                    "openParenToken": {
                                                        "kind": "OpenParenToken",
                                                        "fullStart": 880,
                                                        "fullEnd": 881,
                                                        "start": 880,
                                                        "end": 881,
                                                        "fullWidth": 1,
                                                        "width": 1,
                                                        "text": "(",
                                                        "value": "(",
                                                        "valueText": "("
                                                    },
                                                    "arguments": [],
                                                    "closeParenToken": {
                                                        "kind": "CloseParenToken",
                                                        "fullStart": 881,
                                                        "fullEnd": 882,
                                                        "start": 881,
                                                        "end": 882,
                                                        "fullWidth": 1,
                                                        "width": 1,
                                                        "text": ")",
                                                        "value": ")",
                                                        "valueText": ")"
                                                    }
                                                }
                                            }
                                        }
                                    }
                                ]
                            },
                            "semicolonToken": {
                                "kind": "SemicolonToken",
                                "fullStart": 882,
                                "fullEnd": 885,
                                "start": 882,
                                "end": 883,
                                "fullWidth": 3,
                                "width": 1,
                                "text": ";",
                                "value": ";",
                                "valueText": ";",
                                "hasTrailingTrivia": true,
                                "hasTrailingNewLine": true,
                                "trailingTrivia": [
                                    {
                                        "kind": "NewLineTrivia",
                                        "text": "\r\n"
                                    }
                                ]
                            }
                        },
                        {
                            "kind": "ExpressionStatement",
                            "fullStart": 885,
                            "fullEnd": 912,
                            "start": 893,
                            "end": 910,
                            "fullWidth": 27,
                            "width": 17,
                            "expression": {
                                "kind": "AssignmentExpression",
                                "fullStart": 885,
                                "fullEnd": 909,
                                "start": 893,
                                "end": 909,
                                "fullWidth": 24,
                                "width": 16,
                                "left": {
                                    "kind": "ElementAccessExpression",
                                    "fullStart": 885,
                                    "fullEnd": 902,
                                    "start": 893,
                                    "end": 901,
                                    "fullWidth": 17,
                                    "width": 8,
                                    "expression": {
                                        "kind": "IdentifierName",
                                        "fullStart": 885,
                                        "fullEnd": 898,
                                        "start": 893,
                                        "end": 898,
                                        "fullWidth": 13,
                                        "width": 5,
                                        "text": "child",
                                        "value": "child",
                                        "valueText": "child",
                                        "hasLeadingTrivia": true,
                                        "leadingTrivia": [
                                            {
                                                "kind": "WhitespaceTrivia",
                                                "text": "        "
                                            }
                                        ]
                                    },
                                    "openBracketToken": {
                                        "kind": "OpenBracketToken",
                                        "fullStart": 898,
                                        "fullEnd": 899,
                                        "start": 898,
                                        "end": 899,
                                        "fullWidth": 1,
                                        "width": 1,
                                        "text": "[",
                                        "value": "[",
                                        "valueText": "["
                                    },
                                    "argumentExpression": {
                                        "kind": "NumericLiteral",
                                        "fullStart": 899,
                                        "fullEnd": 900,
                                        "start": 899,
                                        "end": 900,
                                        "fullWidth": 1,
                                        "width": 1,
                                        "text": "5",
                                        "value": 5,
                                        "valueText": "5"
                                    },
                                    "closeBracketToken": {
                                        "kind": "CloseBracketToken",
                                        "fullStart": 900,
                                        "fullEnd": 902,
                                        "start": 900,
                                        "end": 901,
                                        "fullWidth": 2,
                                        "width": 1,
                                        "text": "]",
                                        "value": "]",
                                        "valueText": "]",
                                        "hasTrailingTrivia": true,
                                        "trailingTrivia": [
                                            {
                                                "kind": "WhitespaceTrivia",
                                                "text": " "
                                            }
                                        ]
                                    }
                                },
                                "operatorToken": {
                                    "kind": "EqualsToken",
                                    "fullStart": 902,
                                    "fullEnd": 904,
                                    "start": 902,
                                    "end": 903,
                                    "fullWidth": 2,
                                    "width": 1,
                                    "text": "=",
                                    "value": "=",
                                    "valueText": "=",
                                    "hasTrailingTrivia": true,
                                    "trailingTrivia": [
                                        {
                                            "kind": "WhitespaceTrivia",
                                            "text": " "
                                        }
                                    ]
                                },
                                "right": {
                                    "kind": "StringLiteral",
                                    "fullStart": 904,
                                    "fullEnd": 909,
                                    "start": 904,
                                    "end": 909,
                                    "fullWidth": 5,
                                    "width": 5,
                                    "text": "\"abc\"",
                                    "value": "abc",
                                    "valueText": "abc"
                                }
                            },
                            "semicolonToken": {
                                "kind": "SemicolonToken",
                                "fullStart": 909,
                                "fullEnd": 912,
                                "start": 909,
                                "end": 910,
                                "fullWidth": 3,
                                "width": 1,
                                "text": ";",
                                "value": ";",
                                "valueText": ";",
                                "hasTrailingTrivia": true,
                                "hasTrailingNewLine": true,
                                "trailingTrivia": [
                                    {
                                        "kind": "NewLineTrivia",
                                        "text": "\r\n"
                                    }
                                ]
                            }
                        },
                        {
                            "kind": "ExpressionStatement",
                            "fullStart": 912,
                            "fullEnd": 940,
                            "start": 920,
                            "end": 938,
                            "fullWidth": 28,
                            "width": 18,
                            "expression": {
                                "kind": "AssignmentExpression",
                                "fullStart": 912,
                                "fullEnd": 937,
                                "start": 920,
                                "end": 937,
                                "fullWidth": 25,
                                "width": 17,
                                "left": {
                                    "kind": "MemberAccessExpression",
                                    "fullStart": 912,
                                    "fullEnd": 933,
                                    "start": 920,
                                    "end": 932,
                                    "fullWidth": 21,
                                    "width": 12,
                                    "expression": {
                                        "kind": "IdentifierName",
                                        "fullStart": 912,
                                        "fullEnd": 925,
                                        "start": 920,
                                        "end": 925,
                                        "fullWidth": 13,
                                        "width": 5,
                                        "text": "child",
                                        "value": "child",
                                        "valueText": "child",
                                        "hasLeadingTrivia": true,
                                        "leadingTrivia": [
                                            {
                                                "kind": "WhitespaceTrivia",
                                                "text": "        "
                                            }
                                        ]
                                    },
                                    "dotToken": {
                                        "kind": "DotToken",
                                        "fullStart": 925,
                                        "fullEnd": 926,
                                        "start": 925,
                                        "end": 926,
                                        "fullWidth": 1,
                                        "width": 1,
                                        "text": ".",
                                        "value": ".",
                                        "valueText": "."
                                    },
                                    "name": {
                                        "kind": "IdentifierName",
                                        "fullStart": 926,
                                        "fullEnd": 933,
                                        "start": 926,
                                        "end": 932,
                                        "fullWidth": 7,
                                        "width": 6,
                                        "text": "length",
                                        "value": "length",
                                        "valueText": "length",
                                        "hasTrailingTrivia": true,
                                        "trailingTrivia": [
                                            {
                                                "kind": "WhitespaceTrivia",
                                                "text": " "
                                            }
                                        ]
                                    }
                                },
                                "operatorToken": {
                                    "kind": "EqualsToken",
                                    "fullStart": 933,
                                    "fullEnd": 935,
                                    "start": 933,
                                    "end": 934,
                                    "fullWidth": 2,
                                    "width": 1,
                                    "text": "=",
                                    "value": "=",
                                    "valueText": "=",
                                    "hasTrailingTrivia": true,
                                    "trailingTrivia": [
                                        {
                                            "kind": "WhitespaceTrivia",
                                            "text": " "
                                        }
                                    ]
                                },
                                "right": {
                                    "kind": "NumericLiteral",
                                    "fullStart": 935,
                                    "fullEnd": 937,
                                    "start": 935,
                                    "end": 937,
                                    "fullWidth": 2,
                                    "width": 2,
                                    "text": "10",
                                    "value": 10,
                                    "valueText": "10"
                                }
                            },
                            "semicolonToken": {
                                "kind": "SemicolonToken",
                                "fullStart": 937,
                                "fullEnd": 940,
                                "start": 937,
                                "end": 938,
                                "fullWidth": 3,
                                "width": 1,
                                "text": ";",
                                "value": ";",
                                "valueText": ";",
                                "hasTrailingTrivia": true,
                                "hasTrailingNewLine": true,
                                "trailingTrivia": [
                                    {
                                        "kind": "NewLineTrivia",
                                        "text": "\r\n"
                                    }
                                ]
                            }
                        },
                        {
                            "kind": "VariableStatement",
                            "fullStart": 940,
                            "fullEnd": 1012,
                            "start": 950,
                            "end": 1010,
                            "fullWidth": 72,
                            "width": 60,
                            "modifiers": [],
                            "variableDeclaration": {
                                "kind": "VariableDeclaration",
                                "fullStart": 940,
                                "fullEnd": 1009,
                                "start": 950,
                                "end": 1009,
                                "fullWidth": 69,
                                "width": 59,
                                "varKeyword": {
                                    "kind": "VarKeyword",
                                    "fullStart": 940,
                                    "fullEnd": 954,
                                    "start": 950,
                                    "end": 953,
                                    "fullWidth": 14,
                                    "width": 3,
                                    "text": "var",
                                    "value": "var",
                                    "valueText": "var",
                                    "hasLeadingTrivia": true,
                                    "hasLeadingNewLine": true,
                                    "hasTrailingTrivia": true,
                                    "leadingTrivia": [
                                        {
                                            "kind": "NewLineTrivia",
                                            "text": "\r\n"
                                        },
                                        {
                                            "kind": "WhitespaceTrivia",
                                            "text": "        "
                                        }
                                    ],
                                    "trailingTrivia": [
                                        {
                                            "kind": "WhitespaceTrivia",
                                            "text": " "
                                        }
                                    ]
                                },
                                "variableDeclarators": [
                                    {
                                        "kind": "VariableDeclarator",
                                        "fullStart": 954,
                                        "fullEnd": 1009,
                                        "start": 954,
                                        "end": 1009,
                                        "fullWidth": 55,
<<<<<<< HEAD
                                        "width": 55,
                                        "identifier": {
=======
                                        "propertyName": {
>>>>>>> 85e84683
                                            "kind": "IdentifierName",
                                            "fullStart": 954,
                                            "fullEnd": 961,
                                            "start": 954,
                                            "end": 960,
                                            "fullWidth": 7,
                                            "width": 6,
                                            "text": "newArr",
                                            "value": "newArr",
                                            "valueText": "newArr",
                                            "hasTrailingTrivia": true,
                                            "trailingTrivia": [
                                                {
                                                    "kind": "WhitespaceTrivia",
                                                    "text": " "
                                                }
                                            ]
                                        },
                                        "equalsValueClause": {
                                            "kind": "EqualsValueClause",
                                            "fullStart": 961,
                                            "fullEnd": 1009,
                                            "start": 961,
                                            "end": 1009,
                                            "fullWidth": 48,
                                            "width": 48,
                                            "equalsToken": {
                                                "kind": "EqualsToken",
                                                "fullStart": 961,
                                                "fullEnd": 963,
                                                "start": 961,
                                                "end": 962,
                                                "fullWidth": 2,
                                                "width": 1,
                                                "text": "=",
                                                "value": "=",
                                                "valueText": "=",
                                                "hasTrailingTrivia": true,
                                                "trailingTrivia": [
                                                    {
                                                        "kind": "WhitespaceTrivia",
                                                        "text": " "
                                                    }
                                                ]
                                            },
                                            "value": {
                                                "kind": "InvocationExpression",
                                                "fullStart": 963,
                                                "fullEnd": 1009,
                                                "start": 963,
                                                "end": 1009,
                                                "fullWidth": 46,
                                                "width": 46,
                                                "expression": {
                                                    "kind": "MemberAccessExpression",
                                                    "fullStart": 963,
                                                    "fullEnd": 990,
                                                    "start": 963,
                                                    "end": 990,
                                                    "fullWidth": 27,
                                                    "width": 27,
                                                    "expression": {
                                                        "kind": "MemberAccessExpression",
                                                        "fullStart": 963,
                                                        "fullEnd": 985,
                                                        "start": 963,
                                                        "end": 985,
                                                        "fullWidth": 22,
                                                        "width": 22,
                                                        "expression": {
                                                            "kind": "MemberAccessExpression",
                                                            "fullStart": 963,
                                                            "fullEnd": 978,
                                                            "start": 963,
                                                            "end": 978,
                                                            "fullWidth": 15,
                                                            "width": 15,
                                                            "expression": {
                                                                "kind": "IdentifierName",
                                                                "fullStart": 963,
                                                                "fullEnd": 968,
                                                                "start": 963,
                                                                "end": 968,
                                                                "fullWidth": 5,
                                                                "width": 5,
                                                                "text": "Array",
                                                                "value": "Array",
                                                                "valueText": "Array"
                                                            },
                                                            "dotToken": {
                                                                "kind": "DotToken",
                                                                "fullStart": 968,
                                                                "fullEnd": 969,
                                                                "start": 968,
                                                                "end": 969,
                                                                "fullWidth": 1,
                                                                "width": 1,
                                                                "text": ".",
                                                                "value": ".",
                                                                "valueText": "."
                                                            },
                                                            "name": {
                                                                "kind": "IdentifierName",
                                                                "fullStart": 969,
                                                                "fullEnd": 978,
                                                                "start": 969,
                                                                "end": 978,
                                                                "fullWidth": 9,
                                                                "width": 9,
                                                                "text": "prototype",
                                                                "value": "prototype",
                                                                "valueText": "prototype"
                                                            }
                                                        },
                                                        "dotToken": {
                                                            "kind": "DotToken",
                                                            "fullStart": 978,
                                                            "fullEnd": 979,
                                                            "start": 978,
                                                            "end": 979,
                                                            "fullWidth": 1,
                                                            "width": 1,
                                                            "text": ".",
                                                            "value": ".",
                                                            "valueText": "."
                                                        },
                                                        "name": {
                                                            "kind": "IdentifierName",
                                                            "fullStart": 979,
                                                            "fullEnd": 985,
                                                            "start": 979,
                                                            "end": 985,
                                                            "fullWidth": 6,
                                                            "width": 6,
                                                            "text": "filter",
                                                            "value": "filter",
                                                            "valueText": "filter"
                                                        }
                                                    },
                                                    "dotToken": {
                                                        "kind": "DotToken",
                                                        "fullStart": 985,
                                                        "fullEnd": 986,
                                                        "start": 985,
                                                        "end": 986,
                                                        "fullWidth": 1,
                                                        "width": 1,
                                                        "text": ".",
                                                        "value": ".",
                                                        "valueText": "."
                                                    },
                                                    "name": {
                                                        "kind": "IdentifierName",
                                                        "fullStart": 986,
                                                        "fullEnd": 990,
                                                        "start": 986,
                                                        "end": 990,
                                                        "fullWidth": 4,
                                                        "width": 4,
                                                        "text": "call",
                                                        "value": "call",
                                                        "valueText": "call"
                                                    }
                                                },
                                                "argumentList": {
                                                    "kind": "ArgumentList",
                                                    "fullStart": 990,
                                                    "fullEnd": 1009,
                                                    "start": 990,
                                                    "end": 1009,
                                                    "fullWidth": 19,
                                                    "width": 19,
                                                    "openParenToken": {
                                                        "kind": "OpenParenToken",
                                                        "fullStart": 990,
                                                        "fullEnd": 991,
                                                        "start": 990,
                                                        "end": 991,
                                                        "fullWidth": 1,
                                                        "width": 1,
                                                        "text": "(",
                                                        "value": "(",
                                                        "valueText": "("
                                                    },
                                                    "arguments": [
                                                        {
                                                            "kind": "IdentifierName",
                                                            "fullStart": 991,
                                                            "fullEnd": 996,
                                                            "start": 991,
                                                            "end": 996,
                                                            "fullWidth": 5,
                                                            "width": 5,
                                                            "text": "child",
                                                            "value": "child",
                                                            "valueText": "child"
                                                        },
                                                        {
                                                            "kind": "CommaToken",
                                                            "fullStart": 996,
                                                            "fullEnd": 998,
                                                            "start": 996,
                                                            "end": 997,
                                                            "fullWidth": 2,
                                                            "width": 1,
                                                            "text": ",",
                                                            "value": ",",
                                                            "valueText": ",",
                                                            "hasTrailingTrivia": true,
                                                            "trailingTrivia": [
                                                                {
                                                                    "kind": "WhitespaceTrivia",
                                                                    "text": " "
                                                                }
                                                            ]
                                                        },
                                                        {
                                                            "kind": "IdentifierName",
                                                            "fullStart": 998,
                                                            "fullEnd": 1008,
                                                            "start": 998,
                                                            "end": 1008,
                                                            "fullWidth": 10,
                                                            "width": 10,
                                                            "text": "callbackfn",
                                                            "value": "callbackfn",
                                                            "valueText": "callbackfn"
                                                        }
                                                    ],
                                                    "closeParenToken": {
                                                        "kind": "CloseParenToken",
                                                        "fullStart": 1008,
                                                        "fullEnd": 1009,
                                                        "start": 1008,
                                                        "end": 1009,
                                                        "fullWidth": 1,
                                                        "width": 1,
                                                        "text": ")",
                                                        "value": ")",
                                                        "valueText": ")"
                                                    }
                                                }
                                            }
                                        }
                                    }
                                ]
                            },
                            "semicolonToken": {
                                "kind": "SemicolonToken",
                                "fullStart": 1009,
                                "fullEnd": 1012,
                                "start": 1009,
                                "end": 1010,
                                "fullWidth": 3,
                                "width": 1,
                                "text": ";",
                                "value": ";",
                                "valueText": ";",
                                "hasTrailingTrivia": true,
                                "hasTrailingNewLine": true,
                                "trailingTrivia": [
                                    {
                                        "kind": "NewLineTrivia",
                                        "text": "\r\n"
                                    }
                                ]
                            }
                        },
                        {
                            "kind": "ReturnStatement",
                            "fullStart": 1012,
                            "fullEnd": 1074,
                            "start": 1022,
                            "end": 1072,
                            "fullWidth": 62,
                            "width": 50,
                            "returnKeyword": {
                                "kind": "ReturnKeyword",
                                "fullStart": 1012,
                                "fullEnd": 1029,
                                "start": 1022,
                                "end": 1028,
                                "fullWidth": 17,
                                "width": 6,
                                "text": "return",
                                "value": "return",
                                "valueText": "return",
                                "hasLeadingTrivia": true,
                                "hasLeadingNewLine": true,
                                "hasTrailingTrivia": true,
                                "leadingTrivia": [
                                    {
                                        "kind": "NewLineTrivia",
                                        "text": "\r\n"
                                    },
                                    {
                                        "kind": "WhitespaceTrivia",
                                        "text": "        "
                                    }
                                ],
                                "trailingTrivia": [
                                    {
                                        "kind": "WhitespaceTrivia",
                                        "text": " "
                                    }
                                ]
                            },
                            "expression": {
                                "kind": "LogicalAndExpression",
                                "fullStart": 1029,
                                "fullEnd": 1071,
                                "start": 1029,
                                "end": 1071,
                                "fullWidth": 42,
                                "width": 42,
                                "left": {
                                    "kind": "EqualsExpression",
                                    "fullStart": 1029,
                                    "fullEnd": 1049,
                                    "start": 1029,
                                    "end": 1048,
                                    "fullWidth": 20,
                                    "width": 19,
                                    "left": {
                                        "kind": "MemberAccessExpression",
                                        "fullStart": 1029,
                                        "fullEnd": 1043,
                                        "start": 1029,
                                        "end": 1042,
                                        "fullWidth": 14,
                                        "width": 13,
                                        "expression": {
                                            "kind": "IdentifierName",
                                            "fullStart": 1029,
                                            "fullEnd": 1035,
                                            "start": 1029,
                                            "end": 1035,
                                            "fullWidth": 6,
                                            "width": 6,
                                            "text": "newArr",
                                            "value": "newArr",
                                            "valueText": "newArr"
                                        },
                                        "dotToken": {
                                            "kind": "DotToken",
                                            "fullStart": 1035,
                                            "fullEnd": 1036,
                                            "start": 1035,
                                            "end": 1036,
                                            "fullWidth": 1,
                                            "width": 1,
                                            "text": ".",
                                            "value": ".",
                                            "valueText": "."
                                        },
                                        "name": {
                                            "kind": "IdentifierName",
                                            "fullStart": 1036,
                                            "fullEnd": 1043,
                                            "start": 1036,
                                            "end": 1042,
                                            "fullWidth": 7,
                                            "width": 6,
                                            "text": "length",
                                            "value": "length",
                                            "valueText": "length",
                                            "hasTrailingTrivia": true,
                                            "trailingTrivia": [
                                                {
                                                    "kind": "WhitespaceTrivia",
                                                    "text": " "
                                                }
                                            ]
                                        }
                                    },
                                    "operatorToken": {
                                        "kind": "EqualsEqualsEqualsToken",
                                        "fullStart": 1043,
                                        "fullEnd": 1047,
                                        "start": 1043,
                                        "end": 1046,
                                        "fullWidth": 4,
                                        "width": 3,
                                        "text": "===",
                                        "value": "===",
                                        "valueText": "===",
                                        "hasTrailingTrivia": true,
                                        "trailingTrivia": [
                                            {
                                                "kind": "WhitespaceTrivia",
                                                "text": " "
                                            }
                                        ]
                                    },
                                    "right": {
                                        "kind": "NumericLiteral",
                                        "fullStart": 1047,
                                        "fullEnd": 1049,
                                        "start": 1047,
                                        "end": 1048,
                                        "fullWidth": 2,
                                        "width": 1,
                                        "text": "1",
                                        "value": 1,
                                        "valueText": "1",
                                        "hasTrailingTrivia": true,
                                        "trailingTrivia": [
                                            {
                                                "kind": "WhitespaceTrivia",
                                                "text": " "
                                            }
                                        ]
                                    }
                                },
                                "operatorToken": {
                                    "kind": "AmpersandAmpersandToken",
                                    "fullStart": 1049,
                                    "fullEnd": 1052,
                                    "start": 1049,
                                    "end": 1051,
                                    "fullWidth": 3,
                                    "width": 2,
                                    "text": "&&",
                                    "value": "&&",
                                    "valueText": "&&",
                                    "hasTrailingTrivia": true,
                                    "trailingTrivia": [
                                        {
                                            "kind": "WhitespaceTrivia",
                                            "text": " "
                                        }
                                    ]
                                },
                                "right": {
                                    "kind": "EqualsExpression",
                                    "fullStart": 1052,
                                    "fullEnd": 1071,
                                    "start": 1052,
                                    "end": 1071,
                                    "fullWidth": 19,
                                    "width": 19,
                                    "left": {
                                        "kind": "ElementAccessExpression",
                                        "fullStart": 1052,
                                        "fullEnd": 1062,
                                        "start": 1052,
                                        "end": 1061,
                                        "fullWidth": 10,
                                        "width": 9,
                                        "expression": {
                                            "kind": "IdentifierName",
                                            "fullStart": 1052,
                                            "fullEnd": 1058,
                                            "start": 1052,
                                            "end": 1058,
                                            "fullWidth": 6,
                                            "width": 6,
                                            "text": "newArr",
                                            "value": "newArr",
                                            "valueText": "newArr"
                                        },
                                        "openBracketToken": {
                                            "kind": "OpenBracketToken",
                                            "fullStart": 1058,
                                            "fullEnd": 1059,
                                            "start": 1058,
                                            "end": 1059,
                                            "fullWidth": 1,
                                            "width": 1,
                                            "text": "[",
                                            "value": "[",
                                            "valueText": "["
                                        },
                                        "argumentExpression": {
                                            "kind": "NumericLiteral",
                                            "fullStart": 1059,
                                            "fullEnd": 1060,
                                            "start": 1059,
                                            "end": 1060,
                                            "fullWidth": 1,
                                            "width": 1,
                                            "text": "0",
                                            "value": 0,
                                            "valueText": "0"
                                        },
                                        "closeBracketToken": {
                                            "kind": "CloseBracketToken",
                                            "fullStart": 1060,
                                            "fullEnd": 1062,
                                            "start": 1060,
                                            "end": 1061,
                                            "fullWidth": 2,
                                            "width": 1,
                                            "text": "]",
                                            "value": "]",
                                            "valueText": "]",
                                            "hasTrailingTrivia": true,
                                            "trailingTrivia": [
                                                {
                                                    "kind": "WhitespaceTrivia",
                                                    "text": " "
                                                }
                                            ]
                                        }
                                    },
                                    "operatorToken": {
                                        "kind": "EqualsEqualsEqualsToken",
                                        "fullStart": 1062,
                                        "fullEnd": 1066,
                                        "start": 1062,
                                        "end": 1065,
                                        "fullWidth": 4,
                                        "width": 3,
                                        "text": "===",
                                        "value": "===",
                                        "valueText": "===",
                                        "hasTrailingTrivia": true,
                                        "trailingTrivia": [
                                            {
                                                "kind": "WhitespaceTrivia",
                                                "text": " "
                                            }
                                        ]
                                    },
                                    "right": {
                                        "kind": "StringLiteral",
                                        "fullStart": 1066,
                                        "fullEnd": 1071,
                                        "start": 1066,
                                        "end": 1071,
                                        "fullWidth": 5,
                                        "width": 5,
                                        "text": "\"abc\"",
                                        "value": "abc",
                                        "valueText": "abc"
                                    }
                                }
                            },
                            "semicolonToken": {
                                "kind": "SemicolonToken",
                                "fullStart": 1071,
                                "fullEnd": 1074,
                                "start": 1071,
                                "end": 1072,
                                "fullWidth": 3,
                                "width": 1,
                                "text": ";",
                                "value": ";",
                                "valueText": ";",
                                "hasTrailingTrivia": true,
                                "hasTrailingNewLine": true,
                                "trailingTrivia": [
                                    {
                                        "kind": "NewLineTrivia",
                                        "text": "\r\n"
                                    }
                                ]
                            }
                        }
                    ],
                    "closeBraceToken": {
                        "kind": "CloseBraceToken",
                        "fullStart": 1074,
                        "fullEnd": 1081,
                        "start": 1078,
                        "end": 1079,
                        "fullWidth": 7,
                        "width": 1,
                        "text": "}",
                        "value": "}",
                        "valueText": "}",
                        "hasLeadingTrivia": true,
                        "hasTrailingTrivia": true,
                        "hasTrailingNewLine": true,
                        "leadingTrivia": [
                            {
                                "kind": "WhitespaceTrivia",
                                "text": "    "
                            }
                        ],
                        "trailingTrivia": [
                            {
                                "kind": "NewLineTrivia",
                                "text": "\r\n"
                            }
                        ]
                    }
                }
            },
            {
                "kind": "ExpressionStatement",
                "fullStart": 1081,
                "fullEnd": 1105,
                "start": 1081,
                "end": 1103,
                "fullWidth": 24,
                "width": 22,
                "expression": {
                    "kind": "InvocationExpression",
                    "fullStart": 1081,
                    "fullEnd": 1102,
                    "start": 1081,
                    "end": 1102,
                    "fullWidth": 21,
                    "width": 21,
                    "expression": {
                        "kind": "IdentifierName",
                        "fullStart": 1081,
                        "fullEnd": 1092,
                        "start": 1081,
                        "end": 1092,
                        "fullWidth": 11,
                        "width": 11,
                        "text": "runTestCase",
                        "value": "runTestCase",
                        "valueText": "runTestCase"
                    },
                    "argumentList": {
                        "kind": "ArgumentList",
                        "fullStart": 1092,
                        "fullEnd": 1102,
                        "start": 1092,
                        "end": 1102,
                        "fullWidth": 10,
                        "width": 10,
                        "openParenToken": {
                            "kind": "OpenParenToken",
                            "fullStart": 1092,
                            "fullEnd": 1093,
                            "start": 1092,
                            "end": 1093,
                            "fullWidth": 1,
                            "width": 1,
                            "text": "(",
                            "value": "(",
                            "valueText": "("
                        },
                        "arguments": [
                            {
                                "kind": "IdentifierName",
                                "fullStart": 1093,
                                "fullEnd": 1101,
                                "start": 1093,
                                "end": 1101,
                                "fullWidth": 8,
                                "width": 8,
                                "text": "testcase",
                                "value": "testcase",
                                "valueText": "testcase"
                            }
                        ],
                        "closeParenToken": {
                            "kind": "CloseParenToken",
                            "fullStart": 1101,
                            "fullEnd": 1102,
                            "start": 1101,
                            "end": 1102,
                            "fullWidth": 1,
                            "width": 1,
                            "text": ")",
                            "value": ")",
                            "valueText": ")"
                        }
                    }
                },
                "semicolonToken": {
                    "kind": "SemicolonToken",
                    "fullStart": 1102,
                    "fullEnd": 1105,
                    "start": 1102,
                    "end": 1103,
                    "fullWidth": 3,
                    "width": 1,
                    "text": ";",
                    "value": ";",
                    "valueText": ";",
                    "hasTrailingTrivia": true,
                    "hasTrailingNewLine": true,
                    "trailingTrivia": [
                        {
                            "kind": "NewLineTrivia",
                            "text": "\r\n"
                        }
                    ]
                }
            }
        ],
        "endOfFileToken": {
            "kind": "EndOfFileToken",
            "fullStart": 1105,
            "fullEnd": 1105,
            "start": 1105,
            "end": 1105,
            "fullWidth": 0,
            "width": 0,
            "text": ""
        }
    },
    "lineMap": {
        "lineStarts": [
            0,
            67,
            152,
            232,
            308,
            380,
            385,
            443,
            596,
            601,
            603,
            605,
            628,
            630,
            676,
            728,
            739,
            741,
            781,
            783,
            819,
            851,
            853,
            885,
            912,
            940,
            942,
            1012,
            1014,
            1074,
            1081,
            1105
        ],
        "length": 1105
    }
}<|MERGE_RESOLUTION|>--- conflicted
+++ resolved
@@ -790,12 +790,8 @@
                                         "start": 753,
                                         "end": 778,
                                         "fullWidth": 25,
-<<<<<<< HEAD
                                         "width": 25,
-                                        "identifier": {
-=======
                                         "propertyName": {
->>>>>>> 85e84683
                                             "kind": "IdentifierName",
                                             "fullStart": 753,
                                             "fullEnd": 759,
@@ -1094,12 +1090,8 @@
                                         "start": 795,
                                         "end": 816,
                                         "fullWidth": 21,
-<<<<<<< HEAD
                                         "width": 21,
-                                        "identifier": {
-=======
                                         "propertyName": {
->>>>>>> 85e84683
                                             "kind": "IdentifierName",
                                             "fullStart": 795,
                                             "fullEnd": 799,
@@ -1473,12 +1465,8 @@
                                         "start": 865,
                                         "end": 882,
                                         "fullWidth": 17,
-<<<<<<< HEAD
                                         "width": 17,
-                                        "identifier": {
-=======
                                         "propertyName": {
->>>>>>> 85e84683
                                             "kind": "IdentifierName",
                                             "fullStart": 865,
                                             "fullEnd": 871,
@@ -1947,12 +1935,8 @@
                                         "start": 954,
                                         "end": 1009,
                                         "fullWidth": 55,
-<<<<<<< HEAD
                                         "width": 55,
-                                        "identifier": {
-=======
                                         "propertyName": {
->>>>>>> 85e84683
                                             "kind": "IdentifierName",
                                             "fullStart": 954,
                                             "fullEnd": 961,
