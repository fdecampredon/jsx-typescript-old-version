--- conflicted
+++ resolved
@@ -1026,12 +1026,8 @@
                                                     "start": 795,
                                                     "end": 827,
                                                     "fullWidth": 32,
-<<<<<<< HEAD
                                                     "width": 32,
-                                                    "identifier": {
-=======
                                                     "propertyName": {
->>>>>>> 85e84683
                                                         "kind": "IdentifierName",
                                                         "fullStart": 795,
                                                         "fullEnd": 802,
