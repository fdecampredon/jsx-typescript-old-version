--- conflicted
+++ resolved
@@ -575,12 +575,8 @@
                                         "start": 727,
                                         "end": 767,
                                         "fullWidth": 40,
-<<<<<<< HEAD
                                         "width": 40,
-                                        "identifier": {
-=======
                                         "propertyName": {
->>>>>>> 85e84683
                                             "kind": "IdentifierName",
                                             "fullStart": 727,
                                             "fullEnd": 731,
@@ -1954,12 +1950,8 @@
                                                     "start": 1038,
                                                     "end": 1091,
                                                     "fullWidth": 53,
-<<<<<<< HEAD
                                                     "width": 53,
-                                                    "identifier": {
-=======
                                                     "propertyName": {
->>>>>>> 85e84683
                                                         "kind": "IdentifierName",
                                                         "fullStart": 1038,
                                                         "fullEnd": 1045,
