--- conflicted
+++ resolved
@@ -583,12 +583,8 @@
                                         "start": 665,
                                         "end": 697,
                                         "fullWidth": 32,
-<<<<<<< HEAD
                                         "width": 32,
-                                        "identifier": {
-=======
                                         "propertyName": {
->>>>>>> 85e84683
                                             "kind": "IdentifierName",
                                             "fullStart": 665,
                                             "fullEnd": 672,
