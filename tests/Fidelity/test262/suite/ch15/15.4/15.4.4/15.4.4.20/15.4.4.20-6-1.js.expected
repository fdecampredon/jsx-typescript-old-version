--- conflicted
+++ resolved
@@ -378,12 +378,8 @@
                                         "start": 590,
                                         "end": 607,
                                         "fullWidth": 17,
-<<<<<<< HEAD
                                         "width": 17,
-                                        "identifier": {
-=======
                                         "propertyName": {
->>>>>>> 85e84683
                                             "kind": "IdentifierName",
                                             "fullStart": 590,
                                             "fullEnd": 592,
