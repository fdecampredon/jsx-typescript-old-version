{
    "isDeclaration": false,
    "languageVersion": "EcmaScript5",
    "parseOptions": {
        "allowAutomaticSemicolonInsertion": true
    },
    "sourceUnit": {
        "kind": "SourceUnit",
        "fullStart": 0,
        "fullEnd": 879,
        "start": 565,
        "end": 879,
        "fullWidth": 879,
        "width": 314,
        "isIncrementallyUnusable": true,
        "moduleElements": [
            {
                "kind": "FunctionDeclaration",
                "fullStart": 0,
                "fullEnd": 855,
                "start": 565,
                "end": 853,
                "fullWidth": 855,
                "width": 288,
                "modifiers": [],
                "functionKeyword": {
                    "kind": "FunctionKeyword",
                    "fullStart": 0,
                    "fullEnd": 574,
                    "start": 565,
                    "end": 573,
                    "fullWidth": 574,
                    "width": 8,
                    "text": "function",
                    "value": "function",
                    "valueText": "function",
                    "hasLeadingTrivia": true,
                    "hasLeadingComment": true,
                    "hasLeadingNewLine": true,
                    "hasTrailingTrivia": true,
                    "leadingTrivia": [
                        {
                            "kind": "SingleLineCommentTrivia",
                            "text": "/// Copyright (c) 2012 Ecma International.  All rights reserved. "
                        },
                        {
                            "kind": "NewLineTrivia",
                            "text": "\r\n"
                        },
                        {
                            "kind": "SingleLineCommentTrivia",
                            "text": "/// Ecma International makes this code available under the terms and conditions set"
                        },
                        {
                            "kind": "NewLineTrivia",
                            "text": "\r\n"
                        },
                        {
                            "kind": "SingleLineCommentTrivia",
                            "text": "/// forth on http://hg.ecmascript.org/tests/test262/raw-file/tip/LICENSE (the "
                        },
                        {
                            "kind": "NewLineTrivia",
                            "text": "\r\n"
                        },
                        {
                            "kind": "SingleLineCommentTrivia",
                            "text": "/// \"Use Terms\").   Any redistribution of this code must retain the above "
                        },
                        {
                            "kind": "NewLineTrivia",
                            "text": "\r\n"
                        },
                        {
                            "kind": "SingleLineCommentTrivia",
                            "text": "/// copyright and this notice and otherwise comply with the Use Terms."
                        },
                        {
                            "kind": "NewLineTrivia",
                            "text": "\r\n"
                        },
                        {
                            "kind": "MultiLineCommentTrivia",
                            "text": "/**\r\n * @path ch15/15.4/15.4.4/15.4.4.20/15.4.4.20-9-c-ii-23.js\r\n * @description Array.prototype.filter - callbackfn called with correct parameters (this object O is correct)\r\n */"
                        },
                        {
                            "kind": "NewLineTrivia",
                            "text": "\r\n"
                        },
                        {
                            "kind": "NewLineTrivia",
                            "text": "\r\n"
                        },
                        {
                            "kind": "NewLineTrivia",
                            "text": "\r\n"
                        }
                    ],
                    "trailingTrivia": [
                        {
                            "kind": "WhitespaceTrivia",
                            "text": " "
                        }
                    ]
                },
                "identifier": {
                    "kind": "IdentifierName",
                    "fullStart": 574,
                    "fullEnd": 582,
                    "start": 574,
                    "end": 582,
                    "fullWidth": 8,
                    "width": 8,
                    "text": "testcase",
                    "value": "testcase",
                    "valueText": "testcase"
                },
                "callSignature": {
                    "kind": "CallSignature",
                    "fullStart": 582,
                    "fullEnd": 585,
                    "start": 582,
                    "end": 584,
                    "fullWidth": 3,
                    "width": 2,
                    "parameterList": {
                        "kind": "ParameterList",
                        "fullStart": 582,
                        "fullEnd": 585,
                        "start": 582,
                        "end": 584,
                        "fullWidth": 3,
                        "width": 2,
                        "openParenToken": {
                            "kind": "OpenParenToken",
                            "fullStart": 582,
                            "fullEnd": 583,
                            "start": 582,
                            "end": 583,
                            "fullWidth": 1,
                            "width": 1,
                            "text": "(",
                            "value": "(",
                            "valueText": "("
                        },
                        "parameters": [],
                        "closeParenToken": {
                            "kind": "CloseParenToken",
                            "fullStart": 583,
                            "fullEnd": 585,
                            "start": 583,
                            "end": 584,
                            "fullWidth": 2,
                            "width": 1,
                            "text": ")",
                            "value": ")",
                            "valueText": ")",
                            "hasTrailingTrivia": true,
                            "trailingTrivia": [
                                {
                                    "kind": "WhitespaceTrivia",
                                    "text": " "
                                }
                            ]
                        }
                    }
                },
                "block": {
                    "kind": "Block",
                    "fullStart": 585,
                    "fullEnd": 855,
                    "start": 585,
                    "end": 853,
                    "fullWidth": 270,
                    "width": 268,
                    "openBraceToken": {
                        "kind": "OpenBraceToken",
                        "fullStart": 585,
                        "fullEnd": 588,
                        "start": 585,
                        "end": 586,
                        "fullWidth": 3,
                        "width": 1,
                        "text": "{",
                        "value": "{",
                        "valueText": "{",
                        "hasTrailingTrivia": true,
                        "hasTrailingNewLine": true,
                        "trailingTrivia": [
                            {
                                "kind": "NewLineTrivia",
                                "text": "\r\n"
                            }
                        ]
                    },
                    "statements": [
                        {
                            "kind": "VariableStatement",
                            "fullStart": 588,
                            "fullEnd": 631,
                            "start": 598,
                            "end": 629,
                            "fullWidth": 43,
                            "width": 31,
                            "modifiers": [],
                            "variableDeclaration": {
                                "kind": "VariableDeclaration",
                                "fullStart": 588,
                                "fullEnd": 628,
                                "start": 598,
                                "end": 628,
                                "fullWidth": 40,
                                "width": 30,
                                "varKeyword": {
                                    "kind": "VarKeyword",
                                    "fullStart": 588,
                                    "fullEnd": 602,
                                    "start": 598,
                                    "end": 601,
                                    "fullWidth": 14,
                                    "width": 3,
                                    "text": "var",
                                    "value": "var",
                                    "valueText": "var",
                                    "hasLeadingTrivia": true,
                                    "hasLeadingNewLine": true,
                                    "hasTrailingTrivia": true,
                                    "leadingTrivia": [
                                        {
                                            "kind": "NewLineTrivia",
                                            "text": "\r\n"
                                        },
                                        {
                                            "kind": "WhitespaceTrivia",
                                            "text": "        "
                                        }
                                    ],
                                    "trailingTrivia": [
                                        {
                                            "kind": "WhitespaceTrivia",
                                            "text": " "
                                        }
                                    ]
                                },
                                "variableDeclarators": [
                                    {
                                        "kind": "VariableDeclarator",
                                        "fullStart": 602,
                                        "fullEnd": 628,
                                        "start": 602,
                                        "end": 628,
                                        "fullWidth": 26,
                                        "width": 26,
                                        "identifier": {
                                            "kind": "IdentifierName",
                                            "fullStart": 602,
                                            "fullEnd": 606,
                                            "start": 602,
                                            "end": 605,
                                            "fullWidth": 4,
                                            "width": 3,
                                            "text": "obj",
                                            "value": "obj",
                                            "valueText": "obj",
                                            "hasTrailingTrivia": true,
                                            "trailingTrivia": [
                                                {
                                                    "kind": "WhitespaceTrivia",
                                                    "text": " "
                                                }
                                            ]
                                        },
                                        "equalsValueClause": {
                                            "kind": "EqualsValueClause",
                                            "fullStart": 606,
                                            "fullEnd": 628,
                                            "start": 606,
                                            "end": 628,
                                            "fullWidth": 22,
                                            "width": 22,
                                            "equalsToken": {
                                                "kind": "EqualsToken",
                                                "fullStart": 606,
                                                "fullEnd": 608,
                                                "start": 606,
                                                "end": 607,
                                                "fullWidth": 2,
                                                "width": 1,
                                                "text": "=",
                                                "value": "=",
                                                "valueText": "=",
                                                "hasTrailingTrivia": true,
                                                "trailingTrivia": [
                                                    {
                                                        "kind": "WhitespaceTrivia",
                                                        "text": " "
                                                    }
                                                ]
                                            },
                                            "value": {
                                                "kind": "ObjectLiteralExpression",
                                                "fullStart": 608,
                                                "fullEnd": 628,
                                                "start": 608,
                                                "end": 628,
                                                "fullWidth": 20,
                                                "width": 20,
                                                "openBraceToken": {
                                                    "kind": "OpenBraceToken",
                                                    "fullStart": 608,
                                                    "fullEnd": 610,
                                                    "start": 608,
                                                    "end": 609,
                                                    "fullWidth": 2,
                                                    "width": 1,
                                                    "text": "{",
                                                    "value": "{",
                                                    "valueText": "{",
                                                    "hasTrailingTrivia": true,
                                                    "trailingTrivia": [
                                                        {
                                                            "kind": "WhitespaceTrivia",
                                                            "text": " "
                                                        }
                                                    ]
                                                },
                                                "propertyAssignments": [
                                                    {
                                                        "kind": "SimplePropertyAssignment",
                                                        "fullStart": 610,
                                                        "fullEnd": 615,
                                                        "start": 610,
                                                        "end": 615,
                                                        "fullWidth": 5,
                                                        "width": 5,
                                                        "propertyName": {
                                                            "kind": "NumericLiteral",
                                                            "fullStart": 610,
                                                            "fullEnd": 611,
                                                            "start": 610,
                                                            "end": 611,
                                                            "fullWidth": 1,
                                                            "width": 1,
                                                            "text": "0",
                                                            "value": 0,
                                                            "valueText": "0"
                                                        },
                                                        "colonToken": {
                                                            "kind": "ColonToken",
                                                            "fullStart": 611,
                                                            "fullEnd": 613,
                                                            "start": 611,
                                                            "end": 612,
                                                            "fullWidth": 2,
                                                            "width": 1,
                                                            "text": ":",
                                                            "value": ":",
                                                            "valueText": ":",
                                                            "hasTrailingTrivia": true,
                                                            "trailingTrivia": [
                                                                {
                                                                    "kind": "WhitespaceTrivia",
                                                                    "text": " "
                                                                }
                                                            ]
                                                        },
                                                        "expression": {
                                                            "kind": "NumericLiteral",
                                                            "fullStart": 613,
                                                            "fullEnd": 615,
                                                            "start": 613,
                                                            "end": 615,
                                                            "fullWidth": 2,
                                                            "width": 2,
                                                            "text": "11",
                                                            "value": 11,
                                                            "valueText": "11"
                                                        }
                                                    },
                                                    {
                                                        "kind": "CommaToken",
                                                        "fullStart": 615,
                                                        "fullEnd": 617,
                                                        "start": 615,
                                                        "end": 616,
                                                        "fullWidth": 2,
                                                        "width": 1,
                                                        "text": ",",
                                                        "value": ",",
                                                        "valueText": ",",
                                                        "hasTrailingTrivia": true,
                                                        "trailingTrivia": [
                                                            {
                                                                "kind": "WhitespaceTrivia",
                                                                "text": " "
                                                            }
                                                        ]
                                                    },
                                                    {
                                                        "kind": "SimplePropertyAssignment",
                                                        "fullStart": 617,
                                                        "fullEnd": 627,
                                                        "start": 617,
                                                        "end": 626,
                                                        "fullWidth": 10,
                                                        "width": 9,
                                                        "propertyName": {
                                                            "kind": "IdentifierName",
                                                            "fullStart": 617,
                                                            "fullEnd": 623,
                                                            "start": 617,
                                                            "end": 623,
                                                            "fullWidth": 6,
                                                            "width": 6,
                                                            "text": "length",
                                                            "value": "length",
                                                            "valueText": "length"
                                                        },
                                                        "colonToken": {
                                                            "kind": "ColonToken",
                                                            "fullStart": 623,
                                                            "fullEnd": 625,
                                                            "start": 623,
                                                            "end": 624,
                                                            "fullWidth": 2,
                                                            "width": 1,
                                                            "text": ":",
                                                            "value": ":",
                                                            "valueText": ":",
                                                            "hasTrailingTrivia": true,
                                                            "trailingTrivia": [
                                                                {
                                                                    "kind": "WhitespaceTrivia",
                                                                    "text": " "
                                                                }
                                                            ]
                                                        },
                                                        "expression": {
                                                            "kind": "NumericLiteral",
                                                            "fullStart": 625,
                                                            "fullEnd": 627,
                                                            "start": 625,
                                                            "end": 626,
                                                            "fullWidth": 2,
                                                            "width": 1,
                                                            "text": "2",
                                                            "value": 2,
                                                            "valueText": "2",
                                                            "hasTrailingTrivia": true,
                                                            "trailingTrivia": [
                                                                {
                                                                    "kind": "WhitespaceTrivia",
                                                                    "text": " "
                                                                }
                                                            ]
                                                        }
                                                    }
                                                ],
                                                "closeBraceToken": {
                                                    "kind": "CloseBraceToken",
                                                    "fullStart": 627,
                                                    "fullEnd": 628,
                                                    "start": 627,
                                                    "end": 628,
                                                    "fullWidth": 1,
                                                    "width": 1,
                                                    "text": "}",
                                                    "value": "}",
                                                    "valueText": "}"
                                                }
                                            }
                                        }
                                    }
                                ]
                            },
                            "semicolonToken": {
                                "kind": "SemicolonToken",
                                "fullStart": 628,
                                "fullEnd": 631,
                                "start": 628,
                                "end": 629,
                                "fullWidth": 3,
                                "width": 1,
                                "text": ";",
                                "value": ";",
                                "valueText": ";",
                                "hasTrailingTrivia": true,
                                "hasTrailingNewLine": true,
                                "trailingTrivia": [
                                    {
                                        "kind": "NewLineTrivia",
                                        "text": "\r\n"
                                    }
                                ]
                            }
                        },
                        {
                            "kind": "FunctionDeclaration",
                            "fullStart": 631,
                            "fullEnd": 719,
                            "start": 641,
                            "end": 717,
                            "fullWidth": 88,
                            "width": 76,
                            "modifiers": [],
                            "functionKeyword": {
                                "kind": "FunctionKeyword",
                                "fullStart": 631,
                                "fullEnd": 650,
                                "start": 641,
                                "end": 649,
                                "fullWidth": 19,
                                "width": 8,
                                "text": "function",
                                "value": "function",
                                "valueText": "function",
                                "hasLeadingTrivia": true,
                                "hasLeadingNewLine": true,
                                "hasTrailingTrivia": true,
                                "leadingTrivia": [
                                    {
                                        "kind": "NewLineTrivia",
                                        "text": "\r\n"
                                    },
                                    {
                                        "kind": "WhitespaceTrivia",
                                        "text": "        "
                                    }
                                ],
                                "trailingTrivia": [
                                    {
                                        "kind": "WhitespaceTrivia",
                                        "text": " "
                                    }
                                ]
                            },
                            "identifier": {
                                "kind": "IdentifierName",
                                "fullStart": 650,
                                "fullEnd": 660,
                                "start": 650,
                                "end": 660,
                                "fullWidth": 10,
                                "width": 10,
                                "text": "callbackfn",
                                "value": "callbackfn",
                                "valueText": "callbackfn"
                            },
                            "callSignature": {
                                "kind": "CallSignature",
                                "fullStart": 660,
                                "fullEnd": 674,
                                "start": 660,
                                "end": 673,
                                "fullWidth": 14,
                                "width": 13,
                                "parameterList": {
                                    "kind": "ParameterList",
                                    "fullStart": 660,
                                    "fullEnd": 674,
                                    "start": 660,
                                    "end": 673,
                                    "fullWidth": 14,
                                    "width": 13,
                                    "openParenToken": {
                                        "kind": "OpenParenToken",
                                        "fullStart": 660,
                                        "fullEnd": 661,
                                        "start": 660,
                                        "end": 661,
                                        "fullWidth": 1,
                                        "width": 1,
                                        "text": "(",
                                        "value": "(",
                                        "valueText": "("
                                    },
                                    "parameters": [
                                        {
                                            "kind": "Parameter",
                                            "fullStart": 661,
                                            "fullEnd": 664,
                                            "start": 661,
                                            "end": 664,
                                            "fullWidth": 3,
<<<<<<< HEAD
                                            "width": 3,
=======
                                            "modifiers": [],
>>>>>>> e3c38734
                                            "identifier": {
                                                "kind": "IdentifierName",
                                                "fullStart": 661,
                                                "fullEnd": 664,
                                                "start": 661,
                                                "end": 664,
                                                "fullWidth": 3,
                                                "width": 3,
                                                "text": "val",
                                                "value": "val",
                                                "valueText": "val"
                                            }
                                        },
                                        {
                                            "kind": "CommaToken",
                                            "fullStart": 664,
                                            "fullEnd": 666,
                                            "start": 664,
                                            "end": 665,
                                            "fullWidth": 2,
                                            "width": 1,
                                            "text": ",",
                                            "value": ",",
                                            "valueText": ",",
                                            "hasTrailingTrivia": true,
                                            "trailingTrivia": [
                                                {
                                                    "kind": "WhitespaceTrivia",
                                                    "text": " "
                                                }
                                            ]
                                        },
                                        {
                                            "kind": "Parameter",
                                            "fullStart": 666,
                                            "fullEnd": 669,
                                            "start": 666,
                                            "end": 669,
                                            "fullWidth": 3,
<<<<<<< HEAD
                                            "width": 3,
=======
                                            "modifiers": [],
>>>>>>> e3c38734
                                            "identifier": {
                                                "kind": "IdentifierName",
                                                "fullStart": 666,
                                                "fullEnd": 669,
                                                "start": 666,
                                                "end": 669,
                                                "fullWidth": 3,
                                                "width": 3,
                                                "text": "idx",
                                                "value": "idx",
                                                "valueText": "idx"
                                            }
                                        },
                                        {
                                            "kind": "CommaToken",
                                            "fullStart": 669,
                                            "fullEnd": 671,
                                            "start": 669,
                                            "end": 670,
                                            "fullWidth": 2,
                                            "width": 1,
                                            "text": ",",
                                            "value": ",",
                                            "valueText": ",",
                                            "hasTrailingTrivia": true,
                                            "trailingTrivia": [
                                                {
                                                    "kind": "WhitespaceTrivia",
                                                    "text": " "
                                                }
                                            ]
                                        },
                                        {
                                            "kind": "Parameter",
                                            "fullStart": 671,
                                            "fullEnd": 672,
                                            "start": 671,
                                            "end": 672,
                                            "fullWidth": 1,
<<<<<<< HEAD
                                            "width": 1,
=======
                                            "modifiers": [],
>>>>>>> e3c38734
                                            "identifier": {
                                                "kind": "IdentifierName",
                                                "fullStart": 671,
                                                "fullEnd": 672,
                                                "start": 671,
                                                "end": 672,
                                                "fullWidth": 1,
                                                "width": 1,
                                                "text": "o",
                                                "value": "o",
                                                "valueText": "o"
                                            }
                                        }
                                    ],
                                    "closeParenToken": {
                                        "kind": "CloseParenToken",
                                        "fullStart": 672,
                                        "fullEnd": 674,
                                        "start": 672,
                                        "end": 673,
                                        "fullWidth": 2,
                                        "width": 1,
                                        "text": ")",
                                        "value": ")",
                                        "valueText": ")",
                                        "hasTrailingTrivia": true,
                                        "trailingTrivia": [
                                            {
                                                "kind": "WhitespaceTrivia",
                                                "text": " "
                                            }
                                        ]
                                    }
                                }
                            },
                            "block": {
                                "kind": "Block",
                                "fullStart": 674,
                                "fullEnd": 719,
                                "start": 674,
                                "end": 717,
                                "fullWidth": 45,
                                "width": 43,
                                "openBraceToken": {
                                    "kind": "OpenBraceToken",
                                    "fullStart": 674,
                                    "fullEnd": 677,
                                    "start": 674,
                                    "end": 675,
                                    "fullWidth": 3,
                                    "width": 1,
                                    "text": "{",
                                    "value": "{",
                                    "valueText": "{",
                                    "hasTrailingTrivia": true,
                                    "hasTrailingNewLine": true,
                                    "trailingTrivia": [
                                        {
                                            "kind": "NewLineTrivia",
                                            "text": "\r\n"
                                        }
                                    ]
                                },
                                "statements": [
                                    {
                                        "kind": "ReturnStatement",
                                        "fullStart": 677,
                                        "fullEnd": 708,
                                        "start": 689,
                                        "end": 706,
                                        "fullWidth": 31,
                                        "width": 17,
                                        "returnKeyword": {
                                            "kind": "ReturnKeyword",
                                            "fullStart": 677,
                                            "fullEnd": 696,
                                            "start": 689,
                                            "end": 695,
                                            "fullWidth": 19,
                                            "width": 6,
                                            "text": "return",
                                            "value": "return",
                                            "valueText": "return",
                                            "hasLeadingTrivia": true,
                                            "hasTrailingTrivia": true,
                                            "leadingTrivia": [
                                                {
                                                    "kind": "WhitespaceTrivia",
                                                    "text": "            "
                                                }
                                            ],
                                            "trailingTrivia": [
                                                {
                                                    "kind": "WhitespaceTrivia",
                                                    "text": " "
                                                }
                                            ]
                                        },
                                        "expression": {
                                            "kind": "EqualsExpression",
                                            "fullStart": 696,
                                            "fullEnd": 705,
                                            "start": 696,
                                            "end": 705,
                                            "fullWidth": 9,
                                            "width": 9,
                                            "left": {
                                                "kind": "IdentifierName",
                                                "fullStart": 696,
                                                "fullEnd": 700,
                                                "start": 696,
                                                "end": 699,
                                                "fullWidth": 4,
                                                "width": 3,
                                                "text": "obj",
                                                "value": "obj",
                                                "valueText": "obj",
                                                "hasTrailingTrivia": true,
                                                "trailingTrivia": [
                                                    {
                                                        "kind": "WhitespaceTrivia",
                                                        "text": " "
                                                    }
                                                ]
                                            },
                                            "operatorToken": {
                                                "kind": "EqualsEqualsEqualsToken",
                                                "fullStart": 700,
                                                "fullEnd": 704,
                                                "start": 700,
                                                "end": 703,
                                                "fullWidth": 4,
                                                "width": 3,
                                                "text": "===",
                                                "value": "===",
                                                "valueText": "===",
                                                "hasTrailingTrivia": true,
                                                "trailingTrivia": [
                                                    {
                                                        "kind": "WhitespaceTrivia",
                                                        "text": " "
                                                    }
                                                ]
                                            },
                                            "right": {
                                                "kind": "IdentifierName",
                                                "fullStart": 704,
                                                "fullEnd": 705,
                                                "start": 704,
                                                "end": 705,
                                                "fullWidth": 1,
                                                "width": 1,
                                                "text": "o",
                                                "value": "o",
                                                "valueText": "o"
                                            }
                                        },
                                        "semicolonToken": {
                                            "kind": "SemicolonToken",
                                            "fullStart": 705,
                                            "fullEnd": 708,
                                            "start": 705,
                                            "end": 706,
                                            "fullWidth": 3,
                                            "width": 1,
                                            "text": ";",
                                            "value": ";",
                                            "valueText": ";",
                                            "hasTrailingTrivia": true,
                                            "hasTrailingNewLine": true,
                                            "trailingTrivia": [
                                                {
                                                    "kind": "NewLineTrivia",
                                                    "text": "\r\n"
                                                }
                                            ]
                                        }
                                    }
                                ],
                                "closeBraceToken": {
                                    "kind": "CloseBraceToken",
                                    "fullStart": 708,
                                    "fullEnd": 719,
                                    "start": 716,
                                    "end": 717,
                                    "fullWidth": 11,
                                    "width": 1,
                                    "text": "}",
                                    "value": "}",
                                    "valueText": "}",
                                    "hasLeadingTrivia": true,
                                    "hasTrailingTrivia": true,
                                    "hasTrailingNewLine": true,
                                    "leadingTrivia": [
                                        {
                                            "kind": "WhitespaceTrivia",
                                            "text": "        "
                                        }
                                    ],
                                    "trailingTrivia": [
                                        {
                                            "kind": "NewLineTrivia",
                                            "text": "\r\n"
                                        }
                                    ]
                                }
                            }
                        },
                        {
                            "kind": "VariableStatement",
                            "fullStart": 719,
                            "fullEnd": 789,
                            "start": 729,
                            "end": 787,
                            "fullWidth": 70,
                            "width": 58,
                            "modifiers": [],
                            "variableDeclaration": {
                                "kind": "VariableDeclaration",
                                "fullStart": 719,
                                "fullEnd": 786,
                                "start": 729,
                                "end": 786,
                                "fullWidth": 67,
                                "width": 57,
                                "varKeyword": {
                                    "kind": "VarKeyword",
                                    "fullStart": 719,
                                    "fullEnd": 733,
                                    "start": 729,
                                    "end": 732,
                                    "fullWidth": 14,
                                    "width": 3,
                                    "text": "var",
                                    "value": "var",
                                    "valueText": "var",
                                    "hasLeadingTrivia": true,
                                    "hasLeadingNewLine": true,
                                    "hasTrailingTrivia": true,
                                    "leadingTrivia": [
                                        {
                                            "kind": "NewLineTrivia",
                                            "text": "\r\n"
                                        },
                                        {
                                            "kind": "WhitespaceTrivia",
                                            "text": "        "
                                        }
                                    ],
                                    "trailingTrivia": [
                                        {
                                            "kind": "WhitespaceTrivia",
                                            "text": " "
                                        }
                                    ]
                                },
                                "variableDeclarators": [
                                    {
                                        "kind": "VariableDeclarator",
                                        "fullStart": 733,
                                        "fullEnd": 786,
                                        "start": 733,
                                        "end": 786,
                                        "fullWidth": 53,
                                        "width": 53,
                                        "identifier": {
                                            "kind": "IdentifierName",
                                            "fullStart": 733,
                                            "fullEnd": 740,
                                            "start": 733,
                                            "end": 739,
                                            "fullWidth": 7,
                                            "width": 6,
                                            "text": "newArr",
                                            "value": "newArr",
                                            "valueText": "newArr",
                                            "hasTrailingTrivia": true,
                                            "trailingTrivia": [
                                                {
                                                    "kind": "WhitespaceTrivia",
                                                    "text": " "
                                                }
                                            ]
                                        },
                                        "equalsValueClause": {
                                            "kind": "EqualsValueClause",
                                            "fullStart": 740,
                                            "fullEnd": 786,
                                            "start": 740,
                                            "end": 786,
                                            "fullWidth": 46,
                                            "width": 46,
                                            "equalsToken": {
                                                "kind": "EqualsToken",
                                                "fullStart": 740,
                                                "fullEnd": 742,
                                                "start": 740,
                                                "end": 741,
                                                "fullWidth": 2,
                                                "width": 1,
                                                "text": "=",
                                                "value": "=",
                                                "valueText": "=",
                                                "hasTrailingTrivia": true,
                                                "trailingTrivia": [
                                                    {
                                                        "kind": "WhitespaceTrivia",
                                                        "text": " "
                                                    }
                                                ]
                                            },
                                            "value": {
                                                "kind": "InvocationExpression",
                                                "fullStart": 742,
                                                "fullEnd": 786,
                                                "start": 742,
                                                "end": 786,
                                                "fullWidth": 44,
                                                "width": 44,
                                                "expression": {
                                                    "kind": "MemberAccessExpression",
                                                    "fullStart": 742,
                                                    "fullEnd": 769,
                                                    "start": 742,
                                                    "end": 769,
                                                    "fullWidth": 27,
                                                    "width": 27,
                                                    "expression": {
                                                        "kind": "MemberAccessExpression",
                                                        "fullStart": 742,
                                                        "fullEnd": 764,
                                                        "start": 742,
                                                        "end": 764,
                                                        "fullWidth": 22,
                                                        "width": 22,
                                                        "expression": {
                                                            "kind": "MemberAccessExpression",
                                                            "fullStart": 742,
                                                            "fullEnd": 757,
                                                            "start": 742,
                                                            "end": 757,
                                                            "fullWidth": 15,
                                                            "width": 15,
                                                            "expression": {
                                                                "kind": "IdentifierName",
                                                                "fullStart": 742,
                                                                "fullEnd": 747,
                                                                "start": 742,
                                                                "end": 747,
                                                                "fullWidth": 5,
                                                                "width": 5,
                                                                "text": "Array",
                                                                "value": "Array",
                                                                "valueText": "Array"
                                                            },
                                                            "dotToken": {
                                                                "kind": "DotToken",
                                                                "fullStart": 747,
                                                                "fullEnd": 748,
                                                                "start": 747,
                                                                "end": 748,
                                                                "fullWidth": 1,
                                                                "width": 1,
                                                                "text": ".",
                                                                "value": ".",
                                                                "valueText": "."
                                                            },
                                                            "name": {
                                                                "kind": "IdentifierName",
                                                                "fullStart": 748,
                                                                "fullEnd": 757,
                                                                "start": 748,
                                                                "end": 757,
                                                                "fullWidth": 9,
                                                                "width": 9,
                                                                "text": "prototype",
                                                                "value": "prototype",
                                                                "valueText": "prototype"
                                                            }
                                                        },
                                                        "dotToken": {
                                                            "kind": "DotToken",
                                                            "fullStart": 757,
                                                            "fullEnd": 758,
                                                            "start": 757,
                                                            "end": 758,
                                                            "fullWidth": 1,
                                                            "width": 1,
                                                            "text": ".",
                                                            "value": ".",
                                                            "valueText": "."
                                                        },
                                                        "name": {
                                                            "kind": "IdentifierName",
                                                            "fullStart": 758,
                                                            "fullEnd": 764,
                                                            "start": 758,
                                                            "end": 764,
                                                            "fullWidth": 6,
                                                            "width": 6,
                                                            "text": "filter",
                                                            "value": "filter",
                                                            "valueText": "filter"
                                                        }
                                                    },
                                                    "dotToken": {
                                                        "kind": "DotToken",
                                                        "fullStart": 764,
                                                        "fullEnd": 765,
                                                        "start": 764,
                                                        "end": 765,
                                                        "fullWidth": 1,
                                                        "width": 1,
                                                        "text": ".",
                                                        "value": ".",
                                                        "valueText": "."
                                                    },
                                                    "name": {
                                                        "kind": "IdentifierName",
                                                        "fullStart": 765,
                                                        "fullEnd": 769,
                                                        "start": 765,
                                                        "end": 769,
                                                        "fullWidth": 4,
                                                        "width": 4,
                                                        "text": "call",
                                                        "value": "call",
                                                        "valueText": "call"
                                                    }
                                                },
                                                "argumentList": {
                                                    "kind": "ArgumentList",
                                                    "fullStart": 769,
                                                    "fullEnd": 786,
                                                    "start": 769,
                                                    "end": 786,
                                                    "fullWidth": 17,
                                                    "width": 17,
                                                    "openParenToken": {
                                                        "kind": "OpenParenToken",
                                                        "fullStart": 769,
                                                        "fullEnd": 770,
                                                        "start": 769,
                                                        "end": 770,
                                                        "fullWidth": 1,
                                                        "width": 1,
                                                        "text": "(",
                                                        "value": "(",
                                                        "valueText": "("
                                                    },
                                                    "arguments": [
                                                        {
                                                            "kind": "IdentifierName",
                                                            "fullStart": 770,
                                                            "fullEnd": 773,
                                                            "start": 770,
                                                            "end": 773,
                                                            "fullWidth": 3,
                                                            "width": 3,
                                                            "text": "obj",
                                                            "value": "obj",
                                                            "valueText": "obj"
                                                        },
                                                        {
                                                            "kind": "CommaToken",
                                                            "fullStart": 773,
                                                            "fullEnd": 775,
                                                            "start": 773,
                                                            "end": 774,
                                                            "fullWidth": 2,
                                                            "width": 1,
                                                            "text": ",",
                                                            "value": ",",
                                                            "valueText": ",",
                                                            "hasTrailingTrivia": true,
                                                            "trailingTrivia": [
                                                                {
                                                                    "kind": "WhitespaceTrivia",
                                                                    "text": " "
                                                                }
                                                            ]
                                                        },
                                                        {
                                                            "kind": "IdentifierName",
                                                            "fullStart": 775,
                                                            "fullEnd": 785,
                                                            "start": 775,
                                                            "end": 785,
                                                            "fullWidth": 10,
                                                            "width": 10,
                                                            "text": "callbackfn",
                                                            "value": "callbackfn",
                                                            "valueText": "callbackfn"
                                                        }
                                                    ],
                                                    "closeParenToken": {
                                                        "kind": "CloseParenToken",
                                                        "fullStart": 785,
                                                        "fullEnd": 786,
                                                        "start": 785,
                                                        "end": 786,
                                                        "fullWidth": 1,
                                                        "width": 1,
                                                        "text": ")",
                                                        "value": ")",
                                                        "valueText": ")"
                                                    }
                                                }
                                            }
                                        }
                                    }
                                ]
                            },
                            "semicolonToken": {
                                "kind": "SemicolonToken",
                                "fullStart": 786,
                                "fullEnd": 789,
                                "start": 786,
                                "end": 787,
                                "fullWidth": 3,
                                "width": 1,
                                "text": ";",
                                "value": ";",
                                "valueText": ";",
                                "hasTrailingTrivia": true,
                                "hasTrailingNewLine": true,
                                "trailingTrivia": [
                                    {
                                        "kind": "NewLineTrivia",
                                        "text": "\r\n"
                                    }
                                ]
                            }
                        },
                        {
                            "kind": "ReturnStatement",
                            "fullStart": 789,
                            "fullEnd": 848,
                            "start": 799,
                            "end": 846,
                            "fullWidth": 59,
                            "width": 47,
                            "returnKeyword": {
                                "kind": "ReturnKeyword",
                                "fullStart": 789,
                                "fullEnd": 806,
                                "start": 799,
                                "end": 805,
                                "fullWidth": 17,
                                "width": 6,
                                "text": "return",
                                "value": "return",
                                "valueText": "return",
                                "hasLeadingTrivia": true,
                                "hasLeadingNewLine": true,
                                "hasTrailingTrivia": true,
                                "leadingTrivia": [
                                    {
                                        "kind": "NewLineTrivia",
                                        "text": "\r\n"
                                    },
                                    {
                                        "kind": "WhitespaceTrivia",
                                        "text": "        "
                                    }
                                ],
                                "trailingTrivia": [
                                    {
                                        "kind": "WhitespaceTrivia",
                                        "text": " "
                                    }
                                ]
                            },
                            "expression": {
                                "kind": "LogicalAndExpression",
                                "fullStart": 806,
                                "fullEnd": 845,
                                "start": 806,
                                "end": 845,
                                "fullWidth": 39,
                                "width": 39,
                                "left": {
                                    "kind": "EqualsExpression",
                                    "fullStart": 806,
                                    "fullEnd": 826,
                                    "start": 806,
                                    "end": 825,
                                    "fullWidth": 20,
                                    "width": 19,
                                    "left": {
                                        "kind": "MemberAccessExpression",
                                        "fullStart": 806,
                                        "fullEnd": 820,
                                        "start": 806,
                                        "end": 819,
                                        "fullWidth": 14,
                                        "width": 13,
                                        "expression": {
                                            "kind": "IdentifierName",
                                            "fullStart": 806,
                                            "fullEnd": 812,
                                            "start": 806,
                                            "end": 812,
                                            "fullWidth": 6,
                                            "width": 6,
                                            "text": "newArr",
                                            "value": "newArr",
                                            "valueText": "newArr"
                                        },
                                        "dotToken": {
                                            "kind": "DotToken",
                                            "fullStart": 812,
                                            "fullEnd": 813,
                                            "start": 812,
                                            "end": 813,
                                            "fullWidth": 1,
                                            "width": 1,
                                            "text": ".",
                                            "value": ".",
                                            "valueText": "."
                                        },
                                        "name": {
                                            "kind": "IdentifierName",
                                            "fullStart": 813,
                                            "fullEnd": 820,
                                            "start": 813,
                                            "end": 819,
                                            "fullWidth": 7,
                                            "width": 6,
                                            "text": "length",
                                            "value": "length",
                                            "valueText": "length",
                                            "hasTrailingTrivia": true,
                                            "trailingTrivia": [
                                                {
                                                    "kind": "WhitespaceTrivia",
                                                    "text": " "
                                                }
                                            ]
                                        }
                                    },
                                    "operatorToken": {
                                        "kind": "EqualsEqualsEqualsToken",
                                        "fullStart": 820,
                                        "fullEnd": 824,
                                        "start": 820,
                                        "end": 823,
                                        "fullWidth": 4,
                                        "width": 3,
                                        "text": "===",
                                        "value": "===",
                                        "valueText": "===",
                                        "hasTrailingTrivia": true,
                                        "trailingTrivia": [
                                            {
                                                "kind": "WhitespaceTrivia",
                                                "text": " "
                                            }
                                        ]
                                    },
                                    "right": {
                                        "kind": "NumericLiteral",
                                        "fullStart": 824,
                                        "fullEnd": 826,
                                        "start": 824,
                                        "end": 825,
                                        "fullWidth": 2,
                                        "width": 1,
                                        "text": "1",
                                        "value": 1,
                                        "valueText": "1",
                                        "hasTrailingTrivia": true,
                                        "trailingTrivia": [
                                            {
                                                "kind": "WhitespaceTrivia",
                                                "text": " "
                                            }
                                        ]
                                    }
                                },
                                "operatorToken": {
                                    "kind": "AmpersandAmpersandToken",
                                    "fullStart": 826,
                                    "fullEnd": 829,
                                    "start": 826,
                                    "end": 828,
                                    "fullWidth": 3,
                                    "width": 2,
                                    "text": "&&",
                                    "value": "&&",
                                    "valueText": "&&",
                                    "hasTrailingTrivia": true,
                                    "trailingTrivia": [
                                        {
                                            "kind": "WhitespaceTrivia",
                                            "text": " "
                                        }
                                    ]
                                },
                                "right": {
                                    "kind": "EqualsExpression",
                                    "fullStart": 829,
                                    "fullEnd": 845,
                                    "start": 829,
                                    "end": 845,
                                    "fullWidth": 16,
                                    "width": 16,
                                    "left": {
                                        "kind": "ElementAccessExpression",
                                        "fullStart": 829,
                                        "fullEnd": 839,
                                        "start": 829,
                                        "end": 838,
                                        "fullWidth": 10,
                                        "width": 9,
                                        "expression": {
                                            "kind": "IdentifierName",
                                            "fullStart": 829,
                                            "fullEnd": 835,
                                            "start": 829,
                                            "end": 835,
                                            "fullWidth": 6,
                                            "width": 6,
                                            "text": "newArr",
                                            "value": "newArr",
                                            "valueText": "newArr"
                                        },
                                        "openBracketToken": {
                                            "kind": "OpenBracketToken",
                                            "fullStart": 835,
                                            "fullEnd": 836,
                                            "start": 835,
                                            "end": 836,
                                            "fullWidth": 1,
                                            "width": 1,
                                            "text": "[",
                                            "value": "[",
                                            "valueText": "["
                                        },
                                        "argumentExpression": {
                                            "kind": "NumericLiteral",
                                            "fullStart": 836,
                                            "fullEnd": 837,
                                            "start": 836,
                                            "end": 837,
                                            "fullWidth": 1,
                                            "width": 1,
                                            "text": "0",
                                            "value": 0,
                                            "valueText": "0"
                                        },
                                        "closeBracketToken": {
                                            "kind": "CloseBracketToken",
                                            "fullStart": 837,
                                            "fullEnd": 839,
                                            "start": 837,
                                            "end": 838,
                                            "fullWidth": 2,
                                            "width": 1,
                                            "text": "]",
                                            "value": "]",
                                            "valueText": "]",
                                            "hasTrailingTrivia": true,
                                            "trailingTrivia": [
                                                {
                                                    "kind": "WhitespaceTrivia",
                                                    "text": " "
                                                }
                                            ]
                                        }
                                    },
                                    "operatorToken": {
                                        "kind": "EqualsEqualsEqualsToken",
                                        "fullStart": 839,
                                        "fullEnd": 843,
                                        "start": 839,
                                        "end": 842,
                                        "fullWidth": 4,
                                        "width": 3,
                                        "text": "===",
                                        "value": "===",
                                        "valueText": "===",
                                        "hasTrailingTrivia": true,
                                        "trailingTrivia": [
                                            {
                                                "kind": "WhitespaceTrivia",
                                                "text": " "
                                            }
                                        ]
                                    },
                                    "right": {
                                        "kind": "NumericLiteral",
                                        "fullStart": 843,
                                        "fullEnd": 845,
                                        "start": 843,
                                        "end": 845,
                                        "fullWidth": 2,
                                        "width": 2,
                                        "text": "11",
                                        "value": 11,
                                        "valueText": "11"
                                    }
                                }
                            },
                            "semicolonToken": {
                                "kind": "SemicolonToken",
                                "fullStart": 845,
                                "fullEnd": 848,
                                "start": 845,
                                "end": 846,
                                "fullWidth": 3,
                                "width": 1,
                                "text": ";",
                                "value": ";",
                                "valueText": ";",
                                "hasTrailingTrivia": true,
                                "hasTrailingNewLine": true,
                                "trailingTrivia": [
                                    {
                                        "kind": "NewLineTrivia",
                                        "text": "\r\n"
                                    }
                                ]
                            }
                        }
                    ],
                    "closeBraceToken": {
                        "kind": "CloseBraceToken",
                        "fullStart": 848,
                        "fullEnd": 855,
                        "start": 852,
                        "end": 853,
                        "fullWidth": 7,
                        "width": 1,
                        "text": "}",
                        "value": "}",
                        "valueText": "}",
                        "hasLeadingTrivia": true,
                        "hasTrailingTrivia": true,
                        "hasTrailingNewLine": true,
                        "leadingTrivia": [
                            {
                                "kind": "WhitespaceTrivia",
                                "text": "    "
                            }
                        ],
                        "trailingTrivia": [
                            {
                                "kind": "NewLineTrivia",
                                "text": "\r\n"
                            }
                        ]
                    }
                }
            },
            {
                "kind": "ExpressionStatement",
                "fullStart": 855,
                "fullEnd": 879,
                "start": 855,
                "end": 877,
                "fullWidth": 24,
                "width": 22,
                "expression": {
                    "kind": "InvocationExpression",
                    "fullStart": 855,
                    "fullEnd": 876,
                    "start": 855,
                    "end": 876,
                    "fullWidth": 21,
                    "width": 21,
                    "expression": {
                        "kind": "IdentifierName",
                        "fullStart": 855,
                        "fullEnd": 866,
                        "start": 855,
                        "end": 866,
                        "fullWidth": 11,
                        "width": 11,
                        "text": "runTestCase",
                        "value": "runTestCase",
                        "valueText": "runTestCase"
                    },
                    "argumentList": {
                        "kind": "ArgumentList",
                        "fullStart": 866,
                        "fullEnd": 876,
                        "start": 866,
                        "end": 876,
                        "fullWidth": 10,
                        "width": 10,
                        "openParenToken": {
                            "kind": "OpenParenToken",
                            "fullStart": 866,
                            "fullEnd": 867,
                            "start": 866,
                            "end": 867,
                            "fullWidth": 1,
                            "width": 1,
                            "text": "(",
                            "value": "(",
                            "valueText": "("
                        },
                        "arguments": [
                            {
                                "kind": "IdentifierName",
                                "fullStart": 867,
                                "fullEnd": 875,
                                "start": 867,
                                "end": 875,
                                "fullWidth": 8,
                                "width": 8,
                                "text": "testcase",
                                "value": "testcase",
                                "valueText": "testcase"
                            }
                        ],
                        "closeParenToken": {
                            "kind": "CloseParenToken",
                            "fullStart": 875,
                            "fullEnd": 876,
                            "start": 875,
                            "end": 876,
                            "fullWidth": 1,
                            "width": 1,
                            "text": ")",
                            "value": ")",
                            "valueText": ")"
                        }
                    }
                },
                "semicolonToken": {
                    "kind": "SemicolonToken",
                    "fullStart": 876,
                    "fullEnd": 879,
                    "start": 876,
                    "end": 877,
                    "fullWidth": 3,
                    "width": 1,
                    "text": ";",
                    "value": ";",
                    "valueText": ";",
                    "hasTrailingTrivia": true,
                    "hasTrailingNewLine": true,
                    "trailingTrivia": [
                        {
                            "kind": "NewLineTrivia",
                            "text": "\r\n"
                        }
                    ]
                }
            }
        ],
        "endOfFileToken": {
            "kind": "EndOfFileToken",
            "fullStart": 879,
            "fullEnd": 879,
            "start": 879,
            "end": 879,
            "fullWidth": 0,
            "width": 0,
            "text": ""
        }
    },
    "lineMap": {
        "lineStarts": [
            0,
            67,
            152,
            232,
            308,
            380,
            385,
            445,
            556,
            561,
            563,
            565,
            588,
            590,
            631,
            633,
            677,
            708,
            719,
            721,
            789,
            791,
            848,
            855,
            879
        ],
        "length": 879
    }
}<|MERGE_RESOLUTION|>--- conflicted
+++ resolved
@@ -582,11 +582,8 @@
                                             "start": 661,
                                             "end": 664,
                                             "fullWidth": 3,
-<<<<<<< HEAD
                                             "width": 3,
-=======
                                             "modifiers": [],
->>>>>>> e3c38734
                                             "identifier": {
                                                 "kind": "IdentifierName",
                                                 "fullStart": 661,
@@ -626,11 +623,8 @@
                                             "start": 666,
                                             "end": 669,
                                             "fullWidth": 3,
-<<<<<<< HEAD
                                             "width": 3,
-=======
                                             "modifiers": [],
->>>>>>> e3c38734
                                             "identifier": {
                                                 "kind": "IdentifierName",
                                                 "fullStart": 666,
@@ -670,11 +664,8 @@
                                             "start": 671,
                                             "end": 672,
                                             "fullWidth": 1,
-<<<<<<< HEAD
                                             "width": 1,
-=======
                                             "modifiers": [],
->>>>>>> e3c38734
                                             "identifier": {
                                                 "kind": "IdentifierName",
                                                 "fullStart": 671,
