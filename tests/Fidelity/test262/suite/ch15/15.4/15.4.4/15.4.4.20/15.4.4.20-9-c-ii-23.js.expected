--- conflicted
+++ resolved
@@ -250,12 +250,8 @@
                                         "start": 602,
                                         "end": 628,
                                         "fullWidth": 26,
-<<<<<<< HEAD
                                         "width": 26,
-                                        "identifier": {
-=======
                                         "propertyName": {
->>>>>>> 85e84683
                                             "kind": "IdentifierName",
                                             "fullStart": 602,
                                             "fullEnd": 606,
@@ -934,12 +930,8 @@
                                         "start": 733,
                                         "end": 786,
                                         "fullWidth": 53,
-<<<<<<< HEAD
                                         "width": 53,
-                                        "identifier": {
-=======
                                         "propertyName": {
->>>>>>> 85e84683
                                             "kind": "IdentifierName",
                                             "fullStart": 733,
                                             "fullEnd": 740,
