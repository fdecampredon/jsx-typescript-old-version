--- conflicted
+++ resolved
@@ -250,12 +250,8 @@
                                         "start": 589,
                                         "end": 605,
                                         "fullWidth": 16,
-<<<<<<< HEAD
                                         "width": 16,
-                                        "identifier": {
-=======
                                         "propertyName": {
->>>>>>> 85e84683
                                             "kind": "IdentifierName",
                                             "fullStart": 589,
                                             "fullEnd": 598,
@@ -817,12 +813,8 @@
                                         "start": 735,
                                         "end": 767,
                                         "fullWidth": 32,
-<<<<<<< HEAD
                                         "width": 32,
-                                        "identifier": {
-=======
                                         "propertyName": {
->>>>>>> 85e84683
                                             "kind": "IdentifierName",
                                             "fullStart": 735,
                                             "fullEnd": 739,
@@ -1121,12 +1113,8 @@
                                         "start": 784,
                                         "end": 837,
                                         "fullWidth": 53,
-<<<<<<< HEAD
                                         "width": 53,
-                                        "identifier": {
-=======
                                         "propertyName": {
->>>>>>> 85e84683
                                             "kind": "IdentifierName",
                                             "fullStart": 784,
                                             "fullEnd": 791,
