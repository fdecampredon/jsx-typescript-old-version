--- conflicted
+++ resolved
@@ -630,12 +630,8 @@
                                         "start": 651,
                                         "end": 668,
                                         "fullWidth": 17,
-<<<<<<< HEAD
                                         "width": 17,
-                                        "identifier": {
-=======
                                         "propertyName": {
->>>>>>> 85e84683
                                             "kind": "IdentifierName",
                                             "fullStart": 651,
                                             "fullEnd": 655,
@@ -1104,12 +1100,8 @@
                                         "start": 731,
                                         "end": 784,
                                         "fullWidth": 53,
-<<<<<<< HEAD
                                         "width": 53,
-                                        "identifier": {
-=======
                                         "propertyName": {
->>>>>>> 85e84683
                                             "kind": "IdentifierName",
                                             "fullStart": 731,
                                             "fullEnd": 738,
