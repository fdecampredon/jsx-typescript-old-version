{
    "isDeclaration": false,
    "languageVersion": "EcmaScript5",
    "parseOptions": {
        "allowAutomaticSemicolonInsertion": true
    },
    "sourceUnit": {
        "kind": "SourceUnit",
        "fullStart": 0,
        "fullEnd": 1300,
        "start": 580,
        "end": 1300,
        "fullWidth": 1300,
        "width": 720,
        "isIncrementallyUnusable": true,
        "moduleElements": [
            {
                "kind": "FunctionDeclaration",
                "fullStart": 0,
                "fullEnd": 1276,
                "start": 580,
                "end": 1274,
                "fullWidth": 1276,
                "width": 694,
                "isIncrementallyUnusable": true,
                "modifiers": [],
                "functionKeyword": {
                    "kind": "FunctionKeyword",
                    "fullStart": 0,
                    "fullEnd": 589,
                    "start": 580,
                    "end": 588,
                    "fullWidth": 589,
                    "width": 8,
                    "text": "function",
                    "value": "function",
                    "valueText": "function",
                    "hasLeadingTrivia": true,
                    "hasLeadingComment": true,
                    "hasLeadingNewLine": true,
                    "hasTrailingTrivia": true,
                    "leadingTrivia": [
                        {
                            "kind": "SingleLineCommentTrivia",
                            "text": "/// Copyright (c) 2012 Ecma International.  All rights reserved. "
                        },
                        {
                            "kind": "NewLineTrivia",
                            "text": "\r\n"
                        },
                        {
                            "kind": "SingleLineCommentTrivia",
                            "text": "/// Ecma International makes this code available under the terms and conditions set"
                        },
                        {
                            "kind": "NewLineTrivia",
                            "text": "\r\n"
                        },
                        {
                            "kind": "SingleLineCommentTrivia",
                            "text": "/// forth on http://hg.ecmascript.org/tests/test262/raw-file/tip/LICENSE (the "
                        },
                        {
                            "kind": "NewLineTrivia",
                            "text": "\r\n"
                        },
                        {
                            "kind": "SingleLineCommentTrivia",
                            "text": "/// \"Use Terms\").   Any redistribution of this code must retain the above "
                        },
                        {
                            "kind": "NewLineTrivia",
                            "text": "\r\n"
                        },
                        {
                            "kind": "SingleLineCommentTrivia",
                            "text": "/// copyright and this notice and otherwise comply with the Use Terms."
                        },
                        {
                            "kind": "NewLineTrivia",
                            "text": "\r\n"
                        },
                        {
                            "kind": "MultiLineCommentTrivia",
                            "text": "/**\r\n * @path ch15/15.4/15.4.4/15.4.4.20/15.4.4.20-9-c-i-30.js\r\n * @description Array.prototype.filter - unnhandled exceptions happened in getter terminate iteration on an Array-like object\r\n */"
                        },
                        {
                            "kind": "NewLineTrivia",
                            "text": "\r\n"
                        },
                        {
                            "kind": "NewLineTrivia",
                            "text": "\r\n"
                        },
                        {
                            "kind": "NewLineTrivia",
                            "text": "\r\n"
                        }
                    ],
                    "trailingTrivia": [
                        {
                            "kind": "WhitespaceTrivia",
                            "text": " "
                        }
                    ]
                },
                "identifier": {
                    "kind": "IdentifierName",
                    "fullStart": 589,
                    "fullEnd": 597,
                    "start": 589,
                    "end": 597,
                    "fullWidth": 8,
                    "width": 8,
                    "text": "testcase",
                    "value": "testcase",
                    "valueText": "testcase"
                },
                "callSignature": {
                    "kind": "CallSignature",
                    "fullStart": 597,
                    "fullEnd": 600,
                    "start": 597,
                    "end": 599,
                    "fullWidth": 3,
                    "width": 2,
                    "parameterList": {
                        "kind": "ParameterList",
                        "fullStart": 597,
                        "fullEnd": 600,
                        "start": 597,
                        "end": 599,
                        "fullWidth": 3,
                        "width": 2,
                        "openParenToken": {
                            "kind": "OpenParenToken",
                            "fullStart": 597,
                            "fullEnd": 598,
                            "start": 597,
                            "end": 598,
                            "fullWidth": 1,
                            "width": 1,
                            "text": "(",
                            "value": "(",
                            "valueText": "("
                        },
                        "parameters": [],
                        "closeParenToken": {
                            "kind": "CloseParenToken",
                            "fullStart": 598,
                            "fullEnd": 600,
                            "start": 598,
                            "end": 599,
                            "fullWidth": 2,
                            "width": 1,
                            "text": ")",
                            "value": ")",
                            "valueText": ")",
                            "hasTrailingTrivia": true,
                            "trailingTrivia": [
                                {
                                    "kind": "WhitespaceTrivia",
                                    "text": " "
                                }
                            ]
                        }
                    }
                },
                "block": {
                    "kind": "Block",
                    "fullStart": 600,
                    "fullEnd": 1276,
                    "start": 600,
                    "end": 1274,
                    "fullWidth": 676,
                    "width": 674,
                    "isIncrementallyUnusable": true,
                    "openBraceToken": {
                        "kind": "OpenBraceToken",
                        "fullStart": 600,
                        "fullEnd": 603,
                        "start": 600,
                        "end": 601,
                        "fullWidth": 3,
                        "width": 1,
                        "text": "{",
                        "value": "{",
                        "valueText": "{",
                        "hasTrailingTrivia": true,
                        "hasTrailingNewLine": true,
                        "trailingTrivia": [
                            {
                                "kind": "NewLineTrivia",
                                "text": "\r\n"
                            }
                        ]
                    },
                    "statements": [
                        {
                            "kind": "VariableStatement",
                            "fullStart": 603,
                            "fullEnd": 636,
                            "start": 613,
                            "end": 634,
                            "fullWidth": 33,
                            "width": 21,
                            "modifiers": [],
                            "variableDeclaration": {
                                "kind": "VariableDeclaration",
                                "fullStart": 603,
                                "fullEnd": 633,
                                "start": 613,
                                "end": 633,
                                "fullWidth": 30,
                                "width": 20,
                                "varKeyword": {
                                    "kind": "VarKeyword",
                                    "fullStart": 603,
                                    "fullEnd": 617,
                                    "start": 613,
                                    "end": 616,
                                    "fullWidth": 14,
                                    "width": 3,
                                    "text": "var",
                                    "value": "var",
                                    "valueText": "var",
                                    "hasLeadingTrivia": true,
                                    "hasLeadingNewLine": true,
                                    "hasTrailingTrivia": true,
                                    "leadingTrivia": [
                                        {
                                            "kind": "NewLineTrivia",
                                            "text": "\r\n"
                                        },
                                        {
                                            "kind": "WhitespaceTrivia",
                                            "text": "        "
                                        }
                                    ],
                                    "trailingTrivia": [
                                        {
                                            "kind": "WhitespaceTrivia",
                                            "text": " "
                                        }
                                    ]
                                },
                                "variableDeclarators": [
                                    {
                                        "kind": "VariableDeclarator",
                                        "fullStart": 617,
                                        "fullEnd": 633,
                                        "start": 617,
                                        "end": 633,
                                        "fullWidth": 16,
<<<<<<< HEAD
                                        "width": 16,
                                        "identifier": {
=======
                                        "propertyName": {
>>>>>>> 85e84683
                                            "kind": "IdentifierName",
                                            "fullStart": 617,
                                            "fullEnd": 626,
                                            "start": 617,
                                            "end": 625,
                                            "fullWidth": 9,
                                            "width": 8,
                                            "text": "accessed",
                                            "value": "accessed",
                                            "valueText": "accessed",
                                            "hasTrailingTrivia": true,
                                            "trailingTrivia": [
                                                {
                                                    "kind": "WhitespaceTrivia",
                                                    "text": " "
                                                }
                                            ]
                                        },
                                        "equalsValueClause": {
                                            "kind": "EqualsValueClause",
                                            "fullStart": 626,
                                            "fullEnd": 633,
                                            "start": 626,
                                            "end": 633,
                                            "fullWidth": 7,
                                            "width": 7,
                                            "equalsToken": {
                                                "kind": "EqualsToken",
                                                "fullStart": 626,
                                                "fullEnd": 628,
                                                "start": 626,
                                                "end": 627,
                                                "fullWidth": 2,
                                                "width": 1,
                                                "text": "=",
                                                "value": "=",
                                                "valueText": "=",
                                                "hasTrailingTrivia": true,
                                                "trailingTrivia": [
                                                    {
                                                        "kind": "WhitespaceTrivia",
                                                        "text": " "
                                                    }
                                                ]
                                            },
                                            "value": {
                                                "kind": "FalseKeyword",
                                                "fullStart": 628,
                                                "fullEnd": 633,
                                                "start": 628,
                                                "end": 633,
                                                "fullWidth": 5,
                                                "width": 5,
                                                "text": "false",
                                                "value": false,
                                                "valueText": "false"
                                            }
                                        }
                                    }
                                ]
                            },
                            "semicolonToken": {
                                "kind": "SemicolonToken",
                                "fullStart": 633,
                                "fullEnd": 636,
                                "start": 633,
                                "end": 634,
                                "fullWidth": 3,
                                "width": 1,
                                "text": ";",
                                "value": ";",
                                "valueText": ";",
                                "hasTrailingTrivia": true,
                                "hasTrailingNewLine": true,
                                "trailingTrivia": [
                                    {
                                        "kind": "NewLineTrivia",
                                        "text": "\r\n"
                                    }
                                ]
                            }
                        },
                        {
                            "kind": "FunctionDeclaration",
                            "fullStart": 636,
                            "fullEnd": 796,
                            "start": 644,
                            "end": 794,
                            "fullWidth": 160,
                            "width": 150,
                            "modifiers": [],
                            "functionKeyword": {
                                "kind": "FunctionKeyword",
                                "fullStart": 636,
                                "fullEnd": 653,
                                "start": 644,
                                "end": 652,
                                "fullWidth": 17,
                                "width": 8,
                                "text": "function",
                                "value": "function",
                                "valueText": "function",
                                "hasLeadingTrivia": true,
                                "hasTrailingTrivia": true,
                                "leadingTrivia": [
                                    {
                                        "kind": "WhitespaceTrivia",
                                        "text": "        "
                                    }
                                ],
                                "trailingTrivia": [
                                    {
                                        "kind": "WhitespaceTrivia",
                                        "text": " "
                                    }
                                ]
                            },
                            "identifier": {
                                "kind": "IdentifierName",
                                "fullStart": 653,
                                "fullEnd": 663,
                                "start": 653,
                                "end": 663,
                                "fullWidth": 10,
                                "width": 10,
                                "text": "callbackfn",
                                "value": "callbackfn",
                                "valueText": "callbackfn"
                            },
                            "callSignature": {
                                "kind": "CallSignature",
                                "fullStart": 663,
                                "fullEnd": 679,
                                "start": 663,
                                "end": 678,
                                "fullWidth": 16,
                                "width": 15,
                                "parameterList": {
                                    "kind": "ParameterList",
                                    "fullStart": 663,
                                    "fullEnd": 679,
                                    "start": 663,
                                    "end": 678,
                                    "fullWidth": 16,
                                    "width": 15,
                                    "openParenToken": {
                                        "kind": "OpenParenToken",
                                        "fullStart": 663,
                                        "fullEnd": 664,
                                        "start": 663,
                                        "end": 664,
                                        "fullWidth": 1,
                                        "width": 1,
                                        "text": "(",
                                        "value": "(",
                                        "valueText": "("
                                    },
                                    "parameters": [
                                        {
                                            "kind": "Parameter",
                                            "fullStart": 664,
                                            "fullEnd": 667,
                                            "start": 664,
                                            "end": 667,
                                            "fullWidth": 3,
                                            "width": 3,
                                            "modifiers": [],
                                            "identifier": {
                                                "kind": "IdentifierName",
                                                "fullStart": 664,
                                                "fullEnd": 667,
                                                "start": 664,
                                                "end": 667,
                                                "fullWidth": 3,
                                                "width": 3,
                                                "text": "val",
                                                "value": "val",
                                                "valueText": "val"
                                            }
                                        },
                                        {
                                            "kind": "CommaToken",
                                            "fullStart": 667,
                                            "fullEnd": 669,
                                            "start": 667,
                                            "end": 668,
                                            "fullWidth": 2,
                                            "width": 1,
                                            "text": ",",
                                            "value": ",",
                                            "valueText": ",",
                                            "hasTrailingTrivia": true,
                                            "trailingTrivia": [
                                                {
                                                    "kind": "WhitespaceTrivia",
                                                    "text": " "
                                                }
                                            ]
                                        },
                                        {
                                            "kind": "Parameter",
                                            "fullStart": 669,
                                            "fullEnd": 672,
                                            "start": 669,
                                            "end": 672,
                                            "fullWidth": 3,
                                            "width": 3,
                                            "modifiers": [],
                                            "identifier": {
                                                "kind": "IdentifierName",
                                                "fullStart": 669,
                                                "fullEnd": 672,
                                                "start": 669,
                                                "end": 672,
                                                "fullWidth": 3,
                                                "width": 3,
                                                "text": "idx",
                                                "value": "idx",
                                                "valueText": "idx"
                                            }
                                        },
                                        {
                                            "kind": "CommaToken",
                                            "fullStart": 672,
                                            "fullEnd": 674,
                                            "start": 672,
                                            "end": 673,
                                            "fullWidth": 2,
                                            "width": 1,
                                            "text": ",",
                                            "value": ",",
                                            "valueText": ",",
                                            "hasTrailingTrivia": true,
                                            "trailingTrivia": [
                                                {
                                                    "kind": "WhitespaceTrivia",
                                                    "text": " "
                                                }
                                            ]
                                        },
                                        {
                                            "kind": "Parameter",
                                            "fullStart": 674,
                                            "fullEnd": 677,
                                            "start": 674,
                                            "end": 677,
                                            "fullWidth": 3,
                                            "width": 3,
                                            "modifiers": [],
                                            "identifier": {
                                                "kind": "IdentifierName",
                                                "fullStart": 674,
                                                "fullEnd": 677,
                                                "start": 674,
                                                "end": 677,
                                                "fullWidth": 3,
                                                "width": 3,
                                                "text": "obj",
                                                "value": "obj",
                                                "valueText": "obj"
                                            }
                                        }
                                    ],
                                    "closeParenToken": {
                                        "kind": "CloseParenToken",
                                        "fullStart": 677,
                                        "fullEnd": 679,
                                        "start": 677,
                                        "end": 678,
                                        "fullWidth": 2,
                                        "width": 1,
                                        "text": ")",
                                        "value": ")",
                                        "valueText": ")",
                                        "hasTrailingTrivia": true,
                                        "trailingTrivia": [
                                            {
                                                "kind": "WhitespaceTrivia",
                                                "text": " "
                                            }
                                        ]
                                    }
                                }
                            },
                            "block": {
                                "kind": "Block",
                                "fullStart": 679,
                                "fullEnd": 796,
                                "start": 679,
                                "end": 794,
                                "fullWidth": 117,
                                "width": 115,
                                "openBraceToken": {
                                    "kind": "OpenBraceToken",
                                    "fullStart": 679,
                                    "fullEnd": 682,
                                    "start": 679,
                                    "end": 680,
                                    "fullWidth": 3,
                                    "width": 1,
                                    "text": "{",
                                    "value": "{",
                                    "valueText": "{",
                                    "hasTrailingTrivia": true,
                                    "hasTrailingNewLine": true,
                                    "trailingTrivia": [
                                        {
                                            "kind": "NewLineTrivia",
                                            "text": "\r\n"
                                        }
                                    ]
                                },
                                "statements": [
                                    {
                                        "kind": "IfStatement",
                                        "fullStart": 682,
                                        "fullEnd": 759,
                                        "start": 694,
                                        "end": 757,
                                        "fullWidth": 77,
                                        "width": 63,
                                        "ifKeyword": {
                                            "kind": "IfKeyword",
                                            "fullStart": 682,
                                            "fullEnd": 697,
                                            "start": 694,
                                            "end": 696,
                                            "fullWidth": 15,
                                            "width": 2,
                                            "text": "if",
                                            "value": "if",
                                            "valueText": "if",
                                            "hasLeadingTrivia": true,
                                            "hasTrailingTrivia": true,
                                            "leadingTrivia": [
                                                {
                                                    "kind": "WhitespaceTrivia",
                                                    "text": "            "
                                                }
                                            ],
                                            "trailingTrivia": [
                                                {
                                                    "kind": "WhitespaceTrivia",
                                                    "text": " "
                                                }
                                            ]
                                        },
                                        "openParenToken": {
                                            "kind": "OpenParenToken",
                                            "fullStart": 697,
                                            "fullEnd": 698,
                                            "start": 697,
                                            "end": 698,
                                            "fullWidth": 1,
                                            "width": 1,
                                            "text": "(",
                                            "value": "(",
                                            "valueText": "("
                                        },
                                        "condition": {
                                            "kind": "GreaterThanExpression",
                                            "fullStart": 698,
                                            "fullEnd": 705,
                                            "start": 698,
                                            "end": 705,
                                            "fullWidth": 7,
                                            "width": 7,
                                            "left": {
                                                "kind": "IdentifierName",
                                                "fullStart": 698,
                                                "fullEnd": 702,
                                                "start": 698,
                                                "end": 701,
                                                "fullWidth": 4,
                                                "width": 3,
                                                "text": "idx",
                                                "value": "idx",
                                                "valueText": "idx",
                                                "hasTrailingTrivia": true,
                                                "trailingTrivia": [
                                                    {
                                                        "kind": "WhitespaceTrivia",
                                                        "text": " "
                                                    }
                                                ]
                                            },
                                            "operatorToken": {
                                                "kind": "GreaterThanToken",
                                                "fullStart": 702,
                                                "fullEnd": 704,
                                                "start": 702,
                                                "end": 703,
                                                "fullWidth": 2,
                                                "width": 1,
                                                "text": ">",
                                                "value": ">",
                                                "valueText": ">",
                                                "hasTrailingTrivia": true,
                                                "trailingTrivia": [
                                                    {
                                                        "kind": "WhitespaceTrivia",
                                                        "text": " "
                                                    }
                                                ]
                                            },
                                            "right": {
                                                "kind": "NumericLiteral",
                                                "fullStart": 704,
                                                "fullEnd": 705,
                                                "start": 704,
                                                "end": 705,
                                                "fullWidth": 1,
                                                "width": 1,
                                                "text": "1",
                                                "value": 1,
                                                "valueText": "1"
                                            }
                                        },
                                        "closeParenToken": {
                                            "kind": "CloseParenToken",
                                            "fullStart": 705,
                                            "fullEnd": 707,
                                            "start": 705,
                                            "end": 706,
                                            "fullWidth": 2,
                                            "width": 1,
                                            "text": ")",
                                            "value": ")",
                                            "valueText": ")",
                                            "hasTrailingTrivia": true,
                                            "trailingTrivia": [
                                                {
                                                    "kind": "WhitespaceTrivia",
                                                    "text": " "
                                                }
                                            ]
                                        },
                                        "statement": {
                                            "kind": "Block",
                                            "fullStart": 707,
                                            "fullEnd": 759,
                                            "start": 707,
                                            "end": 757,
                                            "fullWidth": 52,
                                            "width": 50,
                                            "openBraceToken": {
                                                "kind": "OpenBraceToken",
                                                "fullStart": 707,
                                                "fullEnd": 710,
                                                "start": 707,
                                                "end": 708,
                                                "fullWidth": 3,
                                                "width": 1,
                                                "text": "{",
                                                "value": "{",
                                                "valueText": "{",
                                                "hasTrailingTrivia": true,
                                                "hasTrailingNewLine": true,
                                                "trailingTrivia": [
                                                    {
                                                        "kind": "NewLineTrivia",
                                                        "text": "\r\n"
                                                    }
                                                ]
                                            },
                                            "statements": [
                                                {
                                                    "kind": "ExpressionStatement",
                                                    "fullStart": 710,
                                                    "fullEnd": 744,
                                                    "start": 726,
                                                    "end": 742,
                                                    "fullWidth": 34,
                                                    "width": 16,
                                                    "expression": {
                                                        "kind": "AssignmentExpression",
                                                        "fullStart": 710,
                                                        "fullEnd": 741,
                                                        "start": 726,
                                                        "end": 741,
                                                        "fullWidth": 31,
                                                        "width": 15,
                                                        "left": {
                                                            "kind": "IdentifierName",
                                                            "fullStart": 710,
                                                            "fullEnd": 735,
                                                            "start": 726,
                                                            "end": 734,
                                                            "fullWidth": 25,
                                                            "width": 8,
                                                            "text": "accessed",
                                                            "value": "accessed",
                                                            "valueText": "accessed",
                                                            "hasLeadingTrivia": true,
                                                            "hasTrailingTrivia": true,
                                                            "leadingTrivia": [
                                                                {
                                                                    "kind": "WhitespaceTrivia",
                                                                    "text": "                "
                                                                }
                                                            ],
                                                            "trailingTrivia": [
                                                                {
                                                                    "kind": "WhitespaceTrivia",
                                                                    "text": " "
                                                                }
                                                            ]
                                                        },
                                                        "operatorToken": {
                                                            "kind": "EqualsToken",
                                                            "fullStart": 735,
                                                            "fullEnd": 737,
                                                            "start": 735,
                                                            "end": 736,
                                                            "fullWidth": 2,
                                                            "width": 1,
                                                            "text": "=",
                                                            "value": "=",
                                                            "valueText": "=",
                                                            "hasTrailingTrivia": true,
                                                            "trailingTrivia": [
                                                                {
                                                                    "kind": "WhitespaceTrivia",
                                                                    "text": " "
                                                                }
                                                            ]
                                                        },
                                                        "right": {
                                                            "kind": "TrueKeyword",
                                                            "fullStart": 737,
                                                            "fullEnd": 741,
                                                            "start": 737,
                                                            "end": 741,
                                                            "fullWidth": 4,
                                                            "width": 4,
                                                            "text": "true",
                                                            "value": true,
                                                            "valueText": "true"
                                                        }
                                                    },
                                                    "semicolonToken": {
                                                        "kind": "SemicolonToken",
                                                        "fullStart": 741,
                                                        "fullEnd": 744,
                                                        "start": 741,
                                                        "end": 742,
                                                        "fullWidth": 3,
                                                        "width": 1,
                                                        "text": ";",
                                                        "value": ";",
                                                        "valueText": ";",
                                                        "hasTrailingTrivia": true,
                                                        "hasTrailingNewLine": true,
                                                        "trailingTrivia": [
                                                            {
                                                                "kind": "NewLineTrivia",
                                                                "text": "\r\n"
                                                            }
                                                        ]
                                                    }
                                                }
                                            ],
                                            "closeBraceToken": {
                                                "kind": "CloseBraceToken",
                                                "fullStart": 744,
                                                "fullEnd": 759,
                                                "start": 756,
                                                "end": 757,
                                                "fullWidth": 15,
                                                "width": 1,
                                                "text": "}",
                                                "value": "}",
                                                "valueText": "}",
                                                "hasLeadingTrivia": true,
                                                "hasTrailingTrivia": true,
                                                "hasTrailingNewLine": true,
                                                "leadingTrivia": [
                                                    {
                                                        "kind": "WhitespaceTrivia",
                                                        "text": "            "
                                                    }
                                                ],
                                                "trailingTrivia": [
                                                    {
                                                        "kind": "NewLineTrivia",
                                                        "text": "\r\n"
                                                    }
                                                ]
                                            }
                                        }
                                    },
                                    {
                                        "kind": "ReturnStatement",
                                        "fullStart": 759,
                                        "fullEnd": 785,
                                        "start": 771,
                                        "end": 783,
                                        "fullWidth": 26,
                                        "width": 12,
                                        "returnKeyword": {
                                            "kind": "ReturnKeyword",
                                            "fullStart": 759,
                                            "fullEnd": 778,
                                            "start": 771,
                                            "end": 777,
                                            "fullWidth": 19,
                                            "width": 6,
                                            "text": "return",
                                            "value": "return",
                                            "valueText": "return",
                                            "hasLeadingTrivia": true,
                                            "hasTrailingTrivia": true,
                                            "leadingTrivia": [
                                                {
                                                    "kind": "WhitespaceTrivia",
                                                    "text": "            "
                                                }
                                            ],
                                            "trailingTrivia": [
                                                {
                                                    "kind": "WhitespaceTrivia",
                                                    "text": " "
                                                }
                                            ]
                                        },
                                        "expression": {
                                            "kind": "TrueKeyword",
                                            "fullStart": 778,
                                            "fullEnd": 782,
                                            "start": 778,
                                            "end": 782,
                                            "fullWidth": 4,
                                            "width": 4,
                                            "text": "true",
                                            "value": true,
                                            "valueText": "true"
                                        },
                                        "semicolonToken": {
                                            "kind": "SemicolonToken",
                                            "fullStart": 782,
                                            "fullEnd": 785,
                                            "start": 782,
                                            "end": 783,
                                            "fullWidth": 3,
                                            "width": 1,
                                            "text": ";",
                                            "value": ";",
                                            "valueText": ";",
                                            "hasTrailingTrivia": true,
                                            "hasTrailingNewLine": true,
                                            "trailingTrivia": [
                                                {
                                                    "kind": "NewLineTrivia",
                                                    "text": "\r\n"
                                                }
                                            ]
                                        }
                                    }
                                ],
                                "closeBraceToken": {
                                    "kind": "CloseBraceToken",
                                    "fullStart": 785,
                                    "fullEnd": 796,
                                    "start": 793,
                                    "end": 794,
                                    "fullWidth": 11,
                                    "width": 1,
                                    "text": "}",
                                    "value": "}",
                                    "valueText": "}",
                                    "hasLeadingTrivia": true,
                                    "hasTrailingTrivia": true,
                                    "hasTrailingNewLine": true,
                                    "leadingTrivia": [
                                        {
                                            "kind": "WhitespaceTrivia",
                                            "text": "        "
                                        }
                                    ],
                                    "trailingTrivia": [
                                        {
                                            "kind": "NewLineTrivia",
                                            "text": "\r\n"
                                        }
                                    ]
                                }
                            }
                        },
                        {
                            "kind": "VariableStatement",
                            "fullStart": 796,
                            "fullEnd": 854,
                            "start": 806,
                            "end": 852,
                            "fullWidth": 58,
                            "width": 46,
                            "modifiers": [],
                            "variableDeclaration": {
                                "kind": "VariableDeclaration",
                                "fullStart": 796,
                                "fullEnd": 851,
                                "start": 806,
                                "end": 851,
                                "fullWidth": 55,
                                "width": 45,
                                "varKeyword": {
                                    "kind": "VarKeyword",
                                    "fullStart": 796,
                                    "fullEnd": 810,
                                    "start": 806,
                                    "end": 809,
                                    "fullWidth": 14,
                                    "width": 3,
                                    "text": "var",
                                    "value": "var",
                                    "valueText": "var",
                                    "hasLeadingTrivia": true,
                                    "hasLeadingNewLine": true,
                                    "hasTrailingTrivia": true,
                                    "leadingTrivia": [
                                        {
                                            "kind": "NewLineTrivia",
                                            "text": "\r\n"
                                        },
                                        {
                                            "kind": "WhitespaceTrivia",
                                            "text": "        "
                                        }
                                    ],
                                    "trailingTrivia": [
                                        {
                                            "kind": "WhitespaceTrivia",
                                            "text": " "
                                        }
                                    ]
                                },
                                "variableDeclarators": [
                                    {
                                        "kind": "VariableDeclarator",
                                        "fullStart": 810,
                                        "fullEnd": 851,
                                        "start": 810,
                                        "end": 851,
                                        "fullWidth": 41,
<<<<<<< HEAD
                                        "width": 41,
                                        "identifier": {
=======
                                        "propertyName": {
>>>>>>> 85e84683
                                            "kind": "IdentifierName",
                                            "fullStart": 810,
                                            "fullEnd": 814,
                                            "start": 810,
                                            "end": 813,
                                            "fullWidth": 4,
                                            "width": 3,
                                            "text": "obj",
                                            "value": "obj",
                                            "valueText": "obj",
                                            "hasTrailingTrivia": true,
                                            "trailingTrivia": [
                                                {
                                                    "kind": "WhitespaceTrivia",
                                                    "text": " "
                                                }
                                            ]
                                        },
                                        "equalsValueClause": {
                                            "kind": "EqualsValueClause",
                                            "fullStart": 814,
                                            "fullEnd": 851,
                                            "start": 814,
                                            "end": 851,
                                            "fullWidth": 37,
                                            "width": 37,
                                            "equalsToken": {
                                                "kind": "EqualsToken",
                                                "fullStart": 814,
                                                "fullEnd": 816,
                                                "start": 814,
                                                "end": 815,
                                                "fullWidth": 2,
                                                "width": 1,
                                                "text": "=",
                                                "value": "=",
                                                "valueText": "=",
                                                "hasTrailingTrivia": true,
                                                "trailingTrivia": [
                                                    {
                                                        "kind": "WhitespaceTrivia",
                                                        "text": " "
                                                    }
                                                ]
                                            },
                                            "value": {
                                                "kind": "ObjectLiteralExpression",
                                                "fullStart": 816,
                                                "fullEnd": 851,
                                                "start": 816,
                                                "end": 851,
                                                "fullWidth": 35,
                                                "width": 35,
                                                "openBraceToken": {
                                                    "kind": "OpenBraceToken",
                                                    "fullStart": 816,
                                                    "fullEnd": 818,
                                                    "start": 816,
                                                    "end": 817,
                                                    "fullWidth": 2,
                                                    "width": 1,
                                                    "text": "{",
                                                    "value": "{",
                                                    "valueText": "{",
                                                    "hasTrailingTrivia": true,
                                                    "trailingTrivia": [
                                                        {
                                                            "kind": "WhitespaceTrivia",
                                                            "text": " "
                                                        }
                                                    ]
                                                },
                                                "propertyAssignments": [
                                                    {
                                                        "kind": "SimplePropertyAssignment",
                                                        "fullStart": 818,
                                                        "fullEnd": 823,
                                                        "start": 818,
                                                        "end": 823,
                                                        "fullWidth": 5,
                                                        "width": 5,
                                                        "propertyName": {
                                                            "kind": "NumericLiteral",
                                                            "fullStart": 818,
                                                            "fullEnd": 819,
                                                            "start": 818,
                                                            "end": 819,
                                                            "fullWidth": 1,
                                                            "width": 1,
                                                            "text": "0",
                                                            "value": 0,
                                                            "valueText": "0"
                                                        },
                                                        "colonToken": {
                                                            "kind": "ColonToken",
                                                            "fullStart": 819,
                                                            "fullEnd": 821,
                                                            "start": 819,
                                                            "end": 820,
                                                            "fullWidth": 2,
                                                            "width": 1,
                                                            "text": ":",
                                                            "value": ":",
                                                            "valueText": ":",
                                                            "hasTrailingTrivia": true,
                                                            "trailingTrivia": [
                                                                {
                                                                    "kind": "WhitespaceTrivia",
                                                                    "text": " "
                                                                }
                                                            ]
                                                        },
                                                        "expression": {
                                                            "kind": "NumericLiteral",
                                                            "fullStart": 821,
                                                            "fullEnd": 823,
                                                            "start": 821,
                                                            "end": 823,
                                                            "fullWidth": 2,
                                                            "width": 2,
                                                            "text": "11",
                                                            "value": 11,
                                                            "valueText": "11"
                                                        }
                                                    },
                                                    {
                                                        "kind": "CommaToken",
                                                        "fullStart": 823,
                                                        "fullEnd": 825,
                                                        "start": 823,
                                                        "end": 824,
                                                        "fullWidth": 2,
                                                        "width": 1,
                                                        "text": ",",
                                                        "value": ",",
                                                        "valueText": ",",
                                                        "hasTrailingTrivia": true,
                                                        "trailingTrivia": [
                                                            {
                                                                "kind": "WhitespaceTrivia",
                                                                "text": " "
                                                            }
                                                        ]
                                                    },
                                                    {
                                                        "kind": "SimplePropertyAssignment",
                                                        "fullStart": 825,
                                                        "fullEnd": 830,
                                                        "start": 825,
                                                        "end": 830,
                                                        "fullWidth": 5,
                                                        "width": 5,
                                                        "propertyName": {
                                                            "kind": "NumericLiteral",
                                                            "fullStart": 825,
                                                            "fullEnd": 826,
                                                            "start": 825,
                                                            "end": 826,
                                                            "fullWidth": 1,
                                                            "width": 1,
                                                            "text": "5",
                                                            "value": 5,
                                                            "valueText": "5"
                                                        },
                                                        "colonToken": {
                                                            "kind": "ColonToken",
                                                            "fullStart": 826,
                                                            "fullEnd": 828,
                                                            "start": 826,
                                                            "end": 827,
                                                            "fullWidth": 2,
                                                            "width": 1,
                                                            "text": ":",
                                                            "value": ":",
                                                            "valueText": ":",
                                                            "hasTrailingTrivia": true,
                                                            "trailingTrivia": [
                                                                {
                                                                    "kind": "WhitespaceTrivia",
                                                                    "text": " "
                                                                }
                                                            ]
                                                        },
                                                        "expression": {
                                                            "kind": "NumericLiteral",
                                                            "fullStart": 828,
                                                            "fullEnd": 830,
                                                            "start": 828,
                                                            "end": 830,
                                                            "fullWidth": 2,
                                                            "width": 2,
                                                            "text": "10",
                                                            "value": 10,
                                                            "valueText": "10"
                                                        }
                                                    },
                                                    {
                                                        "kind": "CommaToken",
                                                        "fullStart": 830,
                                                        "fullEnd": 832,
                                                        "start": 830,
                                                        "end": 831,
                                                        "fullWidth": 2,
                                                        "width": 1,
                                                        "text": ",",
                                                        "value": ",",
                                                        "valueText": ",",
                                                        "hasTrailingTrivia": true,
                                                        "trailingTrivia": [
                                                            {
                                                                "kind": "WhitespaceTrivia",
                                                                "text": " "
                                                            }
                                                        ]
                                                    },
                                                    {
                                                        "kind": "SimplePropertyAssignment",
                                                        "fullStart": 832,
                                                        "fullEnd": 837,
                                                        "start": 832,
                                                        "end": 837,
                                                        "fullWidth": 5,
                                                        "width": 5,
                                                        "propertyName": {
                                                            "kind": "NumericLiteral",
                                                            "fullStart": 832,
                                                            "fullEnd": 834,
                                                            "start": 832,
                                                            "end": 834,
                                                            "fullWidth": 2,
                                                            "width": 2,
                                                            "text": "10",
                                                            "value": 10,
                                                            "valueText": "10"
                                                        },
                                                        "colonToken": {
                                                            "kind": "ColonToken",
                                                            "fullStart": 834,
                                                            "fullEnd": 836,
                                                            "start": 834,
                                                            "end": 835,
                                                            "fullWidth": 2,
                                                            "width": 1,
                                                            "text": ":",
                                                            "value": ":",
                                                            "valueText": ":",
                                                            "hasTrailingTrivia": true,
                                                            "trailingTrivia": [
                                                                {
                                                                    "kind": "WhitespaceTrivia",
                                                                    "text": " "
                                                                }
                                                            ]
                                                        },
                                                        "expression": {
                                                            "kind": "NumericLiteral",
                                                            "fullStart": 836,
                                                            "fullEnd": 837,
                                                            "start": 836,
                                                            "end": 837,
                                                            "fullWidth": 1,
                                                            "width": 1,
                                                            "text": "8",
                                                            "value": 8,
                                                            "valueText": "8"
                                                        }
                                                    },
                                                    {
                                                        "kind": "CommaToken",
                                                        "fullStart": 837,
                                                        "fullEnd": 839,
                                                        "start": 837,
                                                        "end": 838,
                                                        "fullWidth": 2,
                                                        "width": 1,
                                                        "text": ",",
                                                        "value": ",",
                                                        "valueText": ",",
                                                        "hasTrailingTrivia": true,
                                                        "trailingTrivia": [
                                                            {
                                                                "kind": "WhitespaceTrivia",
                                                                "text": " "
                                                            }
                                                        ]
                                                    },
                                                    {
                                                        "kind": "SimplePropertyAssignment",
                                                        "fullStart": 839,
                                                        "fullEnd": 850,
                                                        "start": 839,
                                                        "end": 849,
                                                        "fullWidth": 11,
                                                        "width": 10,
                                                        "propertyName": {
                                                            "kind": "IdentifierName",
                                                            "fullStart": 839,
                                                            "fullEnd": 845,
                                                            "start": 839,
                                                            "end": 845,
                                                            "fullWidth": 6,
                                                            "width": 6,
                                                            "text": "length",
                                                            "value": "length",
                                                            "valueText": "length"
                                                        },
                                                        "colonToken": {
                                                            "kind": "ColonToken",
                                                            "fullStart": 845,
                                                            "fullEnd": 847,
                                                            "start": 845,
                                                            "end": 846,
                                                            "fullWidth": 2,
                                                            "width": 1,
                                                            "text": ":",
                                                            "value": ":",
                                                            "valueText": ":",
                                                            "hasTrailingTrivia": true,
                                                            "trailingTrivia": [
                                                                {
                                                                    "kind": "WhitespaceTrivia",
                                                                    "text": " "
                                                                }
                                                            ]
                                                        },
                                                        "expression": {
                                                            "kind": "NumericLiteral",
                                                            "fullStart": 847,
                                                            "fullEnd": 850,
                                                            "start": 847,
                                                            "end": 849,
                                                            "fullWidth": 3,
                                                            "width": 2,
                                                            "text": "20",
                                                            "value": 20,
                                                            "valueText": "20",
                                                            "hasTrailingTrivia": true,
                                                            "trailingTrivia": [
                                                                {
                                                                    "kind": "WhitespaceTrivia",
                                                                    "text": " "
                                                                }
                                                            ]
                                                        }
                                                    }
                                                ],
                                                "closeBraceToken": {
                                                    "kind": "CloseBraceToken",
                                                    "fullStart": 850,
                                                    "fullEnd": 851,
                                                    "start": 850,
                                                    "end": 851,
                                                    "fullWidth": 1,
                                                    "width": 1,
                                                    "text": "}",
                                                    "value": "}",
                                                    "valueText": "}"
                                                }
                                            }
                                        }
                                    }
                                ]
                            },
                            "semicolonToken": {
                                "kind": "SemicolonToken",
                                "fullStart": 851,
                                "fullEnd": 854,
                                "start": 851,
                                "end": 852,
                                "fullWidth": 3,
                                "width": 1,
                                "text": ";",
                                "value": ";",
                                "valueText": ";",
                                "hasTrailingTrivia": true,
                                "hasTrailingNewLine": true,
                                "trailingTrivia": [
                                    {
                                        "kind": "NewLineTrivia",
                                        "text": "\r\n"
                                    }
                                ]
                            }
                        },
                        {
                            "kind": "ExpressionStatement",
                            "fullStart": 854,
                            "fullEnd": 1070,
                            "start": 862,
                            "end": 1068,
                            "fullWidth": 216,
                            "width": 206,
                            "isIncrementallyUnusable": true,
                            "expression": {
                                "kind": "InvocationExpression",
                                "fullStart": 854,
                                "fullEnd": 1067,
                                "start": 862,
                                "end": 1067,
                                "fullWidth": 213,
                                "width": 205,
                                "isIncrementallyUnusable": true,
                                "expression": {
                                    "kind": "MemberAccessExpression",
                                    "fullStart": 854,
                                    "fullEnd": 883,
                                    "start": 862,
                                    "end": 883,
                                    "fullWidth": 29,
                                    "width": 21,
                                    "expression": {
                                        "kind": "IdentifierName",
                                        "fullStart": 854,
                                        "fullEnd": 868,
                                        "start": 862,
                                        "end": 868,
                                        "fullWidth": 14,
                                        "width": 6,
                                        "text": "Object",
                                        "value": "Object",
                                        "valueText": "Object",
                                        "hasLeadingTrivia": true,
                                        "leadingTrivia": [
                                            {
                                                "kind": "WhitespaceTrivia",
                                                "text": "        "
                                            }
                                        ]
                                    },
                                    "dotToken": {
                                        "kind": "DotToken",
                                        "fullStart": 868,
                                        "fullEnd": 869,
                                        "start": 868,
                                        "end": 869,
                                        "fullWidth": 1,
                                        "width": 1,
                                        "text": ".",
                                        "value": ".",
                                        "valueText": "."
                                    },
                                    "name": {
                                        "kind": "IdentifierName",
                                        "fullStart": 869,
                                        "fullEnd": 883,
                                        "start": 869,
                                        "end": 883,
                                        "fullWidth": 14,
                                        "width": 14,
                                        "text": "defineProperty",
                                        "value": "defineProperty",
                                        "valueText": "defineProperty"
                                    }
                                },
                                "argumentList": {
                                    "kind": "ArgumentList",
                                    "fullStart": 883,
                                    "fullEnd": 1067,
                                    "start": 883,
                                    "end": 1067,
                                    "fullWidth": 184,
                                    "width": 184,
                                    "isIncrementallyUnusable": true,
                                    "openParenToken": {
                                        "kind": "OpenParenToken",
                                        "fullStart": 883,
                                        "fullEnd": 884,
                                        "start": 883,
                                        "end": 884,
                                        "fullWidth": 1,
                                        "width": 1,
                                        "text": "(",
                                        "value": "(",
                                        "valueText": "("
                                    },
                                    "arguments": [
                                        {
                                            "kind": "IdentifierName",
                                            "fullStart": 884,
                                            "fullEnd": 887,
                                            "start": 884,
                                            "end": 887,
                                            "fullWidth": 3,
                                            "width": 3,
                                            "text": "obj",
                                            "value": "obj",
                                            "valueText": "obj"
                                        },
                                        {
                                            "kind": "CommaToken",
                                            "fullStart": 887,
                                            "fullEnd": 889,
                                            "start": 887,
                                            "end": 888,
                                            "fullWidth": 2,
                                            "width": 1,
                                            "text": ",",
                                            "value": ",",
                                            "valueText": ",",
                                            "hasTrailingTrivia": true,
                                            "trailingTrivia": [
                                                {
                                                    "kind": "WhitespaceTrivia",
                                                    "text": " "
                                                }
                                            ]
                                        },
                                        {
                                            "kind": "StringLiteral",
                                            "fullStart": 889,
                                            "fullEnd": 892,
                                            "start": 889,
                                            "end": 892,
                                            "fullWidth": 3,
                                            "width": 3,
                                            "text": "\"1\"",
                                            "value": "1",
                                            "valueText": "1"
                                        },
                                        {
                                            "kind": "CommaToken",
                                            "fullStart": 892,
                                            "fullEnd": 894,
                                            "start": 892,
                                            "end": 893,
                                            "fullWidth": 2,
                                            "width": 1,
                                            "text": ",",
                                            "value": ",",
                                            "valueText": ",",
                                            "hasTrailingTrivia": true,
                                            "trailingTrivia": [
                                                {
                                                    "kind": "WhitespaceTrivia",
                                                    "text": " "
                                                }
                                            ]
                                        },
                                        {
                                            "kind": "ObjectLiteralExpression",
                                            "fullStart": 894,
                                            "fullEnd": 1066,
                                            "start": 894,
                                            "end": 1066,
                                            "fullWidth": 172,
                                            "width": 172,
                                            "isIncrementallyUnusable": true,
                                            "openBraceToken": {
                                                "kind": "OpenBraceToken",
                                                "fullStart": 894,
                                                "fullEnd": 897,
                                                "start": 894,
                                                "end": 895,
                                                "fullWidth": 3,
                                                "width": 1,
                                                "text": "{",
                                                "value": "{",
                                                "valueText": "{",
                                                "hasTrailingTrivia": true,
                                                "hasTrailingNewLine": true,
                                                "trailingTrivia": [
                                                    {
                                                        "kind": "NewLineTrivia",
                                                        "text": "\r\n"
                                                    }
                                                ]
                                            },
                                            "propertyAssignments": [
                                                {
                                                    "kind": "SimplePropertyAssignment",
                                                    "fullStart": 897,
                                                    "fullEnd": 1022,
                                                    "start": 909,
                                                    "end": 1022,
                                                    "fullWidth": 125,
                                                    "width": 113,
                                                    "isIncrementallyUnusable": true,
                                                    "propertyName": {
                                                        "kind": "IdentifierName",
                                                        "fullStart": 897,
                                                        "fullEnd": 912,
                                                        "start": 909,
                                                        "end": 912,
                                                        "fullWidth": 15,
                                                        "width": 3,
                                                        "text": "get",
                                                        "value": "get",
                                                        "valueText": "get",
                                                        "hasLeadingTrivia": true,
                                                        "leadingTrivia": [
                                                            {
                                                                "kind": "WhitespaceTrivia",
                                                                "text": "            "
                                                            }
                                                        ]
                                                    },
                                                    "colonToken": {
                                                        "kind": "ColonToken",
                                                        "fullStart": 912,
                                                        "fullEnd": 914,
                                                        "start": 912,
                                                        "end": 913,
                                                        "fullWidth": 2,
                                                        "width": 1,
                                                        "text": ":",
                                                        "value": ":",
                                                        "valueText": ":",
                                                        "hasTrailingTrivia": true,
                                                        "trailingTrivia": [
                                                            {
                                                                "kind": "WhitespaceTrivia",
                                                                "text": " "
                                                            }
                                                        ]
                                                    },
                                                    "expression": {
                                                        "kind": "FunctionExpression",
                                                        "fullStart": 914,
                                                        "fullEnd": 1022,
                                                        "start": 914,
                                                        "end": 1022,
                                                        "fullWidth": 108,
                                                        "width": 108,
                                                        "functionKeyword": {
                                                            "kind": "FunctionKeyword",
                                                            "fullStart": 914,
                                                            "fullEnd": 923,
                                                            "start": 914,
                                                            "end": 922,
                                                            "fullWidth": 9,
                                                            "width": 8,
                                                            "text": "function",
                                                            "value": "function",
                                                            "valueText": "function",
                                                            "hasTrailingTrivia": true,
                                                            "trailingTrivia": [
                                                                {
                                                                    "kind": "WhitespaceTrivia",
                                                                    "text": " "
                                                                }
                                                            ]
                                                        },
                                                        "callSignature": {
                                                            "kind": "CallSignature",
                                                            "fullStart": 923,
                                                            "fullEnd": 926,
                                                            "start": 923,
                                                            "end": 925,
                                                            "fullWidth": 3,
                                                            "width": 2,
                                                            "parameterList": {
                                                                "kind": "ParameterList",
                                                                "fullStart": 923,
                                                                "fullEnd": 926,
                                                                "start": 923,
                                                                "end": 925,
                                                                "fullWidth": 3,
                                                                "width": 2,
                                                                "openParenToken": {
                                                                    "kind": "OpenParenToken",
                                                                    "fullStart": 923,
                                                                    "fullEnd": 924,
                                                                    "start": 923,
                                                                    "end": 924,
                                                                    "fullWidth": 1,
                                                                    "width": 1,
                                                                    "text": "(",
                                                                    "value": "(",
                                                                    "valueText": "("
                                                                },
                                                                "parameters": [],
                                                                "closeParenToken": {
                                                                    "kind": "CloseParenToken",
                                                                    "fullStart": 924,
                                                                    "fullEnd": 926,
                                                                    "start": 924,
                                                                    "end": 925,
                                                                    "fullWidth": 2,
                                                                    "width": 1,
                                                                    "text": ")",
                                                                    "value": ")",
                                                                    "valueText": ")",
                                                                    "hasTrailingTrivia": true,
                                                                    "trailingTrivia": [
                                                                        {
                                                                            "kind": "WhitespaceTrivia",
                                                                            "text": " "
                                                                        }
                                                                    ]
                                                                }
                                                            }
                                                        },
                                                        "block": {
                                                            "kind": "Block",
                                                            "fullStart": 926,
                                                            "fullEnd": 1022,
                                                            "start": 926,
                                                            "end": 1022,
                                                            "fullWidth": 96,
                                                            "width": 96,
                                                            "openBraceToken": {
                                                                "kind": "OpenBraceToken",
                                                                "fullStart": 926,
                                                                "fullEnd": 929,
                                                                "start": 926,
                                                                "end": 927,
                                                                "fullWidth": 3,
                                                                "width": 1,
                                                                "text": "{",
                                                                "value": "{",
                                                                "valueText": "{",
                                                                "hasTrailingTrivia": true,
                                                                "hasTrailingNewLine": true,
                                                                "trailingTrivia": [
                                                                    {
                                                                        "kind": "NewLineTrivia",
                                                                        "text": "\r\n"
                                                                    }
                                                                ]
                                                            },
                                                            "statements": [
                                                                {
                                                                    "kind": "ThrowStatement",
                                                                    "fullStart": 929,
                                                                    "fullEnd": 1009,
                                                                    "start": 945,
                                                                    "end": 1007,
                                                                    "fullWidth": 80,
                                                                    "width": 62,
                                                                    "throwKeyword": {
                                                                        "kind": "ThrowKeyword",
                                                                        "fullStart": 929,
                                                                        "fullEnd": 951,
                                                                        "start": 945,
                                                                        "end": 950,
                                                                        "fullWidth": 22,
                                                                        "width": 5,
                                                                        "text": "throw",
                                                                        "value": "throw",
                                                                        "valueText": "throw",
                                                                        "hasLeadingTrivia": true,
                                                                        "hasTrailingTrivia": true,
                                                                        "leadingTrivia": [
                                                                            {
                                                                                "kind": "WhitespaceTrivia",
                                                                                "text": "                "
                                                                            }
                                                                        ],
                                                                        "trailingTrivia": [
                                                                            {
                                                                                "kind": "WhitespaceTrivia",
                                                                                "text": " "
                                                                            }
                                                                        ]
                                                                    },
                                                                    "expression": {
                                                                        "kind": "ObjectCreationExpression",
                                                                        "fullStart": 951,
                                                                        "fullEnd": 1006,
                                                                        "start": 951,
                                                                        "end": 1006,
                                                                        "fullWidth": 55,
                                                                        "width": 55,
                                                                        "newKeyword": {
                                                                            "kind": "NewKeyword",
                                                                            "fullStart": 951,
                                                                            "fullEnd": 955,
                                                                            "start": 951,
                                                                            "end": 954,
                                                                            "fullWidth": 4,
                                                                            "width": 3,
                                                                            "text": "new",
                                                                            "value": "new",
                                                                            "valueText": "new",
                                                                            "hasTrailingTrivia": true,
                                                                            "trailingTrivia": [
                                                                                {
                                                                                    "kind": "WhitespaceTrivia",
                                                                                    "text": " "
                                                                                }
                                                                            ]
                                                                        },
                                                                        "expression": {
                                                                            "kind": "IdentifierName",
                                                                            "fullStart": 955,
                                                                            "fullEnd": 965,
                                                                            "start": 955,
                                                                            "end": 965,
                                                                            "fullWidth": 10,
                                                                            "width": 10,
                                                                            "text": "RangeError",
                                                                            "value": "RangeError",
                                                                            "valueText": "RangeError"
                                                                        },
                                                                        "argumentList": {
                                                                            "kind": "ArgumentList",
                                                                            "fullStart": 965,
                                                                            "fullEnd": 1006,
                                                                            "start": 965,
                                                                            "end": 1006,
                                                                            "fullWidth": 41,
                                                                            "width": 41,
                                                                            "openParenToken": {
                                                                                "kind": "OpenParenToken",
                                                                                "fullStart": 965,
                                                                                "fullEnd": 966,
                                                                                "start": 965,
                                                                                "end": 966,
                                                                                "fullWidth": 1,
                                                                                "width": 1,
                                                                                "text": "(",
                                                                                "value": "(",
                                                                                "valueText": "("
                                                                            },
                                                                            "arguments": [
                                                                                {
                                                                                    "kind": "StringLiteral",
                                                                                    "fullStart": 966,
                                                                                    "fullEnd": 1005,
                                                                                    "start": 966,
                                                                                    "end": 1005,
                                                                                    "fullWidth": 39,
                                                                                    "width": 39,
                                                                                    "text": "\"unhandle exception happened in getter\"",
                                                                                    "value": "unhandle exception happened in getter",
                                                                                    "valueText": "unhandle exception happened in getter"
                                                                                }
                                                                            ],
                                                                            "closeParenToken": {
                                                                                "kind": "CloseParenToken",
                                                                                "fullStart": 1005,
                                                                                "fullEnd": 1006,
                                                                                "start": 1005,
                                                                                "end": 1006,
                                                                                "fullWidth": 1,
                                                                                "width": 1,
                                                                                "text": ")",
                                                                                "value": ")",
                                                                                "valueText": ")"
                                                                            }
                                                                        }
                                                                    },
                                                                    "semicolonToken": {
                                                                        "kind": "SemicolonToken",
                                                                        "fullStart": 1006,
                                                                        "fullEnd": 1009,
                                                                        "start": 1006,
                                                                        "end": 1007,
                                                                        "fullWidth": 3,
                                                                        "width": 1,
                                                                        "text": ";",
                                                                        "value": ";",
                                                                        "valueText": ";",
                                                                        "hasTrailingTrivia": true,
                                                                        "hasTrailingNewLine": true,
                                                                        "trailingTrivia": [
                                                                            {
                                                                                "kind": "NewLineTrivia",
                                                                                "text": "\r\n"
                                                                            }
                                                                        ]
                                                                    }
                                                                }
                                                            ],
                                                            "closeBraceToken": {
                                                                "kind": "CloseBraceToken",
                                                                "fullStart": 1009,
                                                                "fullEnd": 1022,
                                                                "start": 1021,
                                                                "end": 1022,
                                                                "fullWidth": 13,
                                                                "width": 1,
                                                                "text": "}",
                                                                "value": "}",
                                                                "valueText": "}",
                                                                "hasLeadingTrivia": true,
                                                                "leadingTrivia": [
                                                                    {
                                                                        "kind": "WhitespaceTrivia",
                                                                        "text": "            "
                                                                    }
                                                                ]
                                                            }
                                                        }
                                                    }
                                                },
                                                {
                                                    "kind": "CommaToken",
                                                    "fullStart": 1022,
                                                    "fullEnd": 1025,
                                                    "start": 1022,
                                                    "end": 1023,
                                                    "fullWidth": 3,
                                                    "width": 1,
                                                    "text": ",",
                                                    "value": ",",
                                                    "valueText": ",",
                                                    "hasTrailingTrivia": true,
                                                    "hasTrailingNewLine": true,
                                                    "trailingTrivia": [
                                                        {
                                                            "kind": "NewLineTrivia",
                                                            "text": "\r\n"
                                                        }
                                                    ]
                                                },
                                                {
                                                    "kind": "SimplePropertyAssignment",
                                                    "fullStart": 1025,
                                                    "fullEnd": 1057,
                                                    "start": 1037,
                                                    "end": 1055,
                                                    "fullWidth": 32,
                                                    "width": 18,
                                                    "propertyName": {
                                                        "kind": "IdentifierName",
                                                        "fullStart": 1025,
                                                        "fullEnd": 1049,
                                                        "start": 1037,
                                                        "end": 1049,
                                                        "fullWidth": 24,
                                                        "width": 12,
                                                        "text": "configurable",
                                                        "value": "configurable",
                                                        "valueText": "configurable",
                                                        "hasLeadingTrivia": true,
                                                        "leadingTrivia": [
                                                            {
                                                                "kind": "WhitespaceTrivia",
                                                                "text": "            "
                                                            }
                                                        ]
                                                    },
                                                    "colonToken": {
                                                        "kind": "ColonToken",
                                                        "fullStart": 1049,
                                                        "fullEnd": 1051,
                                                        "start": 1049,
                                                        "end": 1050,
                                                        "fullWidth": 2,
                                                        "width": 1,
                                                        "text": ":",
                                                        "value": ":",
                                                        "valueText": ":",
                                                        "hasTrailingTrivia": true,
                                                        "trailingTrivia": [
                                                            {
                                                                "kind": "WhitespaceTrivia",
                                                                "text": " "
                                                            }
                                                        ]
                                                    },
                                                    "expression": {
                                                        "kind": "TrueKeyword",
                                                        "fullStart": 1051,
                                                        "fullEnd": 1057,
                                                        "start": 1051,
                                                        "end": 1055,
                                                        "fullWidth": 6,
                                                        "width": 4,
                                                        "text": "true",
                                                        "value": true,
                                                        "valueText": "true",
                                                        "hasTrailingTrivia": true,
                                                        "hasTrailingNewLine": true,
                                                        "trailingTrivia": [
                                                            {
                                                                "kind": "NewLineTrivia",
                                                                "text": "\r\n"
                                                            }
                                                        ]
                                                    }
                                                }
                                            ],
                                            "closeBraceToken": {
                                                "kind": "CloseBraceToken",
                                                "fullStart": 1057,
                                                "fullEnd": 1066,
                                                "start": 1065,
                                                "end": 1066,
                                                "fullWidth": 9,
                                                "width": 1,
                                                "text": "}",
                                                "value": "}",
                                                "valueText": "}",
                                                "hasLeadingTrivia": true,
                                                "leadingTrivia": [
                                                    {
                                                        "kind": "WhitespaceTrivia",
                                                        "text": "        "
                                                    }
                                                ]
                                            }
                                        }
                                    ],
                                    "closeParenToken": {
                                        "kind": "CloseParenToken",
                                        "fullStart": 1066,
                                        "fullEnd": 1067,
                                        "start": 1066,
                                        "end": 1067,
                                        "fullWidth": 1,
                                        "width": 1,
                                        "text": ")",
                                        "value": ")",
                                        "valueText": ")"
                                    }
                                }
                            },
                            "semicolonToken": {
                                "kind": "SemicolonToken",
                                "fullStart": 1067,
                                "fullEnd": 1070,
                                "start": 1067,
                                "end": 1068,
                                "fullWidth": 3,
                                "width": 1,
                                "text": ";",
                                "value": ";",
                                "valueText": ";",
                                "hasTrailingTrivia": true,
                                "hasTrailingNewLine": true,
                                "trailingTrivia": [
                                    {
                                        "kind": "NewLineTrivia",
                                        "text": "\r\n"
                                    }
                                ]
                            }
                        },
                        {
                            "kind": "TryStatement",
                            "fullStart": 1070,
                            "fullEnd": 1269,
                            "start": 1080,
                            "end": 1267,
                            "fullWidth": 199,
                            "width": 187,
                            "tryKeyword": {
                                "kind": "TryKeyword",
                                "fullStart": 1070,
                                "fullEnd": 1084,
                                "start": 1080,
                                "end": 1083,
                                "fullWidth": 14,
                                "width": 3,
                                "text": "try",
                                "value": "try",
                                "valueText": "try",
                                "hasLeadingTrivia": true,
                                "hasLeadingNewLine": true,
                                "hasTrailingTrivia": true,
                                "leadingTrivia": [
                                    {
                                        "kind": "NewLineTrivia",
                                        "text": "\r\n"
                                    },
                                    {
                                        "kind": "WhitespaceTrivia",
                                        "text": "        "
                                    }
                                ],
                                "trailingTrivia": [
                                    {
                                        "kind": "WhitespaceTrivia",
                                        "text": " "
                                    }
                                ]
                            },
                            "block": {
                                "kind": "Block",
                                "fullStart": 1084,
                                "fullEnd": 1183,
                                "start": 1084,
                                "end": 1182,
                                "fullWidth": 99,
                                "width": 98,
                                "openBraceToken": {
                                    "kind": "OpenBraceToken",
                                    "fullStart": 1084,
                                    "fullEnd": 1087,
                                    "start": 1084,
                                    "end": 1085,
                                    "fullWidth": 3,
                                    "width": 1,
                                    "text": "{",
                                    "value": "{",
                                    "valueText": "{",
                                    "hasTrailingTrivia": true,
                                    "hasTrailingNewLine": true,
                                    "trailingTrivia": [
                                        {
                                            "kind": "NewLineTrivia",
                                            "text": "\r\n"
                                        }
                                    ]
                                },
                                "statements": [
                                    {
                                        "kind": "ExpressionStatement",
                                        "fullStart": 1087,
                                        "fullEnd": 1146,
                                        "start": 1099,
                                        "end": 1144,
                                        "fullWidth": 59,
                                        "width": 45,
                                        "expression": {
                                            "kind": "InvocationExpression",
                                            "fullStart": 1087,
                                            "fullEnd": 1143,
                                            "start": 1099,
                                            "end": 1143,
                                            "fullWidth": 56,
                                            "width": 44,
                                            "expression": {
                                                "kind": "MemberAccessExpression",
                                                "fullStart": 1087,
                                                "fullEnd": 1126,
                                                "start": 1099,
                                                "end": 1126,
                                                "fullWidth": 39,
                                                "width": 27,
                                                "expression": {
                                                    "kind": "MemberAccessExpression",
                                                    "fullStart": 1087,
                                                    "fullEnd": 1121,
                                                    "start": 1099,
                                                    "end": 1121,
                                                    "fullWidth": 34,
                                                    "width": 22,
                                                    "expression": {
                                                        "kind": "MemberAccessExpression",
                                                        "fullStart": 1087,
                                                        "fullEnd": 1114,
                                                        "start": 1099,
                                                        "end": 1114,
                                                        "fullWidth": 27,
                                                        "width": 15,
                                                        "expression": {
                                                            "kind": "IdentifierName",
                                                            "fullStart": 1087,
                                                            "fullEnd": 1104,
                                                            "start": 1099,
                                                            "end": 1104,
                                                            "fullWidth": 17,
                                                            "width": 5,
                                                            "text": "Array",
                                                            "value": "Array",
                                                            "valueText": "Array",
                                                            "hasLeadingTrivia": true,
                                                            "leadingTrivia": [
                                                                {
                                                                    "kind": "WhitespaceTrivia",
                                                                    "text": "            "
                                                                }
                                                            ]
                                                        },
                                                        "dotToken": {
                                                            "kind": "DotToken",
                                                            "fullStart": 1104,
                                                            "fullEnd": 1105,
                                                            "start": 1104,
                                                            "end": 1105,
                                                            "fullWidth": 1,
                                                            "width": 1,
                                                            "text": ".",
                                                            "value": ".",
                                                            "valueText": "."
                                                        },
                                                        "name": {
                                                            "kind": "IdentifierName",
                                                            "fullStart": 1105,
                                                            "fullEnd": 1114,
                                                            "start": 1105,
                                                            "end": 1114,
                                                            "fullWidth": 9,
                                                            "width": 9,
                                                            "text": "prototype",
                                                            "value": "prototype",
                                                            "valueText": "prototype"
                                                        }
                                                    },
                                                    "dotToken": {
                                                        "kind": "DotToken",
                                                        "fullStart": 1114,
                                                        "fullEnd": 1115,
                                                        "start": 1114,
                                                        "end": 1115,
                                                        "fullWidth": 1,
                                                        "width": 1,
                                                        "text": ".",
                                                        "value": ".",
                                                        "valueText": "."
                                                    },
                                                    "name": {
                                                        "kind": "IdentifierName",
                                                        "fullStart": 1115,
                                                        "fullEnd": 1121,
                                                        "start": 1115,
                                                        "end": 1121,
                                                        "fullWidth": 6,
                                                        "width": 6,
                                                        "text": "filter",
                                                        "value": "filter",
                                                        "valueText": "filter"
                                                    }
                                                },
                                                "dotToken": {
                                                    "kind": "DotToken",
                                                    "fullStart": 1121,
                                                    "fullEnd": 1122,
                                                    "start": 1121,
                                                    "end": 1122,
                                                    "fullWidth": 1,
                                                    "width": 1,
                                                    "text": ".",
                                                    "value": ".",
                                                    "valueText": "."
                                                },
                                                "name": {
                                                    "kind": "IdentifierName",
                                                    "fullStart": 1122,
                                                    "fullEnd": 1126,
                                                    "start": 1122,
                                                    "end": 1126,
                                                    "fullWidth": 4,
                                                    "width": 4,
                                                    "text": "call",
                                                    "value": "call",
                                                    "valueText": "call"
                                                }
                                            },
                                            "argumentList": {
                                                "kind": "ArgumentList",
                                                "fullStart": 1126,
                                                "fullEnd": 1143,
                                                "start": 1126,
                                                "end": 1143,
                                                "fullWidth": 17,
                                                "width": 17,
                                                "openParenToken": {
                                                    "kind": "OpenParenToken",
                                                    "fullStart": 1126,
                                                    "fullEnd": 1127,
                                                    "start": 1126,
                                                    "end": 1127,
                                                    "fullWidth": 1,
                                                    "width": 1,
                                                    "text": "(",
                                                    "value": "(",
                                                    "valueText": "("
                                                },
                                                "arguments": [
                                                    {
                                                        "kind": "IdentifierName",
                                                        "fullStart": 1127,
                                                        "fullEnd": 1130,
                                                        "start": 1127,
                                                        "end": 1130,
                                                        "fullWidth": 3,
                                                        "width": 3,
                                                        "text": "obj",
                                                        "value": "obj",
                                                        "valueText": "obj"
                                                    },
                                                    {
                                                        "kind": "CommaToken",
                                                        "fullStart": 1130,
                                                        "fullEnd": 1132,
                                                        "start": 1130,
                                                        "end": 1131,
                                                        "fullWidth": 2,
                                                        "width": 1,
                                                        "text": ",",
                                                        "value": ",",
                                                        "valueText": ",",
                                                        "hasTrailingTrivia": true,
                                                        "trailingTrivia": [
                                                            {
                                                                "kind": "WhitespaceTrivia",
                                                                "text": " "
                                                            }
                                                        ]
                                                    },
                                                    {
                                                        "kind": "IdentifierName",
                                                        "fullStart": 1132,
                                                        "fullEnd": 1142,
                                                        "start": 1132,
                                                        "end": 1142,
                                                        "fullWidth": 10,
                                                        "width": 10,
                                                        "text": "callbackfn",
                                                        "value": "callbackfn",
                                                        "valueText": "callbackfn"
                                                    }
                                                ],
                                                "closeParenToken": {
                                                    "kind": "CloseParenToken",
                                                    "fullStart": 1142,
                                                    "fullEnd": 1143,
                                                    "start": 1142,
                                                    "end": 1143,
                                                    "fullWidth": 1,
                                                    "width": 1,
                                                    "text": ")",
                                                    "value": ")",
                                                    "valueText": ")"
                                                }
                                            }
                                        },
                                        "semicolonToken": {
                                            "kind": "SemicolonToken",
                                            "fullStart": 1143,
                                            "fullEnd": 1146,
                                            "start": 1143,
                                            "end": 1144,
                                            "fullWidth": 3,
                                            "width": 1,
                                            "text": ";",
                                            "value": ";",
                                            "valueText": ";",
                                            "hasTrailingTrivia": true,
                                            "hasTrailingNewLine": true,
                                            "trailingTrivia": [
                                                {
                                                    "kind": "NewLineTrivia",
                                                    "text": "\r\n"
                                                }
                                            ]
                                        }
                                    },
                                    {
                                        "kind": "ReturnStatement",
                                        "fullStart": 1146,
                                        "fullEnd": 1173,
                                        "start": 1158,
                                        "end": 1171,
                                        "fullWidth": 27,
                                        "width": 13,
                                        "returnKeyword": {
                                            "kind": "ReturnKeyword",
                                            "fullStart": 1146,
                                            "fullEnd": 1165,
                                            "start": 1158,
                                            "end": 1164,
                                            "fullWidth": 19,
                                            "width": 6,
                                            "text": "return",
                                            "value": "return",
                                            "valueText": "return",
                                            "hasLeadingTrivia": true,
                                            "hasTrailingTrivia": true,
                                            "leadingTrivia": [
                                                {
                                                    "kind": "WhitespaceTrivia",
                                                    "text": "            "
                                                }
                                            ],
                                            "trailingTrivia": [
                                                {
                                                    "kind": "WhitespaceTrivia",
                                                    "text": " "
                                                }
                                            ]
                                        },
                                        "expression": {
                                            "kind": "FalseKeyword",
                                            "fullStart": 1165,
                                            "fullEnd": 1170,
                                            "start": 1165,
                                            "end": 1170,
                                            "fullWidth": 5,
                                            "width": 5,
                                            "text": "false",
                                            "value": false,
                                            "valueText": "false"
                                        },
                                        "semicolonToken": {
                                            "kind": "SemicolonToken",
                                            "fullStart": 1170,
                                            "fullEnd": 1173,
                                            "start": 1170,
                                            "end": 1171,
                                            "fullWidth": 3,
                                            "width": 1,
                                            "text": ";",
                                            "value": ";",
                                            "valueText": ";",
                                            "hasTrailingTrivia": true,
                                            "hasTrailingNewLine": true,
                                            "trailingTrivia": [
                                                {
                                                    "kind": "NewLineTrivia",
                                                    "text": "\r\n"
                                                }
                                            ]
                                        }
                                    }
                                ],
                                "closeBraceToken": {
                                    "kind": "CloseBraceToken",
                                    "fullStart": 1173,
                                    "fullEnd": 1183,
                                    "start": 1181,
                                    "end": 1182,
                                    "fullWidth": 10,
                                    "width": 1,
                                    "text": "}",
                                    "value": "}",
                                    "valueText": "}",
                                    "hasLeadingTrivia": true,
                                    "hasTrailingTrivia": true,
                                    "leadingTrivia": [
                                        {
                                            "kind": "WhitespaceTrivia",
                                            "text": "        "
                                        }
                                    ],
                                    "trailingTrivia": [
                                        {
                                            "kind": "WhitespaceTrivia",
                                            "text": " "
                                        }
                                    ]
                                }
                            },
                            "catchClause": {
                                "kind": "CatchClause",
                                "fullStart": 1183,
                                "fullEnd": 1269,
                                "start": 1183,
                                "end": 1267,
                                "fullWidth": 86,
                                "width": 84,
                                "catchKeyword": {
                                    "kind": "CatchKeyword",
                                    "fullStart": 1183,
                                    "fullEnd": 1189,
                                    "start": 1183,
                                    "end": 1188,
                                    "fullWidth": 6,
                                    "width": 5,
                                    "text": "catch",
                                    "value": "catch",
                                    "valueText": "catch",
                                    "hasTrailingTrivia": true,
                                    "trailingTrivia": [
                                        {
                                            "kind": "WhitespaceTrivia",
                                            "text": " "
                                        }
                                    ]
                                },
                                "openParenToken": {
                                    "kind": "OpenParenToken",
                                    "fullStart": 1189,
                                    "fullEnd": 1190,
                                    "start": 1189,
                                    "end": 1190,
                                    "fullWidth": 1,
                                    "width": 1,
                                    "text": "(",
                                    "value": "(",
                                    "valueText": "("
                                },
                                "identifier": {
                                    "kind": "IdentifierName",
                                    "fullStart": 1190,
                                    "fullEnd": 1192,
                                    "start": 1190,
                                    "end": 1192,
                                    "fullWidth": 2,
                                    "width": 2,
                                    "text": "ex",
                                    "value": "ex",
                                    "valueText": "ex"
                                },
                                "closeParenToken": {
                                    "kind": "CloseParenToken",
                                    "fullStart": 1192,
                                    "fullEnd": 1194,
                                    "start": 1192,
                                    "end": 1193,
                                    "fullWidth": 2,
                                    "width": 1,
                                    "text": ")",
                                    "value": ")",
                                    "valueText": ")",
                                    "hasTrailingTrivia": true,
                                    "trailingTrivia": [
                                        {
                                            "kind": "WhitespaceTrivia",
                                            "text": " "
                                        }
                                    ]
                                },
                                "block": {
                                    "kind": "Block",
                                    "fullStart": 1194,
                                    "fullEnd": 1269,
                                    "start": 1194,
                                    "end": 1267,
                                    "fullWidth": 75,
                                    "width": 73,
                                    "openBraceToken": {
                                        "kind": "OpenBraceToken",
                                        "fullStart": 1194,
                                        "fullEnd": 1197,
                                        "start": 1194,
                                        "end": 1195,
                                        "fullWidth": 3,
                                        "width": 1,
                                        "text": "{",
                                        "value": "{",
                                        "valueText": "{",
                                        "hasTrailingTrivia": true,
                                        "hasTrailingNewLine": true,
                                        "trailingTrivia": [
                                            {
                                                "kind": "NewLineTrivia",
                                                "text": "\r\n"
                                            }
                                        ]
                                    },
                                    "statements": [
                                        {
                                            "kind": "ReturnStatement",
                                            "fullStart": 1197,
                                            "fullEnd": 1258,
                                            "start": 1209,
                                            "end": 1256,
                                            "fullWidth": 61,
                                            "width": 47,
                                            "returnKeyword": {
                                                "kind": "ReturnKeyword",
                                                "fullStart": 1197,
                                                "fullEnd": 1216,
                                                "start": 1209,
                                                "end": 1215,
                                                "fullWidth": 19,
                                                "width": 6,
                                                "text": "return",
                                                "value": "return",
                                                "valueText": "return",
                                                "hasLeadingTrivia": true,
                                                "hasTrailingTrivia": true,
                                                "leadingTrivia": [
                                                    {
                                                        "kind": "WhitespaceTrivia",
                                                        "text": "            "
                                                    }
                                                ],
                                                "trailingTrivia": [
                                                    {
                                                        "kind": "WhitespaceTrivia",
                                                        "text": " "
                                                    }
                                                ]
                                            },
                                            "expression": {
                                                "kind": "LogicalAndExpression",
                                                "fullStart": 1216,
                                                "fullEnd": 1255,
                                                "start": 1216,
                                                "end": 1255,
                                                "fullWidth": 39,
                                                "width": 39,
                                                "left": {
                                                    "kind": "ParenthesizedExpression",
                                                    "fullStart": 1216,
                                                    "fullEnd": 1243,
                                                    "start": 1216,
                                                    "end": 1242,
                                                    "fullWidth": 27,
                                                    "width": 26,
                                                    "openParenToken": {
                                                        "kind": "OpenParenToken",
                                                        "fullStart": 1216,
                                                        "fullEnd": 1217,
                                                        "start": 1216,
                                                        "end": 1217,
                                                        "fullWidth": 1,
                                                        "width": 1,
                                                        "text": "(",
                                                        "value": "(",
                                                        "valueText": "("
                                                    },
                                                    "expression": {
                                                        "kind": "InstanceOfExpression",
                                                        "fullStart": 1217,
                                                        "fullEnd": 1241,
                                                        "start": 1217,
                                                        "end": 1241,
                                                        "fullWidth": 24,
                                                        "width": 24,
                                                        "left": {
                                                            "kind": "IdentifierName",
                                                            "fullStart": 1217,
                                                            "fullEnd": 1220,
                                                            "start": 1217,
                                                            "end": 1219,
                                                            "fullWidth": 3,
                                                            "width": 2,
                                                            "text": "ex",
                                                            "value": "ex",
                                                            "valueText": "ex",
                                                            "hasTrailingTrivia": true,
                                                            "trailingTrivia": [
                                                                {
                                                                    "kind": "WhitespaceTrivia",
                                                                    "text": " "
                                                                }
                                                            ]
                                                        },
                                                        "operatorToken": {
                                                            "kind": "InstanceOfKeyword",
                                                            "fullStart": 1220,
                                                            "fullEnd": 1231,
                                                            "start": 1220,
                                                            "end": 1230,
                                                            "fullWidth": 11,
                                                            "width": 10,
                                                            "text": "instanceof",
                                                            "value": "instanceof",
                                                            "valueText": "instanceof",
                                                            "hasTrailingTrivia": true,
                                                            "trailingTrivia": [
                                                                {
                                                                    "kind": "WhitespaceTrivia",
                                                                    "text": " "
                                                                }
                                                            ]
                                                        },
                                                        "right": {
                                                            "kind": "IdentifierName",
                                                            "fullStart": 1231,
                                                            "fullEnd": 1241,
                                                            "start": 1231,
                                                            "end": 1241,
                                                            "fullWidth": 10,
                                                            "width": 10,
                                                            "text": "RangeError",
                                                            "value": "RangeError",
                                                            "valueText": "RangeError"
                                                        }
                                                    },
                                                    "closeParenToken": {
                                                        "kind": "CloseParenToken",
                                                        "fullStart": 1241,
                                                        "fullEnd": 1243,
                                                        "start": 1241,
                                                        "end": 1242,
                                                        "fullWidth": 2,
                                                        "width": 1,
                                                        "text": ")",
                                                        "value": ")",
                                                        "valueText": ")",
                                                        "hasTrailingTrivia": true,
                                                        "trailingTrivia": [
                                                            {
                                                                "kind": "WhitespaceTrivia",
                                                                "text": " "
                                                            }
                                                        ]
                                                    }
                                                },
                                                "operatorToken": {
                                                    "kind": "AmpersandAmpersandToken",
                                                    "fullStart": 1243,
                                                    "fullEnd": 1246,
                                                    "start": 1243,
                                                    "end": 1245,
                                                    "fullWidth": 3,
                                                    "width": 2,
                                                    "text": "&&",
                                                    "value": "&&",
                                                    "valueText": "&&",
                                                    "hasTrailingTrivia": true,
                                                    "trailingTrivia": [
                                                        {
                                                            "kind": "WhitespaceTrivia",
                                                            "text": " "
                                                        }
                                                    ]
                                                },
                                                "right": {
                                                    "kind": "LogicalNotExpression",
                                                    "fullStart": 1246,
                                                    "fullEnd": 1255,
                                                    "start": 1246,
                                                    "end": 1255,
                                                    "fullWidth": 9,
                                                    "width": 9,
                                                    "operatorToken": {
                                                        "kind": "ExclamationToken",
                                                        "fullStart": 1246,
                                                        "fullEnd": 1247,
                                                        "start": 1246,
                                                        "end": 1247,
                                                        "fullWidth": 1,
                                                        "width": 1,
                                                        "text": "!",
                                                        "value": "!",
                                                        "valueText": "!"
                                                    },
                                                    "operand": {
                                                        "kind": "IdentifierName",
                                                        "fullStart": 1247,
                                                        "fullEnd": 1255,
                                                        "start": 1247,
                                                        "end": 1255,
                                                        "fullWidth": 8,
                                                        "width": 8,
                                                        "text": "accessed",
                                                        "value": "accessed",
                                                        "valueText": "accessed"
                                                    }
                                                }
                                            },
                                            "semicolonToken": {
                                                "kind": "SemicolonToken",
                                                "fullStart": 1255,
                                                "fullEnd": 1258,
                                                "start": 1255,
                                                "end": 1256,
                                                "fullWidth": 3,
                                                "width": 1,
                                                "text": ";",
                                                "value": ";",
                                                "valueText": ";",
                                                "hasTrailingTrivia": true,
                                                "hasTrailingNewLine": true,
                                                "trailingTrivia": [
                                                    {
                                                        "kind": "NewLineTrivia",
                                                        "text": "\r\n"
                                                    }
                                                ]
                                            }
                                        }
                                    ],
                                    "closeBraceToken": {
                                        "kind": "CloseBraceToken",
                                        "fullStart": 1258,
                                        "fullEnd": 1269,
                                        "start": 1266,
                                        "end": 1267,
                                        "fullWidth": 11,
                                        "width": 1,
                                        "text": "}",
                                        "value": "}",
                                        "valueText": "}",
                                        "hasLeadingTrivia": true,
                                        "hasTrailingTrivia": true,
                                        "hasTrailingNewLine": true,
                                        "leadingTrivia": [
                                            {
                                                "kind": "WhitespaceTrivia",
                                                "text": "        "
                                            }
                                        ],
                                        "trailingTrivia": [
                                            {
                                                "kind": "NewLineTrivia",
                                                "text": "\r\n"
                                            }
                                        ]
                                    }
                                }
                            }
                        }
                    ],
                    "closeBraceToken": {
                        "kind": "CloseBraceToken",
                        "fullStart": 1269,
                        "fullEnd": 1276,
                        "start": 1273,
                        "end": 1274,
                        "fullWidth": 7,
                        "width": 1,
                        "text": "}",
                        "value": "}",
                        "valueText": "}",
                        "hasLeadingTrivia": true,
                        "hasTrailingTrivia": true,
                        "hasTrailingNewLine": true,
                        "leadingTrivia": [
                            {
                                "kind": "WhitespaceTrivia",
                                "text": "    "
                            }
                        ],
                        "trailingTrivia": [
                            {
                                "kind": "NewLineTrivia",
                                "text": "\r\n"
                            }
                        ]
                    }
                }
            },
            {
                "kind": "ExpressionStatement",
                "fullStart": 1276,
                "fullEnd": 1300,
                "start": 1276,
                "end": 1298,
                "fullWidth": 24,
                "width": 22,
                "expression": {
                    "kind": "InvocationExpression",
                    "fullStart": 1276,
                    "fullEnd": 1297,
                    "start": 1276,
                    "end": 1297,
                    "fullWidth": 21,
                    "width": 21,
                    "expression": {
                        "kind": "IdentifierName",
                        "fullStart": 1276,
                        "fullEnd": 1287,
                        "start": 1276,
                        "end": 1287,
                        "fullWidth": 11,
                        "width": 11,
                        "text": "runTestCase",
                        "value": "runTestCase",
                        "valueText": "runTestCase"
                    },
                    "argumentList": {
                        "kind": "ArgumentList",
                        "fullStart": 1287,
                        "fullEnd": 1297,
                        "start": 1287,
                        "end": 1297,
                        "fullWidth": 10,
                        "width": 10,
                        "openParenToken": {
                            "kind": "OpenParenToken",
                            "fullStart": 1287,
                            "fullEnd": 1288,
                            "start": 1287,
                            "end": 1288,
                            "fullWidth": 1,
                            "width": 1,
                            "text": "(",
                            "value": "(",
                            "valueText": "("
                        },
                        "arguments": [
                            {
                                "kind": "IdentifierName",
                                "fullStart": 1288,
                                "fullEnd": 1296,
                                "start": 1288,
                                "end": 1296,
                                "fullWidth": 8,
                                "width": 8,
                                "text": "testcase",
                                "value": "testcase",
                                "valueText": "testcase"
                            }
                        ],
                        "closeParenToken": {
                            "kind": "CloseParenToken",
                            "fullStart": 1296,
                            "fullEnd": 1297,
                            "start": 1296,
                            "end": 1297,
                            "fullWidth": 1,
                            "width": 1,
                            "text": ")",
                            "value": ")",
                            "valueText": ")"
                        }
                    }
                },
                "semicolonToken": {
                    "kind": "SemicolonToken",
                    "fullStart": 1297,
                    "fullEnd": 1300,
                    "start": 1297,
                    "end": 1298,
                    "fullWidth": 3,
                    "width": 1,
                    "text": ";",
                    "value": ";",
                    "valueText": ";",
                    "hasTrailingTrivia": true,
                    "hasTrailingNewLine": true,
                    "trailingTrivia": [
                        {
                            "kind": "NewLineTrivia",
                            "text": "\r\n"
                        }
                    ]
                }
            }
        ],
        "endOfFileToken": {
            "kind": "EndOfFileToken",
            "fullStart": 1300,
            "fullEnd": 1300,
            "start": 1300,
            "end": 1300,
            "fullWidth": 0,
            "width": 0,
            "text": ""
        }
    },
    "lineMap": {
        "lineStarts": [
            0,
            67,
            152,
            232,
            308,
            380,
            385,
            444,
            571,
            576,
            578,
            580,
            603,
            605,
            636,
            682,
            710,
            744,
            759,
            785,
            796,
            798,
            854,
            897,
            929,
            1009,
            1025,
            1057,
            1070,
            1072,
            1087,
            1146,
            1173,
            1197,
            1258,
            1269,
            1276,
            1300
        ],
        "length": 1300
    }
}<|MERGE_RESOLUTION|>--- conflicted
+++ resolved
@@ -252,12 +252,8 @@
                                         "start": 617,
                                         "end": 633,
                                         "fullWidth": 16,
-<<<<<<< HEAD
                                         "width": 16,
-                                        "identifier": {
-=======
                                         "propertyName": {
->>>>>>> 85e84683
                                             "kind": "IdentifierName",
                                             "fullStart": 617,
                                             "fullEnd": 626,
@@ -1002,12 +998,8 @@
                                         "start": 810,
                                         "end": 851,
                                         "fullWidth": 41,
-<<<<<<< HEAD
                                         "width": 41,
-                                        "identifier": {
-=======
                                         "propertyName": {
->>>>>>> 85e84683
                                             "kind": "IdentifierName",
                                             "fullStart": 810,
                                             "fullEnd": 814,
