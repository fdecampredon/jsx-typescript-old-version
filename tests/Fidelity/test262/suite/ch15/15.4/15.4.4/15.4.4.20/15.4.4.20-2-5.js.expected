{
    "isDeclaration": false,
    "languageVersion": "EcmaScript5",
    "parseOptions": {
        "allowAutomaticSemicolonInsertion": true
    },
    "sourceUnit": {
        "kind": "SourceUnit",
        "fullStart": 0,
        "fullEnd": 1341,
        "start": 589,
        "end": 1341,
        "fullWidth": 1341,
        "width": 752,
        "isIncrementallyUnusable": true,
        "moduleElements": [
            {
                "kind": "FunctionDeclaration",
                "fullStart": 0,
                "fullEnd": 1317,
                "start": 589,
                "end": 1315,
                "fullWidth": 1317,
                "width": 726,
                "isIncrementallyUnusable": true,
                "modifiers": [],
                "functionKeyword": {
                    "kind": "FunctionKeyword",
                    "fullStart": 0,
                    "fullEnd": 598,
                    "start": 589,
                    "end": 597,
                    "fullWidth": 598,
                    "width": 8,
                    "text": "function",
                    "value": "function",
                    "valueText": "function",
                    "hasLeadingTrivia": true,
                    "hasLeadingComment": true,
                    "hasLeadingNewLine": true,
                    "hasTrailingTrivia": true,
                    "leadingTrivia": [
                        {
                            "kind": "SingleLineCommentTrivia",
                            "text": "/// Copyright (c) 2012 Ecma International.  All rights reserved. "
                        },
                        {
                            "kind": "NewLineTrivia",
                            "text": "\r\n"
                        },
                        {
                            "kind": "SingleLineCommentTrivia",
                            "text": "/// Ecma International makes this code available under the terms and conditions set"
                        },
                        {
                            "kind": "NewLineTrivia",
                            "text": "\r\n"
                        },
                        {
                            "kind": "SingleLineCommentTrivia",
                            "text": "/// forth on http://hg.ecmascript.org/tests/test262/raw-file/tip/LICENSE (the "
                        },
                        {
                            "kind": "NewLineTrivia",
                            "text": "\r\n"
                        },
                        {
                            "kind": "SingleLineCommentTrivia",
                            "text": "/// \"Use Terms\").   Any redistribution of this code must retain the above "
                        },
                        {
                            "kind": "NewLineTrivia",
                            "text": "\r\n"
                        },
                        {
                            "kind": "SingleLineCommentTrivia",
                            "text": "/// copyright and this notice and otherwise comply with the Use Terms."
                        },
                        {
                            "kind": "NewLineTrivia",
                            "text": "\r\n"
                        },
                        {
                            "kind": "MultiLineCommentTrivia",
                            "text": "/**\r\n * @path ch15/15.4/15.4.4/15.4.4.20/15.4.4.20-2-5.js\r\n * @description Array.prototype.filter to Array-like object, 'length' is an own data property that overrides an inherited accessor property\r\n */"
                        },
                        {
                            "kind": "NewLineTrivia",
                            "text": "\r\n"
                        },
                        {
                            "kind": "NewLineTrivia",
                            "text": "\r\n"
                        },
                        {
                            "kind": "NewLineTrivia",
                            "text": "\r\n"
                        }
                    ],
                    "trailingTrivia": [
                        {
                            "kind": "WhitespaceTrivia",
                            "text": " "
                        }
                    ]
                },
                "identifier": {
                    "kind": "IdentifierName",
                    "fullStart": 598,
                    "fullEnd": 606,
                    "start": 598,
                    "end": 606,
                    "fullWidth": 8,
                    "width": 8,
                    "text": "testcase",
                    "value": "testcase",
                    "valueText": "testcase"
                },
                "callSignature": {
                    "kind": "CallSignature",
                    "fullStart": 606,
                    "fullEnd": 609,
                    "start": 606,
                    "end": 608,
                    "fullWidth": 3,
                    "width": 2,
                    "parameterList": {
                        "kind": "ParameterList",
                        "fullStart": 606,
                        "fullEnd": 609,
                        "start": 606,
                        "end": 608,
                        "fullWidth": 3,
                        "width": 2,
                        "openParenToken": {
                            "kind": "OpenParenToken",
                            "fullStart": 606,
                            "fullEnd": 607,
                            "start": 606,
                            "end": 607,
                            "fullWidth": 1,
                            "width": 1,
                            "text": "(",
                            "value": "(",
                            "valueText": "("
                        },
                        "parameters": [],
                        "closeParenToken": {
                            "kind": "CloseParenToken",
                            "fullStart": 607,
                            "fullEnd": 609,
                            "start": 607,
                            "end": 608,
                            "fullWidth": 2,
                            "width": 1,
                            "text": ")",
                            "value": ")",
                            "valueText": ")",
                            "hasTrailingTrivia": true,
                            "trailingTrivia": [
                                {
                                    "kind": "WhitespaceTrivia",
                                    "text": " "
                                }
                            ]
                        }
                    }
                },
                "block": {
                    "kind": "Block",
                    "fullStart": 609,
                    "fullEnd": 1317,
                    "start": 609,
                    "end": 1315,
                    "fullWidth": 708,
                    "width": 706,
                    "isIncrementallyUnusable": true,
                    "openBraceToken": {
                        "kind": "OpenBraceToken",
                        "fullStart": 609,
                        "fullEnd": 612,
                        "start": 609,
                        "end": 610,
                        "fullWidth": 3,
                        "width": 1,
                        "text": "{",
                        "value": "{",
                        "valueText": "{",
                        "hasTrailingTrivia": true,
                        "hasTrailingNewLine": true,
                        "trailingTrivia": [
                            {
                                "kind": "NewLineTrivia",
                                "text": "\r\n"
                            }
                        ]
                    },
                    "statements": [
                        {
                            "kind": "FunctionDeclaration",
                            "fullStart": 612,
                            "fullEnd": 709,
                            "start": 622,
                            "end": 707,
                            "fullWidth": 97,
                            "width": 85,
                            "modifiers": [],
                            "functionKeyword": {
                                "kind": "FunctionKeyword",
                                "fullStart": 612,
                                "fullEnd": 631,
                                "start": 622,
                                "end": 630,
                                "fullWidth": 19,
                                "width": 8,
                                "text": "function",
                                "value": "function",
                                "valueText": "function",
                                "hasLeadingTrivia": true,
                                "hasLeadingNewLine": true,
                                "hasTrailingTrivia": true,
                                "leadingTrivia": [
                                    {
                                        "kind": "NewLineTrivia",
                                        "text": "\r\n"
                                    },
                                    {
                                        "kind": "WhitespaceTrivia",
                                        "text": "        "
                                    }
                                ],
                                "trailingTrivia": [
                                    {
                                        "kind": "WhitespaceTrivia",
                                        "text": " "
                                    }
                                ]
                            },
                            "identifier": {
                                "kind": "IdentifierName",
                                "fullStart": 631,
                                "fullEnd": 641,
                                "start": 631,
                                "end": 641,
                                "fullWidth": 10,
                                "width": 10,
                                "text": "callbackfn",
                                "value": "callbackfn",
                                "valueText": "callbackfn"
                            },
                            "callSignature": {
                                "kind": "CallSignature",
                                "fullStart": 641,
                                "fullEnd": 657,
                                "start": 641,
                                "end": 656,
                                "fullWidth": 16,
                                "width": 15,
                                "parameterList": {
                                    "kind": "ParameterList",
                                    "fullStart": 641,
                                    "fullEnd": 657,
                                    "start": 641,
                                    "end": 656,
                                    "fullWidth": 16,
                                    "width": 15,
                                    "openParenToken": {
                                        "kind": "OpenParenToken",
                                        "fullStart": 641,
                                        "fullEnd": 642,
                                        "start": 641,
                                        "end": 642,
                                        "fullWidth": 1,
                                        "width": 1,
                                        "text": "(",
                                        "value": "(",
                                        "valueText": "("
                                    },
                                    "parameters": [
                                        {
                                            "kind": "Parameter",
                                            "fullStart": 642,
                                            "fullEnd": 645,
                                            "start": 642,
                                            "end": 645,
                                            "fullWidth": 3,
                                            "width": 3,
                                            "modifiers": [],
                                            "identifier": {
                                                "kind": "IdentifierName",
                                                "fullStart": 642,
                                                "fullEnd": 645,
                                                "start": 642,
                                                "end": 645,
                                                "fullWidth": 3,
                                                "width": 3,
                                                "text": "val",
                                                "value": "val",
                                                "valueText": "val"
                                            }
                                        },
                                        {
                                            "kind": "CommaToken",
                                            "fullStart": 645,
                                            "fullEnd": 647,
                                            "start": 645,
                                            "end": 646,
                                            "fullWidth": 2,
                                            "width": 1,
                                            "text": ",",
                                            "value": ",",
                                            "valueText": ",",
                                            "hasTrailingTrivia": true,
                                            "trailingTrivia": [
                                                {
                                                    "kind": "WhitespaceTrivia",
                                                    "text": " "
                                                }
                                            ]
                                        },
                                        {
                                            "kind": "Parameter",
                                            "fullStart": 647,
                                            "fullEnd": 650,
                                            "start": 647,
                                            "end": 650,
                                            "fullWidth": 3,
                                            "width": 3,
                                            "modifiers": [],
                                            "identifier": {
                                                "kind": "IdentifierName",
                                                "fullStart": 647,
                                                "fullEnd": 650,
                                                "start": 647,
                                                "end": 650,
                                                "fullWidth": 3,
                                                "width": 3,
                                                "text": "idx",
                                                "value": "idx",
                                                "valueText": "idx"
                                            }
                                        },
                                        {
                                            "kind": "CommaToken",
                                            "fullStart": 650,
                                            "fullEnd": 652,
                                            "start": 650,
                                            "end": 651,
                                            "fullWidth": 2,
                                            "width": 1,
                                            "text": ",",
                                            "value": ",",
                                            "valueText": ",",
                                            "hasTrailingTrivia": true,
                                            "trailingTrivia": [
                                                {
                                                    "kind": "WhitespaceTrivia",
                                                    "text": " "
                                                }
                                            ]
                                        },
                                        {
                                            "kind": "Parameter",
                                            "fullStart": 652,
                                            "fullEnd": 655,
                                            "start": 652,
                                            "end": 655,
                                            "fullWidth": 3,
                                            "width": 3,
                                            "modifiers": [],
                                            "identifier": {
                                                "kind": "IdentifierName",
                                                "fullStart": 652,
                                                "fullEnd": 655,
                                                "start": 652,
                                                "end": 655,
                                                "fullWidth": 3,
                                                "width": 3,
                                                "text": "obj",
                                                "value": "obj",
                                                "valueText": "obj"
                                            }
                                        }
                                    ],
                                    "closeParenToken": {
                                        "kind": "CloseParenToken",
                                        "fullStart": 655,
                                        "fullEnd": 657,
                                        "start": 655,
                                        "end": 656,
                                        "fullWidth": 2,
                                        "width": 1,
                                        "text": ")",
                                        "value": ")",
                                        "valueText": ")",
                                        "hasTrailingTrivia": true,
                                        "trailingTrivia": [
                                            {
                                                "kind": "WhitespaceTrivia",
                                                "text": " "
                                            }
                                        ]
                                    }
                                }
                            },
                            "block": {
                                "kind": "Block",
                                "fullStart": 657,
                                "fullEnd": 709,
                                "start": 657,
                                "end": 707,
                                "fullWidth": 52,
                                "width": 50,
                                "openBraceToken": {
                                    "kind": "OpenBraceToken",
                                    "fullStart": 657,
                                    "fullEnd": 660,
                                    "start": 657,
                                    "end": 658,
                                    "fullWidth": 3,
                                    "width": 1,
                                    "text": "{",
                                    "value": "{",
                                    "valueText": "{",
                                    "hasTrailingTrivia": true,
                                    "hasTrailingNewLine": true,
                                    "trailingTrivia": [
                                        {
                                            "kind": "NewLineTrivia",
                                            "text": "\r\n"
                                        }
                                    ]
                                },
                                "statements": [
                                    {
                                        "kind": "ReturnStatement",
                                        "fullStart": 660,
                                        "fullEnd": 698,
                                        "start": 672,
                                        "end": 696,
                                        "fullWidth": 38,
                                        "width": 24,
                                        "returnKeyword": {
                                            "kind": "ReturnKeyword",
                                            "fullStart": 660,
                                            "fullEnd": 679,
                                            "start": 672,
                                            "end": 678,
                                            "fullWidth": 19,
                                            "width": 6,
                                            "text": "return",
                                            "value": "return",
                                            "valueText": "return",
                                            "hasLeadingTrivia": true,
                                            "hasTrailingTrivia": true,
                                            "leadingTrivia": [
                                                {
                                                    "kind": "WhitespaceTrivia",
                                                    "text": "            "
                                                }
                                            ],
                                            "trailingTrivia": [
                                                {
                                                    "kind": "WhitespaceTrivia",
                                                    "text": " "
                                                }
                                            ]
                                        },
                                        "expression": {
                                            "kind": "EqualsExpression",
                                            "fullStart": 679,
                                            "fullEnd": 695,
                                            "start": 679,
                                            "end": 695,
                                            "fullWidth": 16,
                                            "width": 16,
                                            "left": {
                                                "kind": "MemberAccessExpression",
                                                "fullStart": 679,
                                                "fullEnd": 690,
                                                "start": 679,
                                                "end": 689,
                                                "fullWidth": 11,
                                                "width": 10,
                                                "expression": {
                                                    "kind": "IdentifierName",
                                                    "fullStart": 679,
                                                    "fullEnd": 682,
                                                    "start": 679,
                                                    "end": 682,
                                                    "fullWidth": 3,
                                                    "width": 3,
                                                    "text": "obj",
                                                    "value": "obj",
                                                    "valueText": "obj"
                                                },
                                                "dotToken": {
                                                    "kind": "DotToken",
                                                    "fullStart": 682,
                                                    "fullEnd": 683,
                                                    "start": 682,
                                                    "end": 683,
                                                    "fullWidth": 1,
                                                    "width": 1,
                                                    "text": ".",
                                                    "value": ".",
                                                    "valueText": "."
                                                },
                                                "name": {
                                                    "kind": "IdentifierName",
                                                    "fullStart": 683,
                                                    "fullEnd": 690,
                                                    "start": 683,
                                                    "end": 689,
                                                    "fullWidth": 7,
                                                    "width": 6,
                                                    "text": "length",
                                                    "value": "length",
                                                    "valueText": "length",
                                                    "hasTrailingTrivia": true,
                                                    "trailingTrivia": [
                                                        {
                                                            "kind": "WhitespaceTrivia",
                                                            "text": " "
                                                        }
                                                    ]
                                                }
                                            },
                                            "operatorToken": {
                                                "kind": "EqualsEqualsEqualsToken",
                                                "fullStart": 690,
                                                "fullEnd": 694,
                                                "start": 690,
                                                "end": 693,
                                                "fullWidth": 4,
                                                "width": 3,
                                                "text": "===",
                                                "value": "===",
                                                "valueText": "===",
                                                "hasTrailingTrivia": true,
                                                "trailingTrivia": [
                                                    {
                                                        "kind": "WhitespaceTrivia",
                                                        "text": " "
                                                    }
                                                ]
                                            },
                                            "right": {
                                                "kind": "NumericLiteral",
                                                "fullStart": 694,
                                                "fullEnd": 695,
                                                "start": 694,
                                                "end": 695,
                                                "fullWidth": 1,
                                                "width": 1,
                                                "text": "2",
                                                "value": 2,
                                                "valueText": "2"
                                            }
                                        },
                                        "semicolonToken": {
                                            "kind": "SemicolonToken",
                                            "fullStart": 695,
                                            "fullEnd": 698,
                                            "start": 695,
                                            "end": 696,
                                            "fullWidth": 3,
                                            "width": 1,
                                            "text": ";",
                                            "value": ";",
                                            "valueText": ";",
                                            "hasTrailingTrivia": true,
                                            "hasTrailingNewLine": true,
                                            "trailingTrivia": [
                                                {
                                                    "kind": "NewLineTrivia",
                                                    "text": "\r\n"
                                                }
                                            ]
                                        }
                                    }
                                ],
                                "closeBraceToken": {
                                    "kind": "CloseBraceToken",
                                    "fullStart": 698,
                                    "fullEnd": 709,
                                    "start": 706,
                                    "end": 707,
                                    "fullWidth": 11,
                                    "width": 1,
                                    "text": "}",
                                    "value": "}",
                                    "valueText": "}",
                                    "hasLeadingTrivia": true,
                                    "hasTrailingTrivia": true,
                                    "hasTrailingNewLine": true,
                                    "leadingTrivia": [
                                        {
                                            "kind": "WhitespaceTrivia",
                                            "text": "        "
                                        }
                                    ],
                                    "trailingTrivia": [
                                        {
                                            "kind": "NewLineTrivia",
                                            "text": "\r\n"
                                        }
                                    ]
                                }
                            }
                        },
                        {
                            "kind": "VariableStatement",
                            "fullStart": 709,
                            "fullEnd": 736,
                            "start": 719,
                            "end": 734,
                            "fullWidth": 27,
                            "width": 15,
                            "modifiers": [],
                            "variableDeclaration": {
                                "kind": "VariableDeclaration",
                                "fullStart": 709,
                                "fullEnd": 733,
                                "start": 719,
                                "end": 733,
                                "fullWidth": 24,
                                "width": 14,
                                "varKeyword": {
                                    "kind": "VarKeyword",
                                    "fullStart": 709,
                                    "fullEnd": 723,
                                    "start": 719,
                                    "end": 722,
                                    "fullWidth": 14,
                                    "width": 3,
                                    "text": "var",
                                    "value": "var",
                                    "valueText": "var",
                                    "hasLeadingTrivia": true,
                                    "hasLeadingNewLine": true,
                                    "hasTrailingTrivia": true,
                                    "leadingTrivia": [
                                        {
                                            "kind": "NewLineTrivia",
                                            "text": "\r\n"
                                        },
                                        {
                                            "kind": "WhitespaceTrivia",
                                            "text": "        "
                                        }
                                    ],
                                    "trailingTrivia": [
                                        {
                                            "kind": "WhitespaceTrivia",
                                            "text": " "
                                        }
                                    ]
                                },
                                "variableDeclarators": [
                                    {
                                        "kind": "VariableDeclarator",
                                        "fullStart": 723,
                                        "fullEnd": 733,
                                        "start": 723,
                                        "end": 733,
                                        "fullWidth": 10,
<<<<<<< HEAD
                                        "width": 10,
                                        "identifier": {
=======
                                        "propertyName": {
>>>>>>> 85e84683
                                            "kind": "IdentifierName",
                                            "fullStart": 723,
                                            "fullEnd": 729,
                                            "start": 723,
                                            "end": 728,
                                            "fullWidth": 6,
                                            "width": 5,
                                            "text": "proto",
                                            "value": "proto",
                                            "valueText": "proto",
                                            "hasTrailingTrivia": true,
                                            "trailingTrivia": [
                                                {
                                                    "kind": "WhitespaceTrivia",
                                                    "text": " "
                                                }
                                            ]
                                        },
                                        "equalsValueClause": {
                                            "kind": "EqualsValueClause",
                                            "fullStart": 729,
                                            "fullEnd": 733,
                                            "start": 729,
                                            "end": 733,
                                            "fullWidth": 4,
                                            "width": 4,
                                            "equalsToken": {
                                                "kind": "EqualsToken",
                                                "fullStart": 729,
                                                "fullEnd": 731,
                                                "start": 729,
                                                "end": 730,
                                                "fullWidth": 2,
                                                "width": 1,
                                                "text": "=",
                                                "value": "=",
                                                "valueText": "=",
                                                "hasTrailingTrivia": true,
                                                "trailingTrivia": [
                                                    {
                                                        "kind": "WhitespaceTrivia",
                                                        "text": " "
                                                    }
                                                ]
                                            },
                                            "value": {
                                                "kind": "ObjectLiteralExpression",
                                                "fullStart": 731,
                                                "fullEnd": 733,
                                                "start": 731,
                                                "end": 733,
                                                "fullWidth": 2,
                                                "width": 2,
                                                "openBraceToken": {
                                                    "kind": "OpenBraceToken",
                                                    "fullStart": 731,
                                                    "fullEnd": 732,
                                                    "start": 731,
                                                    "end": 732,
                                                    "fullWidth": 1,
                                                    "width": 1,
                                                    "text": "{",
                                                    "value": "{",
                                                    "valueText": "{"
                                                },
                                                "propertyAssignments": [],
                                                "closeBraceToken": {
                                                    "kind": "CloseBraceToken",
                                                    "fullStart": 732,
                                                    "fullEnd": 733,
                                                    "start": 732,
                                                    "end": 733,
                                                    "fullWidth": 1,
                                                    "width": 1,
                                                    "text": "}",
                                                    "value": "}",
                                                    "valueText": "}"
                                                }
                                            }
                                        }
                                    }
                                ]
                            },
                            "semicolonToken": {
                                "kind": "SemicolonToken",
                                "fullStart": 733,
                                "fullEnd": 736,
                                "start": 733,
                                "end": 734,
                                "fullWidth": 3,
                                "width": 1,
                                "text": ";",
                                "value": ";",
                                "valueText": ";",
                                "hasTrailingTrivia": true,
                                "hasTrailingNewLine": true,
                                "trailingTrivia": [
                                    {
                                        "kind": "NewLineTrivia",
                                        "text": "\r\n"
                                    }
                                ]
                            }
                        },
                        {
                            "kind": "ExpressionStatement",
                            "fullStart": 736,
                            "fullEnd": 908,
                            "start": 746,
                            "end": 906,
                            "fullWidth": 172,
                            "width": 160,
                            "isIncrementallyUnusable": true,
                            "expression": {
                                "kind": "InvocationExpression",
                                "fullStart": 736,
                                "fullEnd": 905,
                                "start": 746,
                                "end": 905,
                                "fullWidth": 169,
                                "width": 159,
                                "isIncrementallyUnusable": true,
                                "expression": {
                                    "kind": "MemberAccessExpression",
                                    "fullStart": 736,
                                    "fullEnd": 767,
                                    "start": 746,
                                    "end": 767,
                                    "fullWidth": 31,
                                    "width": 21,
                                    "expression": {
                                        "kind": "IdentifierName",
                                        "fullStart": 736,
                                        "fullEnd": 752,
                                        "start": 746,
                                        "end": 752,
                                        "fullWidth": 16,
                                        "width": 6,
                                        "text": "Object",
                                        "value": "Object",
                                        "valueText": "Object",
                                        "hasLeadingTrivia": true,
                                        "hasLeadingNewLine": true,
                                        "leadingTrivia": [
                                            {
                                                "kind": "NewLineTrivia",
                                                "text": "\r\n"
                                            },
                                            {
                                                "kind": "WhitespaceTrivia",
                                                "text": "        "
                                            }
                                        ]
                                    },
                                    "dotToken": {
                                        "kind": "DotToken",
                                        "fullStart": 752,
                                        "fullEnd": 753,
                                        "start": 752,
                                        "end": 753,
                                        "fullWidth": 1,
                                        "width": 1,
                                        "text": ".",
                                        "value": ".",
                                        "valueText": "."
                                    },
                                    "name": {
                                        "kind": "IdentifierName",
                                        "fullStart": 753,
                                        "fullEnd": 767,
                                        "start": 753,
                                        "end": 767,
                                        "fullWidth": 14,
                                        "width": 14,
                                        "text": "defineProperty",
                                        "value": "defineProperty",
                                        "valueText": "defineProperty"
                                    }
                                },
                                "argumentList": {
                                    "kind": "ArgumentList",
                                    "fullStart": 767,
                                    "fullEnd": 905,
                                    "start": 767,
                                    "end": 905,
                                    "fullWidth": 138,
                                    "width": 138,
                                    "isIncrementallyUnusable": true,
                                    "openParenToken": {
                                        "kind": "OpenParenToken",
                                        "fullStart": 767,
                                        "fullEnd": 768,
                                        "start": 767,
                                        "end": 768,
                                        "fullWidth": 1,
                                        "width": 1,
                                        "text": "(",
                                        "value": "(",
                                        "valueText": "("
                                    },
                                    "arguments": [
                                        {
                                            "kind": "IdentifierName",
                                            "fullStart": 768,
                                            "fullEnd": 773,
                                            "start": 768,
                                            "end": 773,
                                            "fullWidth": 5,
                                            "width": 5,
                                            "text": "proto",
                                            "value": "proto",
                                            "valueText": "proto"
                                        },
                                        {
                                            "kind": "CommaToken",
                                            "fullStart": 773,
                                            "fullEnd": 775,
                                            "start": 773,
                                            "end": 774,
                                            "fullWidth": 2,
                                            "width": 1,
                                            "text": ",",
                                            "value": ",",
                                            "valueText": ",",
                                            "hasTrailingTrivia": true,
                                            "trailingTrivia": [
                                                {
                                                    "kind": "WhitespaceTrivia",
                                                    "text": " "
                                                }
                                            ]
                                        },
                                        {
                                            "kind": "StringLiteral",
                                            "fullStart": 775,
                                            "fullEnd": 783,
                                            "start": 775,
                                            "end": 783,
                                            "fullWidth": 8,
                                            "width": 8,
                                            "text": "\"length\"",
                                            "value": "length",
                                            "valueText": "length"
                                        },
                                        {
                                            "kind": "CommaToken",
                                            "fullStart": 783,
                                            "fullEnd": 785,
                                            "start": 783,
                                            "end": 784,
                                            "fullWidth": 2,
                                            "width": 1,
                                            "text": ",",
                                            "value": ",",
                                            "valueText": ",",
                                            "hasTrailingTrivia": true,
                                            "trailingTrivia": [
                                                {
                                                    "kind": "WhitespaceTrivia",
                                                    "text": " "
                                                }
                                            ]
                                        },
                                        {
                                            "kind": "ObjectLiteralExpression",
                                            "fullStart": 785,
                                            "fullEnd": 904,
                                            "start": 785,
                                            "end": 904,
                                            "fullWidth": 119,
                                            "width": 119,
                                            "isIncrementallyUnusable": true,
                                            "openBraceToken": {
                                                "kind": "OpenBraceToken",
                                                "fullStart": 785,
                                                "fullEnd": 788,
                                                "start": 785,
                                                "end": 786,
                                                "fullWidth": 3,
                                                "width": 1,
                                                "text": "{",
                                                "value": "{",
                                                "valueText": "{",
                                                "hasTrailingTrivia": true,
                                                "hasTrailingNewLine": true,
                                                "trailingTrivia": [
                                                    {
                                                        "kind": "NewLineTrivia",
                                                        "text": "\r\n"
                                                    }
                                                ]
                                            },
                                            "propertyAssignments": [
                                                {
                                                    "kind": "SimplePropertyAssignment",
                                                    "fullStart": 788,
                                                    "fullEnd": 860,
                                                    "start": 800,
                                                    "end": 860,
                                                    "fullWidth": 72,
                                                    "width": 60,
                                                    "isIncrementallyUnusable": true,
                                                    "propertyName": {
                                                        "kind": "IdentifierName",
                                                        "fullStart": 788,
                                                        "fullEnd": 803,
                                                        "start": 800,
                                                        "end": 803,
                                                        "fullWidth": 15,
                                                        "width": 3,
                                                        "text": "get",
                                                        "value": "get",
                                                        "valueText": "get",
                                                        "hasLeadingTrivia": true,
                                                        "leadingTrivia": [
                                                            {
                                                                "kind": "WhitespaceTrivia",
                                                                "text": "            "
                                                            }
                                                        ]
                                                    },
                                                    "colonToken": {
                                                        "kind": "ColonToken",
                                                        "fullStart": 803,
                                                        "fullEnd": 805,
                                                        "start": 803,
                                                        "end": 804,
                                                        "fullWidth": 2,
                                                        "width": 1,
                                                        "text": ":",
                                                        "value": ":",
                                                        "valueText": ":",
                                                        "hasTrailingTrivia": true,
                                                        "trailingTrivia": [
                                                            {
                                                                "kind": "WhitespaceTrivia",
                                                                "text": " "
                                                            }
                                                        ]
                                                    },
                                                    "expression": {
                                                        "kind": "FunctionExpression",
                                                        "fullStart": 805,
                                                        "fullEnd": 860,
                                                        "start": 805,
                                                        "end": 860,
                                                        "fullWidth": 55,
                                                        "width": 55,
                                                        "functionKeyword": {
                                                            "kind": "FunctionKeyword",
                                                            "fullStart": 805,
                                                            "fullEnd": 814,
                                                            "start": 805,
                                                            "end": 813,
                                                            "fullWidth": 9,
                                                            "width": 8,
                                                            "text": "function",
                                                            "value": "function",
                                                            "valueText": "function",
                                                            "hasTrailingTrivia": true,
                                                            "trailingTrivia": [
                                                                {
                                                                    "kind": "WhitespaceTrivia",
                                                                    "text": " "
                                                                }
                                                            ]
                                                        },
                                                        "callSignature": {
                                                            "kind": "CallSignature",
                                                            "fullStart": 814,
                                                            "fullEnd": 817,
                                                            "start": 814,
                                                            "end": 816,
                                                            "fullWidth": 3,
                                                            "width": 2,
                                                            "parameterList": {
                                                                "kind": "ParameterList",
                                                                "fullStart": 814,
                                                                "fullEnd": 817,
                                                                "start": 814,
                                                                "end": 816,
                                                                "fullWidth": 3,
                                                                "width": 2,
                                                                "openParenToken": {
                                                                    "kind": "OpenParenToken",
                                                                    "fullStart": 814,
                                                                    "fullEnd": 815,
                                                                    "start": 814,
                                                                    "end": 815,
                                                                    "fullWidth": 1,
                                                                    "width": 1,
                                                                    "text": "(",
                                                                    "value": "(",
                                                                    "valueText": "("
                                                                },
                                                                "parameters": [],
                                                                "closeParenToken": {
                                                                    "kind": "CloseParenToken",
                                                                    "fullStart": 815,
                                                                    "fullEnd": 817,
                                                                    "start": 815,
                                                                    "end": 816,
                                                                    "fullWidth": 2,
                                                                    "width": 1,
                                                                    "text": ")",
                                                                    "value": ")",
                                                                    "valueText": ")",
                                                                    "hasTrailingTrivia": true,
                                                                    "trailingTrivia": [
                                                                        {
                                                                            "kind": "WhitespaceTrivia",
                                                                            "text": " "
                                                                        }
                                                                    ]
                                                                }
                                                            }
                                                        },
                                                        "block": {
                                                            "kind": "Block",
                                                            "fullStart": 817,
                                                            "fullEnd": 860,
                                                            "start": 817,
                                                            "end": 860,
                                                            "fullWidth": 43,
                                                            "width": 43,
                                                            "openBraceToken": {
                                                                "kind": "OpenBraceToken",
                                                                "fullStart": 817,
                                                                "fullEnd": 820,
                                                                "start": 817,
                                                                "end": 818,
                                                                "fullWidth": 3,
                                                                "width": 1,
                                                                "text": "{",
                                                                "value": "{",
                                                                "valueText": "{",
                                                                "hasTrailingTrivia": true,
                                                                "hasTrailingNewLine": true,
                                                                "trailingTrivia": [
                                                                    {
                                                                        "kind": "NewLineTrivia",
                                                                        "text": "\r\n"
                                                                    }
                                                                ]
                                                            },
                                                            "statements": [
                                                                {
                                                                    "kind": "ReturnStatement",
                                                                    "fullStart": 820,
                                                                    "fullEnd": 847,
                                                                    "start": 836,
                                                                    "end": 845,
                                                                    "fullWidth": 27,
                                                                    "width": 9,
                                                                    "returnKeyword": {
                                                                        "kind": "ReturnKeyword",
                                                                        "fullStart": 820,
                                                                        "fullEnd": 843,
                                                                        "start": 836,
                                                                        "end": 842,
                                                                        "fullWidth": 23,
                                                                        "width": 6,
                                                                        "text": "return",
                                                                        "value": "return",
                                                                        "valueText": "return",
                                                                        "hasLeadingTrivia": true,
                                                                        "hasTrailingTrivia": true,
                                                                        "leadingTrivia": [
                                                                            {
                                                                                "kind": "WhitespaceTrivia",
                                                                                "text": "                "
                                                                            }
                                                                        ],
                                                                        "trailingTrivia": [
                                                                            {
                                                                                "kind": "WhitespaceTrivia",
                                                                                "text": " "
                                                                            }
                                                                        ]
                                                                    },
                                                                    "expression": {
                                                                        "kind": "NumericLiteral",
                                                                        "fullStart": 843,
                                                                        "fullEnd": 844,
                                                                        "start": 843,
                                                                        "end": 844,
                                                                        "fullWidth": 1,
                                                                        "width": 1,
                                                                        "text": "3",
                                                                        "value": 3,
                                                                        "valueText": "3"
                                                                    },
                                                                    "semicolonToken": {
                                                                        "kind": "SemicolonToken",
                                                                        "fullStart": 844,
                                                                        "fullEnd": 847,
                                                                        "start": 844,
                                                                        "end": 845,
                                                                        "fullWidth": 3,
                                                                        "width": 1,
                                                                        "text": ";",
                                                                        "value": ";",
                                                                        "valueText": ";",
                                                                        "hasTrailingTrivia": true,
                                                                        "hasTrailingNewLine": true,
                                                                        "trailingTrivia": [
                                                                            {
                                                                                "kind": "NewLineTrivia",
                                                                                "text": "\r\n"
                                                                            }
                                                                        ]
                                                                    }
                                                                }
                                                            ],
                                                            "closeBraceToken": {
                                                                "kind": "CloseBraceToken",
                                                                "fullStart": 847,
                                                                "fullEnd": 860,
                                                                "start": 859,
                                                                "end": 860,
                                                                "fullWidth": 13,
                                                                "width": 1,
                                                                "text": "}",
                                                                "value": "}",
                                                                "valueText": "}",
                                                                "hasLeadingTrivia": true,
                                                                "leadingTrivia": [
                                                                    {
                                                                        "kind": "WhitespaceTrivia",
                                                                        "text": "            "
                                                                    }
                                                                ]
                                                            }
                                                        }
                                                    }
                                                },
                                                {
                                                    "kind": "CommaToken",
                                                    "fullStart": 860,
                                                    "fullEnd": 863,
                                                    "start": 860,
                                                    "end": 861,
                                                    "fullWidth": 3,
                                                    "width": 1,
                                                    "text": ",",
                                                    "value": ",",
                                                    "valueText": ",",
                                                    "hasTrailingTrivia": true,
                                                    "hasTrailingNewLine": true,
                                                    "trailingTrivia": [
                                                        {
                                                            "kind": "NewLineTrivia",
                                                            "text": "\r\n"
                                                        }
                                                    ]
                                                },
                                                {
                                                    "kind": "SimplePropertyAssignment",
                                                    "fullStart": 863,
                                                    "fullEnd": 895,
                                                    "start": 875,
                                                    "end": 893,
                                                    "fullWidth": 32,
                                                    "width": 18,
                                                    "propertyName": {
                                                        "kind": "IdentifierName",
                                                        "fullStart": 863,
                                                        "fullEnd": 887,
                                                        "start": 875,
                                                        "end": 887,
                                                        "fullWidth": 24,
                                                        "width": 12,
                                                        "text": "configurable",
                                                        "value": "configurable",
                                                        "valueText": "configurable",
                                                        "hasLeadingTrivia": true,
                                                        "leadingTrivia": [
                                                            {
                                                                "kind": "WhitespaceTrivia",
                                                                "text": "            "
                                                            }
                                                        ]
                                                    },
                                                    "colonToken": {
                                                        "kind": "ColonToken",
                                                        "fullStart": 887,
                                                        "fullEnd": 889,
                                                        "start": 887,
                                                        "end": 888,
                                                        "fullWidth": 2,
                                                        "width": 1,
                                                        "text": ":",
                                                        "value": ":",
                                                        "valueText": ":",
                                                        "hasTrailingTrivia": true,
                                                        "trailingTrivia": [
                                                            {
                                                                "kind": "WhitespaceTrivia",
                                                                "text": " "
                                                            }
                                                        ]
                                                    },
                                                    "expression": {
                                                        "kind": "TrueKeyword",
                                                        "fullStart": 889,
                                                        "fullEnd": 895,
                                                        "start": 889,
                                                        "end": 893,
                                                        "fullWidth": 6,
                                                        "width": 4,
                                                        "text": "true",
                                                        "value": true,
                                                        "valueText": "true",
                                                        "hasTrailingTrivia": true,
                                                        "hasTrailingNewLine": true,
                                                        "trailingTrivia": [
                                                            {
                                                                "kind": "NewLineTrivia",
                                                                "text": "\r\n"
                                                            }
                                                        ]
                                                    }
                                                }
                                            ],
                                            "closeBraceToken": {
                                                "kind": "CloseBraceToken",
                                                "fullStart": 895,
                                                "fullEnd": 904,
                                                "start": 903,
                                                "end": 904,
                                                "fullWidth": 9,
                                                "width": 1,
                                                "text": "}",
                                                "value": "}",
                                                "valueText": "}",
                                                "hasLeadingTrivia": true,
                                                "leadingTrivia": [
                                                    {
                                                        "kind": "WhitespaceTrivia",
                                                        "text": "        "
                                                    }
                                                ]
                                            }
                                        }
                                    ],
                                    "closeParenToken": {
                                        "kind": "CloseParenToken",
                                        "fullStart": 904,
                                        "fullEnd": 905,
                                        "start": 904,
                                        "end": 905,
                                        "fullWidth": 1,
                                        "width": 1,
                                        "text": ")",
                                        "value": ")",
                                        "valueText": ")"
                                    }
                                }
                            },
                            "semicolonToken": {
                                "kind": "SemicolonToken",
                                "fullStart": 905,
                                "fullEnd": 908,
                                "start": 905,
                                "end": 906,
                                "fullWidth": 3,
                                "width": 1,
                                "text": ";",
                                "value": ";",
                                "valueText": ";",
                                "hasTrailingTrivia": true,
                                "hasTrailingNewLine": true,
                                "trailingTrivia": [
                                    {
                                        "kind": "NewLineTrivia",
                                        "text": "\r\n"
                                    }
                                ]
                            }
                        },
                        {
                            "kind": "VariableStatement",
                            "fullStart": 908,
                            "fullEnd": 946,
                            "start": 918,
                            "end": 944,
                            "fullWidth": 38,
                            "width": 26,
                            "modifiers": [],
                            "variableDeclaration": {
                                "kind": "VariableDeclaration",
                                "fullStart": 908,
                                "fullEnd": 943,
                                "start": 918,
                                "end": 943,
                                "fullWidth": 35,
                                "width": 25,
                                "varKeyword": {
                                    "kind": "VarKeyword",
                                    "fullStart": 908,
                                    "fullEnd": 922,
                                    "start": 918,
                                    "end": 921,
                                    "fullWidth": 14,
                                    "width": 3,
                                    "text": "var",
                                    "value": "var",
                                    "valueText": "var",
                                    "hasLeadingTrivia": true,
                                    "hasLeadingNewLine": true,
                                    "hasTrailingTrivia": true,
                                    "leadingTrivia": [
                                        {
                                            "kind": "NewLineTrivia",
                                            "text": "\r\n"
                                        },
                                        {
                                            "kind": "WhitespaceTrivia",
                                            "text": "        "
                                        }
                                    ],
                                    "trailingTrivia": [
                                        {
                                            "kind": "WhitespaceTrivia",
                                            "text": " "
                                        }
                                    ]
                                },
                                "variableDeclarators": [
                                    {
                                        "kind": "VariableDeclarator",
                                        "fullStart": 922,
                                        "fullEnd": 943,
                                        "start": 922,
                                        "end": 943,
                                        "fullWidth": 21,
<<<<<<< HEAD
                                        "width": 21,
                                        "identifier": {
=======
                                        "propertyName": {
>>>>>>> 85e84683
                                            "kind": "IdentifierName",
                                            "fullStart": 922,
                                            "fullEnd": 926,
                                            "start": 922,
                                            "end": 925,
                                            "fullWidth": 4,
                                            "width": 3,
                                            "text": "Con",
                                            "value": "Con",
                                            "valueText": "Con",
                                            "hasTrailingTrivia": true,
                                            "trailingTrivia": [
                                                {
                                                    "kind": "WhitespaceTrivia",
                                                    "text": " "
                                                }
                                            ]
                                        },
                                        "equalsValueClause": {
                                            "kind": "EqualsValueClause",
                                            "fullStart": 926,
                                            "fullEnd": 943,
                                            "start": 926,
                                            "end": 943,
                                            "fullWidth": 17,
                                            "width": 17,
                                            "equalsToken": {
                                                "kind": "EqualsToken",
                                                "fullStart": 926,
                                                "fullEnd": 928,
                                                "start": 926,
                                                "end": 927,
                                                "fullWidth": 2,
                                                "width": 1,
                                                "text": "=",
                                                "value": "=",
                                                "valueText": "=",
                                                "hasTrailingTrivia": true,
                                                "trailingTrivia": [
                                                    {
                                                        "kind": "WhitespaceTrivia",
                                                        "text": " "
                                                    }
                                                ]
                                            },
                                            "value": {
                                                "kind": "FunctionExpression",
                                                "fullStart": 928,
                                                "fullEnd": 943,
                                                "start": 928,
                                                "end": 943,
                                                "fullWidth": 15,
                                                "width": 15,
                                                "functionKeyword": {
                                                    "kind": "FunctionKeyword",
                                                    "fullStart": 928,
                                                    "fullEnd": 937,
                                                    "start": 928,
                                                    "end": 936,
                                                    "fullWidth": 9,
                                                    "width": 8,
                                                    "text": "function",
                                                    "value": "function",
                                                    "valueText": "function",
                                                    "hasTrailingTrivia": true,
                                                    "trailingTrivia": [
                                                        {
                                                            "kind": "WhitespaceTrivia",
                                                            "text": " "
                                                        }
                                                    ]
                                                },
                                                "callSignature": {
                                                    "kind": "CallSignature",
                                                    "fullStart": 937,
                                                    "fullEnd": 940,
                                                    "start": 937,
                                                    "end": 939,
                                                    "fullWidth": 3,
                                                    "width": 2,
                                                    "parameterList": {
                                                        "kind": "ParameterList",
                                                        "fullStart": 937,
                                                        "fullEnd": 940,
                                                        "start": 937,
                                                        "end": 939,
                                                        "fullWidth": 3,
                                                        "width": 2,
                                                        "openParenToken": {
                                                            "kind": "OpenParenToken",
                                                            "fullStart": 937,
                                                            "fullEnd": 938,
                                                            "start": 937,
                                                            "end": 938,
                                                            "fullWidth": 1,
                                                            "width": 1,
                                                            "text": "(",
                                                            "value": "(",
                                                            "valueText": "("
                                                        },
                                                        "parameters": [],
                                                        "closeParenToken": {
                                                            "kind": "CloseParenToken",
                                                            "fullStart": 938,
                                                            "fullEnd": 940,
                                                            "start": 938,
                                                            "end": 939,
                                                            "fullWidth": 2,
                                                            "width": 1,
                                                            "text": ")",
                                                            "value": ")",
                                                            "valueText": ")",
                                                            "hasTrailingTrivia": true,
                                                            "trailingTrivia": [
                                                                {
                                                                    "kind": "WhitespaceTrivia",
                                                                    "text": " "
                                                                }
                                                            ]
                                                        }
                                                    }
                                                },
                                                "block": {
                                                    "kind": "Block",
                                                    "fullStart": 940,
                                                    "fullEnd": 943,
                                                    "start": 940,
                                                    "end": 943,
                                                    "fullWidth": 3,
                                                    "width": 3,
                                                    "openBraceToken": {
                                                        "kind": "OpenBraceToken",
                                                        "fullStart": 940,
                                                        "fullEnd": 942,
                                                        "start": 940,
                                                        "end": 941,
                                                        "fullWidth": 2,
                                                        "width": 1,
                                                        "text": "{",
                                                        "value": "{",
                                                        "valueText": "{",
                                                        "hasTrailingTrivia": true,
                                                        "trailingTrivia": [
                                                            {
                                                                "kind": "WhitespaceTrivia",
                                                                "text": " "
                                                            }
                                                        ]
                                                    },
                                                    "statements": [],
                                                    "closeBraceToken": {
                                                        "kind": "CloseBraceToken",
                                                        "fullStart": 942,
                                                        "fullEnd": 943,
                                                        "start": 942,
                                                        "end": 943,
                                                        "fullWidth": 1,
                                                        "width": 1,
                                                        "text": "}",
                                                        "value": "}",
                                                        "valueText": "}"
                                                    }
                                                }
                                            }
                                        }
                                    }
                                ]
                            },
                            "semicolonToken": {
                                "kind": "SemicolonToken",
                                "fullStart": 943,
                                "fullEnd": 946,
                                "start": 943,
                                "end": 944,
                                "fullWidth": 3,
                                "width": 1,
                                "text": ";",
                                "value": ";",
                                "valueText": ";",
                                "hasTrailingTrivia": true,
                                "hasTrailingNewLine": true,
                                "trailingTrivia": [
                                    {
                                        "kind": "NewLineTrivia",
                                        "text": "\r\n"
                                    }
                                ]
                            }
                        },
                        {
                            "kind": "ExpressionStatement",
                            "fullStart": 946,
                            "fullEnd": 978,
                            "start": 954,
                            "end": 976,
                            "fullWidth": 32,
                            "width": 22,
                            "expression": {
                                "kind": "AssignmentExpression",
                                "fullStart": 946,
                                "fullEnd": 975,
                                "start": 954,
                                "end": 975,
                                "fullWidth": 29,
                                "width": 21,
                                "left": {
                                    "kind": "MemberAccessExpression",
                                    "fullStart": 946,
                                    "fullEnd": 968,
                                    "start": 954,
                                    "end": 967,
                                    "fullWidth": 22,
                                    "width": 13,
                                    "expression": {
                                        "kind": "IdentifierName",
                                        "fullStart": 946,
                                        "fullEnd": 957,
                                        "start": 954,
                                        "end": 957,
                                        "fullWidth": 11,
                                        "width": 3,
                                        "text": "Con",
                                        "value": "Con",
                                        "valueText": "Con",
                                        "hasLeadingTrivia": true,
                                        "leadingTrivia": [
                                            {
                                                "kind": "WhitespaceTrivia",
                                                "text": "        "
                                            }
                                        ]
                                    },
                                    "dotToken": {
                                        "kind": "DotToken",
                                        "fullStart": 957,
                                        "fullEnd": 958,
                                        "start": 957,
                                        "end": 958,
                                        "fullWidth": 1,
                                        "width": 1,
                                        "text": ".",
                                        "value": ".",
                                        "valueText": "."
                                    },
                                    "name": {
                                        "kind": "IdentifierName",
                                        "fullStart": 958,
                                        "fullEnd": 968,
                                        "start": 958,
                                        "end": 967,
                                        "fullWidth": 10,
                                        "width": 9,
                                        "text": "prototype",
                                        "value": "prototype",
                                        "valueText": "prototype",
                                        "hasTrailingTrivia": true,
                                        "trailingTrivia": [
                                            {
                                                "kind": "WhitespaceTrivia",
                                                "text": " "
                                            }
                                        ]
                                    }
                                },
                                "operatorToken": {
                                    "kind": "EqualsToken",
                                    "fullStart": 968,
                                    "fullEnd": 970,
                                    "start": 968,
                                    "end": 969,
                                    "fullWidth": 2,
                                    "width": 1,
                                    "text": "=",
                                    "value": "=",
                                    "valueText": "=",
                                    "hasTrailingTrivia": true,
                                    "trailingTrivia": [
                                        {
                                            "kind": "WhitespaceTrivia",
                                            "text": " "
                                        }
                                    ]
                                },
                                "right": {
                                    "kind": "IdentifierName",
                                    "fullStart": 970,
                                    "fullEnd": 975,
                                    "start": 970,
                                    "end": 975,
                                    "fullWidth": 5,
                                    "width": 5,
                                    "text": "proto",
                                    "value": "proto",
                                    "valueText": "proto"
                                }
                            },
                            "semicolonToken": {
                                "kind": "SemicolonToken",
                                "fullStart": 975,
                                "fullEnd": 978,
                                "start": 975,
                                "end": 976,
                                "fullWidth": 3,
                                "width": 1,
                                "text": ";",
                                "value": ";",
                                "valueText": ";",
                                "hasTrailingTrivia": true,
                                "hasTrailingNewLine": true,
                                "trailingTrivia": [
                                    {
                                        "kind": "NewLineTrivia",
                                        "text": "\r\n"
                                    }
                                ]
                            }
                        },
                        {
                            "kind": "VariableStatement",
                            "fullStart": 978,
                            "fullEnd": 1012,
                            "start": 988,
                            "end": 1010,
                            "fullWidth": 34,
                            "width": 22,
                            "modifiers": [],
                            "variableDeclaration": {
                                "kind": "VariableDeclaration",
                                "fullStart": 978,
                                "fullEnd": 1009,
                                "start": 988,
                                "end": 1009,
                                "fullWidth": 31,
                                "width": 21,
                                "varKeyword": {
                                    "kind": "VarKeyword",
                                    "fullStart": 978,
                                    "fullEnd": 992,
                                    "start": 988,
                                    "end": 991,
                                    "fullWidth": 14,
                                    "width": 3,
                                    "text": "var",
                                    "value": "var",
                                    "valueText": "var",
                                    "hasLeadingTrivia": true,
                                    "hasLeadingNewLine": true,
                                    "hasTrailingTrivia": true,
                                    "leadingTrivia": [
                                        {
                                            "kind": "NewLineTrivia",
                                            "text": "\r\n"
                                        },
                                        {
                                            "kind": "WhitespaceTrivia",
                                            "text": "        "
                                        }
                                    ],
                                    "trailingTrivia": [
                                        {
                                            "kind": "WhitespaceTrivia",
                                            "text": " "
                                        }
                                    ]
                                },
                                "variableDeclarators": [
                                    {
                                        "kind": "VariableDeclarator",
                                        "fullStart": 992,
                                        "fullEnd": 1009,
                                        "start": 992,
                                        "end": 1009,
                                        "fullWidth": 17,
<<<<<<< HEAD
                                        "width": 17,
                                        "identifier": {
=======
                                        "propertyName": {
>>>>>>> 85e84683
                                            "kind": "IdentifierName",
                                            "fullStart": 992,
                                            "fullEnd": 998,
                                            "start": 992,
                                            "end": 997,
                                            "fullWidth": 6,
                                            "width": 5,
                                            "text": "child",
                                            "value": "child",
                                            "valueText": "child",
                                            "hasTrailingTrivia": true,
                                            "trailingTrivia": [
                                                {
                                                    "kind": "WhitespaceTrivia",
                                                    "text": " "
                                                }
                                            ]
                                        },
                                        "equalsValueClause": {
                                            "kind": "EqualsValueClause",
                                            "fullStart": 998,
                                            "fullEnd": 1009,
                                            "start": 998,
                                            "end": 1009,
                                            "fullWidth": 11,
                                            "width": 11,
                                            "equalsToken": {
                                                "kind": "EqualsToken",
                                                "fullStart": 998,
                                                "fullEnd": 1000,
                                                "start": 998,
                                                "end": 999,
                                                "fullWidth": 2,
                                                "width": 1,
                                                "text": "=",
                                                "value": "=",
                                                "valueText": "=",
                                                "hasTrailingTrivia": true,
                                                "trailingTrivia": [
                                                    {
                                                        "kind": "WhitespaceTrivia",
                                                        "text": " "
                                                    }
                                                ]
                                            },
                                            "value": {
                                                "kind": "ObjectCreationExpression",
                                                "fullStart": 1000,
                                                "fullEnd": 1009,
                                                "start": 1000,
                                                "end": 1009,
                                                "fullWidth": 9,
                                                "width": 9,
                                                "newKeyword": {
                                                    "kind": "NewKeyword",
                                                    "fullStart": 1000,
                                                    "fullEnd": 1004,
                                                    "start": 1000,
                                                    "end": 1003,
                                                    "fullWidth": 4,
                                                    "width": 3,
                                                    "text": "new",
                                                    "value": "new",
                                                    "valueText": "new",
                                                    "hasTrailingTrivia": true,
                                                    "trailingTrivia": [
                                                        {
                                                            "kind": "WhitespaceTrivia",
                                                            "text": " "
                                                        }
                                                    ]
                                                },
                                                "expression": {
                                                    "kind": "IdentifierName",
                                                    "fullStart": 1004,
                                                    "fullEnd": 1007,
                                                    "start": 1004,
                                                    "end": 1007,
                                                    "fullWidth": 3,
                                                    "width": 3,
                                                    "text": "Con",
                                                    "value": "Con",
                                                    "valueText": "Con"
                                                },
                                                "argumentList": {
                                                    "kind": "ArgumentList",
                                                    "fullStart": 1007,
                                                    "fullEnd": 1009,
                                                    "start": 1007,
                                                    "end": 1009,
                                                    "fullWidth": 2,
                                                    "width": 2,
                                                    "openParenToken": {
                                                        "kind": "OpenParenToken",
                                                        "fullStart": 1007,
                                                        "fullEnd": 1008,
                                                        "start": 1007,
                                                        "end": 1008,
                                                        "fullWidth": 1,
                                                        "width": 1,
                                                        "text": "(",
                                                        "value": "(",
                                                        "valueText": "("
                                                    },
                                                    "arguments": [],
                                                    "closeParenToken": {
                                                        "kind": "CloseParenToken",
                                                        "fullStart": 1008,
                                                        "fullEnd": 1009,
                                                        "start": 1008,
                                                        "end": 1009,
                                                        "fullWidth": 1,
                                                        "width": 1,
                                                        "text": ")",
                                                        "value": ")",
                                                        "valueText": ")"
                                                    }
                                                }
                                            }
                                        }
                                    }
                                ]
                            },
                            "semicolonToken": {
                                "kind": "SemicolonToken",
                                "fullStart": 1009,
                                "fullEnd": 1012,
                                "start": 1009,
                                "end": 1010,
                                "fullWidth": 3,
                                "width": 1,
                                "text": ";",
                                "value": ";",
                                "valueText": ";",
                                "hasTrailingTrivia": true,
                                "hasTrailingNewLine": true,
                                "trailingTrivia": [
                                    {
                                        "kind": "NewLineTrivia",
                                        "text": "\r\n"
                                    }
                                ]
                            }
                        },
                        {
                            "kind": "ExpressionStatement",
                            "fullStart": 1012,
                            "fullEnd": 1130,
                            "start": 1020,
                            "end": 1128,
                            "fullWidth": 118,
                            "width": 108,
                            "expression": {
                                "kind": "InvocationExpression",
                                "fullStart": 1012,
                                "fullEnd": 1127,
                                "start": 1020,
                                "end": 1127,
                                "fullWidth": 115,
                                "width": 107,
                                "expression": {
                                    "kind": "MemberAccessExpression",
                                    "fullStart": 1012,
                                    "fullEnd": 1041,
                                    "start": 1020,
                                    "end": 1041,
                                    "fullWidth": 29,
                                    "width": 21,
                                    "expression": {
                                        "kind": "IdentifierName",
                                        "fullStart": 1012,
                                        "fullEnd": 1026,
                                        "start": 1020,
                                        "end": 1026,
                                        "fullWidth": 14,
                                        "width": 6,
                                        "text": "Object",
                                        "value": "Object",
                                        "valueText": "Object",
                                        "hasLeadingTrivia": true,
                                        "leadingTrivia": [
                                            {
                                                "kind": "WhitespaceTrivia",
                                                "text": "        "
                                            }
                                        ]
                                    },
                                    "dotToken": {
                                        "kind": "DotToken",
                                        "fullStart": 1026,
                                        "fullEnd": 1027,
                                        "start": 1026,
                                        "end": 1027,
                                        "fullWidth": 1,
                                        "width": 1,
                                        "text": ".",
                                        "value": ".",
                                        "valueText": "."
                                    },
                                    "name": {
                                        "kind": "IdentifierName",
                                        "fullStart": 1027,
                                        "fullEnd": 1041,
                                        "start": 1027,
                                        "end": 1041,
                                        "fullWidth": 14,
                                        "width": 14,
                                        "text": "defineProperty",
                                        "value": "defineProperty",
                                        "valueText": "defineProperty"
                                    }
                                },
                                "argumentList": {
                                    "kind": "ArgumentList",
                                    "fullStart": 1041,
                                    "fullEnd": 1127,
                                    "start": 1041,
                                    "end": 1127,
                                    "fullWidth": 86,
                                    "width": 86,
                                    "openParenToken": {
                                        "kind": "OpenParenToken",
                                        "fullStart": 1041,
                                        "fullEnd": 1042,
                                        "start": 1041,
                                        "end": 1042,
                                        "fullWidth": 1,
                                        "width": 1,
                                        "text": "(",
                                        "value": "(",
                                        "valueText": "("
                                    },
                                    "arguments": [
                                        {
                                            "kind": "IdentifierName",
                                            "fullStart": 1042,
                                            "fullEnd": 1047,
                                            "start": 1042,
                                            "end": 1047,
                                            "fullWidth": 5,
                                            "width": 5,
                                            "text": "child",
                                            "value": "child",
                                            "valueText": "child"
                                        },
                                        {
                                            "kind": "CommaToken",
                                            "fullStart": 1047,
                                            "fullEnd": 1049,
                                            "start": 1047,
                                            "end": 1048,
                                            "fullWidth": 2,
                                            "width": 1,
                                            "text": ",",
                                            "value": ",",
                                            "valueText": ",",
                                            "hasTrailingTrivia": true,
                                            "trailingTrivia": [
                                                {
                                                    "kind": "WhitespaceTrivia",
                                                    "text": " "
                                                }
                                            ]
                                        },
                                        {
                                            "kind": "StringLiteral",
                                            "fullStart": 1049,
                                            "fullEnd": 1057,
                                            "start": 1049,
                                            "end": 1057,
                                            "fullWidth": 8,
                                            "width": 8,
                                            "text": "\"length\"",
                                            "value": "length",
                                            "valueText": "length"
                                        },
                                        {
                                            "kind": "CommaToken",
                                            "fullStart": 1057,
                                            "fullEnd": 1059,
                                            "start": 1057,
                                            "end": 1058,
                                            "fullWidth": 2,
                                            "width": 1,
                                            "text": ",",
                                            "value": ",",
                                            "valueText": ",",
                                            "hasTrailingTrivia": true,
                                            "trailingTrivia": [
                                                {
                                                    "kind": "WhitespaceTrivia",
                                                    "text": " "
                                                }
                                            ]
                                        },
                                        {
                                            "kind": "ObjectLiteralExpression",
                                            "fullStart": 1059,
                                            "fullEnd": 1126,
                                            "start": 1059,
                                            "end": 1126,
                                            "fullWidth": 67,
                                            "width": 67,
                                            "openBraceToken": {
                                                "kind": "OpenBraceToken",
                                                "fullStart": 1059,
                                                "fullEnd": 1062,
                                                "start": 1059,
                                                "end": 1060,
                                                "fullWidth": 3,
                                                "width": 1,
                                                "text": "{",
                                                "value": "{",
                                                "valueText": "{",
                                                "hasTrailingTrivia": true,
                                                "hasTrailingNewLine": true,
                                                "trailingTrivia": [
                                                    {
                                                        "kind": "NewLineTrivia",
                                                        "text": "\r\n"
                                                    }
                                                ]
                                            },
                                            "propertyAssignments": [
                                                {
                                                    "kind": "SimplePropertyAssignment",
                                                    "fullStart": 1062,
                                                    "fullEnd": 1082,
                                                    "start": 1074,
                                                    "end": 1082,
                                                    "fullWidth": 20,
                                                    "width": 8,
                                                    "propertyName": {
                                                        "kind": "IdentifierName",
                                                        "fullStart": 1062,
                                                        "fullEnd": 1079,
                                                        "start": 1074,
                                                        "end": 1079,
                                                        "fullWidth": 17,
                                                        "width": 5,
                                                        "text": "value",
                                                        "value": "value",
                                                        "valueText": "value",
                                                        "hasLeadingTrivia": true,
                                                        "leadingTrivia": [
                                                            {
                                                                "kind": "WhitespaceTrivia",
                                                                "text": "            "
                                                            }
                                                        ]
                                                    },
                                                    "colonToken": {
                                                        "kind": "ColonToken",
                                                        "fullStart": 1079,
                                                        "fullEnd": 1081,
                                                        "start": 1079,
                                                        "end": 1080,
                                                        "fullWidth": 2,
                                                        "width": 1,
                                                        "text": ":",
                                                        "value": ":",
                                                        "valueText": ":",
                                                        "hasTrailingTrivia": true,
                                                        "trailingTrivia": [
                                                            {
                                                                "kind": "WhitespaceTrivia",
                                                                "text": " "
                                                            }
                                                        ]
                                                    },
                                                    "expression": {
                                                        "kind": "NumericLiteral",
                                                        "fullStart": 1081,
                                                        "fullEnd": 1082,
                                                        "start": 1081,
                                                        "end": 1082,
                                                        "fullWidth": 1,
                                                        "width": 1,
                                                        "text": "2",
                                                        "value": 2,
                                                        "valueText": "2"
                                                    }
                                                },
                                                {
                                                    "kind": "CommaToken",
                                                    "fullStart": 1082,
                                                    "fullEnd": 1085,
                                                    "start": 1082,
                                                    "end": 1083,
                                                    "fullWidth": 3,
                                                    "width": 1,
                                                    "text": ",",
                                                    "value": ",",
                                                    "valueText": ",",
                                                    "hasTrailingTrivia": true,
                                                    "hasTrailingNewLine": true,
                                                    "trailingTrivia": [
                                                        {
                                                            "kind": "NewLineTrivia",
                                                            "text": "\r\n"
                                                        }
                                                    ]
                                                },
                                                {
                                                    "kind": "SimplePropertyAssignment",
                                                    "fullStart": 1085,
                                                    "fullEnd": 1117,
                                                    "start": 1097,
                                                    "end": 1115,
                                                    "fullWidth": 32,
                                                    "width": 18,
                                                    "propertyName": {
                                                        "kind": "IdentifierName",
                                                        "fullStart": 1085,
                                                        "fullEnd": 1109,
                                                        "start": 1097,
                                                        "end": 1109,
                                                        "fullWidth": 24,
                                                        "width": 12,
                                                        "text": "configurable",
                                                        "value": "configurable",
                                                        "valueText": "configurable",
                                                        "hasLeadingTrivia": true,
                                                        "leadingTrivia": [
                                                            {
                                                                "kind": "WhitespaceTrivia",
                                                                "text": "            "
                                                            }
                                                        ]
                                                    },
                                                    "colonToken": {
                                                        "kind": "ColonToken",
                                                        "fullStart": 1109,
                                                        "fullEnd": 1111,
                                                        "start": 1109,
                                                        "end": 1110,
                                                        "fullWidth": 2,
                                                        "width": 1,
                                                        "text": ":",
                                                        "value": ":",
                                                        "valueText": ":",
                                                        "hasTrailingTrivia": true,
                                                        "trailingTrivia": [
                                                            {
                                                                "kind": "WhitespaceTrivia",
                                                                "text": " "
                                                            }
                                                        ]
                                                    },
                                                    "expression": {
                                                        "kind": "TrueKeyword",
                                                        "fullStart": 1111,
                                                        "fullEnd": 1117,
                                                        "start": 1111,
                                                        "end": 1115,
                                                        "fullWidth": 6,
                                                        "width": 4,
                                                        "text": "true",
                                                        "value": true,
                                                        "valueText": "true",
                                                        "hasTrailingTrivia": true,
                                                        "hasTrailingNewLine": true,
                                                        "trailingTrivia": [
                                                            {
                                                                "kind": "NewLineTrivia",
                                                                "text": "\r\n"
                                                            }
                                                        ]
                                                    }
                                                }
                                            ],
                                            "closeBraceToken": {
                                                "kind": "CloseBraceToken",
                                                "fullStart": 1117,
                                                "fullEnd": 1126,
                                                "start": 1125,
                                                "end": 1126,
                                                "fullWidth": 9,
                                                "width": 1,
                                                "text": "}",
                                                "value": "}",
                                                "valueText": "}",
                                                "hasLeadingTrivia": true,
                                                "leadingTrivia": [
                                                    {
                                                        "kind": "WhitespaceTrivia",
                                                        "text": "        "
                                                    }
                                                ]
                                            }
                                        }
                                    ],
                                    "closeParenToken": {
                                        "kind": "CloseParenToken",
                                        "fullStart": 1126,
                                        "fullEnd": 1127,
                                        "start": 1126,
                                        "end": 1127,
                                        "fullWidth": 1,
                                        "width": 1,
                                        "text": ")",
                                        "value": ")",
                                        "valueText": ")"
                                    }
                                }
                            },
                            "semicolonToken": {
                                "kind": "SemicolonToken",
                                "fullStart": 1127,
                                "fullEnd": 1130,
                                "start": 1127,
                                "end": 1128,
                                "fullWidth": 3,
                                "width": 1,
                                "text": ";",
                                "value": ";",
                                "valueText": ";",
                                "hasTrailingTrivia": true,
                                "hasTrailingNewLine": true,
                                "trailingTrivia": [
                                    {
                                        "kind": "NewLineTrivia",
                                        "text": "\r\n"
                                    }
                                ]
                            }
                        },
                        {
                            "kind": "ExpressionStatement",
                            "fullStart": 1130,
                            "fullEnd": 1154,
                            "start": 1138,
                            "end": 1152,
                            "fullWidth": 24,
                            "width": 14,
                            "expression": {
                                "kind": "AssignmentExpression",
                                "fullStart": 1130,
                                "fullEnd": 1151,
                                "start": 1138,
                                "end": 1151,
                                "fullWidth": 21,
                                "width": 13,
                                "left": {
                                    "kind": "ElementAccessExpression",
                                    "fullStart": 1130,
                                    "fullEnd": 1147,
                                    "start": 1138,
                                    "end": 1146,
                                    "fullWidth": 17,
                                    "width": 8,
                                    "expression": {
                                        "kind": "IdentifierName",
                                        "fullStart": 1130,
                                        "fullEnd": 1143,
                                        "start": 1138,
                                        "end": 1143,
                                        "fullWidth": 13,
                                        "width": 5,
                                        "text": "child",
                                        "value": "child",
                                        "valueText": "child",
                                        "hasLeadingTrivia": true,
                                        "leadingTrivia": [
                                            {
                                                "kind": "WhitespaceTrivia",
                                                "text": "        "
                                            }
                                        ]
                                    },
                                    "openBracketToken": {
                                        "kind": "OpenBracketToken",
                                        "fullStart": 1143,
                                        "fullEnd": 1144,
                                        "start": 1143,
                                        "end": 1144,
                                        "fullWidth": 1,
                                        "width": 1,
                                        "text": "[",
                                        "value": "[",
                                        "valueText": "["
                                    },
                                    "argumentExpression": {
                                        "kind": "NumericLiteral",
                                        "fullStart": 1144,
                                        "fullEnd": 1145,
                                        "start": 1144,
                                        "end": 1145,
                                        "fullWidth": 1,
                                        "width": 1,
                                        "text": "0",
                                        "value": 0,
                                        "valueText": "0"
                                    },
                                    "closeBracketToken": {
                                        "kind": "CloseBracketToken",
                                        "fullStart": 1145,
                                        "fullEnd": 1147,
                                        "start": 1145,
                                        "end": 1146,
                                        "fullWidth": 2,
                                        "width": 1,
                                        "text": "]",
                                        "value": "]",
                                        "valueText": "]",
                                        "hasTrailingTrivia": true,
                                        "trailingTrivia": [
                                            {
                                                "kind": "WhitespaceTrivia",
                                                "text": " "
                                            }
                                        ]
                                    }
                                },
                                "operatorToken": {
                                    "kind": "EqualsToken",
                                    "fullStart": 1147,
                                    "fullEnd": 1149,
                                    "start": 1147,
                                    "end": 1148,
                                    "fullWidth": 2,
                                    "width": 1,
                                    "text": "=",
                                    "value": "=",
                                    "valueText": "=",
                                    "hasTrailingTrivia": true,
                                    "trailingTrivia": [
                                        {
                                            "kind": "WhitespaceTrivia",
                                            "text": " "
                                        }
                                    ]
                                },
                                "right": {
                                    "kind": "NumericLiteral",
                                    "fullStart": 1149,
                                    "fullEnd": 1151,
                                    "start": 1149,
                                    "end": 1151,
                                    "fullWidth": 2,
                                    "width": 2,
                                    "text": "12",
                                    "value": 12,
                                    "valueText": "12"
                                }
                            },
                            "semicolonToken": {
                                "kind": "SemicolonToken",
                                "fullStart": 1151,
                                "fullEnd": 1154,
                                "start": 1151,
                                "end": 1152,
                                "fullWidth": 3,
                                "width": 1,
                                "text": ";",
                                "value": ";",
                                "valueText": ";",
                                "hasTrailingTrivia": true,
                                "hasTrailingNewLine": true,
                                "trailingTrivia": [
                                    {
                                        "kind": "NewLineTrivia",
                                        "text": "\r\n"
                                    }
                                ]
                            }
                        },
                        {
                            "kind": "ExpressionStatement",
                            "fullStart": 1154,
                            "fullEnd": 1178,
                            "start": 1162,
                            "end": 1176,
                            "fullWidth": 24,
                            "width": 14,
                            "expression": {
                                "kind": "AssignmentExpression",
                                "fullStart": 1154,
                                "fullEnd": 1175,
                                "start": 1162,
                                "end": 1175,
                                "fullWidth": 21,
                                "width": 13,
                                "left": {
                                    "kind": "ElementAccessExpression",
                                    "fullStart": 1154,
                                    "fullEnd": 1171,
                                    "start": 1162,
                                    "end": 1170,
                                    "fullWidth": 17,
                                    "width": 8,
                                    "expression": {
                                        "kind": "IdentifierName",
                                        "fullStart": 1154,
                                        "fullEnd": 1167,
                                        "start": 1162,
                                        "end": 1167,
                                        "fullWidth": 13,
                                        "width": 5,
                                        "text": "child",
                                        "value": "child",
                                        "valueText": "child",
                                        "hasLeadingTrivia": true,
                                        "leadingTrivia": [
                                            {
                                                "kind": "WhitespaceTrivia",
                                                "text": "        "
                                            }
                                        ]
                                    },
                                    "openBracketToken": {
                                        "kind": "OpenBracketToken",
                                        "fullStart": 1167,
                                        "fullEnd": 1168,
                                        "start": 1167,
                                        "end": 1168,
                                        "fullWidth": 1,
                                        "width": 1,
                                        "text": "[",
                                        "value": "[",
                                        "valueText": "["
                                    },
                                    "argumentExpression": {
                                        "kind": "NumericLiteral",
                                        "fullStart": 1168,
                                        "fullEnd": 1169,
                                        "start": 1168,
                                        "end": 1169,
                                        "fullWidth": 1,
                                        "width": 1,
                                        "text": "1",
                                        "value": 1,
                                        "valueText": "1"
                                    },
                                    "closeBracketToken": {
                                        "kind": "CloseBracketToken",
                                        "fullStart": 1169,
                                        "fullEnd": 1171,
                                        "start": 1169,
                                        "end": 1170,
                                        "fullWidth": 2,
                                        "width": 1,
                                        "text": "]",
                                        "value": "]",
                                        "valueText": "]",
                                        "hasTrailingTrivia": true,
                                        "trailingTrivia": [
                                            {
                                                "kind": "WhitespaceTrivia",
                                                "text": " "
                                            }
                                        ]
                                    }
                                },
                                "operatorToken": {
                                    "kind": "EqualsToken",
                                    "fullStart": 1171,
                                    "fullEnd": 1173,
                                    "start": 1171,
                                    "end": 1172,
                                    "fullWidth": 2,
                                    "width": 1,
                                    "text": "=",
                                    "value": "=",
                                    "valueText": "=",
                                    "hasTrailingTrivia": true,
                                    "trailingTrivia": [
                                        {
                                            "kind": "WhitespaceTrivia",
                                            "text": " "
                                        }
                                    ]
                                },
                                "right": {
                                    "kind": "NumericLiteral",
                                    "fullStart": 1173,
                                    "fullEnd": 1175,
                                    "start": 1173,
                                    "end": 1175,
                                    "fullWidth": 2,
                                    "width": 2,
                                    "text": "11",
                                    "value": 11,
                                    "valueText": "11"
                                }
                            },
                            "semicolonToken": {
                                "kind": "SemicolonToken",
                                "fullStart": 1175,
                                "fullEnd": 1178,
                                "start": 1175,
                                "end": 1176,
                                "fullWidth": 3,
                                "width": 1,
                                "text": ";",
                                "value": ";",
                                "valueText": ";",
                                "hasTrailingTrivia": true,
                                "hasTrailingNewLine": true,
                                "trailingTrivia": [
                                    {
                                        "kind": "NewLineTrivia",
                                        "text": "\r\n"
                                    }
                                ]
                            }
                        },
                        {
                            "kind": "ExpressionStatement",
                            "fullStart": 1178,
                            "fullEnd": 1201,
                            "start": 1186,
                            "end": 1199,
                            "fullWidth": 23,
                            "width": 13,
                            "expression": {
                                "kind": "AssignmentExpression",
                                "fullStart": 1178,
                                "fullEnd": 1198,
                                "start": 1186,
                                "end": 1198,
                                "fullWidth": 20,
                                "width": 12,
                                "left": {
                                    "kind": "ElementAccessExpression",
                                    "fullStart": 1178,
                                    "fullEnd": 1195,
                                    "start": 1186,
                                    "end": 1194,
                                    "fullWidth": 17,
                                    "width": 8,
                                    "expression": {
                                        "kind": "IdentifierName",
                                        "fullStart": 1178,
                                        "fullEnd": 1191,
                                        "start": 1186,
                                        "end": 1191,
                                        "fullWidth": 13,
                                        "width": 5,
                                        "text": "child",
                                        "value": "child",
                                        "valueText": "child",
                                        "hasLeadingTrivia": true,
                                        "leadingTrivia": [
                                            {
                                                "kind": "WhitespaceTrivia",
                                                "text": "        "
                                            }
                                        ]
                                    },
                                    "openBracketToken": {
                                        "kind": "OpenBracketToken",
                                        "fullStart": 1191,
                                        "fullEnd": 1192,
                                        "start": 1191,
                                        "end": 1192,
                                        "fullWidth": 1,
                                        "width": 1,
                                        "text": "[",
                                        "value": "[",
                                        "valueText": "["
                                    },
                                    "argumentExpression": {
                                        "kind": "NumericLiteral",
                                        "fullStart": 1192,
                                        "fullEnd": 1193,
                                        "start": 1192,
                                        "end": 1193,
                                        "fullWidth": 1,
                                        "width": 1,
                                        "text": "2",
                                        "value": 2,
                                        "valueText": "2"
                                    },
                                    "closeBracketToken": {
                                        "kind": "CloseBracketToken",
                                        "fullStart": 1193,
                                        "fullEnd": 1195,
                                        "start": 1193,
                                        "end": 1194,
                                        "fullWidth": 2,
                                        "width": 1,
                                        "text": "]",
                                        "value": "]",
                                        "valueText": "]",
                                        "hasTrailingTrivia": true,
                                        "trailingTrivia": [
                                            {
                                                "kind": "WhitespaceTrivia",
                                                "text": " "
                                            }
                                        ]
                                    }
                                },
                                "operatorToken": {
                                    "kind": "EqualsToken",
                                    "fullStart": 1195,
                                    "fullEnd": 1197,
                                    "start": 1195,
                                    "end": 1196,
                                    "fullWidth": 2,
                                    "width": 1,
                                    "text": "=",
                                    "value": "=",
                                    "valueText": "=",
                                    "hasTrailingTrivia": true,
                                    "trailingTrivia": [
                                        {
                                            "kind": "WhitespaceTrivia",
                                            "text": " "
                                        }
                                    ]
                                },
                                "right": {
                                    "kind": "NumericLiteral",
                                    "fullStart": 1197,
                                    "fullEnd": 1198,
                                    "start": 1197,
                                    "end": 1198,
                                    "fullWidth": 1,
                                    "width": 1,
                                    "text": "9",
                                    "value": 9,
                                    "valueText": "9"
                                }
                            },
                            "semicolonToken": {
                                "kind": "SemicolonToken",
                                "fullStart": 1198,
                                "fullEnd": 1201,
                                "start": 1198,
                                "end": 1199,
                                "fullWidth": 3,
                                "width": 1,
                                "text": ";",
                                "value": ";",
                                "valueText": ";",
                                "hasTrailingTrivia": true,
                                "hasTrailingNewLine": true,
                                "trailingTrivia": [
                                    {
                                        "kind": "NewLineTrivia",
                                        "text": "\r\n"
                                    }
                                ]
                            }
                        },
                        {
                            "kind": "VariableStatement",
                            "fullStart": 1201,
                            "fullEnd": 1273,
                            "start": 1211,
                            "end": 1271,
                            "fullWidth": 72,
                            "width": 60,
                            "modifiers": [],
                            "variableDeclaration": {
                                "kind": "VariableDeclaration",
                                "fullStart": 1201,
                                "fullEnd": 1270,
                                "start": 1211,
                                "end": 1270,
                                "fullWidth": 69,
                                "width": 59,
                                "varKeyword": {
                                    "kind": "VarKeyword",
                                    "fullStart": 1201,
                                    "fullEnd": 1215,
                                    "start": 1211,
                                    "end": 1214,
                                    "fullWidth": 14,
                                    "width": 3,
                                    "text": "var",
                                    "value": "var",
                                    "valueText": "var",
                                    "hasLeadingTrivia": true,
                                    "hasLeadingNewLine": true,
                                    "hasTrailingTrivia": true,
                                    "leadingTrivia": [
                                        {
                                            "kind": "NewLineTrivia",
                                            "text": "\r\n"
                                        },
                                        {
                                            "kind": "WhitespaceTrivia",
                                            "text": "        "
                                        }
                                    ],
                                    "trailingTrivia": [
                                        {
                                            "kind": "WhitespaceTrivia",
                                            "text": " "
                                        }
                                    ]
                                },
                                "variableDeclarators": [
                                    {
                                        "kind": "VariableDeclarator",
                                        "fullStart": 1215,
                                        "fullEnd": 1270,
                                        "start": 1215,
                                        "end": 1270,
                                        "fullWidth": 55,
<<<<<<< HEAD
                                        "width": 55,
                                        "identifier": {
=======
                                        "propertyName": {
>>>>>>> 85e84683
                                            "kind": "IdentifierName",
                                            "fullStart": 1215,
                                            "fullEnd": 1222,
                                            "start": 1215,
                                            "end": 1221,
                                            "fullWidth": 7,
                                            "width": 6,
                                            "text": "newArr",
                                            "value": "newArr",
                                            "valueText": "newArr",
                                            "hasTrailingTrivia": true,
                                            "trailingTrivia": [
                                                {
                                                    "kind": "WhitespaceTrivia",
                                                    "text": " "
                                                }
                                            ]
                                        },
                                        "equalsValueClause": {
                                            "kind": "EqualsValueClause",
                                            "fullStart": 1222,
                                            "fullEnd": 1270,
                                            "start": 1222,
                                            "end": 1270,
                                            "fullWidth": 48,
                                            "width": 48,
                                            "equalsToken": {
                                                "kind": "EqualsToken",
                                                "fullStart": 1222,
                                                "fullEnd": 1224,
                                                "start": 1222,
                                                "end": 1223,
                                                "fullWidth": 2,
                                                "width": 1,
                                                "text": "=",
                                                "value": "=",
                                                "valueText": "=",
                                                "hasTrailingTrivia": true,
                                                "trailingTrivia": [
                                                    {
                                                        "kind": "WhitespaceTrivia",
                                                        "text": " "
                                                    }
                                                ]
                                            },
                                            "value": {
                                                "kind": "InvocationExpression",
                                                "fullStart": 1224,
                                                "fullEnd": 1270,
                                                "start": 1224,
                                                "end": 1270,
                                                "fullWidth": 46,
                                                "width": 46,
                                                "expression": {
                                                    "kind": "MemberAccessExpression",
                                                    "fullStart": 1224,
                                                    "fullEnd": 1251,
                                                    "start": 1224,
                                                    "end": 1251,
                                                    "fullWidth": 27,
                                                    "width": 27,
                                                    "expression": {
                                                        "kind": "MemberAccessExpression",
                                                        "fullStart": 1224,
                                                        "fullEnd": 1246,
                                                        "start": 1224,
                                                        "end": 1246,
                                                        "fullWidth": 22,
                                                        "width": 22,
                                                        "expression": {
                                                            "kind": "MemberAccessExpression",
                                                            "fullStart": 1224,
                                                            "fullEnd": 1239,
                                                            "start": 1224,
                                                            "end": 1239,
                                                            "fullWidth": 15,
                                                            "width": 15,
                                                            "expression": {
                                                                "kind": "IdentifierName",
                                                                "fullStart": 1224,
                                                                "fullEnd": 1229,
                                                                "start": 1224,
                                                                "end": 1229,
                                                                "fullWidth": 5,
                                                                "width": 5,
                                                                "text": "Array",
                                                                "value": "Array",
                                                                "valueText": "Array"
                                                            },
                                                            "dotToken": {
                                                                "kind": "DotToken",
                                                                "fullStart": 1229,
                                                                "fullEnd": 1230,
                                                                "start": 1229,
                                                                "end": 1230,
                                                                "fullWidth": 1,
                                                                "width": 1,
                                                                "text": ".",
                                                                "value": ".",
                                                                "valueText": "."
                                                            },
                                                            "name": {
                                                                "kind": "IdentifierName",
                                                                "fullStart": 1230,
                                                                "fullEnd": 1239,
                                                                "start": 1230,
                                                                "end": 1239,
                                                                "fullWidth": 9,
                                                                "width": 9,
                                                                "text": "prototype",
                                                                "value": "prototype",
                                                                "valueText": "prototype"
                                                            }
                                                        },
                                                        "dotToken": {
                                                            "kind": "DotToken",
                                                            "fullStart": 1239,
                                                            "fullEnd": 1240,
                                                            "start": 1239,
                                                            "end": 1240,
                                                            "fullWidth": 1,
                                                            "width": 1,
                                                            "text": ".",
                                                            "value": ".",
                                                            "valueText": "."
                                                        },
                                                        "name": {
                                                            "kind": "IdentifierName",
                                                            "fullStart": 1240,
                                                            "fullEnd": 1246,
                                                            "start": 1240,
                                                            "end": 1246,
                                                            "fullWidth": 6,
                                                            "width": 6,
                                                            "text": "filter",
                                                            "value": "filter",
                                                            "valueText": "filter"
                                                        }
                                                    },
                                                    "dotToken": {
                                                        "kind": "DotToken",
                                                        "fullStart": 1246,
                                                        "fullEnd": 1247,
                                                        "start": 1246,
                                                        "end": 1247,
                                                        "fullWidth": 1,
                                                        "width": 1,
                                                        "text": ".",
                                                        "value": ".",
                                                        "valueText": "."
                                                    },
                                                    "name": {
                                                        "kind": "IdentifierName",
                                                        "fullStart": 1247,
                                                        "fullEnd": 1251,
                                                        "start": 1247,
                                                        "end": 1251,
                                                        "fullWidth": 4,
                                                        "width": 4,
                                                        "text": "call",
                                                        "value": "call",
                                                        "valueText": "call"
                                                    }
                                                },
                                                "argumentList": {
                                                    "kind": "ArgumentList",
                                                    "fullStart": 1251,
                                                    "fullEnd": 1270,
                                                    "start": 1251,
                                                    "end": 1270,
                                                    "fullWidth": 19,
                                                    "width": 19,
                                                    "openParenToken": {
                                                        "kind": "OpenParenToken",
                                                        "fullStart": 1251,
                                                        "fullEnd": 1252,
                                                        "start": 1251,
                                                        "end": 1252,
                                                        "fullWidth": 1,
                                                        "width": 1,
                                                        "text": "(",
                                                        "value": "(",
                                                        "valueText": "("
                                                    },
                                                    "arguments": [
                                                        {
                                                            "kind": "IdentifierName",
                                                            "fullStart": 1252,
                                                            "fullEnd": 1257,
                                                            "start": 1252,
                                                            "end": 1257,
                                                            "fullWidth": 5,
                                                            "width": 5,
                                                            "text": "child",
                                                            "value": "child",
                                                            "valueText": "child"
                                                        },
                                                        {
                                                            "kind": "CommaToken",
                                                            "fullStart": 1257,
                                                            "fullEnd": 1259,
                                                            "start": 1257,
                                                            "end": 1258,
                                                            "fullWidth": 2,
                                                            "width": 1,
                                                            "text": ",",
                                                            "value": ",",
                                                            "valueText": ",",
                                                            "hasTrailingTrivia": true,
                                                            "trailingTrivia": [
                                                                {
                                                                    "kind": "WhitespaceTrivia",
                                                                    "text": " "
                                                                }
                                                            ]
                                                        },
                                                        {
                                                            "kind": "IdentifierName",
                                                            "fullStart": 1259,
                                                            "fullEnd": 1269,
                                                            "start": 1259,
                                                            "end": 1269,
                                                            "fullWidth": 10,
                                                            "width": 10,
                                                            "text": "callbackfn",
                                                            "value": "callbackfn",
                                                            "valueText": "callbackfn"
                                                        }
                                                    ],
                                                    "closeParenToken": {
                                                        "kind": "CloseParenToken",
                                                        "fullStart": 1269,
                                                        "fullEnd": 1270,
                                                        "start": 1269,
                                                        "end": 1270,
                                                        "fullWidth": 1,
                                                        "width": 1,
                                                        "text": ")",
                                                        "value": ")",
                                                        "valueText": ")"
                                                    }
                                                }
                                            }
                                        }
                                    }
                                ]
                            },
                            "semicolonToken": {
                                "kind": "SemicolonToken",
                                "fullStart": 1270,
                                "fullEnd": 1273,
                                "start": 1270,
                                "end": 1271,
                                "fullWidth": 3,
                                "width": 1,
                                "text": ";",
                                "value": ";",
                                "valueText": ";",
                                "hasTrailingTrivia": true,
                                "hasTrailingNewLine": true,
                                "trailingTrivia": [
                                    {
                                        "kind": "NewLineTrivia",
                                        "text": "\r\n"
                                    }
                                ]
                            }
                        },
                        {
                            "kind": "ReturnStatement",
                            "fullStart": 1273,
                            "fullEnd": 1310,
                            "start": 1281,
                            "end": 1308,
                            "fullWidth": 37,
                            "width": 27,
                            "returnKeyword": {
                                "kind": "ReturnKeyword",
                                "fullStart": 1273,
                                "fullEnd": 1288,
                                "start": 1281,
                                "end": 1287,
                                "fullWidth": 15,
                                "width": 6,
                                "text": "return",
                                "value": "return",
                                "valueText": "return",
                                "hasLeadingTrivia": true,
                                "hasTrailingTrivia": true,
                                "leadingTrivia": [
                                    {
                                        "kind": "WhitespaceTrivia",
                                        "text": "        "
                                    }
                                ],
                                "trailingTrivia": [
                                    {
                                        "kind": "WhitespaceTrivia",
                                        "text": " "
                                    }
                                ]
                            },
                            "expression": {
                                "kind": "EqualsExpression",
                                "fullStart": 1288,
                                "fullEnd": 1307,
                                "start": 1288,
                                "end": 1307,
                                "fullWidth": 19,
                                "width": 19,
                                "left": {
                                    "kind": "MemberAccessExpression",
                                    "fullStart": 1288,
                                    "fullEnd": 1302,
                                    "start": 1288,
                                    "end": 1301,
                                    "fullWidth": 14,
                                    "width": 13,
                                    "expression": {
                                        "kind": "IdentifierName",
                                        "fullStart": 1288,
                                        "fullEnd": 1294,
                                        "start": 1288,
                                        "end": 1294,
                                        "fullWidth": 6,
                                        "width": 6,
                                        "text": "newArr",
                                        "value": "newArr",
                                        "valueText": "newArr"
                                    },
                                    "dotToken": {
                                        "kind": "DotToken",
                                        "fullStart": 1294,
                                        "fullEnd": 1295,
                                        "start": 1294,
                                        "end": 1295,
                                        "fullWidth": 1,
                                        "width": 1,
                                        "text": ".",
                                        "value": ".",
                                        "valueText": "."
                                    },
                                    "name": {
                                        "kind": "IdentifierName",
                                        "fullStart": 1295,
                                        "fullEnd": 1302,
                                        "start": 1295,
                                        "end": 1301,
                                        "fullWidth": 7,
                                        "width": 6,
                                        "text": "length",
                                        "value": "length",
                                        "valueText": "length",
                                        "hasTrailingTrivia": true,
                                        "trailingTrivia": [
                                            {
                                                "kind": "WhitespaceTrivia",
                                                "text": " "
                                            }
                                        ]
                                    }
                                },
                                "operatorToken": {
                                    "kind": "EqualsEqualsEqualsToken",
                                    "fullStart": 1302,
                                    "fullEnd": 1306,
                                    "start": 1302,
                                    "end": 1305,
                                    "fullWidth": 4,
                                    "width": 3,
                                    "text": "===",
                                    "value": "===",
                                    "valueText": "===",
                                    "hasTrailingTrivia": true,
                                    "trailingTrivia": [
                                        {
                                            "kind": "WhitespaceTrivia",
                                            "text": " "
                                        }
                                    ]
                                },
                                "right": {
                                    "kind": "NumericLiteral",
                                    "fullStart": 1306,
                                    "fullEnd": 1307,
                                    "start": 1306,
                                    "end": 1307,
                                    "fullWidth": 1,
                                    "width": 1,
                                    "text": "2",
                                    "value": 2,
                                    "valueText": "2"
                                }
                            },
                            "semicolonToken": {
                                "kind": "SemicolonToken",
                                "fullStart": 1307,
                                "fullEnd": 1310,
                                "start": 1307,
                                "end": 1308,
                                "fullWidth": 3,
                                "width": 1,
                                "text": ";",
                                "value": ";",
                                "valueText": ";",
                                "hasTrailingTrivia": true,
                                "hasTrailingNewLine": true,
                                "trailingTrivia": [
                                    {
                                        "kind": "NewLineTrivia",
                                        "text": "\r\n"
                                    }
                                ]
                            }
                        }
                    ],
                    "closeBraceToken": {
                        "kind": "CloseBraceToken",
                        "fullStart": 1310,
                        "fullEnd": 1317,
                        "start": 1314,
                        "end": 1315,
                        "fullWidth": 7,
                        "width": 1,
                        "text": "}",
                        "value": "}",
                        "valueText": "}",
                        "hasLeadingTrivia": true,
                        "hasTrailingTrivia": true,
                        "hasTrailingNewLine": true,
                        "leadingTrivia": [
                            {
                                "kind": "WhitespaceTrivia",
                                "text": "    "
                            }
                        ],
                        "trailingTrivia": [
                            {
                                "kind": "NewLineTrivia",
                                "text": "\r\n"
                            }
                        ]
                    }
                }
            },
            {
                "kind": "ExpressionStatement",
                "fullStart": 1317,
                "fullEnd": 1341,
                "start": 1317,
                "end": 1339,
                "fullWidth": 24,
                "width": 22,
                "expression": {
                    "kind": "InvocationExpression",
                    "fullStart": 1317,
                    "fullEnd": 1338,
                    "start": 1317,
                    "end": 1338,
                    "fullWidth": 21,
                    "width": 21,
                    "expression": {
                        "kind": "IdentifierName",
                        "fullStart": 1317,
                        "fullEnd": 1328,
                        "start": 1317,
                        "end": 1328,
                        "fullWidth": 11,
                        "width": 11,
                        "text": "runTestCase",
                        "value": "runTestCase",
                        "valueText": "runTestCase"
                    },
                    "argumentList": {
                        "kind": "ArgumentList",
                        "fullStart": 1328,
                        "fullEnd": 1338,
                        "start": 1328,
                        "end": 1338,
                        "fullWidth": 10,
                        "width": 10,
                        "openParenToken": {
                            "kind": "OpenParenToken",
                            "fullStart": 1328,
                            "fullEnd": 1329,
                            "start": 1328,
                            "end": 1329,
                            "fullWidth": 1,
                            "width": 1,
                            "text": "(",
                            "value": "(",
                            "valueText": "("
                        },
                        "arguments": [
                            {
                                "kind": "IdentifierName",
                                "fullStart": 1329,
                                "fullEnd": 1337,
                                "start": 1329,
                                "end": 1337,
                                "fullWidth": 8,
                                "width": 8,
                                "text": "testcase",
                                "value": "testcase",
                                "valueText": "testcase"
                            }
                        ],
                        "closeParenToken": {
                            "kind": "CloseParenToken",
                            "fullStart": 1337,
                            "fullEnd": 1338,
                            "start": 1337,
                            "end": 1338,
                            "fullWidth": 1,
                            "width": 1,
                            "text": ")",
                            "value": ")",
                            "valueText": ")"
                        }
                    }
                },
                "semicolonToken": {
                    "kind": "SemicolonToken",
                    "fullStart": 1338,
                    "fullEnd": 1341,
                    "start": 1338,
                    "end": 1339,
                    "fullWidth": 3,
                    "width": 1,
                    "text": ";",
                    "value": ";",
                    "valueText": ";",
                    "hasTrailingTrivia": true,
                    "hasTrailingNewLine": true,
                    "trailingTrivia": [
                        {
                            "kind": "NewLineTrivia",
                            "text": "\r\n"
                        }
                    ]
                }
            }
        ],
        "endOfFileToken": {
            "kind": "EndOfFileToken",
            "fullStart": 1341,
            "fullEnd": 1341,
            "start": 1341,
            "end": 1341,
            "fullWidth": 0,
            "width": 0,
            "text": ""
        }
    },
    "lineMap": {
        "lineStarts": [
            0,
            67,
            152,
            232,
            308,
            380,
            385,
            439,
            580,
            585,
            587,
            589,
            612,
            614,
            660,
            698,
            709,
            711,
            736,
            738,
            788,
            820,
            847,
            863,
            895,
            908,
            910,
            946,
            978,
            980,
            1012,
            1062,
            1085,
            1117,
            1130,
            1154,
            1178,
            1201,
            1203,
            1273,
            1310,
            1317,
            1341
        ],
        "length": 1341
    }
}<|MERGE_RESOLUTION|>--- conflicted
+++ resolved
@@ -665,12 +665,8 @@
                                         "start": 723,
                                         "end": 733,
                                         "fullWidth": 10,
-<<<<<<< HEAD
                                         "width": 10,
-                                        "identifier": {
-=======
                                         "propertyName": {
->>>>>>> 85e84683
                                             "kind": "IdentifierName",
                                             "fullStart": 723,
                                             "fullEnd": 729,
@@ -1407,12 +1403,8 @@
                                         "start": 922,
                                         "end": 943,
                                         "fullWidth": 21,
-<<<<<<< HEAD
                                         "width": 21,
-                                        "identifier": {
-=======
                                         "propertyName": {
->>>>>>> 85e84683
                                             "kind": "IdentifierName",
                                             "fullStart": 922,
                                             "fullEnd": 926,
@@ -1786,12 +1778,8 @@
                                         "start": 992,
                                         "end": 1009,
                                         "fullWidth": 17,
-<<<<<<< HEAD
                                         "width": 17,
-                                        "identifier": {
-=======
                                         "propertyName": {
->>>>>>> 85e84683
                                             "kind": "IdentifierName",
                                             "fullStart": 992,
                                             "fullEnd": 998,
@@ -2795,12 +2783,8 @@
                                         "start": 1215,
                                         "end": 1270,
                                         "fullWidth": 55,
-<<<<<<< HEAD
                                         "width": 55,
-                                        "identifier": {
-=======
                                         "propertyName": {
->>>>>>> 85e84683
                                             "kind": "IdentifierName",
                                             "fullStart": 1215,
                                             "fullEnd": 1222,
