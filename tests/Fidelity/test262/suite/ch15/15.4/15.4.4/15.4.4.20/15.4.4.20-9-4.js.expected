--- conflicted
+++ resolved
@@ -727,12 +727,8 @@
                                         "start": 675,
                                         "end": 695,
                                         "fullWidth": 20,
-<<<<<<< HEAD
                                         "width": 20,
-                                        "identifier": {
-=======
                                         "propertyName": {
->>>>>>> 85e84683
                                             "kind": "IdentifierName",
                                             "fullStart": 675,
                                             "fullEnd": 682,
@@ -997,12 +993,8 @@
                                         "start": 704,
                                         "end": 738,
                                         "fullWidth": 34,
-<<<<<<< HEAD
                                         "width": 34,
-                                        "identifier": {
-=======
                                         "propertyName": {
->>>>>>> 85e84683
                                             "kind": "IdentifierName",
                                             "fullStart": 704,
                                             "fullEnd": 711,
