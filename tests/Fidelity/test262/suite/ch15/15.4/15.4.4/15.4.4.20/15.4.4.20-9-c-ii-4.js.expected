{
    "isDeclaration": false,
    "languageVersion": "EcmaScript5",
    "parseOptions": {
        "allowAutomaticSemicolonInsertion": true
    },
    "sourceUnit": {
        "kind": "SourceUnit",
        "fullStart": 0,
        "fullEnd": 1018,
        "start": 542,
        "end": 1018,
        "fullWidth": 1018,
        "width": 476,
        "isIncrementallyUnusable": true,
        "moduleElements": [
            {
                "kind": "FunctionDeclaration",
                "fullStart": 0,
                "fullEnd": 994,
                "start": 542,
                "end": 992,
                "fullWidth": 994,
                "width": 450,
                "modifiers": [],
                "functionKeyword": {
                    "kind": "FunctionKeyword",
                    "fullStart": 0,
                    "fullEnd": 551,
                    "start": 542,
                    "end": 550,
                    "fullWidth": 551,
                    "width": 8,
                    "text": "function",
                    "value": "function",
                    "valueText": "function",
                    "hasLeadingTrivia": true,
                    "hasLeadingComment": true,
                    "hasLeadingNewLine": true,
                    "hasTrailingTrivia": true,
                    "leadingTrivia": [
                        {
                            "kind": "SingleLineCommentTrivia",
                            "text": "/// Copyright (c) 2012 Ecma International.  All rights reserved. "
                        },
                        {
                            "kind": "NewLineTrivia",
                            "text": "\r\n"
                        },
                        {
                            "kind": "SingleLineCommentTrivia",
                            "text": "/// Ecma International makes this code available under the terms and conditions set"
                        },
                        {
                            "kind": "NewLineTrivia",
                            "text": "\r\n"
                        },
                        {
                            "kind": "SingleLineCommentTrivia",
                            "text": "/// forth on http://hg.ecmascript.org/tests/test262/raw-file/tip/LICENSE (the "
                        },
                        {
                            "kind": "NewLineTrivia",
                            "text": "\r\n"
                        },
                        {
                            "kind": "SingleLineCommentTrivia",
                            "text": "/// \"Use Terms\").   Any redistribution of this code must retain the above "
                        },
                        {
                            "kind": "NewLineTrivia",
                            "text": "\r\n"
                        },
                        {
                            "kind": "SingleLineCommentTrivia",
                            "text": "/// copyright and this notice and otherwise comply with the Use Terms."
                        },
                        {
                            "kind": "NewLineTrivia",
                            "text": "\r\n"
                        },
                        {
                            "kind": "MultiLineCommentTrivia",
                            "text": "/**\r\n * @path ch15/15.4/15.4.4/15.4.4.20/15.4.4.20-9-c-ii-4.js\r\n * @description Array.prototype.filter - k values are passed in ascending numeric order\r\n */"
                        },
                        {
                            "kind": "NewLineTrivia",
                            "text": "\r\n"
                        },
                        {
                            "kind": "NewLineTrivia",
                            "text": "\r\n"
                        },
                        {
                            "kind": "NewLineTrivia",
                            "text": "\r\n"
                        }
                    ],
                    "trailingTrivia": [
                        {
                            "kind": "WhitespaceTrivia",
                            "text": " "
                        }
                    ]
                },
                "identifier": {
                    "kind": "IdentifierName",
                    "fullStart": 551,
                    "fullEnd": 559,
                    "start": 551,
                    "end": 559,
                    "fullWidth": 8,
                    "width": 8,
                    "text": "testcase",
                    "value": "testcase",
                    "valueText": "testcase"
                },
                "callSignature": {
                    "kind": "CallSignature",
                    "fullStart": 559,
                    "fullEnd": 562,
                    "start": 559,
                    "end": 561,
                    "fullWidth": 3,
                    "width": 2,
                    "parameterList": {
                        "kind": "ParameterList",
                        "fullStart": 559,
                        "fullEnd": 562,
                        "start": 559,
                        "end": 561,
                        "fullWidth": 3,
                        "width": 2,
                        "openParenToken": {
                            "kind": "OpenParenToken",
                            "fullStart": 559,
                            "fullEnd": 560,
                            "start": 559,
                            "end": 560,
                            "fullWidth": 1,
                            "width": 1,
                            "text": "(",
                            "value": "(",
                            "valueText": "("
                        },
                        "parameters": [],
                        "closeParenToken": {
                            "kind": "CloseParenToken",
                            "fullStart": 560,
                            "fullEnd": 562,
                            "start": 560,
                            "end": 561,
                            "fullWidth": 2,
                            "width": 1,
                            "text": ")",
                            "value": ")",
                            "valueText": ")",
                            "hasTrailingTrivia": true,
                            "trailingTrivia": [
                                {
                                    "kind": "WhitespaceTrivia",
                                    "text": " "
                                }
                            ]
                        }
                    }
                },
                "block": {
                    "kind": "Block",
                    "fullStart": 562,
                    "fullEnd": 994,
                    "start": 562,
                    "end": 992,
                    "fullWidth": 432,
                    "width": 430,
                    "openBraceToken": {
                        "kind": "OpenBraceToken",
                        "fullStart": 562,
                        "fullEnd": 565,
                        "start": 562,
                        "end": 563,
                        "fullWidth": 3,
                        "width": 1,
                        "text": "{",
                        "value": "{",
                        "valueText": "{",
                        "hasTrailingTrivia": true,
                        "hasTrailingNewLine": true,
                        "trailingTrivia": [
                            {
                                "kind": "NewLineTrivia",
                                "text": "\r\n"
                            }
                        ]
                    },
                    "statements": [
                        {
                            "kind": "VariableStatement",
                            "fullStart": 565,
                            "fullEnd": 606,
                            "start": 575,
                            "end": 604,
                            "fullWidth": 41,
                            "width": 29,
                            "modifiers": [],
                            "variableDeclaration": {
                                "kind": "VariableDeclaration",
                                "fullStart": 565,
                                "fullEnd": 603,
                                "start": 575,
                                "end": 603,
                                "fullWidth": 38,
                                "width": 28,
                                "varKeyword": {
                                    "kind": "VarKeyword",
                                    "fullStart": 565,
                                    "fullEnd": 579,
                                    "start": 575,
                                    "end": 578,
                                    "fullWidth": 14,
                                    "width": 3,
                                    "text": "var",
                                    "value": "var",
                                    "valueText": "var",
                                    "hasLeadingTrivia": true,
                                    "hasLeadingNewLine": true,
                                    "hasTrailingTrivia": true,
                                    "leadingTrivia": [
                                        {
                                            "kind": "NewLineTrivia",
                                            "text": "\r\n"
                                        },
                                        {
                                            "kind": "WhitespaceTrivia",
                                            "text": "        "
                                        }
                                    ],
                                    "trailingTrivia": [
                                        {
                                            "kind": "WhitespaceTrivia",
                                            "text": " "
                                        }
                                    ]
                                },
                                "variableDeclarators": [
                                    {
                                        "kind": "VariableDeclarator",
                                        "fullStart": 579,
                                        "fullEnd": 603,
                                        "start": 579,
                                        "end": 603,
                                        "fullWidth": 24,
<<<<<<< HEAD
                                        "width": 24,
                                        "identifier": {
=======
                                        "propertyName": {
>>>>>>> 85e84683
                                            "kind": "IdentifierName",
                                            "fullStart": 579,
                                            "fullEnd": 583,
                                            "start": 579,
                                            "end": 582,
                                            "fullWidth": 4,
                                            "width": 3,
                                            "text": "arr",
                                            "value": "arr",
                                            "valueText": "arr",
                                            "hasTrailingTrivia": true,
                                            "trailingTrivia": [
                                                {
                                                    "kind": "WhitespaceTrivia",
                                                    "text": " "
                                                }
                                            ]
                                        },
                                        "equalsValueClause": {
                                            "kind": "EqualsValueClause",
                                            "fullStart": 583,
                                            "fullEnd": 603,
                                            "start": 583,
                                            "end": 603,
                                            "fullWidth": 20,
                                            "width": 20,
                                            "equalsToken": {
                                                "kind": "EqualsToken",
                                                "fullStart": 583,
                                                "fullEnd": 585,
                                                "start": 583,
                                                "end": 584,
                                                "fullWidth": 2,
                                                "width": 1,
                                                "text": "=",
                                                "value": "=",
                                                "valueText": "=",
                                                "hasTrailingTrivia": true,
                                                "trailingTrivia": [
                                                    {
                                                        "kind": "WhitespaceTrivia",
                                                        "text": " "
                                                    }
                                                ]
                                            },
                                            "value": {
                                                "kind": "ArrayLiteralExpression",
                                                "fullStart": 585,
                                                "fullEnd": 603,
                                                "start": 585,
                                                "end": 603,
                                                "fullWidth": 18,
                                                "width": 18,
                                                "openBracketToken": {
                                                    "kind": "OpenBracketToken",
                                                    "fullStart": 585,
                                                    "fullEnd": 586,
                                                    "start": 585,
                                                    "end": 586,
                                                    "fullWidth": 1,
                                                    "width": 1,
                                                    "text": "[",
                                                    "value": "[",
                                                    "valueText": "["
                                                },
                                                "expressions": [
                                                    {
                                                        "kind": "NumericLiteral",
                                                        "fullStart": 586,
                                                        "fullEnd": 587,
                                                        "start": 586,
                                                        "end": 587,
                                                        "fullWidth": 1,
                                                        "width": 1,
                                                        "text": "0",
                                                        "value": 0,
                                                        "valueText": "0"
                                                    },
                                                    {
                                                        "kind": "CommaToken",
                                                        "fullStart": 587,
                                                        "fullEnd": 589,
                                                        "start": 587,
                                                        "end": 588,
                                                        "fullWidth": 2,
                                                        "width": 1,
                                                        "text": ",",
                                                        "value": ",",
                                                        "valueText": ",",
                                                        "hasTrailingTrivia": true,
                                                        "trailingTrivia": [
                                                            {
                                                                "kind": "WhitespaceTrivia",
                                                                "text": " "
                                                            }
                                                        ]
                                                    },
                                                    {
                                                        "kind": "NumericLiteral",
                                                        "fullStart": 589,
                                                        "fullEnd": 590,
                                                        "start": 589,
                                                        "end": 590,
                                                        "fullWidth": 1,
                                                        "width": 1,
                                                        "text": "1",
                                                        "value": 1,
                                                        "valueText": "1"
                                                    },
                                                    {
                                                        "kind": "CommaToken",
                                                        "fullStart": 590,
                                                        "fullEnd": 592,
                                                        "start": 590,
                                                        "end": 591,
                                                        "fullWidth": 2,
                                                        "width": 1,
                                                        "text": ",",
                                                        "value": ",",
                                                        "valueText": ",",
                                                        "hasTrailingTrivia": true,
                                                        "trailingTrivia": [
                                                            {
                                                                "kind": "WhitespaceTrivia",
                                                                "text": " "
                                                            }
                                                        ]
                                                    },
                                                    {
                                                        "kind": "NumericLiteral",
                                                        "fullStart": 592,
                                                        "fullEnd": 593,
                                                        "start": 592,
                                                        "end": 593,
                                                        "fullWidth": 1,
                                                        "width": 1,
                                                        "text": "2",
                                                        "value": 2,
                                                        "valueText": "2"
                                                    },
                                                    {
                                                        "kind": "CommaToken",
                                                        "fullStart": 593,
                                                        "fullEnd": 595,
                                                        "start": 593,
                                                        "end": 594,
                                                        "fullWidth": 2,
                                                        "width": 1,
                                                        "text": ",",
                                                        "value": ",",
                                                        "valueText": ",",
                                                        "hasTrailingTrivia": true,
                                                        "trailingTrivia": [
                                                            {
                                                                "kind": "WhitespaceTrivia",
                                                                "text": " "
                                                            }
                                                        ]
                                                    },
                                                    {
                                                        "kind": "NumericLiteral",
                                                        "fullStart": 595,
                                                        "fullEnd": 596,
                                                        "start": 595,
                                                        "end": 596,
                                                        "fullWidth": 1,
                                                        "width": 1,
                                                        "text": "3",
                                                        "value": 3,
                                                        "valueText": "3"
                                                    },
                                                    {
                                                        "kind": "CommaToken",
                                                        "fullStart": 596,
                                                        "fullEnd": 598,
                                                        "start": 596,
                                                        "end": 597,
                                                        "fullWidth": 2,
                                                        "width": 1,
                                                        "text": ",",
                                                        "value": ",",
                                                        "valueText": ",",
                                                        "hasTrailingTrivia": true,
                                                        "trailingTrivia": [
                                                            {
                                                                "kind": "WhitespaceTrivia",
                                                                "text": " "
                                                            }
                                                        ]
                                                    },
                                                    {
                                                        "kind": "NumericLiteral",
                                                        "fullStart": 598,
                                                        "fullEnd": 599,
                                                        "start": 598,
                                                        "end": 599,
                                                        "fullWidth": 1,
                                                        "width": 1,
                                                        "text": "4",
                                                        "value": 4,
                                                        "valueText": "4"
                                                    },
                                                    {
                                                        "kind": "CommaToken",
                                                        "fullStart": 599,
                                                        "fullEnd": 601,
                                                        "start": 599,
                                                        "end": 600,
                                                        "fullWidth": 2,
                                                        "width": 1,
                                                        "text": ",",
                                                        "value": ",",
                                                        "valueText": ",",
                                                        "hasTrailingTrivia": true,
                                                        "trailingTrivia": [
                                                            {
                                                                "kind": "WhitespaceTrivia",
                                                                "text": " "
                                                            }
                                                        ]
                                                    },
                                                    {
                                                        "kind": "NumericLiteral",
                                                        "fullStart": 601,
                                                        "fullEnd": 602,
                                                        "start": 601,
                                                        "end": 602,
                                                        "fullWidth": 1,
                                                        "width": 1,
                                                        "text": "5",
                                                        "value": 5,
                                                        "valueText": "5"
                                                    }
                                                ],
                                                "closeBracketToken": {
                                                    "kind": "CloseBracketToken",
                                                    "fullStart": 602,
                                                    "fullEnd": 603,
                                                    "start": 602,
                                                    "end": 603,
                                                    "fullWidth": 1,
                                                    "width": 1,
                                                    "text": "]",
                                                    "value": "]",
                                                    "valueText": "]"
                                                }
                                            }
                                        }
                                    }
                                ]
                            },
                            "semicolonToken": {
                                "kind": "SemicolonToken",
                                "fullStart": 603,
                                "fullEnd": 606,
                                "start": 603,
                                "end": 604,
                                "fullWidth": 3,
                                "width": 1,
                                "text": ";",
                                "value": ";",
                                "valueText": ";",
                                "hasTrailingTrivia": true,
                                "hasTrailingNewLine": true,
                                "trailingTrivia": [
                                    {
                                        "kind": "NewLineTrivia",
                                        "text": "\r\n"
                                    }
                                ]
                            }
                        },
                        {
                            "kind": "VariableStatement",
                            "fullStart": 606,
                            "fullEnd": 632,
                            "start": 614,
                            "end": 630,
                            "fullWidth": 26,
                            "width": 16,
                            "modifiers": [],
                            "variableDeclaration": {
                                "kind": "VariableDeclaration",
                                "fullStart": 606,
                                "fullEnd": 629,
                                "start": 614,
                                "end": 629,
                                "fullWidth": 23,
                                "width": 15,
                                "varKeyword": {
                                    "kind": "VarKeyword",
                                    "fullStart": 606,
                                    "fullEnd": 618,
                                    "start": 614,
                                    "end": 617,
                                    "fullWidth": 12,
                                    "width": 3,
                                    "text": "var",
                                    "value": "var",
                                    "valueText": "var",
                                    "hasLeadingTrivia": true,
                                    "hasTrailingTrivia": true,
                                    "leadingTrivia": [
                                        {
                                            "kind": "WhitespaceTrivia",
                                            "text": "        "
                                        }
                                    ],
                                    "trailingTrivia": [
                                        {
                                            "kind": "WhitespaceTrivia",
                                            "text": " "
                                        }
                                    ]
                                },
                                "variableDeclarators": [
                                    {
                                        "kind": "VariableDeclarator",
                                        "fullStart": 618,
                                        "fullEnd": 629,
                                        "start": 618,
                                        "end": 629,
                                        "fullWidth": 11,
<<<<<<< HEAD
                                        "width": 11,
                                        "identifier": {
=======
                                        "propertyName": {
>>>>>>> 85e84683
                                            "kind": "IdentifierName",
                                            "fullStart": 618,
                                            "fullEnd": 626,
                                            "start": 618,
                                            "end": 625,
                                            "fullWidth": 8,
                                            "width": 7,
                                            "text": "lastIdx",
                                            "value": "lastIdx",
                                            "valueText": "lastIdx",
                                            "hasTrailingTrivia": true,
                                            "trailingTrivia": [
                                                {
                                                    "kind": "WhitespaceTrivia",
                                                    "text": " "
                                                }
                                            ]
                                        },
                                        "equalsValueClause": {
                                            "kind": "EqualsValueClause",
                                            "fullStart": 626,
                                            "fullEnd": 629,
                                            "start": 626,
                                            "end": 629,
                                            "fullWidth": 3,
                                            "width": 3,
                                            "equalsToken": {
                                                "kind": "EqualsToken",
                                                "fullStart": 626,
                                                "fullEnd": 628,
                                                "start": 626,
                                                "end": 627,
                                                "fullWidth": 2,
                                                "width": 1,
                                                "text": "=",
                                                "value": "=",
                                                "valueText": "=",
                                                "hasTrailingTrivia": true,
                                                "trailingTrivia": [
                                                    {
                                                        "kind": "WhitespaceTrivia",
                                                        "text": " "
                                                    }
                                                ]
                                            },
                                            "value": {
                                                "kind": "NumericLiteral",
                                                "fullStart": 628,
                                                "fullEnd": 629,
                                                "start": 628,
                                                "end": 629,
                                                "fullWidth": 1,
                                                "width": 1,
                                                "text": "0",
                                                "value": 0,
                                                "valueText": "0"
                                            }
                                        }
                                    }
                                ]
                            },
                            "semicolonToken": {
                                "kind": "SemicolonToken",
                                "fullStart": 629,
                                "fullEnd": 632,
                                "start": 629,
                                "end": 630,
                                "fullWidth": 3,
                                "width": 1,
                                "text": ";",
                                "value": ";",
                                "valueText": ";",
                                "hasTrailingTrivia": true,
                                "hasTrailingNewLine": true,
                                "trailingTrivia": [
                                    {
                                        "kind": "NewLineTrivia",
                                        "text": "\r\n"
                                    }
                                ]
                            }
                        },
                        {
                            "kind": "VariableStatement",
                            "fullStart": 632,
                            "fullEnd": 657,
                            "start": 640,
                            "end": 655,
                            "fullWidth": 25,
                            "width": 15,
                            "modifiers": [],
                            "variableDeclaration": {
                                "kind": "VariableDeclaration",
                                "fullStart": 632,
                                "fullEnd": 654,
                                "start": 640,
                                "end": 654,
                                "fullWidth": 22,
                                "width": 14,
                                "varKeyword": {
                                    "kind": "VarKeyword",
                                    "fullStart": 632,
                                    "fullEnd": 644,
                                    "start": 640,
                                    "end": 643,
                                    "fullWidth": 12,
                                    "width": 3,
                                    "text": "var",
                                    "value": "var",
                                    "valueText": "var",
                                    "hasLeadingTrivia": true,
                                    "hasTrailingTrivia": true,
                                    "leadingTrivia": [
                                        {
                                            "kind": "WhitespaceTrivia",
                                            "text": "        "
                                        }
                                    ],
                                    "trailingTrivia": [
                                        {
                                            "kind": "WhitespaceTrivia",
                                            "text": " "
                                        }
                                    ]
                                },
                                "variableDeclarators": [
                                    {
                                        "kind": "VariableDeclarator",
                                        "fullStart": 644,
                                        "fullEnd": 654,
                                        "start": 644,
                                        "end": 654,
                                        "fullWidth": 10,
<<<<<<< HEAD
                                        "width": 10,
                                        "identifier": {
=======
                                        "propertyName": {
>>>>>>> 85e84683
                                            "kind": "IdentifierName",
                                            "fullStart": 644,
                                            "fullEnd": 651,
                                            "start": 644,
                                            "end": 650,
                                            "fullWidth": 7,
                                            "width": 6,
                                            "text": "called",
                                            "value": "called",
                                            "valueText": "called",
                                            "hasTrailingTrivia": true,
                                            "trailingTrivia": [
                                                {
                                                    "kind": "WhitespaceTrivia",
                                                    "text": " "
                                                }
                                            ]
                                        },
                                        "equalsValueClause": {
                                            "kind": "EqualsValueClause",
                                            "fullStart": 651,
                                            "fullEnd": 654,
                                            "start": 651,
                                            "end": 654,
                                            "fullWidth": 3,
                                            "width": 3,
                                            "equalsToken": {
                                                "kind": "EqualsToken",
                                                "fullStart": 651,
                                                "fullEnd": 653,
                                                "start": 651,
                                                "end": 652,
                                                "fullWidth": 2,
                                                "width": 1,
                                                "text": "=",
                                                "value": "=",
                                                "valueText": "=",
                                                "hasTrailingTrivia": true,
                                                "trailingTrivia": [
                                                    {
                                                        "kind": "WhitespaceTrivia",
                                                        "text": " "
                                                    }
                                                ]
                                            },
                                            "value": {
                                                "kind": "NumericLiteral",
                                                "fullStart": 653,
                                                "fullEnd": 654,
                                                "start": 653,
                                                "end": 654,
                                                "fullWidth": 1,
                                                "width": 1,
                                                "text": "0",
                                                "value": 0,
                                                "valueText": "0"
                                            }
                                        }
                                    }
                                ]
                            },
                            "semicolonToken": {
                                "kind": "SemicolonToken",
                                "fullStart": 654,
                                "fullEnd": 657,
                                "start": 654,
                                "end": 655,
                                "fullWidth": 3,
                                "width": 1,
                                "text": ";",
                                "value": ";",
                                "valueText": ";",
                                "hasTrailingTrivia": true,
                                "hasTrailingNewLine": true,
                                "trailingTrivia": [
                                    {
                                        "kind": "NewLineTrivia",
                                        "text": "\r\n"
                                    }
                                ]
                            }
                        },
                        {
                            "kind": "FunctionDeclaration",
                            "fullStart": 657,
                            "fullEnd": 897,
                            "start": 665,
                            "end": 895,
                            "fullWidth": 240,
                            "width": 230,
                            "modifiers": [],
                            "functionKeyword": {
                                "kind": "FunctionKeyword",
                                "fullStart": 657,
                                "fullEnd": 674,
                                "start": 665,
                                "end": 673,
                                "fullWidth": 17,
                                "width": 8,
                                "text": "function",
                                "value": "function",
                                "valueText": "function",
                                "hasLeadingTrivia": true,
                                "hasTrailingTrivia": true,
                                "leadingTrivia": [
                                    {
                                        "kind": "WhitespaceTrivia",
                                        "text": "        "
                                    }
                                ],
                                "trailingTrivia": [
                                    {
                                        "kind": "WhitespaceTrivia",
                                        "text": " "
                                    }
                                ]
                            },
                            "identifier": {
                                "kind": "IdentifierName",
                                "fullStart": 674,
                                "fullEnd": 684,
                                "start": 674,
                                "end": 684,
                                "fullWidth": 10,
                                "width": 10,
                                "text": "callbackfn",
                                "value": "callbackfn",
                                "valueText": "callbackfn"
                            },
                            "callSignature": {
                                "kind": "CallSignature",
                                "fullStart": 684,
                                "fullEnd": 698,
                                "start": 684,
                                "end": 697,
                                "fullWidth": 14,
                                "width": 13,
                                "parameterList": {
                                    "kind": "ParameterList",
                                    "fullStart": 684,
                                    "fullEnd": 698,
                                    "start": 684,
                                    "end": 697,
                                    "fullWidth": 14,
                                    "width": 13,
                                    "openParenToken": {
                                        "kind": "OpenParenToken",
                                        "fullStart": 684,
                                        "fullEnd": 685,
                                        "start": 684,
                                        "end": 685,
                                        "fullWidth": 1,
                                        "width": 1,
                                        "text": "(",
                                        "value": "(",
                                        "valueText": "("
                                    },
                                    "parameters": [
                                        {
                                            "kind": "Parameter",
                                            "fullStart": 685,
                                            "fullEnd": 688,
                                            "start": 685,
                                            "end": 688,
                                            "fullWidth": 3,
                                            "width": 3,
                                            "modifiers": [],
                                            "identifier": {
                                                "kind": "IdentifierName",
                                                "fullStart": 685,
                                                "fullEnd": 688,
                                                "start": 685,
                                                "end": 688,
                                                "fullWidth": 3,
                                                "width": 3,
                                                "text": "val",
                                                "value": "val",
                                                "valueText": "val"
                                            }
                                        },
                                        {
                                            "kind": "CommaToken",
                                            "fullStart": 688,
                                            "fullEnd": 690,
                                            "start": 688,
                                            "end": 689,
                                            "fullWidth": 2,
                                            "width": 1,
                                            "text": ",",
                                            "value": ",",
                                            "valueText": ",",
                                            "hasTrailingTrivia": true,
                                            "trailingTrivia": [
                                                {
                                                    "kind": "WhitespaceTrivia",
                                                    "text": " "
                                                }
                                            ]
                                        },
                                        {
                                            "kind": "Parameter",
                                            "fullStart": 690,
                                            "fullEnd": 693,
                                            "start": 690,
                                            "end": 693,
                                            "fullWidth": 3,
                                            "width": 3,
                                            "modifiers": [],
                                            "identifier": {
                                                "kind": "IdentifierName",
                                                "fullStart": 690,
                                                "fullEnd": 693,
                                                "start": 690,
                                                "end": 693,
                                                "fullWidth": 3,
                                                "width": 3,
                                                "text": "idx",
                                                "value": "idx",
                                                "valueText": "idx"
                                            }
                                        },
                                        {
                                            "kind": "CommaToken",
                                            "fullStart": 693,
                                            "fullEnd": 695,
                                            "start": 693,
                                            "end": 694,
                                            "fullWidth": 2,
                                            "width": 1,
                                            "text": ",",
                                            "value": ",",
                                            "valueText": ",",
                                            "hasTrailingTrivia": true,
                                            "trailingTrivia": [
                                                {
                                                    "kind": "WhitespaceTrivia",
                                                    "text": " "
                                                }
                                            ]
                                        },
                                        {
                                            "kind": "Parameter",
                                            "fullStart": 695,
                                            "fullEnd": 696,
                                            "start": 695,
                                            "end": 696,
                                            "fullWidth": 1,
                                            "width": 1,
                                            "modifiers": [],
                                            "identifier": {
                                                "kind": "IdentifierName",
                                                "fullStart": 695,
                                                "fullEnd": 696,
                                                "start": 695,
                                                "end": 696,
                                                "fullWidth": 1,
                                                "width": 1,
                                                "text": "o",
                                                "value": "o",
                                                "valueText": "o"
                                            }
                                        }
                                    ],
                                    "closeParenToken": {
                                        "kind": "CloseParenToken",
                                        "fullStart": 696,
                                        "fullEnd": 698,
                                        "start": 696,
                                        "end": 697,
                                        "fullWidth": 2,
                                        "width": 1,
                                        "text": ")",
                                        "value": ")",
                                        "valueText": ")",
                                        "hasTrailingTrivia": true,
                                        "trailingTrivia": [
                                            {
                                                "kind": "WhitespaceTrivia",
                                                "text": " "
                                            }
                                        ]
                                    }
                                }
                            },
                            "block": {
                                "kind": "Block",
                                "fullStart": 698,
                                "fullEnd": 897,
                                "start": 698,
                                "end": 895,
                                "fullWidth": 199,
                                "width": 197,
                                "openBraceToken": {
                                    "kind": "OpenBraceToken",
                                    "fullStart": 698,
                                    "fullEnd": 701,
                                    "start": 698,
                                    "end": 699,
                                    "fullWidth": 3,
                                    "width": 1,
                                    "text": "{",
                                    "value": "{",
                                    "valueText": "{",
                                    "hasTrailingTrivia": true,
                                    "hasTrailingNewLine": true,
                                    "trailingTrivia": [
                                        {
                                            "kind": "NewLineTrivia",
                                            "text": "\r\n"
                                        }
                                    ]
                                },
                                "statements": [
                                    {
                                        "kind": "ExpressionStatement",
                                        "fullStart": 701,
                                        "fullEnd": 724,
                                        "start": 713,
                                        "end": 722,
                                        "fullWidth": 23,
                                        "width": 9,
                                        "expression": {
                                            "kind": "PostIncrementExpression",
                                            "fullStart": 701,
                                            "fullEnd": 721,
                                            "start": 713,
                                            "end": 721,
                                            "fullWidth": 20,
                                            "width": 8,
                                            "operand": {
                                                "kind": "IdentifierName",
                                                "fullStart": 701,
                                                "fullEnd": 719,
                                                "start": 713,
                                                "end": 719,
                                                "fullWidth": 18,
                                                "width": 6,
                                                "text": "called",
                                                "value": "called",
                                                "valueText": "called",
                                                "hasLeadingTrivia": true,
                                                "leadingTrivia": [
                                                    {
                                                        "kind": "WhitespaceTrivia",
                                                        "text": "            "
                                                    }
                                                ]
                                            },
                                            "operatorToken": {
                                                "kind": "PlusPlusToken",
                                                "fullStart": 719,
                                                "fullEnd": 721,
                                                "start": 719,
                                                "end": 721,
                                                "fullWidth": 2,
                                                "width": 2,
                                                "text": "++",
                                                "value": "++",
                                                "valueText": "++"
                                            }
                                        },
                                        "semicolonToken": {
                                            "kind": "SemicolonToken",
                                            "fullStart": 721,
                                            "fullEnd": 724,
                                            "start": 721,
                                            "end": 722,
                                            "fullWidth": 3,
                                            "width": 1,
                                            "text": ";",
                                            "value": ";",
                                            "valueText": ";",
                                            "hasTrailingTrivia": true,
                                            "hasTrailingNewLine": true,
                                            "trailingTrivia": [
                                                {
                                                    "kind": "NewLineTrivia",
                                                    "text": "\r\n"
                                                }
                                            ]
                                        }
                                    },
                                    {
                                        "kind": "IfStatement",
                                        "fullStart": 724,
                                        "fullEnd": 886,
                                        "start": 736,
                                        "end": 884,
                                        "fullWidth": 162,
                                        "width": 148,
                                        "ifKeyword": {
                                            "kind": "IfKeyword",
                                            "fullStart": 724,
                                            "fullEnd": 739,
                                            "start": 736,
                                            "end": 738,
                                            "fullWidth": 15,
                                            "width": 2,
                                            "text": "if",
                                            "value": "if",
                                            "valueText": "if",
                                            "hasLeadingTrivia": true,
                                            "hasTrailingTrivia": true,
                                            "leadingTrivia": [
                                                {
                                                    "kind": "WhitespaceTrivia",
                                                    "text": "            "
                                                }
                                            ],
                                            "trailingTrivia": [
                                                {
                                                    "kind": "WhitespaceTrivia",
                                                    "text": " "
                                                }
                                            ]
                                        },
                                        "openParenToken": {
                                            "kind": "OpenParenToken",
                                            "fullStart": 739,
                                            "fullEnd": 740,
                                            "start": 739,
                                            "end": 740,
                                            "fullWidth": 1,
                                            "width": 1,
                                            "text": "(",
                                            "value": "(",
                                            "valueText": "("
                                        },
                                        "condition": {
                                            "kind": "NotEqualsExpression",
                                            "fullStart": 740,
                                            "fullEnd": 755,
                                            "start": 740,
                                            "end": 755,
                                            "fullWidth": 15,
                                            "width": 15,
                                            "left": {
                                                "kind": "IdentifierName",
                                                "fullStart": 740,
                                                "fullEnd": 748,
                                                "start": 740,
                                                "end": 747,
                                                "fullWidth": 8,
                                                "width": 7,
                                                "text": "lastIdx",
                                                "value": "lastIdx",
                                                "valueText": "lastIdx",
                                                "hasTrailingTrivia": true,
                                                "trailingTrivia": [
                                                    {
                                                        "kind": "WhitespaceTrivia",
                                                        "text": " "
                                                    }
                                                ]
                                            },
                                            "operatorToken": {
                                                "kind": "ExclamationEqualsEqualsToken",
                                                "fullStart": 748,
                                                "fullEnd": 752,
                                                "start": 748,
                                                "end": 751,
                                                "fullWidth": 4,
                                                "width": 3,
                                                "text": "!==",
                                                "value": "!==",
                                                "valueText": "!==",
                                                "hasTrailingTrivia": true,
                                                "trailingTrivia": [
                                                    {
                                                        "kind": "WhitespaceTrivia",
                                                        "text": " "
                                                    }
                                                ]
                                            },
                                            "right": {
                                                "kind": "IdentifierName",
                                                "fullStart": 752,
                                                "fullEnd": 755,
                                                "start": 752,
                                                "end": 755,
                                                "fullWidth": 3,
                                                "width": 3,
                                                "text": "idx",
                                                "value": "idx",
                                                "valueText": "idx"
                                            }
                                        },
                                        "closeParenToken": {
                                            "kind": "CloseParenToken",
                                            "fullStart": 755,
                                            "fullEnd": 757,
                                            "start": 755,
                                            "end": 756,
                                            "fullWidth": 2,
                                            "width": 1,
                                            "text": ")",
                                            "value": ")",
                                            "valueText": ")",
                                            "hasTrailingTrivia": true,
                                            "trailingTrivia": [
                                                {
                                                    "kind": "WhitespaceTrivia",
                                                    "text": " "
                                                }
                                            ]
                                        },
                                        "statement": {
                                            "kind": "Block",
                                            "fullStart": 757,
                                            "fullEnd": 805,
                                            "start": 757,
                                            "end": 804,
                                            "fullWidth": 48,
                                            "width": 47,
                                            "openBraceToken": {
                                                "kind": "OpenBraceToken",
                                                "fullStart": 757,
                                                "fullEnd": 760,
                                                "start": 757,
                                                "end": 758,
                                                "fullWidth": 3,
                                                "width": 1,
                                                "text": "{",
                                                "value": "{",
                                                "valueText": "{",
                                                "hasTrailingTrivia": true,
                                                "hasTrailingNewLine": true,
                                                "trailingTrivia": [
                                                    {
                                                        "kind": "NewLineTrivia",
                                                        "text": "\r\n"
                                                    }
                                                ]
                                            },
                                            "statements": [
                                                {
                                                    "kind": "ReturnStatement",
                                                    "fullStart": 760,
                                                    "fullEnd": 791,
                                                    "start": 776,
                                                    "end": 789,
                                                    "fullWidth": 31,
                                                    "width": 13,
                                                    "returnKeyword": {
                                                        "kind": "ReturnKeyword",
                                                        "fullStart": 760,
                                                        "fullEnd": 783,
                                                        "start": 776,
                                                        "end": 782,
                                                        "fullWidth": 23,
                                                        "width": 6,
                                                        "text": "return",
                                                        "value": "return",
                                                        "valueText": "return",
                                                        "hasLeadingTrivia": true,
                                                        "hasTrailingTrivia": true,
                                                        "leadingTrivia": [
                                                            {
                                                                "kind": "WhitespaceTrivia",
                                                                "text": "                "
                                                            }
                                                        ],
                                                        "trailingTrivia": [
                                                            {
                                                                "kind": "WhitespaceTrivia",
                                                                "text": " "
                                                            }
                                                        ]
                                                    },
                                                    "expression": {
                                                        "kind": "FalseKeyword",
                                                        "fullStart": 783,
                                                        "fullEnd": 788,
                                                        "start": 783,
                                                        "end": 788,
                                                        "fullWidth": 5,
                                                        "width": 5,
                                                        "text": "false",
                                                        "value": false,
                                                        "valueText": "false"
                                                    },
                                                    "semicolonToken": {
                                                        "kind": "SemicolonToken",
                                                        "fullStart": 788,
                                                        "fullEnd": 791,
                                                        "start": 788,
                                                        "end": 789,
                                                        "fullWidth": 3,
                                                        "width": 1,
                                                        "text": ";",
                                                        "value": ";",
                                                        "valueText": ";",
                                                        "hasTrailingTrivia": true,
                                                        "hasTrailingNewLine": true,
                                                        "trailingTrivia": [
                                                            {
                                                                "kind": "NewLineTrivia",
                                                                "text": "\r\n"
                                                            }
                                                        ]
                                                    }
                                                }
                                            ],
                                            "closeBraceToken": {
                                                "kind": "CloseBraceToken",
                                                "fullStart": 791,
                                                "fullEnd": 805,
                                                "start": 803,
                                                "end": 804,
                                                "fullWidth": 14,
                                                "width": 1,
                                                "text": "}",
                                                "value": "}",
                                                "valueText": "}",
                                                "hasLeadingTrivia": true,
                                                "hasTrailingTrivia": true,
                                                "leadingTrivia": [
                                                    {
                                                        "kind": "WhitespaceTrivia",
                                                        "text": "            "
                                                    }
                                                ],
                                                "trailingTrivia": [
                                                    {
                                                        "kind": "WhitespaceTrivia",
                                                        "text": " "
                                                    }
                                                ]
                                            }
                                        },
                                        "elseClause": {
                                            "kind": "ElseClause",
                                            "fullStart": 805,
                                            "fullEnd": 886,
                                            "start": 805,
                                            "end": 884,
                                            "fullWidth": 81,
                                            "width": 79,
                                            "elseKeyword": {
                                                "kind": "ElseKeyword",
                                                "fullStart": 805,
                                                "fullEnd": 810,
                                                "start": 805,
                                                "end": 809,
                                                "fullWidth": 5,
                                                "width": 4,
                                                "text": "else",
                                                "value": "else",
                                                "valueText": "else",
                                                "hasTrailingTrivia": true,
                                                "trailingTrivia": [
                                                    {
                                                        "kind": "WhitespaceTrivia",
                                                        "text": " "
                                                    }
                                                ]
                                            },
                                            "statement": {
                                                "kind": "Block",
                                                "fullStart": 810,
                                                "fullEnd": 886,
                                                "start": 810,
                                                "end": 884,
                                                "fullWidth": 76,
                                                "width": 74,
                                                "openBraceToken": {
                                                    "kind": "OpenBraceToken",
                                                    "fullStart": 810,
                                                    "fullEnd": 813,
                                                    "start": 810,
                                                    "end": 811,
                                                    "fullWidth": 3,
                                                    "width": 1,
                                                    "text": "{",
                                                    "value": "{",
                                                    "valueText": "{",
                                                    "hasTrailingTrivia": true,
                                                    "hasTrailingNewLine": true,
                                                    "trailingTrivia": [
                                                        {
                                                            "kind": "NewLineTrivia",
                                                            "text": "\r\n"
                                                        }
                                                    ]
                                                },
                                                "statements": [
                                                    {
                                                        "kind": "ExpressionStatement",
                                                        "fullStart": 813,
                                                        "fullEnd": 841,
                                                        "start": 829,
                                                        "end": 839,
                                                        "fullWidth": 28,
                                                        "width": 10,
                                                        "expression": {
                                                            "kind": "PostIncrementExpression",
                                                            "fullStart": 813,
                                                            "fullEnd": 838,
                                                            "start": 829,
                                                            "end": 838,
                                                            "fullWidth": 25,
                                                            "width": 9,
                                                            "operand": {
                                                                "kind": "IdentifierName",
                                                                "fullStart": 813,
                                                                "fullEnd": 836,
                                                                "start": 829,
                                                                "end": 836,
                                                                "fullWidth": 23,
                                                                "width": 7,
                                                                "text": "lastIdx",
                                                                "value": "lastIdx",
                                                                "valueText": "lastIdx",
                                                                "hasLeadingTrivia": true,
                                                                "leadingTrivia": [
                                                                    {
                                                                        "kind": "WhitespaceTrivia",
                                                                        "text": "                "
                                                                    }
                                                                ]
                                                            },
                                                            "operatorToken": {
                                                                "kind": "PlusPlusToken",
                                                                "fullStart": 836,
                                                                "fullEnd": 838,
                                                                "start": 836,
                                                                "end": 838,
                                                                "fullWidth": 2,
                                                                "width": 2,
                                                                "text": "++",
                                                                "value": "++",
                                                                "valueText": "++"
                                                            }
                                                        },
                                                        "semicolonToken": {
                                                            "kind": "SemicolonToken",
                                                            "fullStart": 838,
                                                            "fullEnd": 841,
                                                            "start": 838,
                                                            "end": 839,
                                                            "fullWidth": 3,
                                                            "width": 1,
                                                            "text": ";",
                                                            "value": ";",
                                                            "valueText": ";",
                                                            "hasTrailingTrivia": true,
                                                            "hasTrailingNewLine": true,
                                                            "trailingTrivia": [
                                                                {
                                                                    "kind": "NewLineTrivia",
                                                                    "text": "\r\n"
                                                                }
                                                            ]
                                                        }
                                                    },
                                                    {
                                                        "kind": "ReturnStatement",
                                                        "fullStart": 841,
                                                        "fullEnd": 871,
                                                        "start": 857,
                                                        "end": 869,
                                                        "fullWidth": 30,
                                                        "width": 12,
                                                        "returnKeyword": {
                                                            "kind": "ReturnKeyword",
                                                            "fullStart": 841,
                                                            "fullEnd": 864,
                                                            "start": 857,
                                                            "end": 863,
                                                            "fullWidth": 23,
                                                            "width": 6,
                                                            "text": "return",
                                                            "value": "return",
                                                            "valueText": "return",
                                                            "hasLeadingTrivia": true,
                                                            "hasTrailingTrivia": true,
                                                            "leadingTrivia": [
                                                                {
                                                                    "kind": "WhitespaceTrivia",
                                                                    "text": "                "
                                                                }
                                                            ],
                                                            "trailingTrivia": [
                                                                {
                                                                    "kind": "WhitespaceTrivia",
                                                                    "text": " "
                                                                }
                                                            ]
                                                        },
                                                        "expression": {
                                                            "kind": "TrueKeyword",
                                                            "fullStart": 864,
                                                            "fullEnd": 868,
                                                            "start": 864,
                                                            "end": 868,
                                                            "fullWidth": 4,
                                                            "width": 4,
                                                            "text": "true",
                                                            "value": true,
                                                            "valueText": "true"
                                                        },
                                                        "semicolonToken": {
                                                            "kind": "SemicolonToken",
                                                            "fullStart": 868,
                                                            "fullEnd": 871,
                                                            "start": 868,
                                                            "end": 869,
                                                            "fullWidth": 3,
                                                            "width": 1,
                                                            "text": ";",
                                                            "value": ";",
                                                            "valueText": ";",
                                                            "hasTrailingTrivia": true,
                                                            "hasTrailingNewLine": true,
                                                            "trailingTrivia": [
                                                                {
                                                                    "kind": "NewLineTrivia",
                                                                    "text": "\r\n"
                                                                }
                                                            ]
                                                        }
                                                    }
                                                ],
                                                "closeBraceToken": {
                                                    "kind": "CloseBraceToken",
                                                    "fullStart": 871,
                                                    "fullEnd": 886,
                                                    "start": 883,
                                                    "end": 884,
                                                    "fullWidth": 15,
                                                    "width": 1,
                                                    "text": "}",
                                                    "value": "}",
                                                    "valueText": "}",
                                                    "hasLeadingTrivia": true,
                                                    "hasTrailingTrivia": true,
                                                    "hasTrailingNewLine": true,
                                                    "leadingTrivia": [
                                                        {
                                                            "kind": "WhitespaceTrivia",
                                                            "text": "            "
                                                        }
                                                    ],
                                                    "trailingTrivia": [
                                                        {
                                                            "kind": "NewLineTrivia",
                                                            "text": "\r\n"
                                                        }
                                                    ]
                                                }
                                            }
                                        }
                                    }
                                ],
                                "closeBraceToken": {
                                    "kind": "CloseBraceToken",
                                    "fullStart": 886,
                                    "fullEnd": 897,
                                    "start": 894,
                                    "end": 895,
                                    "fullWidth": 11,
                                    "width": 1,
                                    "text": "}",
                                    "value": "}",
                                    "valueText": "}",
                                    "hasLeadingTrivia": true,
                                    "hasTrailingTrivia": true,
                                    "hasTrailingNewLine": true,
                                    "leadingTrivia": [
                                        {
                                            "kind": "WhitespaceTrivia",
                                            "text": "        "
                                        }
                                    ],
                                    "trailingTrivia": [
                                        {
                                            "kind": "NewLineTrivia",
                                            "text": "\r\n"
                                        }
                                    ]
                                }
                            }
                        },
                        {
                            "kind": "VariableStatement",
                            "fullStart": 897,
                            "fullEnd": 943,
                            "start": 905,
                            "end": 941,
                            "fullWidth": 46,
                            "width": 36,
                            "modifiers": [],
                            "variableDeclaration": {
                                "kind": "VariableDeclaration",
                                "fullStart": 897,
                                "fullEnd": 940,
                                "start": 905,
                                "end": 940,
                                "fullWidth": 43,
                                "width": 35,
                                "varKeyword": {
                                    "kind": "VarKeyword",
                                    "fullStart": 897,
                                    "fullEnd": 909,
                                    "start": 905,
                                    "end": 908,
                                    "fullWidth": 12,
                                    "width": 3,
                                    "text": "var",
                                    "value": "var",
                                    "valueText": "var",
                                    "hasLeadingTrivia": true,
                                    "hasTrailingTrivia": true,
                                    "leadingTrivia": [
                                        {
                                            "kind": "WhitespaceTrivia",
                                            "text": "        "
                                        }
                                    ],
                                    "trailingTrivia": [
                                        {
                                            "kind": "WhitespaceTrivia",
                                            "text": " "
                                        }
                                    ]
                                },
                                "variableDeclarators": [
                                    {
                                        "kind": "VariableDeclarator",
                                        "fullStart": 909,
                                        "fullEnd": 940,
                                        "start": 909,
                                        "end": 940,
                                        "fullWidth": 31,
<<<<<<< HEAD
                                        "width": 31,
                                        "identifier": {
=======
                                        "propertyName": {
>>>>>>> 85e84683
                                            "kind": "IdentifierName",
                                            "fullStart": 909,
                                            "fullEnd": 916,
                                            "start": 909,
                                            "end": 915,
                                            "fullWidth": 7,
                                            "width": 6,
                                            "text": "newArr",
                                            "value": "newArr",
                                            "valueText": "newArr",
                                            "hasTrailingTrivia": true,
                                            "trailingTrivia": [
                                                {
                                                    "kind": "WhitespaceTrivia",
                                                    "text": " "
                                                }
                                            ]
                                        },
                                        "equalsValueClause": {
                                            "kind": "EqualsValueClause",
                                            "fullStart": 916,
                                            "fullEnd": 940,
                                            "start": 916,
                                            "end": 940,
                                            "fullWidth": 24,
                                            "width": 24,
                                            "equalsToken": {
                                                "kind": "EqualsToken",
                                                "fullStart": 916,
                                                "fullEnd": 918,
                                                "start": 916,
                                                "end": 917,
                                                "fullWidth": 2,
                                                "width": 1,
                                                "text": "=",
                                                "value": "=",
                                                "valueText": "=",
                                                "hasTrailingTrivia": true,
                                                "trailingTrivia": [
                                                    {
                                                        "kind": "WhitespaceTrivia",
                                                        "text": " "
                                                    }
                                                ]
                                            },
                                            "value": {
                                                "kind": "InvocationExpression",
                                                "fullStart": 918,
                                                "fullEnd": 940,
                                                "start": 918,
                                                "end": 940,
                                                "fullWidth": 22,
                                                "width": 22,
                                                "expression": {
                                                    "kind": "MemberAccessExpression",
                                                    "fullStart": 918,
                                                    "fullEnd": 928,
                                                    "start": 918,
                                                    "end": 928,
                                                    "fullWidth": 10,
                                                    "width": 10,
                                                    "expression": {
                                                        "kind": "IdentifierName",
                                                        "fullStart": 918,
                                                        "fullEnd": 921,
                                                        "start": 918,
                                                        "end": 921,
                                                        "fullWidth": 3,
                                                        "width": 3,
                                                        "text": "arr",
                                                        "value": "arr",
                                                        "valueText": "arr"
                                                    },
                                                    "dotToken": {
                                                        "kind": "DotToken",
                                                        "fullStart": 921,
                                                        "fullEnd": 922,
                                                        "start": 921,
                                                        "end": 922,
                                                        "fullWidth": 1,
                                                        "width": 1,
                                                        "text": ".",
                                                        "value": ".",
                                                        "valueText": "."
                                                    },
                                                    "name": {
                                                        "kind": "IdentifierName",
                                                        "fullStart": 922,
                                                        "fullEnd": 928,
                                                        "start": 922,
                                                        "end": 928,
                                                        "fullWidth": 6,
                                                        "width": 6,
                                                        "text": "filter",
                                                        "value": "filter",
                                                        "valueText": "filter"
                                                    }
                                                },
                                                "argumentList": {
                                                    "kind": "ArgumentList",
                                                    "fullStart": 928,
                                                    "fullEnd": 940,
                                                    "start": 928,
                                                    "end": 940,
                                                    "fullWidth": 12,
                                                    "width": 12,
                                                    "openParenToken": {
                                                        "kind": "OpenParenToken",
                                                        "fullStart": 928,
                                                        "fullEnd": 929,
                                                        "start": 928,
                                                        "end": 929,
                                                        "fullWidth": 1,
                                                        "width": 1,
                                                        "text": "(",
                                                        "value": "(",
                                                        "valueText": "("
                                                    },
                                                    "arguments": [
                                                        {
                                                            "kind": "IdentifierName",
                                                            "fullStart": 929,
                                                            "fullEnd": 939,
                                                            "start": 929,
                                                            "end": 939,
                                                            "fullWidth": 10,
                                                            "width": 10,
                                                            "text": "callbackfn",
                                                            "value": "callbackfn",
                                                            "valueText": "callbackfn"
                                                        }
                                                    ],
                                                    "closeParenToken": {
                                                        "kind": "CloseParenToken",
                                                        "fullStart": 939,
                                                        "fullEnd": 940,
                                                        "start": 939,
                                                        "end": 940,
                                                        "fullWidth": 1,
                                                        "width": 1,
                                                        "text": ")",
                                                        "value": ")",
                                                        "valueText": ")"
                                                    }
                                                }
                                            }
                                        }
                                    }
                                ]
                            },
                            "semicolonToken": {
                                "kind": "SemicolonToken",
                                "fullStart": 940,
                                "fullEnd": 943,
                                "start": 940,
                                "end": 941,
                                "fullWidth": 3,
                                "width": 1,
                                "text": ";",
                                "value": ";",
                                "valueText": ";",
                                "hasTrailingTrivia": true,
                                "hasTrailingNewLine": true,
                                "trailingTrivia": [
                                    {
                                        "kind": "NewLineTrivia",
                                        "text": "\r\n"
                                    }
                                ]
                            }
                        },
                        {
                            "kind": "ReturnStatement",
                            "fullStart": 943,
                            "fullEnd": 987,
                            "start": 953,
                            "end": 985,
                            "fullWidth": 44,
                            "width": 32,
                            "returnKeyword": {
                                "kind": "ReturnKeyword",
                                "fullStart": 943,
                                "fullEnd": 960,
                                "start": 953,
                                "end": 959,
                                "fullWidth": 17,
                                "width": 6,
                                "text": "return",
                                "value": "return",
                                "valueText": "return",
                                "hasLeadingTrivia": true,
                                "hasLeadingNewLine": true,
                                "hasTrailingTrivia": true,
                                "leadingTrivia": [
                                    {
                                        "kind": "NewLineTrivia",
                                        "text": "\r\n"
                                    },
                                    {
                                        "kind": "WhitespaceTrivia",
                                        "text": "        "
                                    }
                                ],
                                "trailingTrivia": [
                                    {
                                        "kind": "WhitespaceTrivia",
                                        "text": " "
                                    }
                                ]
                            },
                            "expression": {
                                "kind": "EqualsExpression",
                                "fullStart": 960,
                                "fullEnd": 984,
                                "start": 960,
                                "end": 984,
                                "fullWidth": 24,
                                "width": 24,
                                "left": {
                                    "kind": "MemberAccessExpression",
                                    "fullStart": 960,
                                    "fullEnd": 974,
                                    "start": 960,
                                    "end": 973,
                                    "fullWidth": 14,
                                    "width": 13,
                                    "expression": {
                                        "kind": "IdentifierName",
                                        "fullStart": 960,
                                        "fullEnd": 966,
                                        "start": 960,
                                        "end": 966,
                                        "fullWidth": 6,
                                        "width": 6,
                                        "text": "newArr",
                                        "value": "newArr",
                                        "valueText": "newArr"
                                    },
                                    "dotToken": {
                                        "kind": "DotToken",
                                        "fullStart": 966,
                                        "fullEnd": 967,
                                        "start": 966,
                                        "end": 967,
                                        "fullWidth": 1,
                                        "width": 1,
                                        "text": ".",
                                        "value": ".",
                                        "valueText": "."
                                    },
                                    "name": {
                                        "kind": "IdentifierName",
                                        "fullStart": 967,
                                        "fullEnd": 974,
                                        "start": 967,
                                        "end": 973,
                                        "fullWidth": 7,
                                        "width": 6,
                                        "text": "length",
                                        "value": "length",
                                        "valueText": "length",
                                        "hasTrailingTrivia": true,
                                        "trailingTrivia": [
                                            {
                                                "kind": "WhitespaceTrivia",
                                                "text": " "
                                            }
                                        ]
                                    }
                                },
                                "operatorToken": {
                                    "kind": "EqualsEqualsEqualsToken",
                                    "fullStart": 974,
                                    "fullEnd": 978,
                                    "start": 974,
                                    "end": 977,
                                    "fullWidth": 4,
                                    "width": 3,
                                    "text": "===",
                                    "value": "===",
                                    "valueText": "===",
                                    "hasTrailingTrivia": true,
                                    "trailingTrivia": [
                                        {
                                            "kind": "WhitespaceTrivia",
                                            "text": " "
                                        }
                                    ]
                                },
                                "right": {
                                    "kind": "IdentifierName",
                                    "fullStart": 978,
                                    "fullEnd": 984,
                                    "start": 978,
                                    "end": 984,
                                    "fullWidth": 6,
                                    "width": 6,
                                    "text": "called",
                                    "value": "called",
                                    "valueText": "called"
                                }
                            },
                            "semicolonToken": {
                                "kind": "SemicolonToken",
                                "fullStart": 984,
                                "fullEnd": 987,
                                "start": 984,
                                "end": 985,
                                "fullWidth": 3,
                                "width": 1,
                                "text": ";",
                                "value": ";",
                                "valueText": ";",
                                "hasTrailingTrivia": true,
                                "hasTrailingNewLine": true,
                                "trailingTrivia": [
                                    {
                                        "kind": "NewLineTrivia",
                                        "text": "\r\n"
                                    }
                                ]
                            }
                        }
                    ],
                    "closeBraceToken": {
                        "kind": "CloseBraceToken",
                        "fullStart": 987,
                        "fullEnd": 994,
                        "start": 991,
                        "end": 992,
                        "fullWidth": 7,
                        "width": 1,
                        "text": "}",
                        "value": "}",
                        "valueText": "}",
                        "hasLeadingTrivia": true,
                        "hasTrailingTrivia": true,
                        "hasTrailingNewLine": true,
                        "leadingTrivia": [
                            {
                                "kind": "WhitespaceTrivia",
                                "text": "    "
                            }
                        ],
                        "trailingTrivia": [
                            {
                                "kind": "NewLineTrivia",
                                "text": "\r\n"
                            }
                        ]
                    }
                }
            },
            {
                "kind": "ExpressionStatement",
                "fullStart": 994,
                "fullEnd": 1018,
                "start": 994,
                "end": 1016,
                "fullWidth": 24,
                "width": 22,
                "expression": {
                    "kind": "InvocationExpression",
                    "fullStart": 994,
                    "fullEnd": 1015,
                    "start": 994,
                    "end": 1015,
                    "fullWidth": 21,
                    "width": 21,
                    "expression": {
                        "kind": "IdentifierName",
                        "fullStart": 994,
                        "fullEnd": 1005,
                        "start": 994,
                        "end": 1005,
                        "fullWidth": 11,
                        "width": 11,
                        "text": "runTestCase",
                        "value": "runTestCase",
                        "valueText": "runTestCase"
                    },
                    "argumentList": {
                        "kind": "ArgumentList",
                        "fullStart": 1005,
                        "fullEnd": 1015,
                        "start": 1005,
                        "end": 1015,
                        "fullWidth": 10,
                        "width": 10,
                        "openParenToken": {
                            "kind": "OpenParenToken",
                            "fullStart": 1005,
                            "fullEnd": 1006,
                            "start": 1005,
                            "end": 1006,
                            "fullWidth": 1,
                            "width": 1,
                            "text": "(",
                            "value": "(",
                            "valueText": "("
                        },
                        "arguments": [
                            {
                                "kind": "IdentifierName",
                                "fullStart": 1006,
                                "fullEnd": 1014,
                                "start": 1006,
                                "end": 1014,
                                "fullWidth": 8,
                                "width": 8,
                                "text": "testcase",
                                "value": "testcase",
                                "valueText": "testcase"
                            }
                        ],
                        "closeParenToken": {
                            "kind": "CloseParenToken",
                            "fullStart": 1014,
                            "fullEnd": 1015,
                            "start": 1014,
                            "end": 1015,
                            "fullWidth": 1,
                            "width": 1,
                            "text": ")",
                            "value": ")",
                            "valueText": ")"
                        }
                    }
                },
                "semicolonToken": {
                    "kind": "SemicolonToken",
                    "fullStart": 1015,
                    "fullEnd": 1018,
                    "start": 1015,
                    "end": 1016,
                    "fullWidth": 3,
                    "width": 1,
                    "text": ";",
                    "value": ";",
                    "valueText": ";",
                    "hasTrailingTrivia": true,
                    "hasTrailingNewLine": true,
                    "trailingTrivia": [
                        {
                            "kind": "NewLineTrivia",
                            "text": "\r\n"
                        }
                    ]
                }
            }
        ],
        "endOfFileToken": {
            "kind": "EndOfFileToken",
            "fullStart": 1018,
            "fullEnd": 1018,
            "start": 1018,
            "end": 1018,
            "fullWidth": 0,
            "width": 0,
            "text": ""
        }
    },
    "lineMap": {
        "lineStarts": [
            0,
            67,
            152,
            232,
            308,
            380,
            385,
            444,
            533,
            538,
            540,
            542,
            565,
            567,
            606,
            632,
            657,
            701,
            724,
            760,
            791,
            813,
            841,
            871,
            886,
            897,
            943,
            945,
            987,
            994,
            1018
        ],
        "length": 1018
    }
}<|MERGE_RESOLUTION|>--- conflicted
+++ resolved
@@ -250,12 +250,8 @@
                                         "start": 579,
                                         "end": 603,
                                         "fullWidth": 24,
-<<<<<<< HEAD
                                         "width": 24,
-                                        "identifier": {
-=======
                                         "propertyName": {
->>>>>>> 85e84683
                                             "kind": "IdentifierName",
                                             "fullStart": 579,
                                             "fullEnd": 583,
@@ -579,12 +575,8 @@
                                         "start": 618,
                                         "end": 629,
                                         "fullWidth": 11,
-<<<<<<< HEAD
                                         "width": 11,
-                                        "identifier": {
-=======
                                         "propertyName": {
->>>>>>> 85e84683
                                             "kind": "IdentifierName",
                                             "fullStart": 618,
                                             "fullEnd": 626,
@@ -718,12 +710,8 @@
                                         "start": 644,
                                         "end": 654,
                                         "fullWidth": 10,
-<<<<<<< HEAD
                                         "width": 10,
-                                        "identifier": {
-=======
                                         "propertyName": {
->>>>>>> 85e84683
                                             "kind": "IdentifierName",
                                             "fullStart": 644,
                                             "fullEnd": 651,
@@ -1658,12 +1646,8 @@
                                         "start": 909,
                                         "end": 940,
                                         "fullWidth": 31,
-<<<<<<< HEAD
                                         "width": 31,
-                                        "identifier": {
-=======
                                         "propertyName": {
->>>>>>> 85e84683
                                             "kind": "IdentifierName",
                                             "fullStart": 909,
                                             "fullEnd": 916,
