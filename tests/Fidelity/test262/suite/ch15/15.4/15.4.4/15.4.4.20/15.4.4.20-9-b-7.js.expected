--- conflicted
+++ resolved
@@ -2062,12 +2062,8 @@
                                                     "start": 1183,
                                                     "end": 1214,
                                                     "fullWidth": 31,
-<<<<<<< HEAD
                                                     "width": 31,
-                                                    "identifier": {
-=======
                                                     "propertyName": {
->>>>>>> 85e84683
                                                         "kind": "IdentifierName",
                                                         "fullStart": 1183,
                                                         "fullEnd": 1190,
