--- conflicted
+++ resolved
@@ -625,12 +625,8 @@
                                         "start": 650,
                                         "end": 673,
                                         "fullWidth": 23,
-<<<<<<< HEAD
                                         "width": 23,
-                                        "identifier": {
-=======
                                         "propertyName": {
->>>>>>> 85e84683
                                             "kind": "IdentifierName",
                                             "fullStart": 650,
                                             "fullEnd": 654,
@@ -839,12 +835,8 @@
                                         "start": 688,
                                         "end": 741,
                                         "fullWidth": 53,
-<<<<<<< HEAD
                                         "width": 53,
-                                        "identifier": {
-=======
                                         "propertyName": {
->>>>>>> 85e84683
                                             "kind": "IdentifierName",
                                             "fullStart": 688,
                                             "fullEnd": 695,
