{
    "isDeclaration": false,
    "languageVersion": "EcmaScript5",
    "parseOptions": {
        "allowAutomaticSemicolonInsertion": true
    },
    "sourceUnit": {
        "kind": "SourceUnit",
        "fullStart": 0,
        "fullEnd": 883,
        "start": 526,
        "end": 883,
        "fullWidth": 883,
        "width": 357,
        "isIncrementallyUnusable": true,
        "moduleElements": [
            {
                "kind": "FunctionDeclaration",
                "fullStart": 0,
                "fullEnd": 859,
                "start": 526,
                "end": 857,
                "fullWidth": 859,
                "width": 331,
                "modifiers": [],
                "functionKeyword": {
                    "kind": "FunctionKeyword",
                    "fullStart": 0,
                    "fullEnd": 535,
                    "start": 526,
                    "end": 534,
                    "fullWidth": 535,
                    "width": 8,
                    "text": "function",
                    "value": "function",
                    "valueText": "function",
                    "hasLeadingTrivia": true,
                    "hasLeadingComment": true,
                    "hasLeadingNewLine": true,
                    "hasTrailingTrivia": true,
                    "leadingTrivia": [
                        {
                            "kind": "SingleLineCommentTrivia",
                            "text": "/// Copyright (c) 2012 Ecma International.  All rights reserved. "
                        },
                        {
                            "kind": "NewLineTrivia",
                            "text": "\r\n"
                        },
                        {
                            "kind": "SingleLineCommentTrivia",
                            "text": "/// Ecma International makes this code available under the terms and conditions set"
                        },
                        {
                            "kind": "NewLineTrivia",
                            "text": "\r\n"
                        },
                        {
                            "kind": "SingleLineCommentTrivia",
                            "text": "/// forth on http://hg.ecmascript.org/tests/test262/raw-file/tip/LICENSE (the "
                        },
                        {
                            "kind": "NewLineTrivia",
                            "text": "\r\n"
                        },
                        {
                            "kind": "SingleLineCommentTrivia",
                            "text": "/// \"Use Terms\").   Any redistribution of this code must retain the above "
                        },
                        {
                            "kind": "NewLineTrivia",
                            "text": "\r\n"
                        },
                        {
                            "kind": "SingleLineCommentTrivia",
                            "text": "/// copyright and this notice and otherwise comply with the Use Terms."
                        },
                        {
                            "kind": "NewLineTrivia",
                            "text": "\r\n"
                        },
                        {
                            "kind": "MultiLineCommentTrivia",
                            "text": "/**\r\n * @path ch15/15.4/15.4.4/15.4.4.20/15.4.4.20-5-15.js\r\n * @description Array.prototype.filter - Date Object can be used as thisArg\r\n */"
                        },
                        {
                            "kind": "NewLineTrivia",
                            "text": "\r\n"
                        },
                        {
                            "kind": "NewLineTrivia",
                            "text": "\r\n"
                        },
                        {
                            "kind": "NewLineTrivia",
                            "text": "\r\n"
                        }
                    ],
                    "trailingTrivia": [
                        {
                            "kind": "WhitespaceTrivia",
                            "text": " "
                        }
                    ]
                },
                "identifier": {
                    "kind": "IdentifierName",
                    "fullStart": 535,
                    "fullEnd": 543,
                    "start": 535,
                    "end": 543,
                    "fullWidth": 8,
                    "width": 8,
                    "text": "testcase",
                    "value": "testcase",
                    "valueText": "testcase"
                },
                "callSignature": {
                    "kind": "CallSignature",
                    "fullStart": 543,
                    "fullEnd": 546,
                    "start": 543,
                    "end": 545,
                    "fullWidth": 3,
                    "width": 2,
                    "parameterList": {
                        "kind": "ParameterList",
                        "fullStart": 543,
                        "fullEnd": 546,
                        "start": 543,
                        "end": 545,
                        "fullWidth": 3,
                        "width": 2,
                        "openParenToken": {
                            "kind": "OpenParenToken",
                            "fullStart": 543,
                            "fullEnd": 544,
                            "start": 543,
                            "end": 544,
                            "fullWidth": 1,
                            "width": 1,
                            "text": "(",
                            "value": "(",
                            "valueText": "("
                        },
                        "parameters": [],
                        "closeParenToken": {
                            "kind": "CloseParenToken",
                            "fullStart": 544,
                            "fullEnd": 546,
                            "start": 544,
                            "end": 545,
                            "fullWidth": 2,
                            "width": 1,
                            "text": ")",
                            "value": ")",
                            "valueText": ")",
                            "hasTrailingTrivia": true,
                            "trailingTrivia": [
                                {
                                    "kind": "WhitespaceTrivia",
                                    "text": " "
                                }
                            ]
                        }
                    }
                },
                "block": {
                    "kind": "Block",
                    "fullStart": 546,
                    "fullEnd": 859,
                    "start": 546,
                    "end": 857,
                    "fullWidth": 313,
                    "width": 311,
                    "openBraceToken": {
                        "kind": "OpenBraceToken",
                        "fullStart": 546,
                        "fullEnd": 549,
                        "start": 546,
                        "end": 547,
                        "fullWidth": 3,
                        "width": 1,
                        "text": "{",
                        "value": "{",
                        "valueText": "{",
                        "hasTrailingTrivia": true,
                        "hasTrailingNewLine": true,
                        "trailingTrivia": [
                            {
                                "kind": "NewLineTrivia",
                                "text": "\r\n"
                            }
                        ]
                    },
                    "statements": [
                        {
                            "kind": "VariableStatement",
                            "fullStart": 549,
                            "fullEnd": 582,
                            "start": 559,
                            "end": 580,
                            "fullWidth": 33,
                            "width": 21,
                            "modifiers": [],
                            "variableDeclaration": {
                                "kind": "VariableDeclaration",
                                "fullStart": 549,
                                "fullEnd": 579,
                                "start": 559,
                                "end": 579,
                                "fullWidth": 30,
                                "width": 20,
                                "varKeyword": {
                                    "kind": "VarKeyword",
                                    "fullStart": 549,
                                    "fullEnd": 563,
                                    "start": 559,
                                    "end": 562,
                                    "fullWidth": 14,
                                    "width": 3,
                                    "text": "var",
                                    "value": "var",
                                    "valueText": "var",
                                    "hasLeadingTrivia": true,
                                    "hasLeadingNewLine": true,
                                    "hasTrailingTrivia": true,
                                    "leadingTrivia": [
                                        {
                                            "kind": "NewLineTrivia",
                                            "text": "\r\n"
                                        },
                                        {
                                            "kind": "WhitespaceTrivia",
                                            "text": "        "
                                        }
                                    ],
                                    "trailingTrivia": [
                                        {
                                            "kind": "WhitespaceTrivia",
                                            "text": " "
                                        }
                                    ]
                                },
                                "variableDeclarators": [
                                    {
                                        "kind": "VariableDeclarator",
                                        "fullStart": 563,
                                        "fullEnd": 579,
                                        "start": 563,
                                        "end": 579,
                                        "fullWidth": 16,
<<<<<<< HEAD
                                        "width": 16,
                                        "identifier": {
=======
                                        "propertyName": {
>>>>>>> 85e84683
                                            "kind": "IdentifierName",
                                            "fullStart": 563,
                                            "fullEnd": 572,
                                            "start": 563,
                                            "end": 571,
                                            "fullWidth": 9,
                                            "width": 8,
                                            "text": "accessed",
                                            "value": "accessed",
                                            "valueText": "accessed",
                                            "hasTrailingTrivia": true,
                                            "trailingTrivia": [
                                                {
                                                    "kind": "WhitespaceTrivia",
                                                    "text": " "
                                                }
                                            ]
                                        },
                                        "equalsValueClause": {
                                            "kind": "EqualsValueClause",
                                            "fullStart": 572,
                                            "fullEnd": 579,
                                            "start": 572,
                                            "end": 579,
                                            "fullWidth": 7,
                                            "width": 7,
                                            "equalsToken": {
                                                "kind": "EqualsToken",
                                                "fullStart": 572,
                                                "fullEnd": 574,
                                                "start": 572,
                                                "end": 573,
                                                "fullWidth": 2,
                                                "width": 1,
                                                "text": "=",
                                                "value": "=",
                                                "valueText": "=",
                                                "hasTrailingTrivia": true,
                                                "trailingTrivia": [
                                                    {
                                                        "kind": "WhitespaceTrivia",
                                                        "text": " "
                                                    }
                                                ]
                                            },
                                            "value": {
                                                "kind": "FalseKeyword",
                                                "fullStart": 574,
                                                "fullEnd": 579,
                                                "start": 574,
                                                "end": 579,
                                                "fullWidth": 5,
                                                "width": 5,
                                                "text": "false",
                                                "value": false,
                                                "valueText": "false"
                                            }
                                        }
                                    }
                                ]
                            },
                            "semicolonToken": {
                                "kind": "SemicolonToken",
                                "fullStart": 579,
                                "fullEnd": 582,
                                "start": 579,
                                "end": 580,
                                "fullWidth": 3,
                                "width": 1,
                                "text": ";",
                                "value": ";",
                                "valueText": ";",
                                "hasTrailingTrivia": true,
                                "hasTrailingNewLine": true,
                                "trailingTrivia": [
                                    {
                                        "kind": "NewLineTrivia",
                                        "text": "\r\n"
                                    }
                                ]
                            }
                        },
                        {
                            "kind": "VariableStatement",
                            "fullStart": 582,
                            "fullEnd": 619,
                            "start": 592,
                            "end": 617,
                            "fullWidth": 37,
                            "width": 25,
                            "modifiers": [],
                            "variableDeclaration": {
                                "kind": "VariableDeclaration",
                                "fullStart": 582,
                                "fullEnd": 616,
                                "start": 592,
                                "end": 616,
                                "fullWidth": 34,
                                "width": 24,
                                "varKeyword": {
                                    "kind": "VarKeyword",
                                    "fullStart": 582,
                                    "fullEnd": 596,
                                    "start": 592,
                                    "end": 595,
                                    "fullWidth": 14,
                                    "width": 3,
                                    "text": "var",
                                    "value": "var",
                                    "valueText": "var",
                                    "hasLeadingTrivia": true,
                                    "hasLeadingNewLine": true,
                                    "hasTrailingTrivia": true,
                                    "leadingTrivia": [
                                        {
                                            "kind": "NewLineTrivia",
                                            "text": "\r\n"
                                        },
                                        {
                                            "kind": "WhitespaceTrivia",
                                            "text": "        "
                                        }
                                    ],
                                    "trailingTrivia": [
                                        {
                                            "kind": "WhitespaceTrivia",
                                            "text": " "
                                        }
                                    ]
                                },
                                "variableDeclarators": [
                                    {
                                        "kind": "VariableDeclarator",
                                        "fullStart": 596,
                                        "fullEnd": 616,
                                        "start": 596,
                                        "end": 616,
                                        "fullWidth": 20,
<<<<<<< HEAD
                                        "width": 20,
                                        "identifier": {
=======
                                        "propertyName": {
>>>>>>> 85e84683
                                            "kind": "IdentifierName",
                                            "fullStart": 596,
                                            "fullEnd": 604,
                                            "start": 596,
                                            "end": 603,
                                            "fullWidth": 8,
                                            "width": 7,
                                            "text": "objDate",
                                            "value": "objDate",
                                            "valueText": "objDate",
                                            "hasTrailingTrivia": true,
                                            "trailingTrivia": [
                                                {
                                                    "kind": "WhitespaceTrivia",
                                                    "text": " "
                                                }
                                            ]
                                        },
                                        "equalsValueClause": {
                                            "kind": "EqualsValueClause",
                                            "fullStart": 604,
                                            "fullEnd": 616,
                                            "start": 604,
                                            "end": 616,
                                            "fullWidth": 12,
                                            "width": 12,
                                            "equalsToken": {
                                                "kind": "EqualsToken",
                                                "fullStart": 604,
                                                "fullEnd": 606,
                                                "start": 604,
                                                "end": 605,
                                                "fullWidth": 2,
                                                "width": 1,
                                                "text": "=",
                                                "value": "=",
                                                "valueText": "=",
                                                "hasTrailingTrivia": true,
                                                "trailingTrivia": [
                                                    {
                                                        "kind": "WhitespaceTrivia",
                                                        "text": " "
                                                    }
                                                ]
                                            },
                                            "value": {
                                                "kind": "ObjectCreationExpression",
                                                "fullStart": 606,
                                                "fullEnd": 616,
                                                "start": 606,
                                                "end": 616,
                                                "fullWidth": 10,
                                                "width": 10,
                                                "newKeyword": {
                                                    "kind": "NewKeyword",
                                                    "fullStart": 606,
                                                    "fullEnd": 610,
                                                    "start": 606,
                                                    "end": 609,
                                                    "fullWidth": 4,
                                                    "width": 3,
                                                    "text": "new",
                                                    "value": "new",
                                                    "valueText": "new",
                                                    "hasTrailingTrivia": true,
                                                    "trailingTrivia": [
                                                        {
                                                            "kind": "WhitespaceTrivia",
                                                            "text": " "
                                                        }
                                                    ]
                                                },
                                                "expression": {
                                                    "kind": "IdentifierName",
                                                    "fullStart": 610,
                                                    "fullEnd": 614,
                                                    "start": 610,
                                                    "end": 614,
                                                    "fullWidth": 4,
                                                    "width": 4,
                                                    "text": "Date",
                                                    "value": "Date",
                                                    "valueText": "Date"
                                                },
                                                "argumentList": {
                                                    "kind": "ArgumentList",
                                                    "fullStart": 614,
                                                    "fullEnd": 616,
                                                    "start": 614,
                                                    "end": 616,
                                                    "fullWidth": 2,
                                                    "width": 2,
                                                    "openParenToken": {
                                                        "kind": "OpenParenToken",
                                                        "fullStart": 614,
                                                        "fullEnd": 615,
                                                        "start": 614,
                                                        "end": 615,
                                                        "fullWidth": 1,
                                                        "width": 1,
                                                        "text": "(",
                                                        "value": "(",
                                                        "valueText": "("
                                                    },
                                                    "arguments": [],
                                                    "closeParenToken": {
                                                        "kind": "CloseParenToken",
                                                        "fullStart": 615,
                                                        "fullEnd": 616,
                                                        "start": 615,
                                                        "end": 616,
                                                        "fullWidth": 1,
                                                        "width": 1,
                                                        "text": ")",
                                                        "value": ")",
                                                        "valueText": ")"
                                                    }
                                                }
                                            }
                                        }
                                    }
                                ]
                            },
                            "semicolonToken": {
                                "kind": "SemicolonToken",
                                "fullStart": 616,
                                "fullEnd": 619,
                                "start": 616,
                                "end": 617,
                                "fullWidth": 3,
                                "width": 1,
                                "text": ";",
                                "value": ";",
                                "valueText": ";",
                                "hasTrailingTrivia": true,
                                "hasTrailingNewLine": true,
                                "trailingTrivia": [
                                    {
                                        "kind": "NewLineTrivia",
                                        "text": "\r\n"
                                    }
                                ]
                            }
                        },
                        {
                            "kind": "FunctionDeclaration",
                            "fullStart": 619,
                            "fullEnd": 746,
                            "start": 629,
                            "end": 744,
                            "fullWidth": 127,
                            "width": 115,
                            "modifiers": [],
                            "functionKeyword": {
                                "kind": "FunctionKeyword",
                                "fullStart": 619,
                                "fullEnd": 638,
                                "start": 629,
                                "end": 637,
                                "fullWidth": 19,
                                "width": 8,
                                "text": "function",
                                "value": "function",
                                "valueText": "function",
                                "hasLeadingTrivia": true,
                                "hasLeadingNewLine": true,
                                "hasTrailingTrivia": true,
                                "leadingTrivia": [
                                    {
                                        "kind": "NewLineTrivia",
                                        "text": "\r\n"
                                    },
                                    {
                                        "kind": "WhitespaceTrivia",
                                        "text": "        "
                                    }
                                ],
                                "trailingTrivia": [
                                    {
                                        "kind": "WhitespaceTrivia",
                                        "text": " "
                                    }
                                ]
                            },
                            "identifier": {
                                "kind": "IdentifierName",
                                "fullStart": 638,
                                "fullEnd": 648,
                                "start": 638,
                                "end": 648,
                                "fullWidth": 10,
                                "width": 10,
                                "text": "callbackfn",
                                "value": "callbackfn",
                                "valueText": "callbackfn"
                            },
                            "callSignature": {
                                "kind": "CallSignature",
                                "fullStart": 648,
                                "fullEnd": 664,
                                "start": 648,
                                "end": 663,
                                "fullWidth": 16,
                                "width": 15,
                                "parameterList": {
                                    "kind": "ParameterList",
                                    "fullStart": 648,
                                    "fullEnd": 664,
                                    "start": 648,
                                    "end": 663,
                                    "fullWidth": 16,
                                    "width": 15,
                                    "openParenToken": {
                                        "kind": "OpenParenToken",
                                        "fullStart": 648,
                                        "fullEnd": 649,
                                        "start": 648,
                                        "end": 649,
                                        "fullWidth": 1,
                                        "width": 1,
                                        "text": "(",
                                        "value": "(",
                                        "valueText": "("
                                    },
                                    "parameters": [
                                        {
                                            "kind": "Parameter",
                                            "fullStart": 649,
                                            "fullEnd": 652,
                                            "start": 649,
                                            "end": 652,
                                            "fullWidth": 3,
                                            "width": 3,
                                            "modifiers": [],
                                            "identifier": {
                                                "kind": "IdentifierName",
                                                "fullStart": 649,
                                                "fullEnd": 652,
                                                "start": 649,
                                                "end": 652,
                                                "fullWidth": 3,
                                                "width": 3,
                                                "text": "val",
                                                "value": "val",
                                                "valueText": "val"
                                            }
                                        },
                                        {
                                            "kind": "CommaToken",
                                            "fullStart": 652,
                                            "fullEnd": 654,
                                            "start": 652,
                                            "end": 653,
                                            "fullWidth": 2,
                                            "width": 1,
                                            "text": ",",
                                            "value": ",",
                                            "valueText": ",",
                                            "hasTrailingTrivia": true,
                                            "trailingTrivia": [
                                                {
                                                    "kind": "WhitespaceTrivia",
                                                    "text": " "
                                                }
                                            ]
                                        },
                                        {
                                            "kind": "Parameter",
                                            "fullStart": 654,
                                            "fullEnd": 657,
                                            "start": 654,
                                            "end": 657,
                                            "fullWidth": 3,
                                            "width": 3,
                                            "modifiers": [],
                                            "identifier": {
                                                "kind": "IdentifierName",
                                                "fullStart": 654,
                                                "fullEnd": 657,
                                                "start": 654,
                                                "end": 657,
                                                "fullWidth": 3,
                                                "width": 3,
                                                "text": "idx",
                                                "value": "idx",
                                                "valueText": "idx"
                                            }
                                        },
                                        {
                                            "kind": "CommaToken",
                                            "fullStart": 657,
                                            "fullEnd": 659,
                                            "start": 657,
                                            "end": 658,
                                            "fullWidth": 2,
                                            "width": 1,
                                            "text": ",",
                                            "value": ",",
                                            "valueText": ",",
                                            "hasTrailingTrivia": true,
                                            "trailingTrivia": [
                                                {
                                                    "kind": "WhitespaceTrivia",
                                                    "text": " "
                                                }
                                            ]
                                        },
                                        {
                                            "kind": "Parameter",
                                            "fullStart": 659,
                                            "fullEnd": 662,
                                            "start": 659,
                                            "end": 662,
                                            "fullWidth": 3,
                                            "width": 3,
                                            "modifiers": [],
                                            "identifier": {
                                                "kind": "IdentifierName",
                                                "fullStart": 659,
                                                "fullEnd": 662,
                                                "start": 659,
                                                "end": 662,
                                                "fullWidth": 3,
                                                "width": 3,
                                                "text": "obj",
                                                "value": "obj",
                                                "valueText": "obj"
                                            }
                                        }
                                    ],
                                    "closeParenToken": {
                                        "kind": "CloseParenToken",
                                        "fullStart": 662,
                                        "fullEnd": 664,
                                        "start": 662,
                                        "end": 663,
                                        "fullWidth": 2,
                                        "width": 1,
                                        "text": ")",
                                        "value": ")",
                                        "valueText": ")",
                                        "hasTrailingTrivia": true,
                                        "trailingTrivia": [
                                            {
                                                "kind": "WhitespaceTrivia",
                                                "text": " "
                                            }
                                        ]
                                    }
                                }
                            },
                            "block": {
                                "kind": "Block",
                                "fullStart": 664,
                                "fullEnd": 746,
                                "start": 664,
                                "end": 744,
                                "fullWidth": 82,
                                "width": 80,
                                "openBraceToken": {
                                    "kind": "OpenBraceToken",
                                    "fullStart": 664,
                                    "fullEnd": 667,
                                    "start": 664,
                                    "end": 665,
                                    "fullWidth": 3,
                                    "width": 1,
                                    "text": "{",
                                    "value": "{",
                                    "valueText": "{",
                                    "hasTrailingTrivia": true,
                                    "hasTrailingNewLine": true,
                                    "trailingTrivia": [
                                        {
                                            "kind": "NewLineTrivia",
                                            "text": "\r\n"
                                        }
                                    ]
                                },
                                "statements": [
                                    {
                                        "kind": "ExpressionStatement",
                                        "fullStart": 667,
                                        "fullEnd": 697,
                                        "start": 679,
                                        "end": 695,
                                        "fullWidth": 30,
                                        "width": 16,
                                        "expression": {
                                            "kind": "AssignmentExpression",
                                            "fullStart": 667,
                                            "fullEnd": 694,
                                            "start": 679,
                                            "end": 694,
                                            "fullWidth": 27,
                                            "width": 15,
                                            "left": {
                                                "kind": "IdentifierName",
                                                "fullStart": 667,
                                                "fullEnd": 688,
                                                "start": 679,
                                                "end": 687,
                                                "fullWidth": 21,
                                                "width": 8,
                                                "text": "accessed",
                                                "value": "accessed",
                                                "valueText": "accessed",
                                                "hasLeadingTrivia": true,
                                                "hasTrailingTrivia": true,
                                                "leadingTrivia": [
                                                    {
                                                        "kind": "WhitespaceTrivia",
                                                        "text": "            "
                                                    }
                                                ],
                                                "trailingTrivia": [
                                                    {
                                                        "kind": "WhitespaceTrivia",
                                                        "text": " "
                                                    }
                                                ]
                                            },
                                            "operatorToken": {
                                                "kind": "EqualsToken",
                                                "fullStart": 688,
                                                "fullEnd": 690,
                                                "start": 688,
                                                "end": 689,
                                                "fullWidth": 2,
                                                "width": 1,
                                                "text": "=",
                                                "value": "=",
                                                "valueText": "=",
                                                "hasTrailingTrivia": true,
                                                "trailingTrivia": [
                                                    {
                                                        "kind": "WhitespaceTrivia",
                                                        "text": " "
                                                    }
                                                ]
                                            },
                                            "right": {
                                                "kind": "TrueKeyword",
                                                "fullStart": 690,
                                                "fullEnd": 694,
                                                "start": 690,
                                                "end": 694,
                                                "fullWidth": 4,
                                                "width": 4,
                                                "text": "true",
                                                "value": true,
                                                "valueText": "true"
                                            }
                                        },
                                        "semicolonToken": {
                                            "kind": "SemicolonToken",
                                            "fullStart": 694,
                                            "fullEnd": 697,
                                            "start": 694,
                                            "end": 695,
                                            "fullWidth": 3,
                                            "width": 1,
                                            "text": ";",
                                            "value": ";",
                                            "valueText": ";",
                                            "hasTrailingTrivia": true,
                                            "hasTrailingNewLine": true,
                                            "trailingTrivia": [
                                                {
                                                    "kind": "NewLineTrivia",
                                                    "text": "\r\n"
                                                }
                                            ]
                                        }
                                    },
                                    {
                                        "kind": "ReturnStatement",
                                        "fullStart": 697,
                                        "fullEnd": 735,
                                        "start": 709,
                                        "end": 733,
                                        "fullWidth": 38,
                                        "width": 24,
                                        "returnKeyword": {
                                            "kind": "ReturnKeyword",
                                            "fullStart": 697,
                                            "fullEnd": 716,
                                            "start": 709,
                                            "end": 715,
                                            "fullWidth": 19,
                                            "width": 6,
                                            "text": "return",
                                            "value": "return",
                                            "valueText": "return",
                                            "hasLeadingTrivia": true,
                                            "hasTrailingTrivia": true,
                                            "leadingTrivia": [
                                                {
                                                    "kind": "WhitespaceTrivia",
                                                    "text": "            "
                                                }
                                            ],
                                            "trailingTrivia": [
                                                {
                                                    "kind": "WhitespaceTrivia",
                                                    "text": " "
                                                }
                                            ]
                                        },
                                        "expression": {
                                            "kind": "EqualsExpression",
                                            "fullStart": 716,
                                            "fullEnd": 732,
                                            "start": 716,
                                            "end": 732,
                                            "fullWidth": 16,
                                            "width": 16,
                                            "left": {
                                                "kind": "ThisKeyword",
                                                "fullStart": 716,
                                                "fullEnd": 721,
                                                "start": 716,
                                                "end": 720,
                                                "fullWidth": 5,
                                                "width": 4,
                                                "text": "this",
                                                "value": "this",
                                                "valueText": "this",
                                                "hasTrailingTrivia": true,
                                                "trailingTrivia": [
                                                    {
                                                        "kind": "WhitespaceTrivia",
                                                        "text": " "
                                                    }
                                                ]
                                            },
                                            "operatorToken": {
                                                "kind": "EqualsEqualsEqualsToken",
                                                "fullStart": 721,
                                                "fullEnd": 725,
                                                "start": 721,
                                                "end": 724,
                                                "fullWidth": 4,
                                                "width": 3,
                                                "text": "===",
                                                "value": "===",
                                                "valueText": "===",
                                                "hasTrailingTrivia": true,
                                                "trailingTrivia": [
                                                    {
                                                        "kind": "WhitespaceTrivia",
                                                        "text": " "
                                                    }
                                                ]
                                            },
                                            "right": {
                                                "kind": "IdentifierName",
                                                "fullStart": 725,
                                                "fullEnd": 732,
                                                "start": 725,
                                                "end": 732,
                                                "fullWidth": 7,
                                                "width": 7,
                                                "text": "objDate",
                                                "value": "objDate",
                                                "valueText": "objDate"
                                            }
                                        },
                                        "semicolonToken": {
                                            "kind": "SemicolonToken",
                                            "fullStart": 732,
                                            "fullEnd": 735,
                                            "start": 732,
                                            "end": 733,
                                            "fullWidth": 3,
                                            "width": 1,
                                            "text": ";",
                                            "value": ";",
                                            "valueText": ";",
                                            "hasTrailingTrivia": true,
                                            "hasTrailingNewLine": true,
                                            "trailingTrivia": [
                                                {
                                                    "kind": "NewLineTrivia",
                                                    "text": "\r\n"
                                                }
                                            ]
                                        }
                                    }
                                ],
                                "closeBraceToken": {
                                    "kind": "CloseBraceToken",
                                    "fullStart": 735,
                                    "fullEnd": 746,
                                    "start": 743,
                                    "end": 744,
                                    "fullWidth": 11,
                                    "width": 1,
                                    "text": "}",
                                    "value": "}",
                                    "valueText": "}",
                                    "hasLeadingTrivia": true,
                                    "hasTrailingTrivia": true,
                                    "hasTrailingNewLine": true,
                                    "leadingTrivia": [
                                        {
                                            "kind": "WhitespaceTrivia",
                                            "text": "        "
                                        }
                                    ],
                                    "trailingTrivia": [
                                        {
                                            "kind": "NewLineTrivia",
                                            "text": "\r\n"
                                        }
                                    ]
                                }
                            }
                        },
                        {
                            "kind": "VariableStatement",
                            "fullStart": 746,
                            "fullEnd": 804,
                            "start": 756,
                            "end": 802,
                            "fullWidth": 58,
                            "width": 46,
                            "modifiers": [],
                            "variableDeclaration": {
                                "kind": "VariableDeclaration",
                                "fullStart": 746,
                                "fullEnd": 801,
                                "start": 756,
                                "end": 801,
                                "fullWidth": 55,
                                "width": 45,
                                "varKeyword": {
                                    "kind": "VarKeyword",
                                    "fullStart": 746,
                                    "fullEnd": 760,
                                    "start": 756,
                                    "end": 759,
                                    "fullWidth": 14,
                                    "width": 3,
                                    "text": "var",
                                    "value": "var",
                                    "valueText": "var",
                                    "hasLeadingTrivia": true,
                                    "hasLeadingNewLine": true,
                                    "hasTrailingTrivia": true,
                                    "leadingTrivia": [
                                        {
                                            "kind": "NewLineTrivia",
                                            "text": "\r\n"
                                        },
                                        {
                                            "kind": "WhitespaceTrivia",
                                            "text": "        "
                                        }
                                    ],
                                    "trailingTrivia": [
                                        {
                                            "kind": "WhitespaceTrivia",
                                            "text": " "
                                        }
                                    ]
                                },
                                "variableDeclarators": [
                                    {
                                        "kind": "VariableDeclarator",
                                        "fullStart": 760,
                                        "fullEnd": 801,
                                        "start": 760,
                                        "end": 801,
                                        "fullWidth": 41,
<<<<<<< HEAD
                                        "width": 41,
                                        "identifier": {
=======
                                        "propertyName": {
>>>>>>> 85e84683
                                            "kind": "IdentifierName",
                                            "fullStart": 760,
                                            "fullEnd": 767,
                                            "start": 760,
                                            "end": 766,
                                            "fullWidth": 7,
                                            "width": 6,
                                            "text": "newArr",
                                            "value": "newArr",
                                            "valueText": "newArr",
                                            "hasTrailingTrivia": true,
                                            "trailingTrivia": [
                                                {
                                                    "kind": "WhitespaceTrivia",
                                                    "text": " "
                                                }
                                            ]
                                        },
                                        "equalsValueClause": {
                                            "kind": "EqualsValueClause",
                                            "fullStart": 767,
                                            "fullEnd": 801,
                                            "start": 767,
                                            "end": 801,
                                            "fullWidth": 34,
                                            "width": 34,
                                            "equalsToken": {
                                                "kind": "EqualsToken",
                                                "fullStart": 767,
                                                "fullEnd": 769,
                                                "start": 767,
                                                "end": 768,
                                                "fullWidth": 2,
                                                "width": 1,
                                                "text": "=",
                                                "value": "=",
                                                "valueText": "=",
                                                "hasTrailingTrivia": true,
                                                "trailingTrivia": [
                                                    {
                                                        "kind": "WhitespaceTrivia",
                                                        "text": " "
                                                    }
                                                ]
                                            },
                                            "value": {
                                                "kind": "InvocationExpression",
                                                "fullStart": 769,
                                                "fullEnd": 801,
                                                "start": 769,
                                                "end": 801,
                                                "fullWidth": 32,
                                                "width": 32,
                                                "expression": {
                                                    "kind": "MemberAccessExpression",
                                                    "fullStart": 769,
                                                    "fullEnd": 780,
                                                    "start": 769,
                                                    "end": 780,
                                                    "fullWidth": 11,
                                                    "width": 11,
                                                    "expression": {
                                                        "kind": "ArrayLiteralExpression",
                                                        "fullStart": 769,
                                                        "fullEnd": 773,
                                                        "start": 769,
                                                        "end": 773,
                                                        "fullWidth": 4,
                                                        "width": 4,
                                                        "openBracketToken": {
                                                            "kind": "OpenBracketToken",
                                                            "fullStart": 769,
                                                            "fullEnd": 770,
                                                            "start": 769,
                                                            "end": 770,
                                                            "fullWidth": 1,
                                                            "width": 1,
                                                            "text": "[",
                                                            "value": "[",
                                                            "valueText": "["
                                                        },
                                                        "expressions": [
                                                            {
                                                                "kind": "NumericLiteral",
                                                                "fullStart": 770,
                                                                "fullEnd": 772,
                                                                "start": 770,
                                                                "end": 772,
                                                                "fullWidth": 2,
                                                                "width": 2,
                                                                "text": "11",
                                                                "value": 11,
                                                                "valueText": "11"
                                                            }
                                                        ],
                                                        "closeBracketToken": {
                                                            "kind": "CloseBracketToken",
                                                            "fullStart": 772,
                                                            "fullEnd": 773,
                                                            "start": 772,
                                                            "end": 773,
                                                            "fullWidth": 1,
                                                            "width": 1,
                                                            "text": "]",
                                                            "value": "]",
                                                            "valueText": "]"
                                                        }
                                                    },
                                                    "dotToken": {
                                                        "kind": "DotToken",
                                                        "fullStart": 773,
                                                        "fullEnd": 774,
                                                        "start": 773,
                                                        "end": 774,
                                                        "fullWidth": 1,
                                                        "width": 1,
                                                        "text": ".",
                                                        "value": ".",
                                                        "valueText": "."
                                                    },
                                                    "name": {
                                                        "kind": "IdentifierName",
                                                        "fullStart": 774,
                                                        "fullEnd": 780,
                                                        "start": 774,
                                                        "end": 780,
                                                        "fullWidth": 6,
                                                        "width": 6,
                                                        "text": "filter",
                                                        "value": "filter",
                                                        "valueText": "filter"
                                                    }
                                                },
                                                "argumentList": {
                                                    "kind": "ArgumentList",
                                                    "fullStart": 780,
                                                    "fullEnd": 801,
                                                    "start": 780,
                                                    "end": 801,
                                                    "fullWidth": 21,
                                                    "width": 21,
                                                    "openParenToken": {
                                                        "kind": "OpenParenToken",
                                                        "fullStart": 780,
                                                        "fullEnd": 781,
                                                        "start": 780,
                                                        "end": 781,
                                                        "fullWidth": 1,
                                                        "width": 1,
                                                        "text": "(",
                                                        "value": "(",
                                                        "valueText": "("
                                                    },
                                                    "arguments": [
                                                        {
                                                            "kind": "IdentifierName",
                                                            "fullStart": 781,
                                                            "fullEnd": 791,
                                                            "start": 781,
                                                            "end": 791,
                                                            "fullWidth": 10,
                                                            "width": 10,
                                                            "text": "callbackfn",
                                                            "value": "callbackfn",
                                                            "valueText": "callbackfn"
                                                        },
                                                        {
                                                            "kind": "CommaToken",
                                                            "fullStart": 791,
                                                            "fullEnd": 793,
                                                            "start": 791,
                                                            "end": 792,
                                                            "fullWidth": 2,
                                                            "width": 1,
                                                            "text": ",",
                                                            "value": ",",
                                                            "valueText": ",",
                                                            "hasTrailingTrivia": true,
                                                            "trailingTrivia": [
                                                                {
                                                                    "kind": "WhitespaceTrivia",
                                                                    "text": " "
                                                                }
                                                            ]
                                                        },
                                                        {
                                                            "kind": "IdentifierName",
                                                            "fullStart": 793,
                                                            "fullEnd": 800,
                                                            "start": 793,
                                                            "end": 800,
                                                            "fullWidth": 7,
                                                            "width": 7,
                                                            "text": "objDate",
                                                            "value": "objDate",
                                                            "valueText": "objDate"
                                                        }
                                                    ],
                                                    "closeParenToken": {
                                                        "kind": "CloseParenToken",
                                                        "fullStart": 800,
                                                        "fullEnd": 801,
                                                        "start": 800,
                                                        "end": 801,
                                                        "fullWidth": 1,
                                                        "width": 1,
                                                        "text": ")",
                                                        "value": ")",
                                                        "valueText": ")"
                                                    }
                                                }
                                            }
                                        }
                                    }
                                ]
                            },
                            "semicolonToken": {
                                "kind": "SemicolonToken",
                                "fullStart": 801,
                                "fullEnd": 804,
                                "start": 801,
                                "end": 802,
                                "fullWidth": 3,
                                "width": 1,
                                "text": ";",
                                "value": ";",
                                "valueText": ";",
                                "hasTrailingTrivia": true,
                                "hasTrailingNewLine": true,
                                "trailingTrivia": [
                                    {
                                        "kind": "NewLineTrivia",
                                        "text": "\r\n"
                                    }
                                ]
                            }
                        },
                        {
                            "kind": "ReturnStatement",
                            "fullStart": 804,
                            "fullEnd": 852,
                            "start": 814,
                            "end": 850,
                            "fullWidth": 48,
                            "width": 36,
                            "returnKeyword": {
                                "kind": "ReturnKeyword",
                                "fullStart": 804,
                                "fullEnd": 821,
                                "start": 814,
                                "end": 820,
                                "fullWidth": 17,
                                "width": 6,
                                "text": "return",
                                "value": "return",
                                "valueText": "return",
                                "hasLeadingTrivia": true,
                                "hasLeadingNewLine": true,
                                "hasTrailingTrivia": true,
                                "leadingTrivia": [
                                    {
                                        "kind": "NewLineTrivia",
                                        "text": "\r\n"
                                    },
                                    {
                                        "kind": "WhitespaceTrivia",
                                        "text": "        "
                                    }
                                ],
                                "trailingTrivia": [
                                    {
                                        "kind": "WhitespaceTrivia",
                                        "text": " "
                                    }
                                ]
                            },
                            "expression": {
                                "kind": "LogicalAndExpression",
                                "fullStart": 821,
                                "fullEnd": 849,
                                "start": 821,
                                "end": 849,
                                "fullWidth": 28,
                                "width": 28,
                                "left": {
                                    "kind": "EqualsExpression",
                                    "fullStart": 821,
                                    "fullEnd": 838,
                                    "start": 821,
                                    "end": 837,
                                    "fullWidth": 17,
                                    "width": 16,
                                    "left": {
                                        "kind": "ElementAccessExpression",
                                        "fullStart": 821,
                                        "fullEnd": 831,
                                        "start": 821,
                                        "end": 830,
                                        "fullWidth": 10,
                                        "width": 9,
                                        "expression": {
                                            "kind": "IdentifierName",
                                            "fullStart": 821,
                                            "fullEnd": 827,
                                            "start": 821,
                                            "end": 827,
                                            "fullWidth": 6,
                                            "width": 6,
                                            "text": "newArr",
                                            "value": "newArr",
                                            "valueText": "newArr"
                                        },
                                        "openBracketToken": {
                                            "kind": "OpenBracketToken",
                                            "fullStart": 827,
                                            "fullEnd": 828,
                                            "start": 827,
                                            "end": 828,
                                            "fullWidth": 1,
                                            "width": 1,
                                            "text": "[",
                                            "value": "[",
                                            "valueText": "["
                                        },
                                        "argumentExpression": {
                                            "kind": "NumericLiteral",
                                            "fullStart": 828,
                                            "fullEnd": 829,
                                            "start": 828,
                                            "end": 829,
                                            "fullWidth": 1,
                                            "width": 1,
                                            "text": "0",
                                            "value": 0,
                                            "valueText": "0"
                                        },
                                        "closeBracketToken": {
                                            "kind": "CloseBracketToken",
                                            "fullStart": 829,
                                            "fullEnd": 831,
                                            "start": 829,
                                            "end": 830,
                                            "fullWidth": 2,
                                            "width": 1,
                                            "text": "]",
                                            "value": "]",
                                            "valueText": "]",
                                            "hasTrailingTrivia": true,
                                            "trailingTrivia": [
                                                {
                                                    "kind": "WhitespaceTrivia",
                                                    "text": " "
                                                }
                                            ]
                                        }
                                    },
                                    "operatorToken": {
                                        "kind": "EqualsEqualsEqualsToken",
                                        "fullStart": 831,
                                        "fullEnd": 835,
                                        "start": 831,
                                        "end": 834,
                                        "fullWidth": 4,
                                        "width": 3,
                                        "text": "===",
                                        "value": "===",
                                        "valueText": "===",
                                        "hasTrailingTrivia": true,
                                        "trailingTrivia": [
                                            {
                                                "kind": "WhitespaceTrivia",
                                                "text": " "
                                            }
                                        ]
                                    },
                                    "right": {
                                        "kind": "NumericLiteral",
                                        "fullStart": 835,
                                        "fullEnd": 838,
                                        "start": 835,
                                        "end": 837,
                                        "fullWidth": 3,
                                        "width": 2,
                                        "text": "11",
                                        "value": 11,
                                        "valueText": "11",
                                        "hasTrailingTrivia": true,
                                        "trailingTrivia": [
                                            {
                                                "kind": "WhitespaceTrivia",
                                                "text": " "
                                            }
                                        ]
                                    }
                                },
                                "operatorToken": {
                                    "kind": "AmpersandAmpersandToken",
                                    "fullStart": 838,
                                    "fullEnd": 841,
                                    "start": 838,
                                    "end": 840,
                                    "fullWidth": 3,
                                    "width": 2,
                                    "text": "&&",
                                    "value": "&&",
                                    "valueText": "&&",
                                    "hasTrailingTrivia": true,
                                    "trailingTrivia": [
                                        {
                                            "kind": "WhitespaceTrivia",
                                            "text": " "
                                        }
                                    ]
                                },
                                "right": {
                                    "kind": "IdentifierName",
                                    "fullStart": 841,
                                    "fullEnd": 849,
                                    "start": 841,
                                    "end": 849,
                                    "fullWidth": 8,
                                    "width": 8,
                                    "text": "accessed",
                                    "value": "accessed",
                                    "valueText": "accessed"
                                }
                            },
                            "semicolonToken": {
                                "kind": "SemicolonToken",
                                "fullStart": 849,
                                "fullEnd": 852,
                                "start": 849,
                                "end": 850,
                                "fullWidth": 3,
                                "width": 1,
                                "text": ";",
                                "value": ";",
                                "valueText": ";",
                                "hasTrailingTrivia": true,
                                "hasTrailingNewLine": true,
                                "trailingTrivia": [
                                    {
                                        "kind": "NewLineTrivia",
                                        "text": "\r\n"
                                    }
                                ]
                            }
                        }
                    ],
                    "closeBraceToken": {
                        "kind": "CloseBraceToken",
                        "fullStart": 852,
                        "fullEnd": 859,
                        "start": 856,
                        "end": 857,
                        "fullWidth": 7,
                        "width": 1,
                        "text": "}",
                        "value": "}",
                        "valueText": "}",
                        "hasLeadingTrivia": true,
                        "hasTrailingTrivia": true,
                        "hasTrailingNewLine": true,
                        "leadingTrivia": [
                            {
                                "kind": "WhitespaceTrivia",
                                "text": "    "
                            }
                        ],
                        "trailingTrivia": [
                            {
                                "kind": "NewLineTrivia",
                                "text": "\r\n"
                            }
                        ]
                    }
                }
            },
            {
                "kind": "ExpressionStatement",
                "fullStart": 859,
                "fullEnd": 883,
                "start": 859,
                "end": 881,
                "fullWidth": 24,
                "width": 22,
                "expression": {
                    "kind": "InvocationExpression",
                    "fullStart": 859,
                    "fullEnd": 880,
                    "start": 859,
                    "end": 880,
                    "fullWidth": 21,
                    "width": 21,
                    "expression": {
                        "kind": "IdentifierName",
                        "fullStart": 859,
                        "fullEnd": 870,
                        "start": 859,
                        "end": 870,
                        "fullWidth": 11,
                        "width": 11,
                        "text": "runTestCase",
                        "value": "runTestCase",
                        "valueText": "runTestCase"
                    },
                    "argumentList": {
                        "kind": "ArgumentList",
                        "fullStart": 870,
                        "fullEnd": 880,
                        "start": 870,
                        "end": 880,
                        "fullWidth": 10,
                        "width": 10,
                        "openParenToken": {
                            "kind": "OpenParenToken",
                            "fullStart": 870,
                            "fullEnd": 871,
                            "start": 870,
                            "end": 871,
                            "fullWidth": 1,
                            "width": 1,
                            "text": "(",
                            "value": "(",
                            "valueText": "("
                        },
                        "arguments": [
                            {
                                "kind": "IdentifierName",
                                "fullStart": 871,
                                "fullEnd": 879,
                                "start": 871,
                                "end": 879,
                                "fullWidth": 8,
                                "width": 8,
                                "text": "testcase",
                                "value": "testcase",
                                "valueText": "testcase"
                            }
                        ],
                        "closeParenToken": {
                            "kind": "CloseParenToken",
                            "fullStart": 879,
                            "fullEnd": 880,
                            "start": 879,
                            "end": 880,
                            "fullWidth": 1,
                            "width": 1,
                            "text": ")",
                            "value": ")",
                            "valueText": ")"
                        }
                    }
                },
                "semicolonToken": {
                    "kind": "SemicolonToken",
                    "fullStart": 880,
                    "fullEnd": 883,
                    "start": 880,
                    "end": 881,
                    "fullWidth": 3,
                    "width": 1,
                    "text": ";",
                    "value": ";",
                    "valueText": ";",
                    "hasTrailingTrivia": true,
                    "hasTrailingNewLine": true,
                    "trailingTrivia": [
                        {
                            "kind": "NewLineTrivia",
                            "text": "\r\n"
                        }
                    ]
                }
            }
        ],
        "endOfFileToken": {
            "kind": "EndOfFileToken",
            "fullStart": 883,
            "fullEnd": 883,
            "start": 883,
            "end": 883,
            "fullWidth": 0,
            "width": 0,
            "text": ""
        }
    },
    "lineMap": {
        "lineStarts": [
            0,
            67,
            152,
            232,
            308,
            380,
            385,
            440,
            517,
            522,
            524,
            526,
            549,
            551,
            582,
            584,
            619,
            621,
            667,
            697,
            735,
            746,
            748,
            804,
            806,
            852,
            859,
            883
        ],
        "length": 883
    }
}<|MERGE_RESOLUTION|>--- conflicted
+++ resolved
@@ -250,12 +250,8 @@
                                         "start": 563,
                                         "end": 579,
                                         "fullWidth": 16,
-<<<<<<< HEAD
                                         "width": 16,
-                                        "identifier": {
-=======
                                         "propertyName": {
->>>>>>> 85e84683
                                             "kind": "IdentifierName",
                                             "fullStart": 563,
                                             "fullEnd": 572,
@@ -394,12 +390,8 @@
                                         "start": 596,
                                         "end": 616,
                                         "fullWidth": 20,
-<<<<<<< HEAD
                                         "width": 20,
-                                        "identifier": {
-=======
                                         "propertyName": {
->>>>>>> 85e84683
                                             "kind": "IdentifierName",
                                             "fullStart": 596,
                                             "fullEnd": 604,
@@ -1075,12 +1067,8 @@
                                         "start": 760,
                                         "end": 801,
                                         "fullWidth": 41,
-<<<<<<< HEAD
                                         "width": 41,
-                                        "identifier": {
-=======
                                         "propertyName": {
->>>>>>> 85e84683
                                             "kind": "IdentifierName",
                                             "fullStart": 760,
                                             "fullEnd": 767,
