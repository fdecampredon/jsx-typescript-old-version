{
    "isDeclaration": false,
    "languageVersion": "EcmaScript5",
    "parseOptions": {
        "allowAutomaticSemicolonInsertion": true
    },
    "sourceUnit": {
        "kind": "SourceUnit",
        "fullStart": 0,
        "fullEnd": 984,
        "start": 516,
        "end": 984,
        "fullWidth": 984,
        "width": 468,
        "isIncrementallyUnusable": true,
        "moduleElements": [
            {
                "kind": "FunctionDeclaration",
                "fullStart": 0,
                "fullEnd": 960,
                "start": 516,
                "end": 958,
                "fullWidth": 960,
                "width": 442,
                "modifiers": [],
                "functionKeyword": {
                    "kind": "FunctionKeyword",
                    "fullStart": 0,
                    "fullEnd": 525,
                    "start": 516,
                    "end": 524,
                    "fullWidth": 525,
                    "width": 8,
                    "text": "function",
                    "value": "function",
                    "valueText": "function",
                    "hasLeadingTrivia": true,
                    "hasLeadingComment": true,
                    "hasLeadingNewLine": true,
                    "hasTrailingTrivia": true,
                    "leadingTrivia": [
                        {
                            "kind": "SingleLineCommentTrivia",
                            "text": "/// Copyright (c) 2012 Ecma International.  All rights reserved. "
                        },
                        {
                            "kind": "NewLineTrivia",
                            "text": "\r\n"
                        },
                        {
                            "kind": "SingleLineCommentTrivia",
                            "text": "/// Ecma International makes this code available under the terms and conditions set"
                        },
                        {
                            "kind": "NewLineTrivia",
                            "text": "\r\n"
                        },
                        {
                            "kind": "SingleLineCommentTrivia",
                            "text": "/// forth on http://hg.ecmascript.org/tests/test262/raw-file/tip/LICENSE (the "
                        },
                        {
                            "kind": "NewLineTrivia",
                            "text": "\r\n"
                        },
                        {
                            "kind": "SingleLineCommentTrivia",
                            "text": "/// \"Use Terms\").   Any redistribution of this code must retain the above "
                        },
                        {
                            "kind": "NewLineTrivia",
                            "text": "\r\n"
                        },
                        {
                            "kind": "SingleLineCommentTrivia",
                            "text": "/// copyright and this notice and otherwise comply with the Use Terms."
                        },
                        {
                            "kind": "NewLineTrivia",
                            "text": "\r\n"
                        },
                        {
                            "kind": "MultiLineCommentTrivia",
                            "text": "/**\r\n * @path ch15/15.4/15.4.4/15.4.4.20/15.4.4.20-1-13.js\r\n * @description Array.prototype.filter applied to the JSON object\r\n */"
                        },
                        {
                            "kind": "NewLineTrivia",
                            "text": "\r\n"
                        },
                        {
                            "kind": "NewLineTrivia",
                            "text": "\r\n"
                        },
                        {
                            "kind": "NewLineTrivia",
                            "text": "\r\n"
                        }
                    ],
                    "trailingTrivia": [
                        {
                            "kind": "WhitespaceTrivia",
                            "text": " "
                        }
                    ]
                },
                "identifier": {
                    "kind": "IdentifierName",
                    "fullStart": 525,
                    "fullEnd": 533,
                    "start": 525,
                    "end": 533,
                    "fullWidth": 8,
                    "width": 8,
                    "text": "testcase",
                    "value": "testcase",
                    "valueText": "testcase"
                },
                "callSignature": {
                    "kind": "CallSignature",
                    "fullStart": 533,
                    "fullEnd": 536,
                    "start": 533,
                    "end": 535,
                    "fullWidth": 3,
                    "width": 2,
                    "parameterList": {
                        "kind": "ParameterList",
                        "fullStart": 533,
                        "fullEnd": 536,
                        "start": 533,
                        "end": 535,
                        "fullWidth": 3,
                        "width": 2,
                        "openParenToken": {
                            "kind": "OpenParenToken",
                            "fullStart": 533,
                            "fullEnd": 534,
                            "start": 533,
                            "end": 534,
                            "fullWidth": 1,
                            "width": 1,
                            "text": "(",
                            "value": "(",
                            "valueText": "("
                        },
                        "parameters": [],
                        "closeParenToken": {
                            "kind": "CloseParenToken",
                            "fullStart": 534,
                            "fullEnd": 536,
                            "start": 534,
                            "end": 535,
                            "fullWidth": 2,
                            "width": 1,
                            "text": ")",
                            "value": ")",
                            "valueText": ")",
                            "hasTrailingTrivia": true,
                            "trailingTrivia": [
                                {
                                    "kind": "WhitespaceTrivia",
                                    "text": " "
                                }
                            ]
                        }
                    }
                },
                "block": {
                    "kind": "Block",
                    "fullStart": 536,
                    "fullEnd": 960,
                    "start": 536,
                    "end": 958,
                    "fullWidth": 424,
                    "width": 422,
                    "openBraceToken": {
                        "kind": "OpenBraceToken",
                        "fullStart": 536,
                        "fullEnd": 539,
                        "start": 536,
                        "end": 537,
                        "fullWidth": 3,
                        "width": 1,
                        "text": "{",
                        "value": "{",
                        "valueText": "{",
                        "hasTrailingTrivia": true,
                        "hasTrailingNewLine": true,
                        "trailingTrivia": [
                            {
                                "kind": "NewLineTrivia",
                                "text": "\r\n"
                            }
                        ]
                    },
                    "statements": [
                        {
                            "kind": "FunctionDeclaration",
                            "fullStart": 539,
                            "fullEnd": 676,
                            "start": 549,
                            "end": 674,
                            "fullWidth": 137,
                            "width": 125,
                            "modifiers": [],
                            "functionKeyword": {
                                "kind": "FunctionKeyword",
                                "fullStart": 539,
                                "fullEnd": 558,
                                "start": 549,
                                "end": 557,
                                "fullWidth": 19,
                                "width": 8,
                                "text": "function",
                                "value": "function",
                                "valueText": "function",
                                "hasLeadingTrivia": true,
                                "hasLeadingNewLine": true,
                                "hasTrailingTrivia": true,
                                "leadingTrivia": [
                                    {
                                        "kind": "NewLineTrivia",
                                        "text": "\r\n"
                                    },
                                    {
                                        "kind": "WhitespaceTrivia",
                                        "text": "        "
                                    }
                                ],
                                "trailingTrivia": [
                                    {
                                        "kind": "WhitespaceTrivia",
                                        "text": " "
                                    }
                                ]
                            },
                            "identifier": {
                                "kind": "IdentifierName",
                                "fullStart": 558,
                                "fullEnd": 568,
                                "start": 558,
                                "end": 568,
                                "fullWidth": 10,
                                "width": 10,
                                "text": "callbackfn",
                                "value": "callbackfn",
                                "valueText": "callbackfn"
                            },
                            "callSignature": {
                                "kind": "CallSignature",
                                "fullStart": 568,
                                "fullEnd": 584,
                                "start": 568,
                                "end": 583,
                                "fullWidth": 16,
                                "width": 15,
                                "parameterList": {
                                    "kind": "ParameterList",
                                    "fullStart": 568,
                                    "fullEnd": 584,
                                    "start": 568,
                                    "end": 583,
                                    "fullWidth": 16,
                                    "width": 15,
                                    "openParenToken": {
                                        "kind": "OpenParenToken",
                                        "fullStart": 568,
                                        "fullEnd": 569,
                                        "start": 568,
                                        "end": 569,
                                        "fullWidth": 1,
                                        "width": 1,
                                        "text": "(",
                                        "value": "(",
                                        "valueText": "("
                                    },
                                    "parameters": [
                                        {
                                            "kind": "Parameter",
                                            "fullStart": 569,
                                            "fullEnd": 572,
                                            "start": 569,
                                            "end": 572,
                                            "fullWidth": 3,
                                            "width": 3,
                                            "modifiers": [],
                                            "identifier": {
                                                "kind": "IdentifierName",
                                                "fullStart": 569,
                                                "fullEnd": 572,
                                                "start": 569,
                                                "end": 572,
                                                "fullWidth": 3,
                                                "width": 3,
                                                "text": "val",
                                                "value": "val",
                                                "valueText": "val"
                                            }
                                        },
                                        {
                                            "kind": "CommaToken",
                                            "fullStart": 572,
                                            "fullEnd": 574,
                                            "start": 572,
                                            "end": 573,
                                            "fullWidth": 2,
                                            "width": 1,
                                            "text": ",",
                                            "value": ",",
                                            "valueText": ",",
                                            "hasTrailingTrivia": true,
                                            "trailingTrivia": [
                                                {
                                                    "kind": "WhitespaceTrivia",
                                                    "text": " "
                                                }
                                            ]
                                        },
                                        {
                                            "kind": "Parameter",
                                            "fullStart": 574,
                                            "fullEnd": 577,
                                            "start": 574,
                                            "end": 577,
                                            "fullWidth": 3,
                                            "width": 3,
                                            "modifiers": [],
                                            "identifier": {
                                                "kind": "IdentifierName",
                                                "fullStart": 574,
                                                "fullEnd": 577,
                                                "start": 574,
                                                "end": 577,
                                                "fullWidth": 3,
                                                "width": 3,
                                                "text": "idx",
                                                "value": "idx",
                                                "valueText": "idx"
                                            }
                                        },
                                        {
                                            "kind": "CommaToken",
                                            "fullStart": 577,
                                            "fullEnd": 579,
                                            "start": 577,
                                            "end": 578,
                                            "fullWidth": 2,
                                            "width": 1,
                                            "text": ",",
                                            "value": ",",
                                            "valueText": ",",
                                            "hasTrailingTrivia": true,
                                            "trailingTrivia": [
                                                {
                                                    "kind": "WhitespaceTrivia",
                                                    "text": " "
                                                }
                                            ]
                                        },
                                        {
                                            "kind": "Parameter",
                                            "fullStart": 579,
                                            "fullEnd": 582,
                                            "start": 579,
                                            "end": 582,
                                            "fullWidth": 3,
                                            "width": 3,
                                            "modifiers": [],
                                            "identifier": {
                                                "kind": "IdentifierName",
                                                "fullStart": 579,
                                                "fullEnd": 582,
                                                "start": 579,
                                                "end": 582,
                                                "fullWidth": 3,
                                                "width": 3,
                                                "text": "obj",
                                                "value": "obj",
                                                "valueText": "obj"
                                            }
                                        }
                                    ],
                                    "closeParenToken": {
                                        "kind": "CloseParenToken",
                                        "fullStart": 582,
                                        "fullEnd": 584,
                                        "start": 582,
                                        "end": 583,
                                        "fullWidth": 2,
                                        "width": 1,
                                        "text": ")",
                                        "value": ")",
                                        "valueText": ")",
                                        "hasTrailingTrivia": true,
                                        "trailingTrivia": [
                                            {
                                                "kind": "WhitespaceTrivia",
                                                "text": " "
                                            }
                                        ]
                                    }
                                }
                            },
                            "block": {
                                "kind": "Block",
                                "fullStart": 584,
                                "fullEnd": 676,
                                "start": 584,
                                "end": 674,
                                "fullWidth": 92,
                                "width": 90,
                                "openBraceToken": {
                                    "kind": "OpenBraceToken",
                                    "fullStart": 584,
                                    "fullEnd": 587,
                                    "start": 584,
                                    "end": 585,
                                    "fullWidth": 3,
                                    "width": 1,
                                    "text": "{",
                                    "value": "{",
                                    "valueText": "{",
                                    "hasTrailingTrivia": true,
                                    "hasTrailingNewLine": true,
                                    "trailingTrivia": [
                                        {
                                            "kind": "NewLineTrivia",
                                            "text": "\r\n"
                                        }
                                    ]
                                },
                                "statements": [
                                    {
                                        "kind": "ReturnStatement",
                                        "fullStart": 587,
                                        "fullEnd": 665,
                                        "start": 599,
                                        "end": 663,
                                        "fullWidth": 78,
                                        "width": 64,
                                        "returnKeyword": {
                                            "kind": "ReturnKeyword",
                                            "fullStart": 587,
                                            "fullEnd": 606,
                                            "start": 599,
                                            "end": 605,
                                            "fullWidth": 19,
                                            "width": 6,
                                            "text": "return",
                                            "value": "return",
                                            "valueText": "return",
                                            "hasLeadingTrivia": true,
                                            "hasTrailingTrivia": true,
                                            "leadingTrivia": [
                                                {
                                                    "kind": "WhitespaceTrivia",
                                                    "text": "            "
                                                }
                                            ],
                                            "trailingTrivia": [
                                                {
                                                    "kind": "WhitespaceTrivia",
                                                    "text": " "
                                                }
                                            ]
                                        },
                                        "expression": {
                                            "kind": "EqualsExpression",
                                            "fullStart": 606,
                                            "fullEnd": 662,
                                            "start": 606,
                                            "end": 662,
                                            "fullWidth": 56,
                                            "width": 56,
                                            "left": {
                                                "kind": "StringLiteral",
                                                "fullStart": 606,
                                                "fullEnd": 622,
                                                "start": 606,
                                                "end": 621,
                                                "fullWidth": 16,
                                                "width": 15,
                                                "text": "'[object JSON]'",
                                                "value": "[object JSON]",
                                                "valueText": "[object JSON]",
                                                "hasTrailingTrivia": true,
                                                "trailingTrivia": [
                                                    {
                                                        "kind": "WhitespaceTrivia",
                                                        "text": " "
                                                    }
                                                ]
                                            },
                                            "operatorToken": {
                                                "kind": "EqualsEqualsEqualsToken",
                                                "fullStart": 622,
                                                "fullEnd": 626,
                                                "start": 622,
                                                "end": 625,
                                                "fullWidth": 4,
                                                "width": 3,
                                                "text": "===",
                                                "value": "===",
                                                "valueText": "===",
                                                "hasTrailingTrivia": true,
                                                "trailingTrivia": [
                                                    {
                                                        "kind": "WhitespaceTrivia",
                                                        "text": " "
                                                    }
                                                ]
                                            },
                                            "right": {
                                                "kind": "InvocationExpression",
                                                "fullStart": 626,
                                                "fullEnd": 662,
                                                "start": 626,
                                                "end": 662,
                                                "fullWidth": 36,
                                                "width": 36,
                                                "expression": {
                                                    "kind": "MemberAccessExpression",
                                                    "fullStart": 626,
                                                    "fullEnd": 656,
                                                    "start": 626,
                                                    "end": 656,
                                                    "fullWidth": 30,
                                                    "width": 30,
                                                    "expression": {
                                                        "kind": "MemberAccessExpression",
                                                        "fullStart": 626,
                                                        "fullEnd": 651,
                                                        "start": 626,
                                                        "end": 651,
                                                        "fullWidth": 25,
                                                        "width": 25,
                                                        "expression": {
                                                            "kind": "MemberAccessExpression",
                                                            "fullStart": 626,
                                                            "fullEnd": 642,
                                                            "start": 626,
                                                            "end": 642,
                                                            "fullWidth": 16,
                                                            "width": 16,
                                                            "expression": {
                                                                "kind": "IdentifierName",
                                                                "fullStart": 626,
                                                                "fullEnd": 632,
                                                                "start": 626,
                                                                "end": 632,
                                                                "fullWidth": 6,
                                                                "width": 6,
                                                                "text": "Object",
                                                                "value": "Object",
                                                                "valueText": "Object"
                                                            },
                                                            "dotToken": {
                                                                "kind": "DotToken",
                                                                "fullStart": 632,
                                                                "fullEnd": 633,
                                                                "start": 632,
                                                                "end": 633,
                                                                "fullWidth": 1,
                                                                "width": 1,
                                                                "text": ".",
                                                                "value": ".",
                                                                "valueText": "."
                                                            },
                                                            "name": {
                                                                "kind": "IdentifierName",
                                                                "fullStart": 633,
                                                                "fullEnd": 642,
                                                                "start": 633,
                                                                "end": 642,
                                                                "fullWidth": 9,
                                                                "width": 9,
                                                                "text": "prototype",
                                                                "value": "prototype",
                                                                "valueText": "prototype"
                                                            }
                                                        },
                                                        "dotToken": {
                                                            "kind": "DotToken",
                                                            "fullStart": 642,
                                                            "fullEnd": 643,
                                                            "start": 642,
                                                            "end": 643,
                                                            "fullWidth": 1,
                                                            "width": 1,
                                                            "text": ".",
                                                            "value": ".",
                                                            "valueText": "."
                                                        },
                                                        "name": {
                                                            "kind": "IdentifierName",
                                                            "fullStart": 643,
                                                            "fullEnd": 651,
                                                            "start": 643,
                                                            "end": 651,
                                                            "fullWidth": 8,
                                                            "width": 8,
                                                            "text": "toString",
                                                            "value": "toString",
                                                            "valueText": "toString"
                                                        }
                                                    },
                                                    "dotToken": {
                                                        "kind": "DotToken",
                                                        "fullStart": 651,
                                                        "fullEnd": 652,
                                                        "start": 651,
                                                        "end": 652,
                                                        "fullWidth": 1,
                                                        "width": 1,
                                                        "text": ".",
                                                        "value": ".",
                                                        "valueText": "."
                                                    },
                                                    "name": {
                                                        "kind": "IdentifierName",
                                                        "fullStart": 652,
                                                        "fullEnd": 656,
                                                        "start": 652,
                                                        "end": 656,
                                                        "fullWidth": 4,
                                                        "width": 4,
                                                        "text": "call",
                                                        "value": "call",
                                                        "valueText": "call"
                                                    }
                                                },
                                                "argumentList": {
                                                    "kind": "ArgumentList",
                                                    "fullStart": 656,
                                                    "fullEnd": 662,
                                                    "start": 656,
                                                    "end": 662,
                                                    "fullWidth": 6,
                                                    "width": 6,
                                                    "openParenToken": {
                                                        "kind": "OpenParenToken",
                                                        "fullStart": 656,
                                                        "fullEnd": 657,
                                                        "start": 656,
                                                        "end": 657,
                                                        "fullWidth": 1,
                                                        "width": 1,
                                                        "text": "(",
                                                        "value": "(",
                                                        "valueText": "("
                                                    },
                                                    "arguments": [
                                                        {
                                                            "kind": "IdentifierName",
                                                            "fullStart": 657,
                                                            "fullEnd": 661,
                                                            "start": 657,
                                                            "end": 661,
                                                            "fullWidth": 4,
                                                            "width": 4,
                                                            "text": "JSON",
                                                            "value": "JSON",
                                                            "valueText": "JSON"
                                                        }
                                                    ],
                                                    "closeParenToken": {
                                                        "kind": "CloseParenToken",
                                                        "fullStart": 661,
                                                        "fullEnd": 662,
                                                        "start": 661,
                                                        "end": 662,
                                                        "fullWidth": 1,
                                                        "width": 1,
                                                        "text": ")",
                                                        "value": ")",
                                                        "valueText": ")"
                                                    }
                                                }
                                            }
                                        },
                                        "semicolonToken": {
                                            "kind": "SemicolonToken",
                                            "fullStart": 662,
                                            "fullEnd": 665,
                                            "start": 662,
                                            "end": 663,
                                            "fullWidth": 3,
                                            "width": 1,
                                            "text": ";",
                                            "value": ";",
                                            "valueText": ";",
                                            "hasTrailingTrivia": true,
                                            "hasTrailingNewLine": true,
                                            "trailingTrivia": [
                                                {
                                                    "kind": "NewLineTrivia",
                                                    "text": "\r\n"
                                                }
                                            ]
                                        }
                                    }
                                ],
                                "closeBraceToken": {
                                    "kind": "CloseBraceToken",
                                    "fullStart": 665,
                                    "fullEnd": 676,
                                    "start": 673,
                                    "end": 674,
                                    "fullWidth": 11,
                                    "width": 1,
                                    "text": "}",
                                    "value": "}",
                                    "valueText": "}",
                                    "hasLeadingTrivia": true,
                                    "hasTrailingTrivia": true,
                                    "hasTrailingNewLine": true,
                                    "leadingTrivia": [
                                        {
                                            "kind": "WhitespaceTrivia",
                                            "text": "        "
                                        }
                                    ],
                                    "trailingTrivia": [
                                        {
                                            "kind": "NewLineTrivia",
                                            "text": "\r\n"
                                        }
                                    ]
                                }
                            }
                        },
                        {
                            "kind": "TryStatement",
                            "fullStart": 676,
                            "fullEnd": 953,
                            "start": 686,
                            "end": 951,
                            "fullWidth": 277,
                            "width": 265,
                            "tryKeyword": {
                                "kind": "TryKeyword",
                                "fullStart": 676,
                                "fullEnd": 690,
                                "start": 686,
                                "end": 689,
                                "fullWidth": 14,
                                "width": 3,
                                "text": "try",
                                "value": "try",
                                "valueText": "try",
                                "hasLeadingTrivia": true,
                                "hasLeadingNewLine": true,
                                "hasTrailingTrivia": true,
                                "leadingTrivia": [
                                    {
                                        "kind": "NewLineTrivia",
                                        "text": "\r\n"
                                    },
                                    {
                                        "kind": "WhitespaceTrivia",
                                        "text": "        "
                                    }
                                ],
                                "trailingTrivia": [
                                    {
                                        "kind": "WhitespaceTrivia",
                                        "text": " "
                                    }
                                ]
                            },
                            "block": {
                                "kind": "Block",
                                "fullStart": 690,
                                "fullEnd": 869,
                                "start": 690,
                                "end": 868,
                                "fullWidth": 179,
                                "width": 178,
                                "openBraceToken": {
                                    "kind": "OpenBraceToken",
                                    "fullStart": 690,
                                    "fullEnd": 693,
                                    "start": 690,
                                    "end": 691,
                                    "fullWidth": 3,
                                    "width": 1,
                                    "text": "{",
                                    "value": "{",
                                    "valueText": "{",
                                    "hasTrailingTrivia": true,
                                    "hasTrailingNewLine": true,
                                    "trailingTrivia": [
                                        {
                                            "kind": "NewLineTrivia",
                                            "text": "\r\n"
                                        }
                                    ]
                                },
                                "statements": [
                                    {
                                        "kind": "ExpressionStatement",
                                        "fullStart": 693,
                                        "fullEnd": 723,
                                        "start": 705,
                                        "end": 721,
                                        "fullWidth": 30,
                                        "width": 16,
                                        "expression": {
                                            "kind": "AssignmentExpression",
                                            "fullStart": 693,
                                            "fullEnd": 720,
                                            "start": 705,
                                            "end": 720,
                                            "fullWidth": 27,
                                            "width": 15,
                                            "left": {
                                                "kind": "MemberAccessExpression",
                                                "fullStart": 693,
                                                "fullEnd": 717,
                                                "start": 705,
                                                "end": 716,
                                                "fullWidth": 24,
                                                "width": 11,
                                                "expression": {
                                                    "kind": "IdentifierName",
                                                    "fullStart": 693,
                                                    "fullEnd": 709,
                                                    "start": 705,
                                                    "end": 709,
                                                    "fullWidth": 16,
                                                    "width": 4,
                                                    "text": "JSON",
                                                    "value": "JSON",
                                                    "valueText": "JSON",
                                                    "hasLeadingTrivia": true,
                                                    "leadingTrivia": [
                                                        {
                                                            "kind": "WhitespaceTrivia",
                                                            "text": "            "
                                                        }
                                                    ]
                                                },
                                                "dotToken": {
                                                    "kind": "DotToken",
                                                    "fullStart": 709,
                                                    "fullEnd": 710,
                                                    "start": 709,
                                                    "end": 710,
                                                    "fullWidth": 1,
                                                    "width": 1,
                                                    "text": ".",
                                                    "value": ".",
                                                    "valueText": "."
                                                },
                                                "name": {
                                                    "kind": "IdentifierName",
                                                    "fullStart": 710,
                                                    "fullEnd": 717,
                                                    "start": 710,
                                                    "end": 716,
                                                    "fullWidth": 7,
                                                    "width": 6,
                                                    "text": "length",
                                                    "value": "length",
                                                    "valueText": "length",
                                                    "hasTrailingTrivia": true,
                                                    "trailingTrivia": [
                                                        {
                                                            "kind": "WhitespaceTrivia",
                                                            "text": " "
                                                        }
                                                    ]
                                                }
                                            },
                                            "operatorToken": {
                                                "kind": "EqualsToken",
                                                "fullStart": 717,
                                                "fullEnd": 719,
                                                "start": 717,
                                                "end": 718,
                                                "fullWidth": 2,
                                                "width": 1,
                                                "text": "=",
                                                "value": "=",
                                                "valueText": "=",
                                                "hasTrailingTrivia": true,
                                                "trailingTrivia": [
                                                    {
                                                        "kind": "WhitespaceTrivia",
                                                        "text": " "
                                                    }
                                                ]
                                            },
                                            "right": {
                                                "kind": "NumericLiteral",
                                                "fullStart": 719,
                                                "fullEnd": 720,
                                                "start": 719,
                                                "end": 720,
                                                "fullWidth": 1,
                                                "width": 1,
                                                "text": "1",
                                                "value": 1,
                                                "valueText": "1"
                                            }
                                        },
                                        "semicolonToken": {
                                            "kind": "SemicolonToken",
                                            "fullStart": 720,
                                            "fullEnd": 723,
                                            "start": 720,
                                            "end": 721,
                                            "fullWidth": 3,
                                            "width": 1,
                                            "text": ";",
                                            "value": ";",
                                            "valueText": ";",
                                            "hasTrailingTrivia": true,
                                            "hasTrailingNewLine": true,
                                            "trailingTrivia": [
                                                {
                                                    "kind": "NewLineTrivia",
                                                    "text": "\r\n"
                                                }
                                            ]
                                        }
                                    },
                                    {
                                        "kind": "ExpressionStatement",
                                        "fullStart": 723,
                                        "fullEnd": 749,
                                        "start": 735,
                                        "end": 747,
                                        "fullWidth": 26,
                                        "width": 12,
                                        "expression": {
                                            "kind": "AssignmentExpression",
                                            "fullStart": 723,
                                            "fullEnd": 746,
                                            "start": 735,
                                            "end": 746,
                                            "fullWidth": 23,
                                            "width": 11,
                                            "left": {
                                                "kind": "ElementAccessExpression",
                                                "fullStart": 723,
                                                "fullEnd": 743,
                                                "start": 735,
                                                "end": 742,
                                                "fullWidth": 20,
                                                "width": 7,
                                                "expression": {
                                                    "kind": "IdentifierName",
                                                    "fullStart": 723,
                                                    "fullEnd": 739,
                                                    "start": 735,
                                                    "end": 739,
                                                    "fullWidth": 16,
                                                    "width": 4,
                                                    "text": "JSON",
                                                    "value": "JSON",
                                                    "valueText": "JSON",
                                                    "hasLeadingTrivia": true,
                                                    "leadingTrivia": [
                                                        {
                                                            "kind": "WhitespaceTrivia",
                                                            "text": "            "
                                                        }
                                                    ]
                                                },
                                                "openBracketToken": {
                                                    "kind": "OpenBracketToken",
                                                    "fullStart": 739,
                                                    "fullEnd": 740,
                                                    "start": 739,
                                                    "end": 740,
                                                    "fullWidth": 1,
                                                    "width": 1,
                                                    "text": "[",
                                                    "value": "[",
                                                    "valueText": "["
                                                },
                                                "argumentExpression": {
                                                    "kind": "NumericLiteral",
                                                    "fullStart": 740,
                                                    "fullEnd": 741,
                                                    "start": 740,
                                                    "end": 741,
                                                    "fullWidth": 1,
                                                    "width": 1,
                                                    "text": "0",
                                                    "value": 0,
                                                    "valueText": "0"
                                                },
                                                "closeBracketToken": {
                                                    "kind": "CloseBracketToken",
                                                    "fullStart": 741,
                                                    "fullEnd": 743,
                                                    "start": 741,
                                                    "end": 742,
                                                    "fullWidth": 2,
                                                    "width": 1,
                                                    "text": "]",
                                                    "value": "]",
                                                    "valueText": "]",
                                                    "hasTrailingTrivia": true,
                                                    "trailingTrivia": [
                                                        {
                                                            "kind": "WhitespaceTrivia",
                                                            "text": " "
                                                        }
                                                    ]
                                                }
                                            },
                                            "operatorToken": {
                                                "kind": "EqualsToken",
                                                "fullStart": 743,
                                                "fullEnd": 745,
                                                "start": 743,
                                                "end": 744,
                                                "fullWidth": 2,
                                                "width": 1,
                                                "text": "=",
                                                "value": "=",
                                                "valueText": "=",
                                                "hasTrailingTrivia": true,
                                                "trailingTrivia": [
                                                    {
                                                        "kind": "WhitespaceTrivia",
                                                        "text": " "
                                                    }
                                                ]
                                            },
                                            "right": {
                                                "kind": "NumericLiteral",
                                                "fullStart": 745,
                                                "fullEnd": 746,
                                                "start": 745,
                                                "end": 746,
                                                "fullWidth": 1,
                                                "width": 1,
                                                "text": "1",
                                                "value": 1,
                                                "valueText": "1"
                                            }
                                        },
                                        "semicolonToken": {
                                            "kind": "SemicolonToken",
                                            "fullStart": 746,
                                            "fullEnd": 749,
                                            "start": 746,
                                            "end": 747,
                                            "fullWidth": 3,
                                            "width": 1,
                                            "text": ";",
                                            "value": ";",
                                            "valueText": ";",
                                            "hasTrailingTrivia": true,
                                            "hasTrailingNewLine": true,
                                            "trailingTrivia": [
                                                {
                                                    "kind": "NewLineTrivia",
                                                    "text": "\r\n"
                                                }
                                            ]
                                        }
                                    },
                                    {
                                        "kind": "VariableStatement",
                                        "fullStart": 749,
                                        "fullEnd": 822,
                                        "start": 761,
                                        "end": 820,
                                        "fullWidth": 73,
                                        "width": 59,
                                        "modifiers": [],
                                        "variableDeclaration": {
                                            "kind": "VariableDeclaration",
                                            "fullStart": 749,
                                            "fullEnd": 819,
                                            "start": 761,
                                            "end": 819,
                                            "fullWidth": 70,
                                            "width": 58,
                                            "varKeyword": {
                                                "kind": "VarKeyword",
                                                "fullStart": 749,
                                                "fullEnd": 765,
                                                "start": 761,
                                                "end": 764,
                                                "fullWidth": 16,
                                                "width": 3,
                                                "text": "var",
                                                "value": "var",
                                                "valueText": "var",
                                                "hasLeadingTrivia": true,
                                                "hasTrailingTrivia": true,
                                                "leadingTrivia": [
                                                    {
                                                        "kind": "WhitespaceTrivia",
                                                        "text": "            "
                                                    }
                                                ],
                                                "trailingTrivia": [
                                                    {
                                                        "kind": "WhitespaceTrivia",
                                                        "text": " "
                                                    }
                                                ]
                                            },
                                            "variableDeclarators": [
                                                {
                                                    "kind": "VariableDeclarator",
                                                    "fullStart": 765,
                                                    "fullEnd": 819,
                                                    "start": 765,
                                                    "end": 819,
                                                    "fullWidth": 54,
<<<<<<< HEAD
                                                    "width": 54,
                                                    "identifier": {
=======
                                                    "propertyName": {
>>>>>>> 85e84683
                                                        "kind": "IdentifierName",
                                                        "fullStart": 765,
                                                        "fullEnd": 772,
                                                        "start": 765,
                                                        "end": 771,
                                                        "fullWidth": 7,
                                                        "width": 6,
                                                        "text": "newArr",
                                                        "value": "newArr",
                                                        "valueText": "newArr",
                                                        "hasTrailingTrivia": true,
                                                        "trailingTrivia": [
                                                            {
                                                                "kind": "WhitespaceTrivia",
                                                                "text": " "
                                                            }
                                                        ]
                                                    },
                                                    "equalsValueClause": {
                                                        "kind": "EqualsValueClause",
                                                        "fullStart": 772,
                                                        "fullEnd": 819,
                                                        "start": 772,
                                                        "end": 819,
                                                        "fullWidth": 47,
                                                        "width": 47,
                                                        "equalsToken": {
                                                            "kind": "EqualsToken",
                                                            "fullStart": 772,
                                                            "fullEnd": 774,
                                                            "start": 772,
                                                            "end": 773,
                                                            "fullWidth": 2,
                                                            "width": 1,
                                                            "text": "=",
                                                            "value": "=",
                                                            "valueText": "=",
                                                            "hasTrailingTrivia": true,
                                                            "trailingTrivia": [
                                                                {
                                                                    "kind": "WhitespaceTrivia",
                                                                    "text": " "
                                                                }
                                                            ]
                                                        },
                                                        "value": {
                                                            "kind": "InvocationExpression",
                                                            "fullStart": 774,
                                                            "fullEnd": 819,
                                                            "start": 774,
                                                            "end": 819,
                                                            "fullWidth": 45,
                                                            "width": 45,
                                                            "expression": {
                                                                "kind": "MemberAccessExpression",
                                                                "fullStart": 774,
                                                                "fullEnd": 801,
                                                                "start": 774,
                                                                "end": 801,
                                                                "fullWidth": 27,
                                                                "width": 27,
                                                                "expression": {
                                                                    "kind": "MemberAccessExpression",
                                                                    "fullStart": 774,
                                                                    "fullEnd": 796,
                                                                    "start": 774,
                                                                    "end": 796,
                                                                    "fullWidth": 22,
                                                                    "width": 22,
                                                                    "expression": {
                                                                        "kind": "MemberAccessExpression",
                                                                        "fullStart": 774,
                                                                        "fullEnd": 789,
                                                                        "start": 774,
                                                                        "end": 789,
                                                                        "fullWidth": 15,
                                                                        "width": 15,
                                                                        "expression": {
                                                                            "kind": "IdentifierName",
                                                                            "fullStart": 774,
                                                                            "fullEnd": 779,
                                                                            "start": 774,
                                                                            "end": 779,
                                                                            "fullWidth": 5,
                                                                            "width": 5,
                                                                            "text": "Array",
                                                                            "value": "Array",
                                                                            "valueText": "Array"
                                                                        },
                                                                        "dotToken": {
                                                                            "kind": "DotToken",
                                                                            "fullStart": 779,
                                                                            "fullEnd": 780,
                                                                            "start": 779,
                                                                            "end": 780,
                                                                            "fullWidth": 1,
                                                                            "width": 1,
                                                                            "text": ".",
                                                                            "value": ".",
                                                                            "valueText": "."
                                                                        },
                                                                        "name": {
                                                                            "kind": "IdentifierName",
                                                                            "fullStart": 780,
                                                                            "fullEnd": 789,
                                                                            "start": 780,
                                                                            "end": 789,
                                                                            "fullWidth": 9,
                                                                            "width": 9,
                                                                            "text": "prototype",
                                                                            "value": "prototype",
                                                                            "valueText": "prototype"
                                                                        }
                                                                    },
                                                                    "dotToken": {
                                                                        "kind": "DotToken",
                                                                        "fullStart": 789,
                                                                        "fullEnd": 790,
                                                                        "start": 789,
                                                                        "end": 790,
                                                                        "fullWidth": 1,
                                                                        "width": 1,
                                                                        "text": ".",
                                                                        "value": ".",
                                                                        "valueText": "."
                                                                    },
                                                                    "name": {
                                                                        "kind": "IdentifierName",
                                                                        "fullStart": 790,
                                                                        "fullEnd": 796,
                                                                        "start": 790,
                                                                        "end": 796,
                                                                        "fullWidth": 6,
                                                                        "width": 6,
                                                                        "text": "filter",
                                                                        "value": "filter",
                                                                        "valueText": "filter"
                                                                    }
                                                                },
                                                                "dotToken": {
                                                                    "kind": "DotToken",
                                                                    "fullStart": 796,
                                                                    "fullEnd": 797,
                                                                    "start": 796,
                                                                    "end": 797,
                                                                    "fullWidth": 1,
                                                                    "width": 1,
                                                                    "text": ".",
                                                                    "value": ".",
                                                                    "valueText": "."
                                                                },
                                                                "name": {
                                                                    "kind": "IdentifierName",
                                                                    "fullStart": 797,
                                                                    "fullEnd": 801,
                                                                    "start": 797,
                                                                    "end": 801,
                                                                    "fullWidth": 4,
                                                                    "width": 4,
                                                                    "text": "call",
                                                                    "value": "call",
                                                                    "valueText": "call"
                                                                }
                                                            },
                                                            "argumentList": {
                                                                "kind": "ArgumentList",
                                                                "fullStart": 801,
                                                                "fullEnd": 819,
                                                                "start": 801,
                                                                "end": 819,
                                                                "fullWidth": 18,
                                                                "width": 18,
                                                                "openParenToken": {
                                                                    "kind": "OpenParenToken",
                                                                    "fullStart": 801,
                                                                    "fullEnd": 802,
                                                                    "start": 801,
                                                                    "end": 802,
                                                                    "fullWidth": 1,
                                                                    "width": 1,
                                                                    "text": "(",
                                                                    "value": "(",
                                                                    "valueText": "("
                                                                },
                                                                "arguments": [
                                                                    {
                                                                        "kind": "IdentifierName",
                                                                        "fullStart": 802,
                                                                        "fullEnd": 806,
                                                                        "start": 802,
                                                                        "end": 806,
                                                                        "fullWidth": 4,
                                                                        "width": 4,
                                                                        "text": "JSON",
                                                                        "value": "JSON",
                                                                        "valueText": "JSON"
                                                                    },
                                                                    {
                                                                        "kind": "CommaToken",
                                                                        "fullStart": 806,
                                                                        "fullEnd": 808,
                                                                        "start": 806,
                                                                        "end": 807,
                                                                        "fullWidth": 2,
                                                                        "width": 1,
                                                                        "text": ",",
                                                                        "value": ",",
                                                                        "valueText": ",",
                                                                        "hasTrailingTrivia": true,
                                                                        "trailingTrivia": [
                                                                            {
                                                                                "kind": "WhitespaceTrivia",
                                                                                "text": " "
                                                                            }
                                                                        ]
                                                                    },
                                                                    {
                                                                        "kind": "IdentifierName",
                                                                        "fullStart": 808,
                                                                        "fullEnd": 818,
                                                                        "start": 808,
                                                                        "end": 818,
                                                                        "fullWidth": 10,
                                                                        "width": 10,
                                                                        "text": "callbackfn",
                                                                        "value": "callbackfn",
                                                                        "valueText": "callbackfn"
                                                                    }
                                                                ],
                                                                "closeParenToken": {
                                                                    "kind": "CloseParenToken",
                                                                    "fullStart": 818,
                                                                    "fullEnd": 819,
                                                                    "start": 818,
                                                                    "end": 819,
                                                                    "fullWidth": 1,
                                                                    "width": 1,
                                                                    "text": ")",
                                                                    "value": ")",
                                                                    "valueText": ")"
                                                                }
                                                            }
                                                        }
                                                    }
                                                }
                                            ]
                                        },
                                        "semicolonToken": {
                                            "kind": "SemicolonToken",
                                            "fullStart": 819,
                                            "fullEnd": 822,
                                            "start": 819,
                                            "end": 820,
                                            "fullWidth": 3,
                                            "width": 1,
                                            "text": ";",
                                            "value": ";",
                                            "valueText": ";",
                                            "hasTrailingTrivia": true,
                                            "hasTrailingNewLine": true,
                                            "trailingTrivia": [
                                                {
                                                    "kind": "NewLineTrivia",
                                                    "text": "\r\n"
                                                }
                                            ]
                                        }
                                    },
                                    {
                                        "kind": "ReturnStatement",
                                        "fullStart": 822,
                                        "fullEnd": 859,
                                        "start": 834,
                                        "end": 857,
                                        "fullWidth": 37,
                                        "width": 23,
                                        "returnKeyword": {
                                            "kind": "ReturnKeyword",
                                            "fullStart": 822,
                                            "fullEnd": 841,
                                            "start": 834,
                                            "end": 840,
                                            "fullWidth": 19,
                                            "width": 6,
                                            "text": "return",
                                            "value": "return",
                                            "valueText": "return",
                                            "hasLeadingTrivia": true,
                                            "hasTrailingTrivia": true,
                                            "leadingTrivia": [
                                                {
                                                    "kind": "WhitespaceTrivia",
                                                    "text": "            "
                                                }
                                            ],
                                            "trailingTrivia": [
                                                {
                                                    "kind": "WhitespaceTrivia",
                                                    "text": " "
                                                }
                                            ]
                                        },
                                        "expression": {
                                            "kind": "EqualsExpression",
                                            "fullStart": 841,
                                            "fullEnd": 856,
                                            "start": 841,
                                            "end": 856,
                                            "fullWidth": 15,
                                            "width": 15,
                                            "left": {
                                                "kind": "ElementAccessExpression",
                                                "fullStart": 841,
                                                "fullEnd": 851,
                                                "start": 841,
                                                "end": 850,
                                                "fullWidth": 10,
                                                "width": 9,
                                                "expression": {
                                                    "kind": "IdentifierName",
                                                    "fullStart": 841,
                                                    "fullEnd": 847,
                                                    "start": 841,
                                                    "end": 847,
                                                    "fullWidth": 6,
                                                    "width": 6,
                                                    "text": "newArr",
                                                    "value": "newArr",
                                                    "valueText": "newArr"
                                                },
                                                "openBracketToken": {
                                                    "kind": "OpenBracketToken",
                                                    "fullStart": 847,
                                                    "fullEnd": 848,
                                                    "start": 847,
                                                    "end": 848,
                                                    "fullWidth": 1,
                                                    "width": 1,
                                                    "text": "[",
                                                    "value": "[",
                                                    "valueText": "["
                                                },
                                                "argumentExpression": {
                                                    "kind": "NumericLiteral",
                                                    "fullStart": 848,
                                                    "fullEnd": 849,
                                                    "start": 848,
                                                    "end": 849,
                                                    "fullWidth": 1,
                                                    "width": 1,
                                                    "text": "0",
                                                    "value": 0,
                                                    "valueText": "0"
                                                },
                                                "closeBracketToken": {
                                                    "kind": "CloseBracketToken",
                                                    "fullStart": 849,
                                                    "fullEnd": 851,
                                                    "start": 849,
                                                    "end": 850,
                                                    "fullWidth": 2,
                                                    "width": 1,
                                                    "text": "]",
                                                    "value": "]",
                                                    "valueText": "]",
                                                    "hasTrailingTrivia": true,
                                                    "trailingTrivia": [
                                                        {
                                                            "kind": "WhitespaceTrivia",
                                                            "text": " "
                                                        }
                                                    ]
                                                }
                                            },
                                            "operatorToken": {
                                                "kind": "EqualsEqualsEqualsToken",
                                                "fullStart": 851,
                                                "fullEnd": 855,
                                                "start": 851,
                                                "end": 854,
                                                "fullWidth": 4,
                                                "width": 3,
                                                "text": "===",
                                                "value": "===",
                                                "valueText": "===",
                                                "hasTrailingTrivia": true,
                                                "trailingTrivia": [
                                                    {
                                                        "kind": "WhitespaceTrivia",
                                                        "text": " "
                                                    }
                                                ]
                                            },
                                            "right": {
                                                "kind": "NumericLiteral",
                                                "fullStart": 855,
                                                "fullEnd": 856,
                                                "start": 855,
                                                "end": 856,
                                                "fullWidth": 1,
                                                "width": 1,
                                                "text": "1",
                                                "value": 1,
                                                "valueText": "1"
                                            }
                                        },
                                        "semicolonToken": {
                                            "kind": "SemicolonToken",
                                            "fullStart": 856,
                                            "fullEnd": 859,
                                            "start": 856,
                                            "end": 857,
                                            "fullWidth": 3,
                                            "width": 1,
                                            "text": ";",
                                            "value": ";",
                                            "valueText": ";",
                                            "hasTrailingTrivia": true,
                                            "hasTrailingNewLine": true,
                                            "trailingTrivia": [
                                                {
                                                    "kind": "NewLineTrivia",
                                                    "text": "\r\n"
                                                }
                                            ]
                                        }
                                    }
                                ],
                                "closeBraceToken": {
                                    "kind": "CloseBraceToken",
                                    "fullStart": 859,
                                    "fullEnd": 869,
                                    "start": 867,
                                    "end": 868,
                                    "fullWidth": 10,
                                    "width": 1,
                                    "text": "}",
                                    "value": "}",
                                    "valueText": "}",
                                    "hasLeadingTrivia": true,
                                    "hasTrailingTrivia": true,
                                    "leadingTrivia": [
                                        {
                                            "kind": "WhitespaceTrivia",
                                            "text": "        "
                                        }
                                    ],
                                    "trailingTrivia": [
                                        {
                                            "kind": "WhitespaceTrivia",
                                            "text": " "
                                        }
                                    ]
                                }
                            },
                            "finallyClause": {
                                "kind": "FinallyClause",
                                "fullStart": 869,
                                "fullEnd": 953,
                                "start": 869,
                                "end": 951,
                                "fullWidth": 84,
                                "width": 82,
                                "finallyKeyword": {
                                    "kind": "FinallyKeyword",
                                    "fullStart": 869,
                                    "fullEnd": 877,
                                    "start": 869,
                                    "end": 876,
                                    "fullWidth": 8,
                                    "width": 7,
                                    "text": "finally",
                                    "value": "finally",
                                    "valueText": "finally",
                                    "hasTrailingTrivia": true,
                                    "trailingTrivia": [
                                        {
                                            "kind": "WhitespaceTrivia",
                                            "text": " "
                                        }
                                    ]
                                },
                                "block": {
                                    "kind": "Block",
                                    "fullStart": 877,
                                    "fullEnd": 953,
                                    "start": 877,
                                    "end": 951,
                                    "fullWidth": 76,
                                    "width": 74,
                                    "openBraceToken": {
                                        "kind": "OpenBraceToken",
                                        "fullStart": 877,
                                        "fullEnd": 880,
                                        "start": 877,
                                        "end": 878,
                                        "fullWidth": 3,
                                        "width": 1,
                                        "text": "{",
                                        "value": "{",
                                        "valueText": "{",
                                        "hasTrailingTrivia": true,
                                        "hasTrailingNewLine": true,
                                        "trailingTrivia": [
                                            {
                                                "kind": "NewLineTrivia",
                                                "text": "\r\n"
                                            }
                                        ]
                                    },
                                    "statements": [
                                        {
                                            "kind": "ExpressionStatement",
                                            "fullStart": 880,
                                            "fullEnd": 913,
                                            "start": 892,
                                            "end": 911,
                                            "fullWidth": 33,
                                            "width": 19,
                                            "expression": {
                                                "kind": "DeleteExpression",
                                                "fullStart": 880,
                                                "fullEnd": 910,
                                                "start": 892,
                                                "end": 910,
                                                "fullWidth": 30,
                                                "width": 18,
                                                "deleteKeyword": {
                                                    "kind": "DeleteKeyword",
                                                    "fullStart": 880,
                                                    "fullEnd": 899,
                                                    "start": 892,
                                                    "end": 898,
                                                    "fullWidth": 19,
                                                    "width": 6,
                                                    "text": "delete",
                                                    "value": "delete",
                                                    "valueText": "delete",
                                                    "hasLeadingTrivia": true,
                                                    "hasTrailingTrivia": true,
                                                    "leadingTrivia": [
                                                        {
                                                            "kind": "WhitespaceTrivia",
                                                            "text": "            "
                                                        }
                                                    ],
                                                    "trailingTrivia": [
                                                        {
                                                            "kind": "WhitespaceTrivia",
                                                            "text": " "
                                                        }
                                                    ]
                                                },
                                                "expression": {
                                                    "kind": "MemberAccessExpression",
                                                    "fullStart": 899,
                                                    "fullEnd": 910,
                                                    "start": 899,
                                                    "end": 910,
                                                    "fullWidth": 11,
                                                    "width": 11,
                                                    "expression": {
                                                        "kind": "IdentifierName",
                                                        "fullStart": 899,
                                                        "fullEnd": 903,
                                                        "start": 899,
                                                        "end": 903,
                                                        "fullWidth": 4,
                                                        "width": 4,
                                                        "text": "JSON",
                                                        "value": "JSON",
                                                        "valueText": "JSON"
                                                    },
                                                    "dotToken": {
                                                        "kind": "DotToken",
                                                        "fullStart": 903,
                                                        "fullEnd": 904,
                                                        "start": 903,
                                                        "end": 904,
                                                        "fullWidth": 1,
                                                        "width": 1,
                                                        "text": ".",
                                                        "value": ".",
                                                        "valueText": "."
                                                    },
                                                    "name": {
                                                        "kind": "IdentifierName",
                                                        "fullStart": 904,
                                                        "fullEnd": 910,
                                                        "start": 904,
                                                        "end": 910,
                                                        "fullWidth": 6,
                                                        "width": 6,
                                                        "text": "length",
                                                        "value": "length",
                                                        "valueText": "length"
                                                    }
                                                }
                                            },
                                            "semicolonToken": {
                                                "kind": "SemicolonToken",
                                                "fullStart": 910,
                                                "fullEnd": 913,
                                                "start": 910,
                                                "end": 911,
                                                "fullWidth": 3,
                                                "width": 1,
                                                "text": ";",
                                                "value": ";",
                                                "valueText": ";",
                                                "hasTrailingTrivia": true,
                                                "hasTrailingNewLine": true,
                                                "trailingTrivia": [
                                                    {
                                                        "kind": "NewLineTrivia",
                                                        "text": "\r\n"
                                                    }
                                                ]
                                            }
                                        },
                                        {
                                            "kind": "ExpressionStatement",
                                            "fullStart": 913,
                                            "fullEnd": 942,
                                            "start": 925,
                                            "end": 940,
                                            "fullWidth": 29,
                                            "width": 15,
                                            "expression": {
                                                "kind": "DeleteExpression",
                                                "fullStart": 913,
                                                "fullEnd": 939,
                                                "start": 925,
                                                "end": 939,
                                                "fullWidth": 26,
                                                "width": 14,
                                                "deleteKeyword": {
                                                    "kind": "DeleteKeyword",
                                                    "fullStart": 913,
                                                    "fullEnd": 932,
                                                    "start": 925,
                                                    "end": 931,
                                                    "fullWidth": 19,
                                                    "width": 6,
                                                    "text": "delete",
                                                    "value": "delete",
                                                    "valueText": "delete",
                                                    "hasLeadingTrivia": true,
                                                    "hasTrailingTrivia": true,
                                                    "leadingTrivia": [
                                                        {
                                                            "kind": "WhitespaceTrivia",
                                                            "text": "            "
                                                        }
                                                    ],
                                                    "trailingTrivia": [
                                                        {
                                                            "kind": "WhitespaceTrivia",
                                                            "text": " "
                                                        }
                                                    ]
                                                },
                                                "expression": {
                                                    "kind": "ElementAccessExpression",
                                                    "fullStart": 932,
                                                    "fullEnd": 939,
                                                    "start": 932,
                                                    "end": 939,
                                                    "fullWidth": 7,
                                                    "width": 7,
                                                    "expression": {
                                                        "kind": "IdentifierName",
                                                        "fullStart": 932,
                                                        "fullEnd": 936,
                                                        "start": 932,
                                                        "end": 936,
                                                        "fullWidth": 4,
                                                        "width": 4,
                                                        "text": "JSON",
                                                        "value": "JSON",
                                                        "valueText": "JSON"
                                                    },
                                                    "openBracketToken": {
                                                        "kind": "OpenBracketToken",
                                                        "fullStart": 936,
                                                        "fullEnd": 937,
                                                        "start": 936,
                                                        "end": 937,
                                                        "fullWidth": 1,
                                                        "width": 1,
                                                        "text": "[",
                                                        "value": "[",
                                                        "valueText": "["
                                                    },
                                                    "argumentExpression": {
                                                        "kind": "NumericLiteral",
                                                        "fullStart": 937,
                                                        "fullEnd": 938,
                                                        "start": 937,
                                                        "end": 938,
                                                        "fullWidth": 1,
                                                        "width": 1,
                                                        "text": "0",
                                                        "value": 0,
                                                        "valueText": "0"
                                                    },
                                                    "closeBracketToken": {
                                                        "kind": "CloseBracketToken",
                                                        "fullStart": 938,
                                                        "fullEnd": 939,
                                                        "start": 938,
                                                        "end": 939,
                                                        "fullWidth": 1,
                                                        "width": 1,
                                                        "text": "]",
                                                        "value": "]",
                                                        "valueText": "]"
                                                    }
                                                }
                                            },
                                            "semicolonToken": {
                                                "kind": "SemicolonToken",
                                                "fullStart": 939,
                                                "fullEnd": 942,
                                                "start": 939,
                                                "end": 940,
                                                "fullWidth": 3,
                                                "width": 1,
                                                "text": ";",
                                                "value": ";",
                                                "valueText": ";",
                                                "hasTrailingTrivia": true,
                                                "hasTrailingNewLine": true,
                                                "trailingTrivia": [
                                                    {
                                                        "kind": "NewLineTrivia",
                                                        "text": "\r\n"
                                                    }
                                                ]
                                            }
                                        }
                                    ],
                                    "closeBraceToken": {
                                        "kind": "CloseBraceToken",
                                        "fullStart": 942,
                                        "fullEnd": 953,
                                        "start": 950,
                                        "end": 951,
                                        "fullWidth": 11,
                                        "width": 1,
                                        "text": "}",
                                        "value": "}",
                                        "valueText": "}",
                                        "hasLeadingTrivia": true,
                                        "hasTrailingTrivia": true,
                                        "hasTrailingNewLine": true,
                                        "leadingTrivia": [
                                            {
                                                "kind": "WhitespaceTrivia",
                                                "text": "        "
                                            }
                                        ],
                                        "trailingTrivia": [
                                            {
                                                "kind": "NewLineTrivia",
                                                "text": "\r\n"
                                            }
                                        ]
                                    }
                                }
                            }
                        }
                    ],
                    "closeBraceToken": {
                        "kind": "CloseBraceToken",
                        "fullStart": 953,
                        "fullEnd": 960,
                        "start": 957,
                        "end": 958,
                        "fullWidth": 7,
                        "width": 1,
                        "text": "}",
                        "value": "}",
                        "valueText": "}",
                        "hasLeadingTrivia": true,
                        "hasTrailingTrivia": true,
                        "hasTrailingNewLine": true,
                        "leadingTrivia": [
                            {
                                "kind": "WhitespaceTrivia",
                                "text": "    "
                            }
                        ],
                        "trailingTrivia": [
                            {
                                "kind": "NewLineTrivia",
                                "text": "\r\n"
                            }
                        ]
                    }
                }
            },
            {
                "kind": "ExpressionStatement",
                "fullStart": 960,
                "fullEnd": 984,
                "start": 960,
                "end": 982,
                "fullWidth": 24,
                "width": 22,
                "expression": {
                    "kind": "InvocationExpression",
                    "fullStart": 960,
                    "fullEnd": 981,
                    "start": 960,
                    "end": 981,
                    "fullWidth": 21,
                    "width": 21,
                    "expression": {
                        "kind": "IdentifierName",
                        "fullStart": 960,
                        "fullEnd": 971,
                        "start": 960,
                        "end": 971,
                        "fullWidth": 11,
                        "width": 11,
                        "text": "runTestCase",
                        "value": "runTestCase",
                        "valueText": "runTestCase"
                    },
                    "argumentList": {
                        "kind": "ArgumentList",
                        "fullStart": 971,
                        "fullEnd": 981,
                        "start": 971,
                        "end": 981,
                        "fullWidth": 10,
                        "width": 10,
                        "openParenToken": {
                            "kind": "OpenParenToken",
                            "fullStart": 971,
                            "fullEnd": 972,
                            "start": 971,
                            "end": 972,
                            "fullWidth": 1,
                            "width": 1,
                            "text": "(",
                            "value": "(",
                            "valueText": "("
                        },
                        "arguments": [
                            {
                                "kind": "IdentifierName",
                                "fullStart": 972,
                                "fullEnd": 980,
                                "start": 972,
                                "end": 980,
                                "fullWidth": 8,
                                "width": 8,
                                "text": "testcase",
                                "value": "testcase",
                                "valueText": "testcase"
                            }
                        ],
                        "closeParenToken": {
                            "kind": "CloseParenToken",
                            "fullStart": 980,
                            "fullEnd": 981,
                            "start": 980,
                            "end": 981,
                            "fullWidth": 1,
                            "width": 1,
                            "text": ")",
                            "value": ")",
                            "valueText": ")"
                        }
                    }
                },
                "semicolonToken": {
                    "kind": "SemicolonToken",
                    "fullStart": 981,
                    "fullEnd": 984,
                    "start": 981,
                    "end": 982,
                    "fullWidth": 3,
                    "width": 1,
                    "text": ";",
                    "value": ";",
                    "valueText": ";",
                    "hasTrailingTrivia": true,
                    "hasTrailingNewLine": true,
                    "trailingTrivia": [
                        {
                            "kind": "NewLineTrivia",
                            "text": "\r\n"
                        }
                    ]
                }
            }
        ],
        "endOfFileToken": {
            "kind": "EndOfFileToken",
            "fullStart": 984,
            "fullEnd": 984,
            "start": 984,
            "end": 984,
            "fullWidth": 0,
            "width": 0,
            "text": ""
        }
    },
    "lineMap": {
        "lineStarts": [
            0,
            67,
            152,
            232,
            308,
            380,
            385,
            440,
            507,
            512,
            514,
            516,
            539,
            541,
            587,
            665,
            676,
            678,
            693,
            723,
            749,
            822,
            859,
            880,
            913,
            942,
            953,
            960,
            984
        ],
        "length": 984
    }
}<|MERGE_RESOLUTION|>--- conflicted
+++ resolved
@@ -1116,12 +1116,8 @@
                                                     "start": 765,
                                                     "end": 819,
                                                     "fullWidth": 54,
-<<<<<<< HEAD
                                                     "width": 54,
-                                                    "identifier": {
-=======
                                                     "propertyName": {
->>>>>>> 85e84683
                                                         "kind": "IdentifierName",
                                                         "fullStart": 765,
                                                         "fullEnd": 772,
