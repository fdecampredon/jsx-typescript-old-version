--- conflicted
+++ resolved
@@ -282,11 +282,8 @@
                                             "start": 569,
                                             "end": 572,
                                             "fullWidth": 3,
-<<<<<<< HEAD
                                             "width": 3,
-=======
                                             "modifiers": [],
->>>>>>> e3c38734
                                             "identifier": {
                                                 "kind": "IdentifierName",
                                                 "fullStart": 569,
@@ -326,11 +323,8 @@
                                             "start": 574,
                                             "end": 577,
                                             "fullWidth": 3,
-<<<<<<< HEAD
                                             "width": 3,
-=======
                                             "modifiers": [],
->>>>>>> e3c38734
                                             "identifier": {
                                                 "kind": "IdentifierName",
                                                 "fullStart": 574,
@@ -370,11 +364,8 @@
                                             "start": 579,
                                             "end": 582,
                                             "fullWidth": 3,
-<<<<<<< HEAD
                                             "width": 3,
-=======
                                             "modifiers": [],
->>>>>>> e3c38734
                                             "identifier": {
                                                 "kind": "IdentifierName",
                                                 "fullStart": 579,
