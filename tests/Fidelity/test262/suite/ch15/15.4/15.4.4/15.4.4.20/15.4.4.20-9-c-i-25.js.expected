{
    "isDeclaration": false,
    "languageVersion": "EcmaScript5",
    "parseOptions": {
        "allowAutomaticSemicolonInsertion": true
    },
    "sourceUnit": {
        "kind": "SourceUnit",
        "fullStart": 0,
        "fullEnd": 1005,
        "start": 632,
        "end": 1005,
        "fullWidth": 1005,
        "width": 373,
        "isIncrementallyUnusable": true,
        "moduleElements": [
            {
                "kind": "FunctionDeclaration",
                "fullStart": 0,
                "fullEnd": 981,
                "start": 632,
                "end": 979,
                "fullWidth": 981,
                "width": 347,
                "modifiers": [],
                "functionKeyword": {
                    "kind": "FunctionKeyword",
                    "fullStart": 0,
                    "fullEnd": 641,
                    "start": 632,
                    "end": 640,
                    "fullWidth": 641,
                    "width": 8,
                    "text": "function",
                    "value": "function",
                    "valueText": "function",
                    "hasLeadingTrivia": true,
                    "hasLeadingComment": true,
                    "hasLeadingNewLine": true,
                    "hasTrailingTrivia": true,
                    "leadingTrivia": [
                        {
                            "kind": "SingleLineCommentTrivia",
                            "text": "/// Copyright (c) 2012 Ecma International.  All rights reserved. "
                        },
                        {
                            "kind": "NewLineTrivia",
                            "text": "\r\n"
                        },
                        {
                            "kind": "SingleLineCommentTrivia",
                            "text": "/// Ecma International makes this code available under the terms and conditions set"
                        },
                        {
                            "kind": "NewLineTrivia",
                            "text": "\r\n"
                        },
                        {
                            "kind": "SingleLineCommentTrivia",
                            "text": "/// forth on http://hg.ecmascript.org/tests/test262/raw-file/tip/LICENSE (the "
                        },
                        {
                            "kind": "NewLineTrivia",
                            "text": "\r\n"
                        },
                        {
                            "kind": "SingleLineCommentTrivia",
                            "text": "/// \"Use Terms\").   Any redistribution of this code must retain the above "
                        },
                        {
                            "kind": "NewLineTrivia",
                            "text": "\r\n"
                        },
                        {
                            "kind": "SingleLineCommentTrivia",
                            "text": "/// copyright and this notice and otherwise comply with the Use Terms."
                        },
                        {
                            "kind": "NewLineTrivia",
                            "text": "\r\n"
                        },
                        {
                            "kind": "MultiLineCommentTrivia",
                            "text": "/**\r\n * @path ch15/15.4/15.4.4/15.4.4.20/15.4.4.20-9-c-i-25.js\r\n * @description Array.prototype.filter - This object is the Arguments object which implements its own property get method (number of arguments is less than number of parameters)\r\n */"
                        },
                        {
                            "kind": "NewLineTrivia",
                            "text": "\r\n"
                        },
                        {
                            "kind": "NewLineTrivia",
                            "text": "\r\n"
                        },
                        {
                            "kind": "NewLineTrivia",
                            "text": "\r\n"
                        }
                    ],
                    "trailingTrivia": [
                        {
                            "kind": "WhitespaceTrivia",
                            "text": " "
                        }
                    ]
                },
                "identifier": {
                    "kind": "IdentifierName",
                    "fullStart": 641,
                    "fullEnd": 649,
                    "start": 641,
                    "end": 649,
                    "fullWidth": 8,
                    "width": 8,
                    "text": "testcase",
                    "value": "testcase",
                    "valueText": "testcase"
                },
                "callSignature": {
                    "kind": "CallSignature",
                    "fullStart": 649,
                    "fullEnd": 652,
                    "start": 649,
                    "end": 651,
                    "fullWidth": 3,
                    "width": 2,
                    "parameterList": {
                        "kind": "ParameterList",
                        "fullStart": 649,
                        "fullEnd": 652,
                        "start": 649,
                        "end": 651,
                        "fullWidth": 3,
                        "width": 2,
                        "openParenToken": {
                            "kind": "OpenParenToken",
                            "fullStart": 649,
                            "fullEnd": 650,
                            "start": 649,
                            "end": 650,
                            "fullWidth": 1,
                            "width": 1,
                            "text": "(",
                            "value": "(",
                            "valueText": "("
                        },
                        "parameters": [],
                        "closeParenToken": {
                            "kind": "CloseParenToken",
                            "fullStart": 650,
                            "fullEnd": 652,
                            "start": 650,
                            "end": 651,
                            "fullWidth": 2,
                            "width": 1,
                            "text": ")",
                            "value": ")",
                            "valueText": ")",
                            "hasTrailingTrivia": true,
                            "trailingTrivia": [
                                {
                                    "kind": "WhitespaceTrivia",
                                    "text": " "
                                }
                            ]
                        }
                    }
                },
                "block": {
                    "kind": "Block",
                    "fullStart": 652,
                    "fullEnd": 981,
                    "start": 652,
                    "end": 979,
                    "fullWidth": 329,
                    "width": 327,
                    "openBraceToken": {
                        "kind": "OpenBraceToken",
                        "fullStart": 652,
                        "fullEnd": 655,
                        "start": 652,
                        "end": 653,
                        "fullWidth": 3,
                        "width": 1,
                        "text": "{",
                        "value": "{",
                        "valueText": "{",
                        "hasTrailingTrivia": true,
                        "hasTrailingNewLine": true,
                        "trailingTrivia": [
                            {
                                "kind": "NewLineTrivia",
                                "text": "\r\n"
                            }
                        ]
                    },
                    "statements": [
                        {
                            "kind": "FunctionDeclaration",
                            "fullStart": 655,
                            "fullEnd": 757,
                            "start": 663,
                            "end": 755,
                            "fullWidth": 102,
                            "width": 92,
                            "modifiers": [],
                            "functionKeyword": {
                                "kind": "FunctionKeyword",
                                "fullStart": 655,
                                "fullEnd": 672,
                                "start": 663,
                                "end": 671,
                                "fullWidth": 17,
                                "width": 8,
                                "text": "function",
                                "value": "function",
                                "valueText": "function",
                                "hasLeadingTrivia": true,
                                "hasTrailingTrivia": true,
                                "leadingTrivia": [
                                    {
                                        "kind": "WhitespaceTrivia",
                                        "text": "        "
                                    }
                                ],
                                "trailingTrivia": [
                                    {
                                        "kind": "WhitespaceTrivia",
                                        "text": " "
                                    }
                                ]
                            },
                            "identifier": {
                                "kind": "IdentifierName",
                                "fullStart": 672,
                                "fullEnd": 682,
                                "start": 672,
                                "end": 682,
                                "fullWidth": 10,
                                "width": 10,
                                "text": "callbackfn",
                                "value": "callbackfn",
                                "valueText": "callbackfn"
                            },
                            "callSignature": {
                                "kind": "CallSignature",
                                "fullStart": 682,
                                "fullEnd": 698,
                                "start": 682,
                                "end": 697,
                                "fullWidth": 16,
                                "width": 15,
                                "parameterList": {
                                    "kind": "ParameterList",
                                    "fullStart": 682,
                                    "fullEnd": 698,
                                    "start": 682,
                                    "end": 697,
                                    "fullWidth": 16,
                                    "width": 15,
                                    "openParenToken": {
                                        "kind": "OpenParenToken",
                                        "fullStart": 682,
                                        "fullEnd": 683,
                                        "start": 682,
                                        "end": 683,
                                        "fullWidth": 1,
                                        "width": 1,
                                        "text": "(",
                                        "value": "(",
                                        "valueText": "("
                                    },
                                    "parameters": [
                                        {
                                            "kind": "Parameter",
                                            "fullStart": 683,
                                            "fullEnd": 686,
                                            "start": 683,
                                            "end": 686,
                                            "fullWidth": 3,
                                            "width": 3,
                                            "modifiers": [],
                                            "identifier": {
                                                "kind": "IdentifierName",
                                                "fullStart": 683,
                                                "fullEnd": 686,
                                                "start": 683,
                                                "end": 686,
                                                "fullWidth": 3,
                                                "width": 3,
                                                "text": "val",
                                                "value": "val",
                                                "valueText": "val"
                                            }
                                        },
                                        {
                                            "kind": "CommaToken",
                                            "fullStart": 686,
                                            "fullEnd": 688,
                                            "start": 686,
                                            "end": 687,
                                            "fullWidth": 2,
                                            "width": 1,
                                            "text": ",",
                                            "value": ",",
                                            "valueText": ",",
                                            "hasTrailingTrivia": true,
                                            "trailingTrivia": [
                                                {
                                                    "kind": "WhitespaceTrivia",
                                                    "text": " "
                                                }
                                            ]
                                        },
                                        {
                                            "kind": "Parameter",
                                            "fullStart": 688,
                                            "fullEnd": 691,
                                            "start": 688,
                                            "end": 691,
                                            "fullWidth": 3,
                                            "width": 3,
                                            "modifiers": [],
                                            "identifier": {
                                                "kind": "IdentifierName",
                                                "fullStart": 688,
                                                "fullEnd": 691,
                                                "start": 688,
                                                "end": 691,
                                                "fullWidth": 3,
                                                "width": 3,
                                                "text": "idx",
                                                "value": "idx",
                                                "valueText": "idx"
                                            }
                                        },
                                        {
                                            "kind": "CommaToken",
                                            "fullStart": 691,
                                            "fullEnd": 693,
                                            "start": 691,
                                            "end": 692,
                                            "fullWidth": 2,
                                            "width": 1,
                                            "text": ",",
                                            "value": ",",
                                            "valueText": ",",
                                            "hasTrailingTrivia": true,
                                            "trailingTrivia": [
                                                {
                                                    "kind": "WhitespaceTrivia",
                                                    "text": " "
                                                }
                                            ]
                                        },
                                        {
                                            "kind": "Parameter",
                                            "fullStart": 693,
                                            "fullEnd": 696,
                                            "start": 693,
                                            "end": 696,
                                            "fullWidth": 3,
                                            "width": 3,
                                            "modifiers": [],
                                            "identifier": {
                                                "kind": "IdentifierName",
                                                "fullStart": 693,
                                                "fullEnd": 696,
                                                "start": 693,
                                                "end": 696,
                                                "fullWidth": 3,
                                                "width": 3,
                                                "text": "obj",
                                                "value": "obj",
                                                "valueText": "obj"
                                            }
                                        }
                                    ],
                                    "closeParenToken": {
                                        "kind": "CloseParenToken",
                                        "fullStart": 696,
                                        "fullEnd": 698,
                                        "start": 696,
                                        "end": 697,
                                        "fullWidth": 2,
                                        "width": 1,
                                        "text": ")",
                                        "value": ")",
                                        "valueText": ")",
                                        "hasTrailingTrivia": true,
                                        "trailingTrivia": [
                                            {
                                                "kind": "WhitespaceTrivia",
                                                "text": " "
                                            }
                                        ]
                                    }
                                }
                            },
                            "block": {
                                "kind": "Block",
                                "fullStart": 698,
                                "fullEnd": 757,
                                "start": 698,
                                "end": 755,
                                "fullWidth": 59,
                                "width": 57,
                                "openBraceToken": {
                                    "kind": "OpenBraceToken",
                                    "fullStart": 698,
                                    "fullEnd": 701,
                                    "start": 698,
                                    "end": 699,
                                    "fullWidth": 3,
                                    "width": 1,
                                    "text": "{",
                                    "value": "{",
                                    "valueText": "{",
                                    "hasTrailingTrivia": true,
                                    "hasTrailingNewLine": true,
                                    "trailingTrivia": [
                                        {
                                            "kind": "NewLineTrivia",
                                            "text": "\r\n"
                                        }
                                    ]
                                },
                                "statements": [
                                    {
                                        "kind": "ReturnStatement",
                                        "fullStart": 701,
                                        "fullEnd": 746,
                                        "start": 713,
                                        "end": 744,
                                        "fullWidth": 45,
                                        "width": 31,
                                        "returnKeyword": {
                                            "kind": "ReturnKeyword",
                                            "fullStart": 701,
                                            "fullEnd": 720,
                                            "start": 713,
                                            "end": 719,
                                            "fullWidth": 19,
                                            "width": 6,
                                            "text": "return",
                                            "value": "return",
                                            "valueText": "return",
                                            "hasLeadingTrivia": true,
                                            "hasTrailingTrivia": true,
                                            "leadingTrivia": [
                                                {
                                                    "kind": "WhitespaceTrivia",
                                                    "text": "            "
                                                }
                                            ],
                                            "trailingTrivia": [
                                                {
                                                    "kind": "WhitespaceTrivia",
                                                    "text": " "
                                                }
                                            ]
                                        },
                                        "expression": {
                                            "kind": "LogicalAndExpression",
                                            "fullStart": 720,
                                            "fullEnd": 743,
                                            "start": 720,
                                            "end": 743,
                                            "fullWidth": 23,
                                            "width": 23,
                                            "left": {
                                                "kind": "EqualsExpression",
                                                "fullStart": 720,
                                                "fullEnd": 731,
                                                "start": 720,
                                                "end": 730,
                                                "fullWidth": 11,
                                                "width": 10,
                                                "left": {
                                                    "kind": "IdentifierName",
                                                    "fullStart": 720,
                                                    "fullEnd": 724,
                                                    "start": 720,
                                                    "end": 723,
                                                    "fullWidth": 4,
                                                    "width": 3,
                                                    "text": "val",
                                                    "value": "val",
                                                    "valueText": "val",
                                                    "hasTrailingTrivia": true,
                                                    "trailingTrivia": [
                                                        {
                                                            "kind": "WhitespaceTrivia",
                                                            "text": " "
                                                        }
                                                    ]
                                                },
                                                "operatorToken": {
                                                    "kind": "EqualsEqualsEqualsToken",
                                                    "fullStart": 724,
                                                    "fullEnd": 728,
                                                    "start": 724,
                                                    "end": 727,
                                                    "fullWidth": 4,
                                                    "width": 3,
                                                    "text": "===",
                                                    "value": "===",
                                                    "valueText": "===",
                                                    "hasTrailingTrivia": true,
                                                    "trailingTrivia": [
                                                        {
                                                            "kind": "WhitespaceTrivia",
                                                            "text": " "
                                                        }
                                                    ]
                                                },
                                                "right": {
                                                    "kind": "NumericLiteral",
                                                    "fullStart": 728,
                                                    "fullEnd": 731,
                                                    "start": 728,
                                                    "end": 730,
                                                    "fullWidth": 3,
                                                    "width": 2,
                                                    "text": "11",
                                                    "value": 11,
                                                    "valueText": "11",
                                                    "hasTrailingTrivia": true,
                                                    "trailingTrivia": [
                                                        {
                                                            "kind": "WhitespaceTrivia",
                                                            "text": " "
                                                        }
                                                    ]
                                                }
                                            },
                                            "operatorToken": {
                                                "kind": "AmpersandAmpersandToken",
                                                "fullStart": 731,
                                                "fullEnd": 734,
                                                "start": 731,
                                                "end": 733,
                                                "fullWidth": 3,
                                                "width": 2,
                                                "text": "&&",
                                                "value": "&&",
                                                "valueText": "&&",
                                                "hasTrailingTrivia": true,
                                                "trailingTrivia": [
                                                    {
                                                        "kind": "WhitespaceTrivia",
                                                        "text": " "
                                                    }
                                                ]
                                            },
                                            "right": {
                                                "kind": "EqualsExpression",
                                                "fullStart": 734,
                                                "fullEnd": 743,
                                                "start": 734,
                                                "end": 743,
                                                "fullWidth": 9,
                                                "width": 9,
                                                "left": {
                                                    "kind": "IdentifierName",
                                                    "fullStart": 734,
                                                    "fullEnd": 738,
                                                    "start": 734,
                                                    "end": 737,
                                                    "fullWidth": 4,
                                                    "width": 3,
                                                    "text": "idx",
                                                    "value": "idx",
                                                    "valueText": "idx",
                                                    "hasTrailingTrivia": true,
                                                    "trailingTrivia": [
                                                        {
                                                            "kind": "WhitespaceTrivia",
                                                            "text": " "
                                                        }
                                                    ]
                                                },
                                                "operatorToken": {
                                                    "kind": "EqualsEqualsEqualsToken",
                                                    "fullStart": 738,
                                                    "fullEnd": 742,
                                                    "start": 738,
                                                    "end": 741,
                                                    "fullWidth": 4,
                                                    "width": 3,
                                                    "text": "===",
                                                    "value": "===",
                                                    "valueText": "===",
                                                    "hasTrailingTrivia": true,
                                                    "trailingTrivia": [
                                                        {
                                                            "kind": "WhitespaceTrivia",
                                                            "text": " "
                                                        }
                                                    ]
                                                },
                                                "right": {
                                                    "kind": "NumericLiteral",
                                                    "fullStart": 742,
                                                    "fullEnd": 743,
                                                    "start": 742,
                                                    "end": 743,
                                                    "fullWidth": 1,
                                                    "width": 1,
                                                    "text": "0",
                                                    "value": 0,
                                                    "valueText": "0"
                                                }
                                            }
                                        },
                                        "semicolonToken": {
                                            "kind": "SemicolonToken",
                                            "fullStart": 743,
                                            "fullEnd": 746,
                                            "start": 743,
                                            "end": 744,
                                            "fullWidth": 3,
                                            "width": 1,
                                            "text": ";",
                                            "value": ";",
                                            "valueText": ";",
                                            "hasTrailingTrivia": true,
                                            "hasTrailingNewLine": true,
                                            "trailingTrivia": [
                                                {
                                                    "kind": "NewLineTrivia",
                                                    "text": "\r\n"
                                                }
                                            ]
                                        }
                                    }
                                ],
                                "closeBraceToken": {
                                    "kind": "CloseBraceToken",
                                    "fullStart": 746,
                                    "fullEnd": 757,
                                    "start": 754,
                                    "end": 755,
                                    "fullWidth": 11,
                                    "width": 1,
                                    "text": "}",
                                    "value": "}",
                                    "valueText": "}",
                                    "hasLeadingTrivia": true,
                                    "hasTrailingTrivia": true,
                                    "hasTrailingNewLine": true,
                                    "leadingTrivia": [
                                        {
                                            "kind": "WhitespaceTrivia",
                                            "text": "        "
                                        }
                                    ],
                                    "trailingTrivia": [
                                        {
                                            "kind": "NewLineTrivia",
                                            "text": "\r\n"
                                        }
                                    ]
                                }
                            }
                        },
                        {
                            "kind": "VariableStatement",
                            "fullStart": 757,
                            "fullEnd": 881,
                            "start": 767,
                            "end": 879,
                            "fullWidth": 124,
                            "width": 112,
                            "modifiers": [],
                            "variableDeclaration": {
                                "kind": "VariableDeclaration",
                                "fullStart": 757,
                                "fullEnd": 878,
                                "start": 767,
                                "end": 878,
                                "fullWidth": 121,
                                "width": 111,
                                "varKeyword": {
                                    "kind": "VarKeyword",
                                    "fullStart": 757,
                                    "fullEnd": 771,
                                    "start": 767,
                                    "end": 770,
                                    "fullWidth": 14,
                                    "width": 3,
                                    "text": "var",
                                    "value": "var",
                                    "valueText": "var",
                                    "hasLeadingTrivia": true,
                                    "hasLeadingNewLine": true,
                                    "hasTrailingTrivia": true,
                                    "leadingTrivia": [
                                        {
                                            "kind": "NewLineTrivia",
                                            "text": "\r\n"
                                        },
                                        {
                                            "kind": "WhitespaceTrivia",
                                            "text": "        "
                                        }
                                    ],
                                    "trailingTrivia": [
                                        {
                                            "kind": "WhitespaceTrivia",
                                            "text": " "
                                        }
                                    ]
                                },
                                "variableDeclarators": [
                                    {
                                        "kind": "VariableDeclarator",
                                        "fullStart": 771,
                                        "fullEnd": 878,
                                        "start": 771,
                                        "end": 878,
                                        "fullWidth": 107,
<<<<<<< HEAD
                                        "width": 107,
                                        "identifier": {
=======
                                        "propertyName": {
>>>>>>> 85e84683
                                            "kind": "IdentifierName",
                                            "fullStart": 771,
                                            "fullEnd": 776,
                                            "start": 771,
                                            "end": 775,
                                            "fullWidth": 5,
                                            "width": 4,
                                            "text": "func",
                                            "value": "func",
                                            "valueText": "func",
                                            "hasTrailingTrivia": true,
                                            "trailingTrivia": [
                                                {
                                                    "kind": "WhitespaceTrivia",
                                                    "text": " "
                                                }
                                            ]
                                        },
                                        "equalsValueClause": {
                                            "kind": "EqualsValueClause",
                                            "fullStart": 776,
                                            "fullEnd": 878,
                                            "start": 776,
                                            "end": 878,
                                            "fullWidth": 102,
                                            "width": 102,
                                            "equalsToken": {
                                                "kind": "EqualsToken",
                                                "fullStart": 776,
                                                "fullEnd": 778,
                                                "start": 776,
                                                "end": 777,
                                                "fullWidth": 2,
                                                "width": 1,
                                                "text": "=",
                                                "value": "=",
                                                "valueText": "=",
                                                "hasTrailingTrivia": true,
                                                "trailingTrivia": [
                                                    {
                                                        "kind": "WhitespaceTrivia",
                                                        "text": " "
                                                    }
                                                ]
                                            },
                                            "value": {
                                                "kind": "FunctionExpression",
                                                "fullStart": 778,
                                                "fullEnd": 878,
                                                "start": 778,
                                                "end": 878,
                                                "fullWidth": 100,
                                                "width": 100,
                                                "functionKeyword": {
                                                    "kind": "FunctionKeyword",
                                                    "fullStart": 778,
                                                    "fullEnd": 787,
                                                    "start": 778,
                                                    "end": 786,
                                                    "fullWidth": 9,
                                                    "width": 8,
                                                    "text": "function",
                                                    "value": "function",
                                                    "valueText": "function",
                                                    "hasTrailingTrivia": true,
                                                    "trailingTrivia": [
                                                        {
                                                            "kind": "WhitespaceTrivia",
                                                            "text": " "
                                                        }
                                                    ]
                                                },
                                                "callSignature": {
                                                    "kind": "CallSignature",
                                                    "fullStart": 787,
                                                    "fullEnd": 794,
                                                    "start": 787,
                                                    "end": 793,
                                                    "fullWidth": 7,
                                                    "width": 6,
                                                    "parameterList": {
                                                        "kind": "ParameterList",
                                                        "fullStart": 787,
                                                        "fullEnd": 794,
                                                        "start": 787,
                                                        "end": 793,
                                                        "fullWidth": 7,
                                                        "width": 6,
                                                        "openParenToken": {
                                                            "kind": "OpenParenToken",
                                                            "fullStart": 787,
                                                            "fullEnd": 788,
                                                            "start": 787,
                                                            "end": 788,
                                                            "fullWidth": 1,
                                                            "width": 1,
                                                            "text": "(",
                                                            "value": "(",
                                                            "valueText": "("
                                                        },
                                                        "parameters": [
                                                            {
                                                                "kind": "Parameter",
                                                                "fullStart": 788,
                                                                "fullEnd": 789,
                                                                "start": 788,
                                                                "end": 789,
                                                                "fullWidth": 1,
                                                                "width": 1,
                                                                "modifiers": [],
                                                                "identifier": {
                                                                    "kind": "IdentifierName",
                                                                    "fullStart": 788,
                                                                    "fullEnd": 789,
                                                                    "start": 788,
                                                                    "end": 789,
                                                                    "fullWidth": 1,
                                                                    "width": 1,
                                                                    "text": "a",
                                                                    "value": "a",
                                                                    "valueText": "a"
                                                                }
                                                            },
                                                            {
                                                                "kind": "CommaToken",
                                                                "fullStart": 789,
                                                                "fullEnd": 791,
                                                                "start": 789,
                                                                "end": 790,
                                                                "fullWidth": 2,
                                                                "width": 1,
                                                                "text": ",",
                                                                "value": ",",
                                                                "valueText": ",",
                                                                "hasTrailingTrivia": true,
                                                                "trailingTrivia": [
                                                                    {
                                                                        "kind": "WhitespaceTrivia",
                                                                        "text": " "
                                                                    }
                                                                ]
                                                            },
                                                            {
                                                                "kind": "Parameter",
                                                                "fullStart": 791,
                                                                "fullEnd": 792,
                                                                "start": 791,
                                                                "end": 792,
                                                                "fullWidth": 1,
                                                                "width": 1,
                                                                "modifiers": [],
                                                                "identifier": {
                                                                    "kind": "IdentifierName",
                                                                    "fullStart": 791,
                                                                    "fullEnd": 792,
                                                                    "start": 791,
                                                                    "end": 792,
                                                                    "fullWidth": 1,
                                                                    "width": 1,
                                                                    "text": "b",
                                                                    "value": "b",
                                                                    "valueText": "b"
                                                                }
                                                            }
                                                        ],
                                                        "closeParenToken": {
                                                            "kind": "CloseParenToken",
                                                            "fullStart": 792,
                                                            "fullEnd": 794,
                                                            "start": 792,
                                                            "end": 793,
                                                            "fullWidth": 2,
                                                            "width": 1,
                                                            "text": ")",
                                                            "value": ")",
                                                            "valueText": ")",
                                                            "hasTrailingTrivia": true,
                                                            "trailingTrivia": [
                                                                {
                                                                    "kind": "WhitespaceTrivia",
                                                                    "text": " "
                                                                }
                                                            ]
                                                        }
                                                    }
                                                },
                                                "block": {
                                                    "kind": "Block",
                                                    "fullStart": 794,
                                                    "fullEnd": 878,
                                                    "start": 794,
                                                    "end": 878,
                                                    "fullWidth": 84,
                                                    "width": 84,
                                                    "openBraceToken": {
                                                        "kind": "OpenBraceToken",
                                                        "fullStart": 794,
                                                        "fullEnd": 797,
                                                        "start": 794,
                                                        "end": 795,
                                                        "fullWidth": 3,
                                                        "width": 1,
                                                        "text": "{",
                                                        "value": "{",
                                                        "valueText": "{",
                                                        "hasTrailingTrivia": true,
                                                        "hasTrailingNewLine": true,
                                                        "trailingTrivia": [
                                                            {
                                                                "kind": "NewLineTrivia",
                                                                "text": "\r\n"
                                                            }
                                                        ]
                                                    },
                                                    "statements": [
                                                        {
                                                            "kind": "ReturnStatement",
                                                            "fullStart": 797,
                                                            "fullEnd": 869,
                                                            "start": 809,
                                                            "end": 867,
                                                            "fullWidth": 72,
                                                            "width": 58,
                                                            "returnKeyword": {
                                                                "kind": "ReturnKeyword",
                                                                "fullStart": 797,
                                                                "fullEnd": 816,
                                                                "start": 809,
                                                                "end": 815,
                                                                "fullWidth": 19,
                                                                "width": 6,
                                                                "text": "return",
                                                                "value": "return",
                                                                "valueText": "return",
                                                                "hasLeadingTrivia": true,
                                                                "hasTrailingTrivia": true,
                                                                "leadingTrivia": [
                                                                    {
                                                                        "kind": "WhitespaceTrivia",
                                                                        "text": "            "
                                                                    }
                                                                ],
                                                                "trailingTrivia": [
                                                                    {
                                                                        "kind": "WhitespaceTrivia",
                                                                        "text": " "
                                                                    }
                                                                ]
                                                            },
                                                            "expression": {
                                                                "kind": "InvocationExpression",
                                                                "fullStart": 816,
                                                                "fullEnd": 866,
                                                                "start": 816,
                                                                "end": 866,
                                                                "fullWidth": 50,
                                                                "width": 50,
                                                                "expression": {
                                                                    "kind": "MemberAccessExpression",
                                                                    "fullStart": 816,
                                                                    "fullEnd": 843,
                                                                    "start": 816,
                                                                    "end": 843,
                                                                    "fullWidth": 27,
                                                                    "width": 27,
                                                                    "expression": {
                                                                        "kind": "MemberAccessExpression",
                                                                        "fullStart": 816,
                                                                        "fullEnd": 838,
                                                                        "start": 816,
                                                                        "end": 838,
                                                                        "fullWidth": 22,
                                                                        "width": 22,
                                                                        "expression": {
                                                                            "kind": "MemberAccessExpression",
                                                                            "fullStart": 816,
                                                                            "fullEnd": 831,
                                                                            "start": 816,
                                                                            "end": 831,
                                                                            "fullWidth": 15,
                                                                            "width": 15,
                                                                            "expression": {
                                                                                "kind": "IdentifierName",
                                                                                "fullStart": 816,
                                                                                "fullEnd": 821,
                                                                                "start": 816,
                                                                                "end": 821,
                                                                                "fullWidth": 5,
                                                                                "width": 5,
                                                                                "text": "Array",
                                                                                "value": "Array",
                                                                                "valueText": "Array"
                                                                            },
                                                                            "dotToken": {
                                                                                "kind": "DotToken",
                                                                                "fullStart": 821,
                                                                                "fullEnd": 822,
                                                                                "start": 821,
                                                                                "end": 822,
                                                                                "fullWidth": 1,
                                                                                "width": 1,
                                                                                "text": ".",
                                                                                "value": ".",
                                                                                "valueText": "."
                                                                            },
                                                                            "name": {
                                                                                "kind": "IdentifierName",
                                                                                "fullStart": 822,
                                                                                "fullEnd": 831,
                                                                                "start": 822,
                                                                                "end": 831,
                                                                                "fullWidth": 9,
                                                                                "width": 9,
                                                                                "text": "prototype",
                                                                                "value": "prototype",
                                                                                "valueText": "prototype"
                                                                            }
                                                                        },
                                                                        "dotToken": {
                                                                            "kind": "DotToken",
                                                                            "fullStart": 831,
                                                                            "fullEnd": 832,
                                                                            "start": 831,
                                                                            "end": 832,
                                                                            "fullWidth": 1,
                                                                            "width": 1,
                                                                            "text": ".",
                                                                            "value": ".",
                                                                            "valueText": "."
                                                                        },
                                                                        "name": {
                                                                            "kind": "IdentifierName",
                                                                            "fullStart": 832,
                                                                            "fullEnd": 838,
                                                                            "start": 832,
                                                                            "end": 838,
                                                                            "fullWidth": 6,
                                                                            "width": 6,
                                                                            "text": "filter",
                                                                            "value": "filter",
                                                                            "valueText": "filter"
                                                                        }
                                                                    },
                                                                    "dotToken": {
                                                                        "kind": "DotToken",
                                                                        "fullStart": 838,
                                                                        "fullEnd": 839,
                                                                        "start": 838,
                                                                        "end": 839,
                                                                        "fullWidth": 1,
                                                                        "width": 1,
                                                                        "text": ".",
                                                                        "value": ".",
                                                                        "valueText": "."
                                                                    },
                                                                    "name": {
                                                                        "kind": "IdentifierName",
                                                                        "fullStart": 839,
                                                                        "fullEnd": 843,
                                                                        "start": 839,
                                                                        "end": 843,
                                                                        "fullWidth": 4,
                                                                        "width": 4,
                                                                        "text": "call",
                                                                        "value": "call",
                                                                        "valueText": "call"
                                                                    }
                                                                },
                                                                "argumentList": {
                                                                    "kind": "ArgumentList",
                                                                    "fullStart": 843,
                                                                    "fullEnd": 866,
                                                                    "start": 843,
                                                                    "end": 866,
                                                                    "fullWidth": 23,
                                                                    "width": 23,
                                                                    "openParenToken": {
                                                                        "kind": "OpenParenToken",
                                                                        "fullStart": 843,
                                                                        "fullEnd": 844,
                                                                        "start": 843,
                                                                        "end": 844,
                                                                        "fullWidth": 1,
                                                                        "width": 1,
                                                                        "text": "(",
                                                                        "value": "(",
                                                                        "valueText": "("
                                                                    },
                                                                    "arguments": [
                                                                        {
                                                                            "kind": "IdentifierName",
                                                                            "fullStart": 844,
                                                                            "fullEnd": 853,
                                                                            "start": 844,
                                                                            "end": 853,
                                                                            "fullWidth": 9,
                                                                            "width": 9,
                                                                            "text": "arguments",
                                                                            "value": "arguments",
                                                                            "valueText": "arguments"
                                                                        },
                                                                        {
                                                                            "kind": "CommaToken",
                                                                            "fullStart": 853,
                                                                            "fullEnd": 855,
                                                                            "start": 853,
                                                                            "end": 854,
                                                                            "fullWidth": 2,
                                                                            "width": 1,
                                                                            "text": ",",
                                                                            "value": ",",
                                                                            "valueText": ",",
                                                                            "hasTrailingTrivia": true,
                                                                            "trailingTrivia": [
                                                                                {
                                                                                    "kind": "WhitespaceTrivia",
                                                                                    "text": " "
                                                                                }
                                                                            ]
                                                                        },
                                                                        {
                                                                            "kind": "IdentifierName",
                                                                            "fullStart": 855,
                                                                            "fullEnd": 865,
                                                                            "start": 855,
                                                                            "end": 865,
                                                                            "fullWidth": 10,
                                                                            "width": 10,
                                                                            "text": "callbackfn",
                                                                            "value": "callbackfn",
                                                                            "valueText": "callbackfn"
                                                                        }
                                                                    ],
                                                                    "closeParenToken": {
                                                                        "kind": "CloseParenToken",
                                                                        "fullStart": 865,
                                                                        "fullEnd": 866,
                                                                        "start": 865,
                                                                        "end": 866,
                                                                        "fullWidth": 1,
                                                                        "width": 1,
                                                                        "text": ")",
                                                                        "value": ")",
                                                                        "valueText": ")"
                                                                    }
                                                                }
                                                            },
                                                            "semicolonToken": {
                                                                "kind": "SemicolonToken",
                                                                "fullStart": 866,
                                                                "fullEnd": 869,
                                                                "start": 866,
                                                                "end": 867,
                                                                "fullWidth": 3,
                                                                "width": 1,
                                                                "text": ";",
                                                                "value": ";",
                                                                "valueText": ";",
                                                                "hasTrailingTrivia": true,
                                                                "hasTrailingNewLine": true,
                                                                "trailingTrivia": [
                                                                    {
                                                                        "kind": "NewLineTrivia",
                                                                        "text": "\r\n"
                                                                    }
                                                                ]
                                                            }
                                                        }
                                                    ],
                                                    "closeBraceToken": {
                                                        "kind": "CloseBraceToken",
                                                        "fullStart": 869,
                                                        "fullEnd": 878,
                                                        "start": 877,
                                                        "end": 878,
                                                        "fullWidth": 9,
                                                        "width": 1,
                                                        "text": "}",
                                                        "value": "}",
                                                        "valueText": "}",
                                                        "hasLeadingTrivia": true,
                                                        "leadingTrivia": [
                                                            {
                                                                "kind": "WhitespaceTrivia",
                                                                "text": "        "
                                                            }
                                                        ]
                                                    }
                                                }
                                            }
                                        }
                                    }
                                ]
                            },
                            "semicolonToken": {
                                "kind": "SemicolonToken",
                                "fullStart": 878,
                                "fullEnd": 881,
                                "start": 878,
                                "end": 879,
                                "fullWidth": 3,
                                "width": 1,
                                "text": ";",
                                "value": ";",
                                "valueText": ";",
                                "hasTrailingTrivia": true,
                                "hasTrailingNewLine": true,
                                "trailingTrivia": [
                                    {
                                        "kind": "NewLineTrivia",
                                        "text": "\r\n"
                                    }
                                ]
                            }
                        },
                        {
                            "kind": "VariableStatement",
                            "fullStart": 881,
                            "fullEnd": 915,
                            "start": 891,
                            "end": 913,
                            "fullWidth": 34,
                            "width": 22,
                            "modifiers": [],
                            "variableDeclaration": {
                                "kind": "VariableDeclaration",
                                "fullStart": 881,
                                "fullEnd": 912,
                                "start": 891,
                                "end": 912,
                                "fullWidth": 31,
                                "width": 21,
                                "varKeyword": {
                                    "kind": "VarKeyword",
                                    "fullStart": 881,
                                    "fullEnd": 895,
                                    "start": 891,
                                    "end": 894,
                                    "fullWidth": 14,
                                    "width": 3,
                                    "text": "var",
                                    "value": "var",
                                    "valueText": "var",
                                    "hasLeadingTrivia": true,
                                    "hasLeadingNewLine": true,
                                    "hasTrailingTrivia": true,
                                    "leadingTrivia": [
                                        {
                                            "kind": "NewLineTrivia",
                                            "text": "\r\n"
                                        },
                                        {
                                            "kind": "WhitespaceTrivia",
                                            "text": "        "
                                        }
                                    ],
                                    "trailingTrivia": [
                                        {
                                            "kind": "WhitespaceTrivia",
                                            "text": " "
                                        }
                                    ]
                                },
                                "variableDeclarators": [
                                    {
                                        "kind": "VariableDeclarator",
                                        "fullStart": 895,
                                        "fullEnd": 912,
                                        "start": 895,
                                        "end": 912,
                                        "fullWidth": 17,
<<<<<<< HEAD
                                        "width": 17,
                                        "identifier": {
=======
                                        "propertyName": {
>>>>>>> 85e84683
                                            "kind": "IdentifierName",
                                            "fullStart": 895,
                                            "fullEnd": 902,
                                            "start": 895,
                                            "end": 901,
                                            "fullWidth": 7,
                                            "width": 6,
                                            "text": "newArr",
                                            "value": "newArr",
                                            "valueText": "newArr",
                                            "hasTrailingTrivia": true,
                                            "trailingTrivia": [
                                                {
                                                    "kind": "WhitespaceTrivia",
                                                    "text": " "
                                                }
                                            ]
                                        },
                                        "equalsValueClause": {
                                            "kind": "EqualsValueClause",
                                            "fullStart": 902,
                                            "fullEnd": 912,
                                            "start": 902,
                                            "end": 912,
                                            "fullWidth": 10,
                                            "width": 10,
                                            "equalsToken": {
                                                "kind": "EqualsToken",
                                                "fullStart": 902,
                                                "fullEnd": 904,
                                                "start": 902,
                                                "end": 903,
                                                "fullWidth": 2,
                                                "width": 1,
                                                "text": "=",
                                                "value": "=",
                                                "valueText": "=",
                                                "hasTrailingTrivia": true,
                                                "trailingTrivia": [
                                                    {
                                                        "kind": "WhitespaceTrivia",
                                                        "text": " "
                                                    }
                                                ]
                                            },
                                            "value": {
                                                "kind": "InvocationExpression",
                                                "fullStart": 904,
                                                "fullEnd": 912,
                                                "start": 904,
                                                "end": 912,
                                                "fullWidth": 8,
                                                "width": 8,
                                                "expression": {
                                                    "kind": "IdentifierName",
                                                    "fullStart": 904,
                                                    "fullEnd": 908,
                                                    "start": 904,
                                                    "end": 908,
                                                    "fullWidth": 4,
                                                    "width": 4,
                                                    "text": "func",
                                                    "value": "func",
                                                    "valueText": "func"
                                                },
                                                "argumentList": {
                                                    "kind": "ArgumentList",
                                                    "fullStart": 908,
                                                    "fullEnd": 912,
                                                    "start": 908,
                                                    "end": 912,
                                                    "fullWidth": 4,
                                                    "width": 4,
                                                    "openParenToken": {
                                                        "kind": "OpenParenToken",
                                                        "fullStart": 908,
                                                        "fullEnd": 909,
                                                        "start": 908,
                                                        "end": 909,
                                                        "fullWidth": 1,
                                                        "width": 1,
                                                        "text": "(",
                                                        "value": "(",
                                                        "valueText": "("
                                                    },
                                                    "arguments": [
                                                        {
                                                            "kind": "NumericLiteral",
                                                            "fullStart": 909,
                                                            "fullEnd": 911,
                                                            "start": 909,
                                                            "end": 911,
                                                            "fullWidth": 2,
                                                            "width": 2,
                                                            "text": "11",
                                                            "value": 11,
                                                            "valueText": "11"
                                                        }
                                                    ],
                                                    "closeParenToken": {
                                                        "kind": "CloseParenToken",
                                                        "fullStart": 911,
                                                        "fullEnd": 912,
                                                        "start": 911,
                                                        "end": 912,
                                                        "fullWidth": 1,
                                                        "width": 1,
                                                        "text": ")",
                                                        "value": ")",
                                                        "valueText": ")"
                                                    }
                                                }
                                            }
                                        }
                                    }
                                ]
                            },
                            "semicolonToken": {
                                "kind": "SemicolonToken",
                                "fullStart": 912,
                                "fullEnd": 915,
                                "start": 912,
                                "end": 913,
                                "fullWidth": 3,
                                "width": 1,
                                "text": ";",
                                "value": ";",
                                "valueText": ";",
                                "hasTrailingTrivia": true,
                                "hasTrailingNewLine": true,
                                "trailingTrivia": [
                                    {
                                        "kind": "NewLineTrivia",
                                        "text": "\r\n"
                                    }
                                ]
                            }
                        },
                        {
                            "kind": "ReturnStatement",
                            "fullStart": 915,
                            "fullEnd": 974,
                            "start": 925,
                            "end": 972,
                            "fullWidth": 59,
                            "width": 47,
                            "returnKeyword": {
                                "kind": "ReturnKeyword",
                                "fullStart": 915,
                                "fullEnd": 932,
                                "start": 925,
                                "end": 931,
                                "fullWidth": 17,
                                "width": 6,
                                "text": "return",
                                "value": "return",
                                "valueText": "return",
                                "hasLeadingTrivia": true,
                                "hasLeadingNewLine": true,
                                "hasTrailingTrivia": true,
                                "leadingTrivia": [
                                    {
                                        "kind": "NewLineTrivia",
                                        "text": "\r\n"
                                    },
                                    {
                                        "kind": "WhitespaceTrivia",
                                        "text": "        "
                                    }
                                ],
                                "trailingTrivia": [
                                    {
                                        "kind": "WhitespaceTrivia",
                                        "text": " "
                                    }
                                ]
                            },
                            "expression": {
                                "kind": "LogicalAndExpression",
                                "fullStart": 932,
                                "fullEnd": 971,
                                "start": 932,
                                "end": 971,
                                "fullWidth": 39,
                                "width": 39,
                                "left": {
                                    "kind": "EqualsExpression",
                                    "fullStart": 932,
                                    "fullEnd": 952,
                                    "start": 932,
                                    "end": 951,
                                    "fullWidth": 20,
                                    "width": 19,
                                    "left": {
                                        "kind": "MemberAccessExpression",
                                        "fullStart": 932,
                                        "fullEnd": 946,
                                        "start": 932,
                                        "end": 945,
                                        "fullWidth": 14,
                                        "width": 13,
                                        "expression": {
                                            "kind": "IdentifierName",
                                            "fullStart": 932,
                                            "fullEnd": 938,
                                            "start": 932,
                                            "end": 938,
                                            "fullWidth": 6,
                                            "width": 6,
                                            "text": "newArr",
                                            "value": "newArr",
                                            "valueText": "newArr"
                                        },
                                        "dotToken": {
                                            "kind": "DotToken",
                                            "fullStart": 938,
                                            "fullEnd": 939,
                                            "start": 938,
                                            "end": 939,
                                            "fullWidth": 1,
                                            "width": 1,
                                            "text": ".",
                                            "value": ".",
                                            "valueText": "."
                                        },
                                        "name": {
                                            "kind": "IdentifierName",
                                            "fullStart": 939,
                                            "fullEnd": 946,
                                            "start": 939,
                                            "end": 945,
                                            "fullWidth": 7,
                                            "width": 6,
                                            "text": "length",
                                            "value": "length",
                                            "valueText": "length",
                                            "hasTrailingTrivia": true,
                                            "trailingTrivia": [
                                                {
                                                    "kind": "WhitespaceTrivia",
                                                    "text": " "
                                                }
                                            ]
                                        }
                                    },
                                    "operatorToken": {
                                        "kind": "EqualsEqualsEqualsToken",
                                        "fullStart": 946,
                                        "fullEnd": 950,
                                        "start": 946,
                                        "end": 949,
                                        "fullWidth": 4,
                                        "width": 3,
                                        "text": "===",
                                        "value": "===",
                                        "valueText": "===",
                                        "hasTrailingTrivia": true,
                                        "trailingTrivia": [
                                            {
                                                "kind": "WhitespaceTrivia",
                                                "text": " "
                                            }
                                        ]
                                    },
                                    "right": {
                                        "kind": "NumericLiteral",
                                        "fullStart": 950,
                                        "fullEnd": 952,
                                        "start": 950,
                                        "end": 951,
                                        "fullWidth": 2,
                                        "width": 1,
                                        "text": "1",
                                        "value": 1,
                                        "valueText": "1",
                                        "hasTrailingTrivia": true,
                                        "trailingTrivia": [
                                            {
                                                "kind": "WhitespaceTrivia",
                                                "text": " "
                                            }
                                        ]
                                    }
                                },
                                "operatorToken": {
                                    "kind": "AmpersandAmpersandToken",
                                    "fullStart": 952,
                                    "fullEnd": 955,
                                    "start": 952,
                                    "end": 954,
                                    "fullWidth": 3,
                                    "width": 2,
                                    "text": "&&",
                                    "value": "&&",
                                    "valueText": "&&",
                                    "hasTrailingTrivia": true,
                                    "trailingTrivia": [
                                        {
                                            "kind": "WhitespaceTrivia",
                                            "text": " "
                                        }
                                    ]
                                },
                                "right": {
                                    "kind": "EqualsExpression",
                                    "fullStart": 955,
                                    "fullEnd": 971,
                                    "start": 955,
                                    "end": 971,
                                    "fullWidth": 16,
                                    "width": 16,
                                    "left": {
                                        "kind": "ElementAccessExpression",
                                        "fullStart": 955,
                                        "fullEnd": 965,
                                        "start": 955,
                                        "end": 964,
                                        "fullWidth": 10,
                                        "width": 9,
                                        "expression": {
                                            "kind": "IdentifierName",
                                            "fullStart": 955,
                                            "fullEnd": 961,
                                            "start": 955,
                                            "end": 961,
                                            "fullWidth": 6,
                                            "width": 6,
                                            "text": "newArr",
                                            "value": "newArr",
                                            "valueText": "newArr"
                                        },
                                        "openBracketToken": {
                                            "kind": "OpenBracketToken",
                                            "fullStart": 961,
                                            "fullEnd": 962,
                                            "start": 961,
                                            "end": 962,
                                            "fullWidth": 1,
                                            "width": 1,
                                            "text": "[",
                                            "value": "[",
                                            "valueText": "["
                                        },
                                        "argumentExpression": {
                                            "kind": "NumericLiteral",
                                            "fullStart": 962,
                                            "fullEnd": 963,
                                            "start": 962,
                                            "end": 963,
                                            "fullWidth": 1,
                                            "width": 1,
                                            "text": "0",
                                            "value": 0,
                                            "valueText": "0"
                                        },
                                        "closeBracketToken": {
                                            "kind": "CloseBracketToken",
                                            "fullStart": 963,
                                            "fullEnd": 965,
                                            "start": 963,
                                            "end": 964,
                                            "fullWidth": 2,
                                            "width": 1,
                                            "text": "]",
                                            "value": "]",
                                            "valueText": "]",
                                            "hasTrailingTrivia": true,
                                            "trailingTrivia": [
                                                {
                                                    "kind": "WhitespaceTrivia",
                                                    "text": " "
                                                }
                                            ]
                                        }
                                    },
                                    "operatorToken": {
                                        "kind": "EqualsEqualsEqualsToken",
                                        "fullStart": 965,
                                        "fullEnd": 969,
                                        "start": 965,
                                        "end": 968,
                                        "fullWidth": 4,
                                        "width": 3,
                                        "text": "===",
                                        "value": "===",
                                        "valueText": "===",
                                        "hasTrailingTrivia": true,
                                        "trailingTrivia": [
                                            {
                                                "kind": "WhitespaceTrivia",
                                                "text": " "
                                            }
                                        ]
                                    },
                                    "right": {
                                        "kind": "NumericLiteral",
                                        "fullStart": 969,
                                        "fullEnd": 971,
                                        "start": 969,
                                        "end": 971,
                                        "fullWidth": 2,
                                        "width": 2,
                                        "text": "11",
                                        "value": 11,
                                        "valueText": "11"
                                    }
                                }
                            },
                            "semicolonToken": {
                                "kind": "SemicolonToken",
                                "fullStart": 971,
                                "fullEnd": 974,
                                "start": 971,
                                "end": 972,
                                "fullWidth": 3,
                                "width": 1,
                                "text": ";",
                                "value": ";",
                                "valueText": ";",
                                "hasTrailingTrivia": true,
                                "hasTrailingNewLine": true,
                                "trailingTrivia": [
                                    {
                                        "kind": "NewLineTrivia",
                                        "text": "\r\n"
                                    }
                                ]
                            }
                        }
                    ],
                    "closeBraceToken": {
                        "kind": "CloseBraceToken",
                        "fullStart": 974,
                        "fullEnd": 981,
                        "start": 978,
                        "end": 979,
                        "fullWidth": 7,
                        "width": 1,
                        "text": "}",
                        "value": "}",
                        "valueText": "}",
                        "hasLeadingTrivia": true,
                        "hasTrailingTrivia": true,
                        "hasTrailingNewLine": true,
                        "leadingTrivia": [
                            {
                                "kind": "WhitespaceTrivia",
                                "text": "    "
                            }
                        ],
                        "trailingTrivia": [
                            {
                                "kind": "NewLineTrivia",
                                "text": "\r\n"
                            }
                        ]
                    }
                }
            },
            {
                "kind": "ExpressionStatement",
                "fullStart": 981,
                "fullEnd": 1005,
                "start": 981,
                "end": 1003,
                "fullWidth": 24,
                "width": 22,
                "expression": {
                    "kind": "InvocationExpression",
                    "fullStart": 981,
                    "fullEnd": 1002,
                    "start": 981,
                    "end": 1002,
                    "fullWidth": 21,
                    "width": 21,
                    "expression": {
                        "kind": "IdentifierName",
                        "fullStart": 981,
                        "fullEnd": 992,
                        "start": 981,
                        "end": 992,
                        "fullWidth": 11,
                        "width": 11,
                        "text": "runTestCase",
                        "value": "runTestCase",
                        "valueText": "runTestCase"
                    },
                    "argumentList": {
                        "kind": "ArgumentList",
                        "fullStart": 992,
                        "fullEnd": 1002,
                        "start": 992,
                        "end": 1002,
                        "fullWidth": 10,
                        "width": 10,
                        "openParenToken": {
                            "kind": "OpenParenToken",
                            "fullStart": 992,
                            "fullEnd": 993,
                            "start": 992,
                            "end": 993,
                            "fullWidth": 1,
                            "width": 1,
                            "text": "(",
                            "value": "(",
                            "valueText": "("
                        },
                        "arguments": [
                            {
                                "kind": "IdentifierName",
                                "fullStart": 993,
                                "fullEnd": 1001,
                                "start": 993,
                                "end": 1001,
                                "fullWidth": 8,
                                "width": 8,
                                "text": "testcase",
                                "value": "testcase",
                                "valueText": "testcase"
                            }
                        ],
                        "closeParenToken": {
                            "kind": "CloseParenToken",
                            "fullStart": 1001,
                            "fullEnd": 1002,
                            "start": 1001,
                            "end": 1002,
                            "fullWidth": 1,
                            "width": 1,
                            "text": ")",
                            "value": ")",
                            "valueText": ")"
                        }
                    }
                },
                "semicolonToken": {
                    "kind": "SemicolonToken",
                    "fullStart": 1002,
                    "fullEnd": 1005,
                    "start": 1002,
                    "end": 1003,
                    "fullWidth": 3,
                    "width": 1,
                    "text": ";",
                    "value": ";",
                    "valueText": ";",
                    "hasTrailingTrivia": true,
                    "hasTrailingNewLine": true,
                    "trailingTrivia": [
                        {
                            "kind": "NewLineTrivia",
                            "text": "\r\n"
                        }
                    ]
                }
            }
        ],
        "endOfFileToken": {
            "kind": "EndOfFileToken",
            "fullStart": 1005,
            "fullEnd": 1005,
            "start": 1005,
            "end": 1005,
            "fullWidth": 0,
            "width": 0,
            "text": ""
        }
    },
    "lineMap": {
        "lineStarts": [
            0,
            67,
            152,
            232,
            308,
            380,
            385,
            444,
            623,
            628,
            630,
            632,
            655,
            701,
            746,
            757,
            759,
            797,
            869,
            881,
            883,
            915,
            917,
            974,
            981,
            1005
        ],
        "length": 1005
    }
}<|MERGE_RESOLUTION|>--- conflicted
+++ resolved
@@ -719,12 +719,8 @@
                                         "start": 771,
                                         "end": 878,
                                         "fullWidth": 107,
-<<<<<<< HEAD
                                         "width": 107,
-                                        "identifier": {
-=======
                                         "propertyName": {
->>>>>>> 85e84683
                                             "kind": "IdentifierName",
                                             "fullStart": 771,
                                             "fullEnd": 776,
@@ -1296,12 +1292,8 @@
                                         "start": 895,
                                         "end": 912,
                                         "fullWidth": 17,
-<<<<<<< HEAD
                                         "width": 17,
-                                        "identifier": {
-=======
                                         "propertyName": {
->>>>>>> 85e84683
                                             "kind": "IdentifierName",
                                             "fullStart": 895,
                                             "fullEnd": 902,
