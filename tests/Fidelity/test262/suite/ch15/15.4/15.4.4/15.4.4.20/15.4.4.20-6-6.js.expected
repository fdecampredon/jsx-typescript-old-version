{
    "isDeclaration": false,
    "languageVersion": "EcmaScript5",
    "parseOptions": {
        "allowAutomaticSemicolonInsertion": true
    },
    "sourceUnit": {
        "kind": "SourceUnit",
        "fullStart": 0,
        "fullEnd": 918,
        "start": 588,
        "end": 918,
        "fullWidth": 918,
        "width": 330,
        "isIncrementallyUnusable": true,
        "moduleElements": [
            {
                "kind": "FunctionDeclaration",
                "fullStart": 0,
                "fullEnd": 894,
                "start": 588,
                "end": 892,
                "fullWidth": 894,
                "width": 304,
                "modifiers": [],
                "functionKeyword": {
                    "kind": "FunctionKeyword",
                    "fullStart": 0,
                    "fullEnd": 597,
                    "start": 588,
                    "end": 596,
                    "fullWidth": 597,
                    "width": 8,
                    "text": "function",
                    "value": "function",
                    "valueText": "function",
                    "hasLeadingTrivia": true,
                    "hasLeadingComment": true,
                    "hasLeadingNewLine": true,
                    "hasTrailingTrivia": true,
                    "leadingTrivia": [
                        {
                            "kind": "SingleLineCommentTrivia",
                            "text": "/// Copyright (c) 2012 Ecma International.  All rights reserved. "
                        },
                        {
                            "kind": "NewLineTrivia",
                            "text": "\r\n"
                        },
                        {
                            "kind": "SingleLineCommentTrivia",
                            "text": "/// Ecma International makes this code available under the terms and conditions set"
                        },
                        {
                            "kind": "NewLineTrivia",
                            "text": "\r\n"
                        },
                        {
                            "kind": "SingleLineCommentTrivia",
                            "text": "/// forth on http://hg.ecmascript.org/tests/test262/raw-file/tip/LICENSE (the "
                        },
                        {
                            "kind": "NewLineTrivia",
                            "text": "\r\n"
                        },
                        {
                            "kind": "SingleLineCommentTrivia",
                            "text": "/// \"Use Terms\").   Any redistribution of this code must retain the above "
                        },
                        {
                            "kind": "NewLineTrivia",
                            "text": "\r\n"
                        },
                        {
                            "kind": "SingleLineCommentTrivia",
                            "text": "/// copyright and this notice and otherwise comply with the Use Terms."
                        },
                        {
                            "kind": "NewLineTrivia",
                            "text": "\r\n"
                        },
                        {
                            "kind": "MultiLineCommentTrivia",
                            "text": "/**\r\n * @path ch15/15.4/15.4.4/15.4.4.20/15.4.4.20-6-6.js\r\n * @description Array.prototype.filter returns an empty array if 'length' is 0 (subclassed Array, length overridden with obj with valueOf)\r\n */"
                        },
                        {
                            "kind": "NewLineTrivia",
                            "text": "\r\n"
                        },
                        {
                            "kind": "NewLineTrivia",
                            "text": "\r\n"
                        },
                        {
                            "kind": "NewLineTrivia",
                            "text": "\r\n"
                        }
                    ],
                    "trailingTrivia": [
                        {
                            "kind": "WhitespaceTrivia",
                            "text": " "
                        }
                    ]
                },
                "identifier": {
                    "kind": "IdentifierName",
                    "fullStart": 597,
                    "fullEnd": 605,
                    "start": 597,
                    "end": 605,
                    "fullWidth": 8,
                    "width": 8,
                    "text": "testcase",
                    "value": "testcase",
                    "valueText": "testcase"
                },
                "callSignature": {
                    "kind": "CallSignature",
                    "fullStart": 605,
                    "fullEnd": 608,
                    "start": 605,
                    "end": 607,
                    "fullWidth": 3,
                    "width": 2,
                    "parameterList": {
                        "kind": "ParameterList",
                        "fullStart": 605,
                        "fullEnd": 608,
                        "start": 605,
                        "end": 607,
                        "fullWidth": 3,
                        "width": 2,
                        "openParenToken": {
                            "kind": "OpenParenToken",
                            "fullStart": 605,
                            "fullEnd": 606,
                            "start": 605,
                            "end": 606,
                            "fullWidth": 1,
                            "width": 1,
                            "text": "(",
                            "value": "(",
                            "valueText": "("
                        },
                        "parameters": [],
                        "closeParenToken": {
                            "kind": "CloseParenToken",
                            "fullStart": 606,
                            "fullEnd": 608,
                            "start": 606,
                            "end": 607,
                            "fullWidth": 2,
                            "width": 1,
                            "text": ")",
                            "value": ")",
                            "valueText": ")",
                            "hasTrailingTrivia": true,
                            "trailingTrivia": [
                                {
                                    "kind": "WhitespaceTrivia",
                                    "text": " "
                                }
                            ]
                        }
                    }
                },
                "block": {
                    "kind": "Block",
                    "fullStart": 608,
                    "fullEnd": 894,
                    "start": 608,
                    "end": 892,
                    "fullWidth": 286,
                    "width": 284,
                    "openBraceToken": {
                        "kind": "OpenBraceToken",
                        "fullStart": 608,
                        "fullEnd": 611,
                        "start": 608,
                        "end": 609,
                        "fullWidth": 3,
                        "width": 1,
                        "text": "{",
                        "value": "{",
                        "valueText": "{",
                        "hasTrailingTrivia": true,
                        "hasTrailingNewLine": true,
                        "trailingTrivia": [
                            {
                                "kind": "NewLineTrivia",
                                "text": "\r\n"
                            }
                        ]
                    },
                    "statements": [
                        {
                            "kind": "ExpressionStatement",
                            "fullStart": 611,
                            "fullEnd": 650,
                            "start": 613,
                            "end": 648,
                            "fullWidth": 39,
                            "width": 35,
                            "expression": {
                                "kind": "AssignmentExpression",
                                "fullStart": 611,
                                "fullEnd": 647,
                                "start": 613,
                                "end": 647,
                                "fullWidth": 36,
                                "width": 34,
                                "left": {
                                    "kind": "MemberAccessExpression",
                                    "fullStart": 611,
                                    "fullEnd": 627,
                                    "start": 613,
                                    "end": 626,
                                    "fullWidth": 16,
                                    "width": 13,
                                    "expression": {
                                        "kind": "IdentifierName",
                                        "fullStart": 611,
                                        "fullEnd": 616,
                                        "start": 613,
                                        "end": 616,
                                        "fullWidth": 5,
                                        "width": 3,
                                        "text": "foo",
                                        "value": "foo",
                                        "valueText": "foo",
                                        "hasLeadingTrivia": true,
                                        "leadingTrivia": [
                                            {
                                                "kind": "WhitespaceTrivia",
                                                "text": "  "
                                            }
                                        ]
                                    },
                                    "dotToken": {
                                        "kind": "DotToken",
                                        "fullStart": 616,
                                        "fullEnd": 617,
                                        "start": 616,
                                        "end": 617,
                                        "fullWidth": 1,
                                        "width": 1,
                                        "text": ".",
                                        "value": ".",
                                        "valueText": "."
                                    },
                                    "name": {
                                        "kind": "IdentifierName",
                                        "fullStart": 617,
                                        "fullEnd": 627,
                                        "start": 617,
                                        "end": 626,
                                        "fullWidth": 10,
                                        "width": 9,
                                        "text": "prototype",
                                        "value": "prototype",
                                        "valueText": "prototype",
                                        "hasTrailingTrivia": true,
                                        "trailingTrivia": [
                                            {
                                                "kind": "WhitespaceTrivia",
                                                "text": " "
                                            }
                                        ]
                                    }
                                },
                                "operatorToken": {
                                    "kind": "EqualsToken",
                                    "fullStart": 627,
                                    "fullEnd": 629,
                                    "start": 627,
                                    "end": 628,
                                    "fullWidth": 2,
                                    "width": 1,
                                    "text": "=",
                                    "value": "=",
                                    "valueText": "=",
                                    "hasTrailingTrivia": true,
                                    "trailingTrivia": [
                                        {
                                            "kind": "WhitespaceTrivia",
                                            "text": " "
                                        }
                                    ]
                                },
                                "right": {
                                    "kind": "ObjectCreationExpression",
                                    "fullStart": 629,
                                    "fullEnd": 647,
                                    "start": 629,
                                    "end": 647,
                                    "fullWidth": 18,
                                    "width": 18,
                                    "newKeyword": {
                                        "kind": "NewKeyword",
                                        "fullStart": 629,
                                        "fullEnd": 633,
                                        "start": 629,
                                        "end": 632,
                                        "fullWidth": 4,
                                        "width": 3,
                                        "text": "new",
                                        "value": "new",
                                        "valueText": "new",
                                        "hasTrailingTrivia": true,
                                        "trailingTrivia": [
                                            {
                                                "kind": "WhitespaceTrivia",
                                                "text": " "
                                            }
                                        ]
                                    },
                                    "expression": {
                                        "kind": "IdentifierName",
                                        "fullStart": 633,
                                        "fullEnd": 638,
                                        "start": 633,
                                        "end": 638,
                                        "fullWidth": 5,
                                        "width": 5,
                                        "text": "Array",
                                        "value": "Array",
                                        "valueText": "Array"
                                    },
                                    "argumentList": {
                                        "kind": "ArgumentList",
                                        "fullStart": 638,
                                        "fullEnd": 647,
                                        "start": 638,
                                        "end": 647,
                                        "fullWidth": 9,
                                        "width": 9,
                                        "openParenToken": {
                                            "kind": "OpenParenToken",
                                            "fullStart": 638,
                                            "fullEnd": 639,
                                            "start": 638,
                                            "end": 639,
                                            "fullWidth": 1,
                                            "width": 1,
                                            "text": "(",
                                            "value": "(",
                                            "valueText": "("
                                        },
                                        "arguments": [
                                            {
                                                "kind": "NumericLiteral",
                                                "fullStart": 639,
                                                "fullEnd": 640,
                                                "start": 639,
                                                "end": 640,
                                                "fullWidth": 1,
                                                "width": 1,
                                                "text": "1",
                                                "value": 1,
                                                "valueText": "1"
                                            },
                                            {
                                                "kind": "CommaToken",
                                                "fullStart": 640,
                                                "fullEnd": 642,
                                                "start": 640,
                                                "end": 641,
                                                "fullWidth": 2,
                                                "width": 1,
                                                "text": ",",
                                                "value": ",",
                                                "valueText": ",",
                                                "hasTrailingTrivia": true,
                                                "trailingTrivia": [
                                                    {
                                                        "kind": "WhitespaceTrivia",
                                                        "text": " "
                                                    }
                                                ]
                                            },
                                            {
                                                "kind": "NumericLiteral",
                                                "fullStart": 642,
                                                "fullEnd": 643,
                                                "start": 642,
                                                "end": 643,
                                                "fullWidth": 1,
                                                "width": 1,
                                                "text": "2",
                                                "value": 2,
                                                "valueText": "2"
                                            },
                                            {
                                                "kind": "CommaToken",
                                                "fullStart": 643,
                                                "fullEnd": 645,
                                                "start": 643,
                                                "end": 644,
                                                "fullWidth": 2,
                                                "width": 1,
                                                "text": ",",
                                                "value": ",",
                                                "valueText": ",",
                                                "hasTrailingTrivia": true,
                                                "trailingTrivia": [
                                                    {
                                                        "kind": "WhitespaceTrivia",
                                                        "text": " "
                                                    }
                                                ]
                                            },
                                            {
                                                "kind": "NumericLiteral",
                                                "fullStart": 645,
                                                "fullEnd": 646,
                                                "start": 645,
                                                "end": 646,
                                                "fullWidth": 1,
                                                "width": 1,
                                                "text": "3",
                                                "value": 3,
                                                "valueText": "3"
                                            }
                                        ],
                                        "closeParenToken": {
                                            "kind": "CloseParenToken",
                                            "fullStart": 646,
                                            "fullEnd": 647,
                                            "start": 646,
                                            "end": 647,
                                            "fullWidth": 1,
                                            "width": 1,
                                            "text": ")",
                                            "value": ")",
                                            "valueText": ")"
                                        }
                                    }
                                }
                            },
                            "semicolonToken": {
                                "kind": "SemicolonToken",
                                "fullStart": 647,
                                "fullEnd": 650,
                                "start": 647,
                                "end": 648,
                                "fullWidth": 3,
                                "width": 1,
                                "text": ";",
                                "value": ";",
                                "valueText": ";",
                                "hasTrailingTrivia": true,
                                "hasTrailingNewLine": true,
                                "trailingTrivia": [
                                    {
                                        "kind": "NewLineTrivia",
                                        "text": "\r\n"
                                    }
                                ]
                            }
                        },
                        {
                            "kind": "FunctionDeclaration",
                            "fullStart": 650,
                            "fullEnd": 671,
                            "start": 652,
                            "end": 669,
                            "fullWidth": 21,
                            "width": 17,
                            "modifiers": [],
                            "functionKeyword": {
                                "kind": "FunctionKeyword",
                                "fullStart": 650,
                                "fullEnd": 661,
                                "start": 652,
                                "end": 660,
                                "fullWidth": 11,
                                "width": 8,
                                "text": "function",
                                "value": "function",
                                "valueText": "function",
                                "hasLeadingTrivia": true,
                                "hasTrailingTrivia": true,
                                "leadingTrivia": [
                                    {
                                        "kind": "WhitespaceTrivia",
                                        "text": "  "
                                    }
                                ],
                                "trailingTrivia": [
                                    {
                                        "kind": "WhitespaceTrivia",
                                        "text": " "
                                    }
                                ]
                            },
                            "identifier": {
                                "kind": "IdentifierName",
                                "fullStart": 661,
                                "fullEnd": 664,
                                "start": 661,
                                "end": 664,
                                "fullWidth": 3,
                                "width": 3,
                                "text": "foo",
                                "value": "foo",
                                "valueText": "foo"
                            },
                            "callSignature": {
                                "kind": "CallSignature",
                                "fullStart": 664,
                                "fullEnd": 667,
                                "start": 664,
                                "end": 666,
                                "fullWidth": 3,
                                "width": 2,
                                "parameterList": {
                                    "kind": "ParameterList",
                                    "fullStart": 664,
                                    "fullEnd": 667,
                                    "start": 664,
                                    "end": 666,
                                    "fullWidth": 3,
                                    "width": 2,
                                    "openParenToken": {
                                        "kind": "OpenParenToken",
                                        "fullStart": 664,
                                        "fullEnd": 665,
                                        "start": 664,
                                        "end": 665,
                                        "fullWidth": 1,
                                        "width": 1,
                                        "text": "(",
                                        "value": "(",
                                        "valueText": "("
                                    },
                                    "parameters": [],
                                    "closeParenToken": {
                                        "kind": "CloseParenToken",
                                        "fullStart": 665,
                                        "fullEnd": 667,
                                        "start": 665,
                                        "end": 666,
                                        "fullWidth": 2,
                                        "width": 1,
                                        "text": ")",
                                        "value": ")",
                                        "valueText": ")",
                                        "hasTrailingTrivia": true,
                                        "trailingTrivia": [
                                            {
                                                "kind": "WhitespaceTrivia",
                                                "text": " "
                                            }
                                        ]
                                    }
                                }
                            },
                            "block": {
                                "kind": "Block",
                                "fullStart": 667,
                                "fullEnd": 671,
                                "start": 667,
                                "end": 669,
                                "fullWidth": 4,
                                "width": 2,
                                "openBraceToken": {
                                    "kind": "OpenBraceToken",
                                    "fullStart": 667,
                                    "fullEnd": 668,
                                    "start": 667,
                                    "end": 668,
                                    "fullWidth": 1,
                                    "width": 1,
                                    "text": "{",
                                    "value": "{",
                                    "valueText": "{"
                                },
                                "statements": [],
                                "closeBraceToken": {
                                    "kind": "CloseBraceToken",
                                    "fullStart": 668,
                                    "fullEnd": 671,
                                    "start": 668,
                                    "end": 669,
                                    "fullWidth": 3,
                                    "width": 1,
                                    "text": "}",
                                    "value": "}",
                                    "valueText": "}",
                                    "hasTrailingTrivia": true,
                                    "hasTrailingNewLine": true,
                                    "trailingTrivia": [
                                        {
                                            "kind": "NewLineTrivia",
                                            "text": "\r\n"
                                        }
                                    ]
                                }
                            }
                        },
                        {
                            "kind": "VariableStatement",
                            "fullStart": 671,
                            "fullEnd": 693,
                            "start": 673,
                            "end": 691,
                            "fullWidth": 22,
                            "width": 18,
                            "modifiers": [],
                            "variableDeclaration": {
                                "kind": "VariableDeclaration",
                                "fullStart": 671,
                                "fullEnd": 690,
                                "start": 673,
                                "end": 690,
                                "fullWidth": 19,
                                "width": 17,
                                "varKeyword": {
                                    "kind": "VarKeyword",
                                    "fullStart": 671,
                                    "fullEnd": 677,
                                    "start": 673,
                                    "end": 676,
                                    "fullWidth": 6,
                                    "width": 3,
                                    "text": "var",
                                    "value": "var",
                                    "valueText": "var",
                                    "hasLeadingTrivia": true,
                                    "hasTrailingTrivia": true,
                                    "leadingTrivia": [
                                        {
                                            "kind": "WhitespaceTrivia",
                                            "text": "  "
                                        }
                                    ],
                                    "trailingTrivia": [
                                        {
                                            "kind": "WhitespaceTrivia",
                                            "text": " "
                                        }
                                    ]
                                },
                                "variableDeclarators": [
                                    {
                                        "kind": "VariableDeclarator",
                                        "fullStart": 677,
                                        "fullEnd": 690,
                                        "start": 677,
                                        "end": 690,
                                        "fullWidth": 13,
<<<<<<< HEAD
                                        "width": 13,
                                        "identifier": {
=======
                                        "propertyName": {
>>>>>>> 85e84683
                                            "kind": "IdentifierName",
                                            "fullStart": 677,
                                            "fullEnd": 679,
                                            "start": 677,
                                            "end": 678,
                                            "fullWidth": 2,
                                            "width": 1,
                                            "text": "f",
                                            "value": "f",
                                            "valueText": "f",
                                            "hasTrailingTrivia": true,
                                            "trailingTrivia": [
                                                {
                                                    "kind": "WhitespaceTrivia",
                                                    "text": " "
                                                }
                                            ]
                                        },
                                        "equalsValueClause": {
                                            "kind": "EqualsValueClause",
                                            "fullStart": 679,
                                            "fullEnd": 690,
                                            "start": 679,
                                            "end": 690,
                                            "fullWidth": 11,
                                            "width": 11,
                                            "equalsToken": {
                                                "kind": "EqualsToken",
                                                "fullStart": 679,
                                                "fullEnd": 681,
                                                "start": 679,
                                                "end": 680,
                                                "fullWidth": 2,
                                                "width": 1,
                                                "text": "=",
                                                "value": "=",
                                                "valueText": "=",
                                                "hasTrailingTrivia": true,
                                                "trailingTrivia": [
                                                    {
                                                        "kind": "WhitespaceTrivia",
                                                        "text": " "
                                                    }
                                                ]
                                            },
                                            "value": {
                                                "kind": "ObjectCreationExpression",
                                                "fullStart": 681,
                                                "fullEnd": 690,
                                                "start": 681,
                                                "end": 690,
                                                "fullWidth": 9,
                                                "width": 9,
                                                "newKeyword": {
                                                    "kind": "NewKeyword",
                                                    "fullStart": 681,
                                                    "fullEnd": 685,
                                                    "start": 681,
                                                    "end": 684,
                                                    "fullWidth": 4,
                                                    "width": 3,
                                                    "text": "new",
                                                    "value": "new",
                                                    "valueText": "new",
                                                    "hasTrailingTrivia": true,
                                                    "trailingTrivia": [
                                                        {
                                                            "kind": "WhitespaceTrivia",
                                                            "text": " "
                                                        }
                                                    ]
                                                },
                                                "expression": {
                                                    "kind": "IdentifierName",
                                                    "fullStart": 685,
                                                    "fullEnd": 688,
                                                    "start": 685,
                                                    "end": 688,
                                                    "fullWidth": 3,
                                                    "width": 3,
                                                    "text": "foo",
                                                    "value": "foo",
                                                    "valueText": "foo"
                                                },
                                                "argumentList": {
                                                    "kind": "ArgumentList",
                                                    "fullStart": 688,
                                                    "fullEnd": 690,
                                                    "start": 688,
                                                    "end": 690,
                                                    "fullWidth": 2,
                                                    "width": 2,
                                                    "openParenToken": {
                                                        "kind": "OpenParenToken",
                                                        "fullStart": 688,
                                                        "fullEnd": 689,
                                                        "start": 688,
                                                        "end": 689,
                                                        "fullWidth": 1,
                                                        "width": 1,
                                                        "text": "(",
                                                        "value": "(",
                                                        "valueText": "("
                                                    },
                                                    "arguments": [],
                                                    "closeParenToken": {
                                                        "kind": "CloseParenToken",
                                                        "fullStart": 689,
                                                        "fullEnd": 690,
                                                        "start": 689,
                                                        "end": 690,
                                                        "fullWidth": 1,
                                                        "width": 1,
                                                        "text": ")",
                                                        "value": ")",
                                                        "valueText": ")"
                                                    }
                                                }
                                            }
                                        }
                                    }
                                ]
                            },
                            "semicolonToken": {
                                "kind": "SemicolonToken",
                                "fullStart": 690,
                                "fullEnd": 693,
                                "start": 690,
                                "end": 691,
                                "fullWidth": 3,
                                "width": 1,
                                "text": ";",
                                "value": ";",
                                "valueText": ";",
                                "hasTrailingTrivia": true,
                                "hasTrailingNewLine": true,
                                "trailingTrivia": [
                                    {
                                        "kind": "NewLineTrivia",
                                        "text": "\r\n"
                                    }
                                ]
                            }
                        },
                        {
                            "kind": "VariableStatement",
                            "fullStart": 693,
                            "fullEnd": 746,
                            "start": 699,
                            "end": 744,
                            "fullWidth": 53,
                            "width": 45,
                            "modifiers": [],
                            "variableDeclaration": {
                                "kind": "VariableDeclaration",
                                "fullStart": 693,
                                "fullEnd": 743,
                                "start": 699,
                                "end": 743,
                                "fullWidth": 50,
                                "width": 44,
                                "varKeyword": {
                                    "kind": "VarKeyword",
                                    "fullStart": 693,
                                    "fullEnd": 703,
                                    "start": 699,
                                    "end": 702,
                                    "fullWidth": 10,
                                    "width": 3,
                                    "text": "var",
                                    "value": "var",
                                    "valueText": "var",
                                    "hasLeadingTrivia": true,
                                    "hasLeadingNewLine": true,
                                    "hasTrailingTrivia": true,
                                    "leadingTrivia": [
                                        {
                                            "kind": "WhitespaceTrivia",
                                            "text": "  "
                                        },
                                        {
                                            "kind": "NewLineTrivia",
                                            "text": "\r\n"
                                        },
                                        {
                                            "kind": "WhitespaceTrivia",
                                            "text": "  "
                                        }
                                    ],
                                    "trailingTrivia": [
                                        {
                                            "kind": "WhitespaceTrivia",
                                            "text": " "
                                        }
                                    ]
                                },
                                "variableDeclarators": [
                                    {
                                        "kind": "VariableDeclarator",
                                        "fullStart": 703,
                                        "fullEnd": 743,
                                        "start": 703,
                                        "end": 743,
                                        "fullWidth": 40,
<<<<<<< HEAD
                                        "width": 40,
                                        "identifier": {
=======
                                        "propertyName": {
>>>>>>> 85e84683
                                            "kind": "IdentifierName",
                                            "fullStart": 703,
                                            "fullEnd": 705,
                                            "start": 703,
                                            "end": 704,
                                            "fullWidth": 2,
                                            "width": 1,
                                            "text": "o",
                                            "value": "o",
                                            "valueText": "o",
                                            "hasTrailingTrivia": true,
                                            "trailingTrivia": [
                                                {
                                                    "kind": "WhitespaceTrivia",
                                                    "text": " "
                                                }
                                            ]
                                        },
                                        "equalsValueClause": {
                                            "kind": "EqualsValueClause",
                                            "fullStart": 705,
                                            "fullEnd": 743,
                                            "start": 705,
                                            "end": 743,
                                            "fullWidth": 38,
                                            "width": 38,
                                            "equalsToken": {
                                                "kind": "EqualsToken",
                                                "fullStart": 705,
                                                "fullEnd": 707,
                                                "start": 705,
                                                "end": 706,
                                                "fullWidth": 2,
                                                "width": 1,
                                                "text": "=",
                                                "value": "=",
                                                "valueText": "=",
                                                "hasTrailingTrivia": true,
                                                "trailingTrivia": [
                                                    {
                                                        "kind": "WhitespaceTrivia",
                                                        "text": " "
                                                    }
                                                ]
                                            },
                                            "value": {
                                                "kind": "ObjectLiteralExpression",
                                                "fullStart": 707,
                                                "fullEnd": 743,
                                                "start": 707,
                                                "end": 743,
                                                "fullWidth": 36,
                                                "width": 36,
                                                "openBraceToken": {
                                                    "kind": "OpenBraceToken",
                                                    "fullStart": 707,
                                                    "fullEnd": 709,
                                                    "start": 707,
                                                    "end": 708,
                                                    "fullWidth": 2,
                                                    "width": 1,
                                                    "text": "{",
                                                    "value": "{",
                                                    "valueText": "{",
                                                    "hasTrailingTrivia": true,
                                                    "trailingTrivia": [
                                                        {
                                                            "kind": "WhitespaceTrivia",
                                                            "text": " "
                                                        }
                                                    ]
                                                },
                                                "propertyAssignments": [
                                                    {
                                                        "kind": "SimplePropertyAssignment",
                                                        "fullStart": 709,
                                                        "fullEnd": 742,
                                                        "start": 709,
                                                        "end": 742,
                                                        "fullWidth": 33,
                                                        "width": 33,
                                                        "propertyName": {
                                                            "kind": "IdentifierName",
                                                            "fullStart": 709,
                                                            "fullEnd": 716,
                                                            "start": 709,
                                                            "end": 716,
                                                            "fullWidth": 7,
                                                            "width": 7,
                                                            "text": "valueOf",
                                                            "value": "valueOf",
                                                            "valueText": "valueOf"
                                                        },
                                                        "colonToken": {
                                                            "kind": "ColonToken",
                                                            "fullStart": 716,
                                                            "fullEnd": 718,
                                                            "start": 716,
                                                            "end": 717,
                                                            "fullWidth": 2,
                                                            "width": 1,
                                                            "text": ":",
                                                            "value": ":",
                                                            "valueText": ":",
                                                            "hasTrailingTrivia": true,
                                                            "trailingTrivia": [
                                                                {
                                                                    "kind": "WhitespaceTrivia",
                                                                    "text": " "
                                                                }
                                                            ]
                                                        },
                                                        "expression": {
                                                            "kind": "FunctionExpression",
                                                            "fullStart": 718,
                                                            "fullEnd": 742,
                                                            "start": 718,
                                                            "end": 742,
                                                            "fullWidth": 24,
                                                            "width": 24,
                                                            "functionKeyword": {
                                                                "kind": "FunctionKeyword",
                                                                "fullStart": 718,
                                                                "fullEnd": 727,
                                                                "start": 718,
                                                                "end": 726,
                                                                "fullWidth": 9,
                                                                "width": 8,
                                                                "text": "function",
                                                                "value": "function",
                                                                "valueText": "function",
                                                                "hasTrailingTrivia": true,
                                                                "trailingTrivia": [
                                                                    {
                                                                        "kind": "WhitespaceTrivia",
                                                                        "text": " "
                                                                    }
                                                                ]
                                                            },
                                                            "callSignature": {
                                                                "kind": "CallSignature",
                                                                "fullStart": 727,
                                                                "fullEnd": 730,
                                                                "start": 727,
                                                                "end": 729,
                                                                "fullWidth": 3,
                                                                "width": 2,
                                                                "parameterList": {
                                                                    "kind": "ParameterList",
                                                                    "fullStart": 727,
                                                                    "fullEnd": 730,
                                                                    "start": 727,
                                                                    "end": 729,
                                                                    "fullWidth": 3,
                                                                    "width": 2,
                                                                    "openParenToken": {
                                                                        "kind": "OpenParenToken",
                                                                        "fullStart": 727,
                                                                        "fullEnd": 728,
                                                                        "start": 727,
                                                                        "end": 728,
                                                                        "fullWidth": 1,
                                                                        "width": 1,
                                                                        "text": "(",
                                                                        "value": "(",
                                                                        "valueText": "("
                                                                    },
                                                                    "parameters": [],
                                                                    "closeParenToken": {
                                                                        "kind": "CloseParenToken",
                                                                        "fullStart": 728,
                                                                        "fullEnd": 730,
                                                                        "start": 728,
                                                                        "end": 729,
                                                                        "fullWidth": 2,
                                                                        "width": 1,
                                                                        "text": ")",
                                                                        "value": ")",
                                                                        "valueText": ")",
                                                                        "hasTrailingTrivia": true,
                                                                        "trailingTrivia": [
                                                                            {
                                                                                "kind": "WhitespaceTrivia",
                                                                                "text": " "
                                                                            }
                                                                        ]
                                                                    }
                                                                }
                                                            },
                                                            "block": {
                                                                "kind": "Block",
                                                                "fullStart": 730,
                                                                "fullEnd": 742,
                                                                "start": 730,
                                                                "end": 742,
                                                                "fullWidth": 12,
                                                                "width": 12,
                                                                "openBraceToken": {
                                                                    "kind": "OpenBraceToken",
                                                                    "fullStart": 730,
                                                                    "fullEnd": 732,
                                                                    "start": 730,
                                                                    "end": 731,
                                                                    "fullWidth": 2,
                                                                    "width": 1,
                                                                    "text": "{",
                                                                    "value": "{",
                                                                    "valueText": "{",
                                                                    "hasTrailingTrivia": true,
                                                                    "trailingTrivia": [
                                                                        {
                                                                            "kind": "WhitespaceTrivia",
                                                                            "text": " "
                                                                        }
                                                                    ]
                                                                },
                                                                "statements": [
                                                                    {
                                                                        "kind": "ReturnStatement",
                                                                        "fullStart": 732,
                                                                        "fullEnd": 741,
                                                                        "start": 732,
                                                                        "end": 741,
                                                                        "fullWidth": 9,
                                                                        "width": 9,
                                                                        "returnKeyword": {
                                                                            "kind": "ReturnKeyword",
                                                                            "fullStart": 732,
                                                                            "fullEnd": 739,
                                                                            "start": 732,
                                                                            "end": 738,
                                                                            "fullWidth": 7,
                                                                            "width": 6,
                                                                            "text": "return",
                                                                            "value": "return",
                                                                            "valueText": "return",
                                                                            "hasTrailingTrivia": true,
                                                                            "trailingTrivia": [
                                                                                {
                                                                                    "kind": "WhitespaceTrivia",
                                                                                    "text": " "
                                                                                }
                                                                            ]
                                                                        },
                                                                        "expression": {
                                                                            "kind": "NumericLiteral",
                                                                            "fullStart": 739,
                                                                            "fullEnd": 740,
                                                                            "start": 739,
                                                                            "end": 740,
                                                                            "fullWidth": 1,
                                                                            "width": 1,
                                                                            "text": "0",
                                                                            "value": 0,
                                                                            "valueText": "0"
                                                                        },
                                                                        "semicolonToken": {
                                                                            "kind": "SemicolonToken",
                                                                            "fullStart": 740,
                                                                            "fullEnd": 741,
                                                                            "start": 740,
                                                                            "end": 741,
                                                                            "fullWidth": 1,
                                                                            "width": 1,
                                                                            "text": ";",
                                                                            "value": ";",
                                                                            "valueText": ";"
                                                                        }
                                                                    }
                                                                ],
                                                                "closeBraceToken": {
                                                                    "kind": "CloseBraceToken",
                                                                    "fullStart": 741,
                                                                    "fullEnd": 742,
                                                                    "start": 741,
                                                                    "end": 742,
                                                                    "fullWidth": 1,
                                                                    "width": 1,
                                                                    "text": "}",
                                                                    "value": "}",
                                                                    "valueText": "}"
                                                                }
                                                            }
                                                        }
                                                    }
                                                ],
                                                "closeBraceToken": {
                                                    "kind": "CloseBraceToken",
                                                    "fullStart": 742,
                                                    "fullEnd": 743,
                                                    "start": 742,
                                                    "end": 743,
                                                    "fullWidth": 1,
                                                    "width": 1,
                                                    "text": "}",
                                                    "value": "}",
                                                    "valueText": "}"
                                                }
                                            }
                                        }
                                    }
                                ]
                            },
                            "semicolonToken": {
                                "kind": "SemicolonToken",
                                "fullStart": 743,
                                "fullEnd": 746,
                                "start": 743,
                                "end": 744,
                                "fullWidth": 3,
                                "width": 1,
                                "text": ";",
                                "value": ";",
                                "valueText": ";",
                                "hasTrailingTrivia": true,
                                "hasTrailingNewLine": true,
                                "trailingTrivia": [
                                    {
                                        "kind": "NewLineTrivia",
                                        "text": "\r\n"
                                    }
                                ]
                            }
                        },
                        {
                            "kind": "ExpressionStatement",
                            "fullStart": 746,
                            "fullEnd": 763,
                            "start": 748,
                            "end": 761,
                            "fullWidth": 17,
                            "width": 13,
                            "expression": {
                                "kind": "AssignmentExpression",
                                "fullStart": 746,
                                "fullEnd": 760,
                                "start": 748,
                                "end": 760,
                                "fullWidth": 14,
                                "width": 12,
                                "left": {
                                    "kind": "MemberAccessExpression",
                                    "fullStart": 746,
                                    "fullEnd": 757,
                                    "start": 748,
                                    "end": 756,
                                    "fullWidth": 11,
                                    "width": 8,
                                    "expression": {
                                        "kind": "IdentifierName",
                                        "fullStart": 746,
                                        "fullEnd": 749,
                                        "start": 748,
                                        "end": 749,
                                        "fullWidth": 3,
                                        "width": 1,
                                        "text": "f",
                                        "value": "f",
                                        "valueText": "f",
                                        "hasLeadingTrivia": true,
                                        "leadingTrivia": [
                                            {
                                                "kind": "WhitespaceTrivia",
                                                "text": "  "
                                            }
                                        ]
                                    },
                                    "dotToken": {
                                        "kind": "DotToken",
                                        "fullStart": 749,
                                        "fullEnd": 750,
                                        "start": 749,
                                        "end": 750,
                                        "fullWidth": 1,
                                        "width": 1,
                                        "text": ".",
                                        "value": ".",
                                        "valueText": "."
                                    },
                                    "name": {
                                        "kind": "IdentifierName",
                                        "fullStart": 750,
                                        "fullEnd": 757,
                                        "start": 750,
                                        "end": 756,
                                        "fullWidth": 7,
                                        "width": 6,
                                        "text": "length",
                                        "value": "length",
                                        "valueText": "length",
                                        "hasTrailingTrivia": true,
                                        "trailingTrivia": [
                                            {
                                                "kind": "WhitespaceTrivia",
                                                "text": " "
                                            }
                                        ]
                                    }
                                },
                                "operatorToken": {
                                    "kind": "EqualsToken",
                                    "fullStart": 757,
                                    "fullEnd": 759,
                                    "start": 757,
                                    "end": 758,
                                    "fullWidth": 2,
                                    "width": 1,
                                    "text": "=",
                                    "value": "=",
                                    "valueText": "=",
                                    "hasTrailingTrivia": true,
                                    "trailingTrivia": [
                                        {
                                            "kind": "WhitespaceTrivia",
                                            "text": " "
                                        }
                                    ]
                                },
                                "right": {
                                    "kind": "IdentifierName",
                                    "fullStart": 759,
                                    "fullEnd": 760,
                                    "start": 759,
                                    "end": 760,
                                    "fullWidth": 1,
                                    "width": 1,
                                    "text": "o",
                                    "value": "o",
                                    "valueText": "o"
                                }
                            },
                            "semicolonToken": {
                                "kind": "SemicolonToken",
                                "fullStart": 760,
                                "fullEnd": 763,
                                "start": 760,
                                "end": 761,
                                "fullWidth": 3,
                                "width": 1,
                                "text": ";",
                                "value": ";",
                                "valueText": ";",
                                "hasTrailingTrivia": true,
                                "hasTrailingNewLine": true,
                                "trailingTrivia": [
                                    {
                                        "kind": "NewLineTrivia",
                                        "text": "\r\n"
                                    }
                                ]
                            }
                        },
                        {
                            "kind": "FunctionDeclaration",
                            "fullStart": 763,
                            "fullEnd": 786,
                            "start": 769,
                            "end": 784,
                            "fullWidth": 23,
                            "width": 15,
                            "modifiers": [],
                            "functionKeyword": {
                                "kind": "FunctionKeyword",
                                "fullStart": 763,
                                "fullEnd": 778,
                                "start": 769,
                                "end": 777,
                                "fullWidth": 15,
                                "width": 8,
                                "text": "function",
                                "value": "function",
                                "valueText": "function",
                                "hasLeadingTrivia": true,
                                "hasLeadingNewLine": true,
                                "hasTrailingTrivia": true,
                                "leadingTrivia": [
                                    {
                                        "kind": "WhitespaceTrivia",
                                        "text": "  "
                                    },
                                    {
                                        "kind": "NewLineTrivia",
                                        "text": "\r\n"
                                    },
                                    {
                                        "kind": "WhitespaceTrivia",
                                        "text": "  "
                                    }
                                ],
                                "trailingTrivia": [
                                    {
                                        "kind": "WhitespaceTrivia",
                                        "text": " "
                                    }
                                ]
                            },
                            "identifier": {
                                "kind": "IdentifierName",
                                "fullStart": 778,
                                "fullEnd": 780,
                                "start": 778,
                                "end": 780,
                                "fullWidth": 2,
                                "width": 2,
                                "text": "cb",
                                "value": "cb",
                                "valueText": "cb"
                            },
                            "callSignature": {
                                "kind": "CallSignature",
                                "fullStart": 780,
                                "fullEnd": 782,
                                "start": 780,
                                "end": 782,
                                "fullWidth": 2,
                                "width": 2,
                                "parameterList": {
                                    "kind": "ParameterList",
                                    "fullStart": 780,
                                    "fullEnd": 782,
                                    "start": 780,
                                    "end": 782,
                                    "fullWidth": 2,
                                    "width": 2,
                                    "openParenToken": {
                                        "kind": "OpenParenToken",
                                        "fullStart": 780,
                                        "fullEnd": 781,
                                        "start": 780,
                                        "end": 781,
                                        "fullWidth": 1,
                                        "width": 1,
                                        "text": "(",
                                        "value": "(",
                                        "valueText": "("
                                    },
                                    "parameters": [],
                                    "closeParenToken": {
                                        "kind": "CloseParenToken",
                                        "fullStart": 781,
                                        "fullEnd": 782,
                                        "start": 781,
                                        "end": 782,
                                        "fullWidth": 1,
                                        "width": 1,
                                        "text": ")",
                                        "value": ")",
                                        "valueText": ")"
                                    }
                                }
                            },
                            "block": {
                                "kind": "Block",
                                "fullStart": 782,
                                "fullEnd": 786,
                                "start": 782,
                                "end": 784,
                                "fullWidth": 4,
                                "width": 2,
                                "openBraceToken": {
                                    "kind": "OpenBraceToken",
                                    "fullStart": 782,
                                    "fullEnd": 783,
                                    "start": 782,
                                    "end": 783,
                                    "fullWidth": 1,
                                    "width": 1,
                                    "text": "{",
                                    "value": "{",
                                    "valueText": "{"
                                },
                                "statements": [],
                                "closeBraceToken": {
                                    "kind": "CloseBraceToken",
                                    "fullStart": 783,
                                    "fullEnd": 786,
                                    "start": 783,
                                    "end": 784,
                                    "fullWidth": 3,
                                    "width": 1,
                                    "text": "}",
                                    "value": "}",
                                    "valueText": "}",
                                    "hasTrailingTrivia": true,
                                    "hasTrailingNewLine": true,
                                    "trailingTrivia": [
                                        {
                                            "kind": "NewLineTrivia",
                                            "text": "\r\n"
                                        }
                                    ]
                                }
                            }
                        },
                        {
                            "kind": "VariableStatement",
                            "fullStart": 786,
                            "fullEnd": 811,
                            "start": 788,
                            "end": 809,
                            "fullWidth": 25,
                            "width": 21,
                            "modifiers": [],
                            "variableDeclaration": {
                                "kind": "VariableDeclaration",
                                "fullStart": 786,
                                "fullEnd": 808,
                                "start": 788,
                                "end": 808,
                                "fullWidth": 22,
                                "width": 20,
                                "varKeyword": {
                                    "kind": "VarKeyword",
                                    "fullStart": 786,
                                    "fullEnd": 792,
                                    "start": 788,
                                    "end": 791,
                                    "fullWidth": 6,
                                    "width": 3,
                                    "text": "var",
                                    "value": "var",
                                    "valueText": "var",
                                    "hasLeadingTrivia": true,
                                    "hasTrailingTrivia": true,
                                    "leadingTrivia": [
                                        {
                                            "kind": "WhitespaceTrivia",
                                            "text": "  "
                                        }
                                    ],
                                    "trailingTrivia": [
                                        {
                                            "kind": "WhitespaceTrivia",
                                            "text": " "
                                        }
                                    ]
                                },
                                "variableDeclarators": [
                                    {
                                        "kind": "VariableDeclarator",
                                        "fullStart": 792,
                                        "fullEnd": 808,
                                        "start": 792,
                                        "end": 808,
                                        "fullWidth": 16,
<<<<<<< HEAD
                                        "width": 16,
                                        "identifier": {
=======
                                        "propertyName": {
>>>>>>> 85e84683
                                            "kind": "IdentifierName",
                                            "fullStart": 792,
                                            "fullEnd": 794,
                                            "start": 792,
                                            "end": 793,
                                            "fullWidth": 2,
                                            "width": 1,
                                            "text": "a",
                                            "value": "a",
                                            "valueText": "a",
                                            "hasTrailingTrivia": true,
                                            "trailingTrivia": [
                                                {
                                                    "kind": "WhitespaceTrivia",
                                                    "text": " "
                                                }
                                            ]
                                        },
                                        "equalsValueClause": {
                                            "kind": "EqualsValueClause",
                                            "fullStart": 794,
                                            "fullEnd": 808,
                                            "start": 794,
                                            "end": 808,
                                            "fullWidth": 14,
                                            "width": 14,
                                            "equalsToken": {
                                                "kind": "EqualsToken",
                                                "fullStart": 794,
                                                "fullEnd": 796,
                                                "start": 794,
                                                "end": 795,
                                                "fullWidth": 2,
                                                "width": 1,
                                                "text": "=",
                                                "value": "=",
                                                "valueText": "=",
                                                "hasTrailingTrivia": true,
                                                "trailingTrivia": [
                                                    {
                                                        "kind": "WhitespaceTrivia",
                                                        "text": " "
                                                    }
                                                ]
                                            },
                                            "value": {
                                                "kind": "InvocationExpression",
                                                "fullStart": 796,
                                                "fullEnd": 808,
                                                "start": 796,
                                                "end": 808,
                                                "fullWidth": 12,
                                                "width": 12,
                                                "expression": {
                                                    "kind": "MemberAccessExpression",
                                                    "fullStart": 796,
                                                    "fullEnd": 804,
                                                    "start": 796,
                                                    "end": 804,
                                                    "fullWidth": 8,
                                                    "width": 8,
                                                    "expression": {
                                                        "kind": "IdentifierName",
                                                        "fullStart": 796,
                                                        "fullEnd": 797,
                                                        "start": 796,
                                                        "end": 797,
                                                        "fullWidth": 1,
                                                        "width": 1,
                                                        "text": "f",
                                                        "value": "f",
                                                        "valueText": "f"
                                                    },
                                                    "dotToken": {
                                                        "kind": "DotToken",
                                                        "fullStart": 797,
                                                        "fullEnd": 798,
                                                        "start": 797,
                                                        "end": 798,
                                                        "fullWidth": 1,
                                                        "width": 1,
                                                        "text": ".",
                                                        "value": ".",
                                                        "valueText": "."
                                                    },
                                                    "name": {
                                                        "kind": "IdentifierName",
                                                        "fullStart": 798,
                                                        "fullEnd": 804,
                                                        "start": 798,
                                                        "end": 804,
                                                        "fullWidth": 6,
                                                        "width": 6,
                                                        "text": "filter",
                                                        "value": "filter",
                                                        "valueText": "filter"
                                                    }
                                                },
                                                "argumentList": {
                                                    "kind": "ArgumentList",
                                                    "fullStart": 804,
                                                    "fullEnd": 808,
                                                    "start": 804,
                                                    "end": 808,
                                                    "fullWidth": 4,
                                                    "width": 4,
                                                    "openParenToken": {
                                                        "kind": "OpenParenToken",
                                                        "fullStart": 804,
                                                        "fullEnd": 805,
                                                        "start": 804,
                                                        "end": 805,
                                                        "fullWidth": 1,
                                                        "width": 1,
                                                        "text": "(",
                                                        "value": "(",
                                                        "valueText": "("
                                                    },
                                                    "arguments": [
                                                        {
                                                            "kind": "IdentifierName",
                                                            "fullStart": 805,
                                                            "fullEnd": 807,
                                                            "start": 805,
                                                            "end": 807,
                                                            "fullWidth": 2,
                                                            "width": 2,
                                                            "text": "cb",
                                                            "value": "cb",
                                                            "valueText": "cb"
                                                        }
                                                    ],
                                                    "closeParenToken": {
                                                        "kind": "CloseParenToken",
                                                        "fullStart": 807,
                                                        "fullEnd": 808,
                                                        "start": 807,
                                                        "end": 808,
                                                        "fullWidth": 1,
                                                        "width": 1,
                                                        "text": ")",
                                                        "value": ")",
                                                        "valueText": ")"
                                                    }
                                                }
                                            }
                                        }
                                    }
                                ]
                            },
                            "semicolonToken": {
                                "kind": "SemicolonToken",
                                "fullStart": 808,
                                "fullEnd": 811,
                                "start": 808,
                                "end": 809,
                                "fullWidth": 3,
                                "width": 1,
                                "text": ";",
                                "value": ";",
                                "valueText": ";",
                                "hasTrailingTrivia": true,
                                "hasTrailingNewLine": true,
                                "trailingTrivia": [
                                    {
                                        "kind": "NewLineTrivia",
                                        "text": "\r\n"
                                    }
                                ]
                            }
                        },
                        {
                            "kind": "IfStatement",
                            "fullStart": 811,
                            "fullEnd": 890,
                            "start": 817,
                            "end": 888,
                            "fullWidth": 79,
                            "width": 71,
                            "ifKeyword": {
                                "kind": "IfKeyword",
                                "fullStart": 811,
                                "fullEnd": 820,
                                "start": 817,
                                "end": 819,
                                "fullWidth": 9,
                                "width": 2,
                                "text": "if",
                                "value": "if",
                                "valueText": "if",
                                "hasLeadingTrivia": true,
                                "hasLeadingNewLine": true,
                                "hasTrailingTrivia": true,
                                "leadingTrivia": [
                                    {
                                        "kind": "WhitespaceTrivia",
                                        "text": "  "
                                    },
                                    {
                                        "kind": "NewLineTrivia",
                                        "text": "\r\n"
                                    },
                                    {
                                        "kind": "WhitespaceTrivia",
                                        "text": "  "
                                    }
                                ],
                                "trailingTrivia": [
                                    {
                                        "kind": "WhitespaceTrivia",
                                        "text": " "
                                    }
                                ]
                            },
                            "openParenToken": {
                                "kind": "OpenParenToken",
                                "fullStart": 820,
                                "fullEnd": 821,
                                "start": 820,
                                "end": 821,
                                "fullWidth": 1,
                                "width": 1,
                                "text": "(",
                                "value": "(",
                                "valueText": "("
                            },
                            "condition": {
                                "kind": "LogicalAndExpression",
                                "fullStart": 821,
                                "fullEnd": 862,
                                "start": 821,
                                "end": 862,
                                "fullWidth": 41,
                                "width": 41,
                                "left": {
                                    "kind": "InvocationExpression",
                                    "fullStart": 821,
                                    "fullEnd": 838,
                                    "start": 821,
                                    "end": 837,
                                    "fullWidth": 17,
                                    "width": 16,
                                    "expression": {
                                        "kind": "MemberAccessExpression",
                                        "fullStart": 821,
                                        "fullEnd": 834,
                                        "start": 821,
                                        "end": 834,
                                        "fullWidth": 13,
                                        "width": 13,
                                        "expression": {
                                            "kind": "IdentifierName",
                                            "fullStart": 821,
                                            "fullEnd": 826,
                                            "start": 821,
                                            "end": 826,
                                            "fullWidth": 5,
                                            "width": 5,
                                            "text": "Array",
                                            "value": "Array",
                                            "valueText": "Array"
                                        },
                                        "dotToken": {
                                            "kind": "DotToken",
                                            "fullStart": 826,
                                            "fullEnd": 827,
                                            "start": 826,
                                            "end": 827,
                                            "fullWidth": 1,
                                            "width": 1,
                                            "text": ".",
                                            "value": ".",
                                            "valueText": "."
                                        },
                                        "name": {
                                            "kind": "IdentifierName",
                                            "fullStart": 827,
                                            "fullEnd": 834,
                                            "start": 827,
                                            "end": 834,
                                            "fullWidth": 7,
                                            "width": 7,
                                            "text": "isArray",
                                            "value": "isArray",
                                            "valueText": "isArray"
                                        }
                                    },
                                    "argumentList": {
                                        "kind": "ArgumentList",
                                        "fullStart": 834,
                                        "fullEnd": 838,
                                        "start": 834,
                                        "end": 837,
                                        "fullWidth": 4,
                                        "width": 3,
                                        "openParenToken": {
                                            "kind": "OpenParenToken",
                                            "fullStart": 834,
                                            "fullEnd": 835,
                                            "start": 834,
                                            "end": 835,
                                            "fullWidth": 1,
                                            "width": 1,
                                            "text": "(",
                                            "value": "(",
                                            "valueText": "("
                                        },
                                        "arguments": [
                                            {
                                                "kind": "IdentifierName",
                                                "fullStart": 835,
                                                "fullEnd": 836,
                                                "start": 835,
                                                "end": 836,
                                                "fullWidth": 1,
                                                "width": 1,
                                                "text": "a",
                                                "value": "a",
                                                "valueText": "a"
                                            }
                                        ],
                                        "closeParenToken": {
                                            "kind": "CloseParenToken",
                                            "fullStart": 836,
                                            "fullEnd": 838,
                                            "start": 836,
                                            "end": 837,
                                            "fullWidth": 2,
                                            "width": 1,
                                            "text": ")",
                                            "value": ")",
                                            "valueText": ")",
                                            "hasTrailingTrivia": true,
                                            "trailingTrivia": [
                                                {
                                                    "kind": "WhitespaceTrivia",
                                                    "text": " "
                                                }
                                            ]
                                        }
                                    }
                                },
                                "operatorToken": {
                                    "kind": "AmpersandAmpersandToken",
                                    "fullStart": 838,
                                    "fullEnd": 842,
                                    "start": 838,
                                    "end": 840,
                                    "fullWidth": 4,
                                    "width": 2,
                                    "text": "&&",
                                    "value": "&&",
                                    "valueText": "&&",
                                    "hasTrailingTrivia": true,
                                    "hasTrailingNewLine": true,
                                    "trailingTrivia": [
                                        {
                                            "kind": "NewLineTrivia",
                                            "text": "\r\n"
                                        }
                                    ]
                                },
                                "right": {
                                    "kind": "EqualsExpression",
                                    "fullStart": 842,
                                    "fullEnd": 862,
                                    "start": 848,
                                    "end": 862,
                                    "fullWidth": 20,
                                    "width": 14,
                                    "left": {
                                        "kind": "MemberAccessExpression",
                                        "fullStart": 842,
                                        "fullEnd": 857,
                                        "start": 848,
                                        "end": 856,
                                        "fullWidth": 15,
                                        "width": 8,
                                        "expression": {
                                            "kind": "IdentifierName",
                                            "fullStart": 842,
                                            "fullEnd": 849,
                                            "start": 848,
                                            "end": 849,
                                            "fullWidth": 7,
                                            "width": 1,
                                            "text": "a",
                                            "value": "a",
                                            "valueText": "a",
                                            "hasLeadingTrivia": true,
                                            "leadingTrivia": [
                                                {
                                                    "kind": "WhitespaceTrivia",
                                                    "text": "      "
                                                }
                                            ]
                                        },
                                        "dotToken": {
                                            "kind": "DotToken",
                                            "fullStart": 849,
                                            "fullEnd": 850,
                                            "start": 849,
                                            "end": 850,
                                            "fullWidth": 1,
                                            "width": 1,
                                            "text": ".",
                                            "value": ".",
                                            "valueText": "."
                                        },
                                        "name": {
                                            "kind": "IdentifierName",
                                            "fullStart": 850,
                                            "fullEnd": 857,
                                            "start": 850,
                                            "end": 856,
                                            "fullWidth": 7,
                                            "width": 6,
                                            "text": "length",
                                            "value": "length",
                                            "valueText": "length",
                                            "hasTrailingTrivia": true,
                                            "trailingTrivia": [
                                                {
                                                    "kind": "WhitespaceTrivia",
                                                    "text": " "
                                                }
                                            ]
                                        }
                                    },
                                    "operatorToken": {
                                        "kind": "EqualsEqualsEqualsToken",
                                        "fullStart": 857,
                                        "fullEnd": 861,
                                        "start": 857,
                                        "end": 860,
                                        "fullWidth": 4,
                                        "width": 3,
                                        "text": "===",
                                        "value": "===",
                                        "valueText": "===",
                                        "hasTrailingTrivia": true,
                                        "trailingTrivia": [
                                            {
                                                "kind": "WhitespaceTrivia",
                                                "text": " "
                                            }
                                        ]
                                    },
                                    "right": {
                                        "kind": "NumericLiteral",
                                        "fullStart": 861,
                                        "fullEnd": 862,
                                        "start": 861,
                                        "end": 862,
                                        "fullWidth": 1,
                                        "width": 1,
                                        "text": "0",
                                        "value": 0,
                                        "valueText": "0"
                                    }
                                }
                            },
                            "closeParenToken": {
                                "kind": "CloseParenToken",
                                "fullStart": 862,
                                "fullEnd": 864,
                                "start": 862,
                                "end": 863,
                                "fullWidth": 2,
                                "width": 1,
                                "text": ")",
                                "value": ")",
                                "valueText": ")",
                                "hasTrailingTrivia": true,
                                "trailingTrivia": [
                                    {
                                        "kind": "WhitespaceTrivia",
                                        "text": " "
                                    }
                                ]
                            },
                            "statement": {
                                "kind": "Block",
                                "fullStart": 864,
                                "fullEnd": 890,
                                "start": 864,
                                "end": 888,
                                "fullWidth": 26,
                                "width": 24,
                                "openBraceToken": {
                                    "kind": "OpenBraceToken",
                                    "fullStart": 864,
                                    "fullEnd": 867,
                                    "start": 864,
                                    "end": 865,
                                    "fullWidth": 3,
                                    "width": 1,
                                    "text": "{",
                                    "value": "{",
                                    "valueText": "{",
                                    "hasTrailingTrivia": true,
                                    "hasTrailingNewLine": true,
                                    "trailingTrivia": [
                                        {
                                            "kind": "NewLineTrivia",
                                            "text": "\r\n"
                                        }
                                    ]
                                },
                                "statements": [
                                    {
                                        "kind": "ReturnStatement",
                                        "fullStart": 867,
                                        "fullEnd": 885,
                                        "start": 871,
                                        "end": 883,
                                        "fullWidth": 18,
                                        "width": 12,
                                        "returnKeyword": {
                                            "kind": "ReturnKeyword",
                                            "fullStart": 867,
                                            "fullEnd": 878,
                                            "start": 871,
                                            "end": 877,
                                            "fullWidth": 11,
                                            "width": 6,
                                            "text": "return",
                                            "value": "return",
                                            "valueText": "return",
                                            "hasLeadingTrivia": true,
                                            "hasTrailingTrivia": true,
                                            "leadingTrivia": [
                                                {
                                                    "kind": "WhitespaceTrivia",
                                                    "text": "    "
                                                }
                                            ],
                                            "trailingTrivia": [
                                                {
                                                    "kind": "WhitespaceTrivia",
                                                    "text": " "
                                                }
                                            ]
                                        },
                                        "expression": {
                                            "kind": "TrueKeyword",
                                            "fullStart": 878,
                                            "fullEnd": 882,
                                            "start": 878,
                                            "end": 882,
                                            "fullWidth": 4,
                                            "width": 4,
                                            "text": "true",
                                            "value": true,
                                            "valueText": "true"
                                        },
                                        "semicolonToken": {
                                            "kind": "SemicolonToken",
                                            "fullStart": 882,
                                            "fullEnd": 885,
                                            "start": 882,
                                            "end": 883,
                                            "fullWidth": 3,
                                            "width": 1,
                                            "text": ";",
                                            "value": ";",
                                            "valueText": ";",
                                            "hasTrailingTrivia": true,
                                            "hasTrailingNewLine": true,
                                            "trailingTrivia": [
                                                {
                                                    "kind": "NewLineTrivia",
                                                    "text": "\r\n"
                                                }
                                            ]
                                        }
                                    }
                                ],
                                "closeBraceToken": {
                                    "kind": "CloseBraceToken",
                                    "fullStart": 885,
                                    "fullEnd": 890,
                                    "start": 887,
                                    "end": 888,
                                    "fullWidth": 5,
                                    "width": 1,
                                    "text": "}",
                                    "value": "}",
                                    "valueText": "}",
                                    "hasLeadingTrivia": true,
                                    "hasTrailingTrivia": true,
                                    "hasTrailingNewLine": true,
                                    "leadingTrivia": [
                                        {
                                            "kind": "WhitespaceTrivia",
                                            "text": "  "
                                        }
                                    ],
                                    "trailingTrivia": [
                                        {
                                            "kind": "NewLineTrivia",
                                            "text": "\r\n"
                                        }
                                    ]
                                }
                            }
                        }
                    ],
                    "closeBraceToken": {
                        "kind": "CloseBraceToken",
                        "fullStart": 890,
                        "fullEnd": 894,
                        "start": 891,
                        "end": 892,
                        "fullWidth": 4,
                        "width": 1,
                        "text": "}",
                        "value": "}",
                        "valueText": "}",
                        "hasLeadingTrivia": true,
                        "hasTrailingTrivia": true,
                        "hasTrailingNewLine": true,
                        "leadingTrivia": [
                            {
                                "kind": "WhitespaceTrivia",
                                "text": " "
                            }
                        ],
                        "trailingTrivia": [
                            {
                                "kind": "NewLineTrivia",
                                "text": "\r\n"
                            }
                        ]
                    }
                }
            },
            {
                "kind": "ExpressionStatement",
                "fullStart": 894,
                "fullEnd": 918,
                "start": 894,
                "end": 916,
                "fullWidth": 24,
                "width": 22,
                "expression": {
                    "kind": "InvocationExpression",
                    "fullStart": 894,
                    "fullEnd": 915,
                    "start": 894,
                    "end": 915,
                    "fullWidth": 21,
                    "width": 21,
                    "expression": {
                        "kind": "IdentifierName",
                        "fullStart": 894,
                        "fullEnd": 905,
                        "start": 894,
                        "end": 905,
                        "fullWidth": 11,
                        "width": 11,
                        "text": "runTestCase",
                        "value": "runTestCase",
                        "valueText": "runTestCase"
                    },
                    "argumentList": {
                        "kind": "ArgumentList",
                        "fullStart": 905,
                        "fullEnd": 915,
                        "start": 905,
                        "end": 915,
                        "fullWidth": 10,
                        "width": 10,
                        "openParenToken": {
                            "kind": "OpenParenToken",
                            "fullStart": 905,
                            "fullEnd": 906,
                            "start": 905,
                            "end": 906,
                            "fullWidth": 1,
                            "width": 1,
                            "text": "(",
                            "value": "(",
                            "valueText": "("
                        },
                        "arguments": [
                            {
                                "kind": "IdentifierName",
                                "fullStart": 906,
                                "fullEnd": 914,
                                "start": 906,
                                "end": 914,
                                "fullWidth": 8,
                                "width": 8,
                                "text": "testcase",
                                "value": "testcase",
                                "valueText": "testcase"
                            }
                        ],
                        "closeParenToken": {
                            "kind": "CloseParenToken",
                            "fullStart": 914,
                            "fullEnd": 915,
                            "start": 914,
                            "end": 915,
                            "fullWidth": 1,
                            "width": 1,
                            "text": ")",
                            "value": ")",
                            "valueText": ")"
                        }
                    }
                },
                "semicolonToken": {
                    "kind": "SemicolonToken",
                    "fullStart": 915,
                    "fullEnd": 918,
                    "start": 915,
                    "end": 916,
                    "fullWidth": 3,
                    "width": 1,
                    "text": ";",
                    "value": ";",
                    "valueText": ";",
                    "hasTrailingTrivia": true,
                    "hasTrailingNewLine": true,
                    "trailingTrivia": [
                        {
                            "kind": "NewLineTrivia",
                            "text": "\r\n"
                        }
                    ]
                }
            }
        ],
        "endOfFileToken": {
            "kind": "EndOfFileToken",
            "fullStart": 918,
            "fullEnd": 918,
            "start": 918,
            "end": 918,
            "fullWidth": 0,
            "width": 0,
            "text": ""
        }
    },
    "lineMap": {
        "lineStarts": [
            0,
            67,
            152,
            232,
            308,
            380,
            385,
            439,
            579,
            584,
            586,
            588,
            611,
            650,
            671,
            693,
            697,
            746,
            763,
            767,
            786,
            811,
            815,
            842,
            867,
            885,
            890,
            894,
            918
        ],
        "length": 918
    }
}<|MERGE_RESOLUTION|>--- conflicted
+++ resolved
@@ -650,12 +650,8 @@
                                         "start": 677,
                                         "end": 690,
                                         "fullWidth": 13,
-<<<<<<< HEAD
                                         "width": 13,
-                                        "identifier": {
-=======
                                         "propertyName": {
->>>>>>> 85e84683
                                             "kind": "IdentifierName",
                                             "fullStart": 677,
                                             "fullEnd": 679,
@@ -860,12 +856,8 @@
                                         "start": 703,
                                         "end": 743,
                                         "fullWidth": 40,
-<<<<<<< HEAD
                                         "width": 40,
-                                        "identifier": {
-=======
                                         "propertyName": {
->>>>>>> 85e84683
                                             "kind": "IdentifierName",
                                             "fullStart": 703,
                                             "fullEnd": 705,
@@ -1511,12 +1503,8 @@
                                         "start": 792,
                                         "end": 808,
                                         "fullWidth": 16,
-<<<<<<< HEAD
                                         "width": 16,
-                                        "identifier": {
-=======
                                         "propertyName": {
->>>>>>> 85e84683
                                             "kind": "IdentifierName",
                                             "fullStart": 792,
                                             "fullEnd": 794,
