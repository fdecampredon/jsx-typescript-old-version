--- conflicted
+++ resolved
@@ -726,12 +726,8 @@
                                         "start": 751,
                                         "end": 773,
                                         "fullWidth": 22,
-<<<<<<< HEAD
                                         "width": 22,
-                                        "identifier": {
-=======
                                         "propertyName": {
->>>>>>> 85e84683
                                             "kind": "IdentifierName",
                                             "fullStart": 751,
                                             "fullEnd": 757,
@@ -1030,12 +1026,8 @@
                                         "start": 790,
                                         "end": 811,
                                         "fullWidth": 21,
-<<<<<<< HEAD
                                         "width": 21,
-                                        "identifier": {
-=======
                                         "propertyName": {
->>>>>>> 85e84683
                                             "kind": "IdentifierName",
                                             "fullStart": 790,
                                             "fullEnd": 794,
@@ -1409,12 +1401,8 @@
                                         "start": 860,
                                         "end": 877,
                                         "fullWidth": 17,
-<<<<<<< HEAD
                                         "width": 17,
-                                        "identifier": {
-=======
                                         "propertyName": {
->>>>>>> 85e84683
                                             "kind": "IdentifierName",
                                             "fullStart": 860,
                                             "fullEnd": 866,
@@ -2314,12 +2302,8 @@
                                         "start": 1088,
                                         "end": 1143,
                                         "fullWidth": 55,
-<<<<<<< HEAD
                                         "width": 55,
-                                        "identifier": {
-=======
                                         "propertyName": {
->>>>>>> 85e84683
                                             "kind": "IdentifierName",
                                             "fullStart": 1088,
                                             "fullEnd": 1095,
