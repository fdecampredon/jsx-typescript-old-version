{
    "isDeclaration": false,
    "languageVersion": "EcmaScript5",
    "parseOptions": {
        "allowAutomaticSemicolonInsertion": true
    },
    "sourceUnit": {
        "kind": "SourceUnit",
        "fullStart": 0,
        "fullEnd": 1221,
        "start": 590,
        "end": 1221,
        "fullWidth": 1221,
        "width": 631,
        "isIncrementallyUnusable": true,
        "moduleElements": [
            {
                "kind": "FunctionDeclaration",
                "fullStart": 0,
                "fullEnd": 1197,
                "start": 590,
                "end": 1195,
                "fullWidth": 1197,
                "width": 605,
                "isIncrementallyUnusable": true,
                "modifiers": [],
                "functionKeyword": {
                    "kind": "FunctionKeyword",
                    "fullStart": 0,
                    "fullEnd": 599,
                    "start": 590,
                    "end": 598,
                    "fullWidth": 599,
                    "width": 8,
                    "text": "function",
                    "value": "function",
                    "valueText": "function",
                    "hasLeadingTrivia": true,
                    "hasLeadingComment": true,
                    "hasLeadingNewLine": true,
                    "hasTrailingTrivia": true,
                    "leadingTrivia": [
                        {
                            "kind": "SingleLineCommentTrivia",
                            "text": "/// Copyright (c) 2012 Ecma International.  All rights reserved. "
                        },
                        {
                            "kind": "NewLineTrivia",
                            "text": "\r\n"
                        },
                        {
                            "kind": "SingleLineCommentTrivia",
                            "text": "/// Ecma International makes this code available under the terms and conditions set"
                        },
                        {
                            "kind": "NewLineTrivia",
                            "text": "\r\n"
                        },
                        {
                            "kind": "SingleLineCommentTrivia",
                            "text": "/// forth on http://hg.ecmascript.org/tests/test262/raw-file/tip/LICENSE (the "
                        },
                        {
                            "kind": "NewLineTrivia",
                            "text": "\r\n"
                        },
                        {
                            "kind": "SingleLineCommentTrivia",
                            "text": "/// \"Use Terms\").   Any redistribution of this code must retain the above "
                        },
                        {
                            "kind": "NewLineTrivia",
                            "text": "\r\n"
                        },
                        {
                            "kind": "SingleLineCommentTrivia",
                            "text": "/// copyright and this notice and otherwise comply with the Use Terms."
                        },
                        {
                            "kind": "NewLineTrivia",
                            "text": "\r\n"
                        },
                        {
                            "kind": "MultiLineCommentTrivia",
                            "text": "/**\r\n * @path ch15/15.4/15.4.4/15.4.4.20/15.4.4.20-2-13.js\r\n * @description Array.prototype.filter applied to the Array-like object that 'length' is inherited accessor property without a get function\r\n */"
                        },
                        {
                            "kind": "NewLineTrivia",
                            "text": "\r\n"
                        },
                        {
                            "kind": "NewLineTrivia",
                            "text": "\r\n"
                        },
                        {
                            "kind": "NewLineTrivia",
                            "text": "\r\n"
                        }
                    ],
                    "trailingTrivia": [
                        {
                            "kind": "WhitespaceTrivia",
                            "text": " "
                        }
                    ]
                },
                "identifier": {
                    "kind": "IdentifierName",
                    "fullStart": 599,
                    "fullEnd": 607,
                    "start": 599,
                    "end": 607,
                    "fullWidth": 8,
                    "width": 8,
                    "text": "testcase",
                    "value": "testcase",
                    "valueText": "testcase"
                },
                "callSignature": {
                    "kind": "CallSignature",
                    "fullStart": 607,
                    "fullEnd": 610,
                    "start": 607,
                    "end": 609,
                    "fullWidth": 3,
                    "width": 2,
                    "parameterList": {
                        "kind": "ParameterList",
                        "fullStart": 607,
                        "fullEnd": 610,
                        "start": 607,
                        "end": 609,
                        "fullWidth": 3,
                        "width": 2,
                        "openParenToken": {
                            "kind": "OpenParenToken",
                            "fullStart": 607,
                            "fullEnd": 608,
                            "start": 607,
                            "end": 608,
                            "fullWidth": 1,
                            "width": 1,
                            "text": "(",
                            "value": "(",
                            "valueText": "("
                        },
                        "parameters": [],
                        "closeParenToken": {
                            "kind": "CloseParenToken",
                            "fullStart": 608,
                            "fullEnd": 610,
                            "start": 608,
                            "end": 609,
                            "fullWidth": 2,
                            "width": 1,
                            "text": ")",
                            "value": ")",
                            "valueText": ")",
                            "hasTrailingTrivia": true,
                            "trailingTrivia": [
                                {
                                    "kind": "WhitespaceTrivia",
                                    "text": " "
                                }
                            ]
                        }
                    }
                },
                "block": {
                    "kind": "Block",
                    "fullStart": 610,
                    "fullEnd": 1197,
                    "start": 610,
                    "end": 1195,
                    "fullWidth": 587,
                    "width": 585,
                    "isIncrementallyUnusable": true,
                    "openBraceToken": {
                        "kind": "OpenBraceToken",
                        "fullStart": 610,
                        "fullEnd": 613,
                        "start": 610,
                        "end": 611,
                        "fullWidth": 3,
                        "width": 1,
                        "text": "{",
                        "value": "{",
                        "valueText": "{",
                        "hasTrailingTrivia": true,
                        "hasTrailingNewLine": true,
                        "trailingTrivia": [
                            {
                                "kind": "NewLineTrivia",
                                "text": "\r\n"
                            }
                        ]
                    },
                    "statements": [
                        {
                            "kind": "VariableStatement",
                            "fullStart": 613,
                            "fullEnd": 646,
                            "start": 623,
                            "end": 644,
                            "fullWidth": 33,
                            "width": 21,
                            "modifiers": [],
                            "variableDeclaration": {
                                "kind": "VariableDeclaration",
                                "fullStart": 613,
                                "fullEnd": 643,
                                "start": 623,
                                "end": 643,
                                "fullWidth": 30,
                                "width": 20,
                                "varKeyword": {
                                    "kind": "VarKeyword",
                                    "fullStart": 613,
                                    "fullEnd": 627,
                                    "start": 623,
                                    "end": 626,
                                    "fullWidth": 14,
                                    "width": 3,
                                    "text": "var",
                                    "value": "var",
                                    "valueText": "var",
                                    "hasLeadingTrivia": true,
                                    "hasLeadingNewLine": true,
                                    "hasTrailingTrivia": true,
                                    "leadingTrivia": [
                                        {
                                            "kind": "NewLineTrivia",
                                            "text": "\r\n"
                                        },
                                        {
                                            "kind": "WhitespaceTrivia",
                                            "text": "        "
                                        }
                                    ],
                                    "trailingTrivia": [
                                        {
                                            "kind": "WhitespaceTrivia",
                                            "text": " "
                                        }
                                    ]
                                },
                                "variableDeclarators": [
                                    {
                                        "kind": "VariableDeclarator",
                                        "fullStart": 627,
                                        "fullEnd": 643,
                                        "start": 627,
                                        "end": 643,
                                        "fullWidth": 16,
<<<<<<< HEAD
                                        "width": 16,
                                        "identifier": {
=======
                                        "propertyName": {
>>>>>>> 85e84683
                                            "kind": "IdentifierName",
                                            "fullStart": 627,
                                            "fullEnd": 636,
                                            "start": 627,
                                            "end": 635,
                                            "fullWidth": 9,
                                            "width": 8,
                                            "text": "accessed",
                                            "value": "accessed",
                                            "valueText": "accessed",
                                            "hasTrailingTrivia": true,
                                            "trailingTrivia": [
                                                {
                                                    "kind": "WhitespaceTrivia",
                                                    "text": " "
                                                }
                                            ]
                                        },
                                        "equalsValueClause": {
                                            "kind": "EqualsValueClause",
                                            "fullStart": 636,
                                            "fullEnd": 643,
                                            "start": 636,
                                            "end": 643,
                                            "fullWidth": 7,
                                            "width": 7,
                                            "equalsToken": {
                                                "kind": "EqualsToken",
                                                "fullStart": 636,
                                                "fullEnd": 638,
                                                "start": 636,
                                                "end": 637,
                                                "fullWidth": 2,
                                                "width": 1,
                                                "text": "=",
                                                "value": "=",
                                                "valueText": "=",
                                                "hasTrailingTrivia": true,
                                                "trailingTrivia": [
                                                    {
                                                        "kind": "WhitespaceTrivia",
                                                        "text": " "
                                                    }
                                                ]
                                            },
                                            "value": {
                                                "kind": "FalseKeyword",
                                                "fullStart": 638,
                                                "fullEnd": 643,
                                                "start": 638,
                                                "end": 643,
                                                "fullWidth": 5,
                                                "width": 5,
                                                "text": "false",
                                                "value": false,
                                                "valueText": "false"
                                            }
                                        }
                                    }
                                ]
                            },
                            "semicolonToken": {
                                "kind": "SemicolonToken",
                                "fullStart": 643,
                                "fullEnd": 646,
                                "start": 643,
                                "end": 644,
                                "fullWidth": 3,
                                "width": 1,
                                "text": ";",
                                "value": ";",
                                "valueText": ";",
                                "hasTrailingTrivia": true,
                                "hasTrailingNewLine": true,
                                "trailingTrivia": [
                                    {
                                        "kind": "NewLineTrivia",
                                        "text": "\r\n"
                                    }
                                ]
                            }
                        },
                        {
                            "kind": "FunctionDeclaration",
                            "fullStart": 646,
                            "fullEnd": 759,
                            "start": 654,
                            "end": 757,
                            "fullWidth": 113,
                            "width": 103,
                            "modifiers": [],
                            "functionKeyword": {
                                "kind": "FunctionKeyword",
                                "fullStart": 646,
                                "fullEnd": 663,
                                "start": 654,
                                "end": 662,
                                "fullWidth": 17,
                                "width": 8,
                                "text": "function",
                                "value": "function",
                                "valueText": "function",
                                "hasLeadingTrivia": true,
                                "hasTrailingTrivia": true,
                                "leadingTrivia": [
                                    {
                                        "kind": "WhitespaceTrivia",
                                        "text": "        "
                                    }
                                ],
                                "trailingTrivia": [
                                    {
                                        "kind": "WhitespaceTrivia",
                                        "text": " "
                                    }
                                ]
                            },
                            "identifier": {
                                "kind": "IdentifierName",
                                "fullStart": 663,
                                "fullEnd": 673,
                                "start": 663,
                                "end": 673,
                                "fullWidth": 10,
                                "width": 10,
                                "text": "callbackfn",
                                "value": "callbackfn",
                                "valueText": "callbackfn"
                            },
                            "callSignature": {
                                "kind": "CallSignature",
                                "fullStart": 673,
                                "fullEnd": 689,
                                "start": 673,
                                "end": 688,
                                "fullWidth": 16,
                                "width": 15,
                                "parameterList": {
                                    "kind": "ParameterList",
                                    "fullStart": 673,
                                    "fullEnd": 689,
                                    "start": 673,
                                    "end": 688,
                                    "fullWidth": 16,
                                    "width": 15,
                                    "openParenToken": {
                                        "kind": "OpenParenToken",
                                        "fullStart": 673,
                                        "fullEnd": 674,
                                        "start": 673,
                                        "end": 674,
                                        "fullWidth": 1,
                                        "width": 1,
                                        "text": "(",
                                        "value": "(",
                                        "valueText": "("
                                    },
                                    "parameters": [
                                        {
                                            "kind": "Parameter",
                                            "fullStart": 674,
                                            "fullEnd": 677,
                                            "start": 674,
                                            "end": 677,
                                            "fullWidth": 3,
                                            "width": 3,
                                            "modifiers": [],
                                            "identifier": {
                                                "kind": "IdentifierName",
                                                "fullStart": 674,
                                                "fullEnd": 677,
                                                "start": 674,
                                                "end": 677,
                                                "fullWidth": 3,
                                                "width": 3,
                                                "text": "val",
                                                "value": "val",
                                                "valueText": "val"
                                            }
                                        },
                                        {
                                            "kind": "CommaToken",
                                            "fullStart": 677,
                                            "fullEnd": 679,
                                            "start": 677,
                                            "end": 678,
                                            "fullWidth": 2,
                                            "width": 1,
                                            "text": ",",
                                            "value": ",",
                                            "valueText": ",",
                                            "hasTrailingTrivia": true,
                                            "trailingTrivia": [
                                                {
                                                    "kind": "WhitespaceTrivia",
                                                    "text": " "
                                                }
                                            ]
                                        },
                                        {
                                            "kind": "Parameter",
                                            "fullStart": 679,
                                            "fullEnd": 682,
                                            "start": 679,
                                            "end": 682,
                                            "fullWidth": 3,
                                            "width": 3,
                                            "modifiers": [],
                                            "identifier": {
                                                "kind": "IdentifierName",
                                                "fullStart": 679,
                                                "fullEnd": 682,
                                                "start": 679,
                                                "end": 682,
                                                "fullWidth": 3,
                                                "width": 3,
                                                "text": "idx",
                                                "value": "idx",
                                                "valueText": "idx"
                                            }
                                        },
                                        {
                                            "kind": "CommaToken",
                                            "fullStart": 682,
                                            "fullEnd": 684,
                                            "start": 682,
                                            "end": 683,
                                            "fullWidth": 2,
                                            "width": 1,
                                            "text": ",",
                                            "value": ",",
                                            "valueText": ",",
                                            "hasTrailingTrivia": true,
                                            "trailingTrivia": [
                                                {
                                                    "kind": "WhitespaceTrivia",
                                                    "text": " "
                                                }
                                            ]
                                        },
                                        {
                                            "kind": "Parameter",
                                            "fullStart": 684,
                                            "fullEnd": 687,
                                            "start": 684,
                                            "end": 687,
                                            "fullWidth": 3,
                                            "width": 3,
                                            "modifiers": [],
                                            "identifier": {
                                                "kind": "IdentifierName",
                                                "fullStart": 684,
                                                "fullEnd": 687,
                                                "start": 684,
                                                "end": 687,
                                                "fullWidth": 3,
                                                "width": 3,
                                                "text": "obj",
                                                "value": "obj",
                                                "valueText": "obj"
                                            }
                                        }
                                    ],
                                    "closeParenToken": {
                                        "kind": "CloseParenToken",
                                        "fullStart": 687,
                                        "fullEnd": 689,
                                        "start": 687,
                                        "end": 688,
                                        "fullWidth": 2,
                                        "width": 1,
                                        "text": ")",
                                        "value": ")",
                                        "valueText": ")",
                                        "hasTrailingTrivia": true,
                                        "trailingTrivia": [
                                            {
                                                "kind": "WhitespaceTrivia",
                                                "text": " "
                                            }
                                        ]
                                    }
                                }
                            },
                            "block": {
                                "kind": "Block",
                                "fullStart": 689,
                                "fullEnd": 759,
                                "start": 689,
                                "end": 757,
                                "fullWidth": 70,
                                "width": 68,
                                "openBraceToken": {
                                    "kind": "OpenBraceToken",
                                    "fullStart": 689,
                                    "fullEnd": 692,
                                    "start": 689,
                                    "end": 690,
                                    "fullWidth": 3,
                                    "width": 1,
                                    "text": "{",
                                    "value": "{",
                                    "valueText": "{",
                                    "hasTrailingTrivia": true,
                                    "hasTrailingNewLine": true,
                                    "trailingTrivia": [
                                        {
                                            "kind": "NewLineTrivia",
                                            "text": "\r\n"
                                        }
                                    ]
                                },
                                "statements": [
                                    {
                                        "kind": "ExpressionStatement",
                                        "fullStart": 692,
                                        "fullEnd": 722,
                                        "start": 704,
                                        "end": 720,
                                        "fullWidth": 30,
                                        "width": 16,
                                        "expression": {
                                            "kind": "AssignmentExpression",
                                            "fullStart": 692,
                                            "fullEnd": 719,
                                            "start": 704,
                                            "end": 719,
                                            "fullWidth": 27,
                                            "width": 15,
                                            "left": {
                                                "kind": "IdentifierName",
                                                "fullStart": 692,
                                                "fullEnd": 713,
                                                "start": 704,
                                                "end": 712,
                                                "fullWidth": 21,
                                                "width": 8,
                                                "text": "accessed",
                                                "value": "accessed",
                                                "valueText": "accessed",
                                                "hasLeadingTrivia": true,
                                                "hasTrailingTrivia": true,
                                                "leadingTrivia": [
                                                    {
                                                        "kind": "WhitespaceTrivia",
                                                        "text": "            "
                                                    }
                                                ],
                                                "trailingTrivia": [
                                                    {
                                                        "kind": "WhitespaceTrivia",
                                                        "text": " "
                                                    }
                                                ]
                                            },
                                            "operatorToken": {
                                                "kind": "EqualsToken",
                                                "fullStart": 713,
                                                "fullEnd": 715,
                                                "start": 713,
                                                "end": 714,
                                                "fullWidth": 2,
                                                "width": 1,
                                                "text": "=",
                                                "value": "=",
                                                "valueText": "=",
                                                "hasTrailingTrivia": true,
                                                "trailingTrivia": [
                                                    {
                                                        "kind": "WhitespaceTrivia",
                                                        "text": " "
                                                    }
                                                ]
                                            },
                                            "right": {
                                                "kind": "TrueKeyword",
                                                "fullStart": 715,
                                                "fullEnd": 719,
                                                "start": 715,
                                                "end": 719,
                                                "fullWidth": 4,
                                                "width": 4,
                                                "text": "true",
                                                "value": true,
                                                "valueText": "true"
                                            }
                                        },
                                        "semicolonToken": {
                                            "kind": "SemicolonToken",
                                            "fullStart": 719,
                                            "fullEnd": 722,
                                            "start": 719,
                                            "end": 720,
                                            "fullWidth": 3,
                                            "width": 1,
                                            "text": ";",
                                            "value": ";",
                                            "valueText": ";",
                                            "hasTrailingTrivia": true,
                                            "hasTrailingNewLine": true,
                                            "trailingTrivia": [
                                                {
                                                    "kind": "NewLineTrivia",
                                                    "text": "\r\n"
                                                }
                                            ]
                                        }
                                    },
                                    {
                                        "kind": "ReturnStatement",
                                        "fullStart": 722,
                                        "fullEnd": 748,
                                        "start": 734,
                                        "end": 746,
                                        "fullWidth": 26,
                                        "width": 12,
                                        "returnKeyword": {
                                            "kind": "ReturnKeyword",
                                            "fullStart": 722,
                                            "fullEnd": 741,
                                            "start": 734,
                                            "end": 740,
                                            "fullWidth": 19,
                                            "width": 6,
                                            "text": "return",
                                            "value": "return",
                                            "valueText": "return",
                                            "hasLeadingTrivia": true,
                                            "hasTrailingTrivia": true,
                                            "leadingTrivia": [
                                                {
                                                    "kind": "WhitespaceTrivia",
                                                    "text": "            "
                                                }
                                            ],
                                            "trailingTrivia": [
                                                {
                                                    "kind": "WhitespaceTrivia",
                                                    "text": " "
                                                }
                                            ]
                                        },
                                        "expression": {
                                            "kind": "TrueKeyword",
                                            "fullStart": 741,
                                            "fullEnd": 745,
                                            "start": 741,
                                            "end": 745,
                                            "fullWidth": 4,
                                            "width": 4,
                                            "text": "true",
                                            "value": true,
                                            "valueText": "true"
                                        },
                                        "semicolonToken": {
                                            "kind": "SemicolonToken",
                                            "fullStart": 745,
                                            "fullEnd": 748,
                                            "start": 745,
                                            "end": 746,
                                            "fullWidth": 3,
                                            "width": 1,
                                            "text": ";",
                                            "value": ";",
                                            "valueText": ";",
                                            "hasTrailingTrivia": true,
                                            "hasTrailingNewLine": true,
                                            "trailingTrivia": [
                                                {
                                                    "kind": "NewLineTrivia",
                                                    "text": "\r\n"
                                                }
                                            ]
                                        }
                                    }
                                ],
                                "closeBraceToken": {
                                    "kind": "CloseBraceToken",
                                    "fullStart": 748,
                                    "fullEnd": 759,
                                    "start": 756,
                                    "end": 757,
                                    "fullWidth": 11,
                                    "width": 1,
                                    "text": "}",
                                    "value": "}",
                                    "valueText": "}",
                                    "hasLeadingTrivia": true,
                                    "hasTrailingTrivia": true,
                                    "hasTrailingNewLine": true,
                                    "leadingTrivia": [
                                        {
                                            "kind": "WhitespaceTrivia",
                                            "text": "        "
                                        }
                                    ],
                                    "trailingTrivia": [
                                        {
                                            "kind": "NewLineTrivia",
                                            "text": "\r\n"
                                        }
                                    ]
                                }
                            }
                        },
                        {
                            "kind": "VariableStatement",
                            "fullStart": 759,
                            "fullEnd": 786,
                            "start": 769,
                            "end": 784,
                            "fullWidth": 27,
                            "width": 15,
                            "modifiers": [],
                            "variableDeclaration": {
                                "kind": "VariableDeclaration",
                                "fullStart": 759,
                                "fullEnd": 783,
                                "start": 769,
                                "end": 783,
                                "fullWidth": 24,
                                "width": 14,
                                "varKeyword": {
                                    "kind": "VarKeyword",
                                    "fullStart": 759,
                                    "fullEnd": 773,
                                    "start": 769,
                                    "end": 772,
                                    "fullWidth": 14,
                                    "width": 3,
                                    "text": "var",
                                    "value": "var",
                                    "valueText": "var",
                                    "hasLeadingTrivia": true,
                                    "hasLeadingNewLine": true,
                                    "hasTrailingTrivia": true,
                                    "leadingTrivia": [
                                        {
                                            "kind": "NewLineTrivia",
                                            "text": "\r\n"
                                        },
                                        {
                                            "kind": "WhitespaceTrivia",
                                            "text": "        "
                                        }
                                    ],
                                    "trailingTrivia": [
                                        {
                                            "kind": "WhitespaceTrivia",
                                            "text": " "
                                        }
                                    ]
                                },
                                "variableDeclarators": [
                                    {
                                        "kind": "VariableDeclarator",
                                        "fullStart": 773,
                                        "fullEnd": 783,
                                        "start": 773,
                                        "end": 783,
                                        "fullWidth": 10,
<<<<<<< HEAD
                                        "width": 10,
                                        "identifier": {
=======
                                        "propertyName": {
>>>>>>> 85e84683
                                            "kind": "IdentifierName",
                                            "fullStart": 773,
                                            "fullEnd": 779,
                                            "start": 773,
                                            "end": 778,
                                            "fullWidth": 6,
                                            "width": 5,
                                            "text": "proto",
                                            "value": "proto",
                                            "valueText": "proto",
                                            "hasTrailingTrivia": true,
                                            "trailingTrivia": [
                                                {
                                                    "kind": "WhitespaceTrivia",
                                                    "text": " "
                                                }
                                            ]
                                        },
                                        "equalsValueClause": {
                                            "kind": "EqualsValueClause",
                                            "fullStart": 779,
                                            "fullEnd": 783,
                                            "start": 779,
                                            "end": 783,
                                            "fullWidth": 4,
                                            "width": 4,
                                            "equalsToken": {
                                                "kind": "EqualsToken",
                                                "fullStart": 779,
                                                "fullEnd": 781,
                                                "start": 779,
                                                "end": 780,
                                                "fullWidth": 2,
                                                "width": 1,
                                                "text": "=",
                                                "value": "=",
                                                "valueText": "=",
                                                "hasTrailingTrivia": true,
                                                "trailingTrivia": [
                                                    {
                                                        "kind": "WhitespaceTrivia",
                                                        "text": " "
                                                    }
                                                ]
                                            },
                                            "value": {
                                                "kind": "ObjectLiteralExpression",
                                                "fullStart": 781,
                                                "fullEnd": 783,
                                                "start": 781,
                                                "end": 783,
                                                "fullWidth": 2,
                                                "width": 2,
                                                "openBraceToken": {
                                                    "kind": "OpenBraceToken",
                                                    "fullStart": 781,
                                                    "fullEnd": 782,
                                                    "start": 781,
                                                    "end": 782,
                                                    "fullWidth": 1,
                                                    "width": 1,
                                                    "text": "{",
                                                    "value": "{",
                                                    "valueText": "{"
                                                },
                                                "propertyAssignments": [],
                                                "closeBraceToken": {
                                                    "kind": "CloseBraceToken",
                                                    "fullStart": 782,
                                                    "fullEnd": 783,
                                                    "start": 782,
                                                    "end": 783,
                                                    "fullWidth": 1,
                                                    "width": 1,
                                                    "text": "}",
                                                    "value": "}",
                                                    "valueText": "}"
                                                }
                                            }
                                        }
                                    }
                                ]
                            },
                            "semicolonToken": {
                                "kind": "SemicolonToken",
                                "fullStart": 783,
                                "fullEnd": 786,
                                "start": 783,
                                "end": 784,
                                "fullWidth": 3,
                                "width": 1,
                                "text": ";",
                                "value": ";",
                                "valueText": ";",
                                "hasTrailingTrivia": true,
                                "hasTrailingNewLine": true,
                                "trailingTrivia": [
                                    {
                                        "kind": "NewLineTrivia",
                                        "text": "\r\n"
                                    }
                                ]
                            }
                        },
                        {
                            "kind": "ExpressionStatement",
                            "fullStart": 786,
                            "fullEnd": 916,
                            "start": 794,
                            "end": 914,
                            "fullWidth": 130,
                            "width": 120,
                            "isIncrementallyUnusable": true,
                            "expression": {
                                "kind": "InvocationExpression",
                                "fullStart": 786,
                                "fullEnd": 913,
                                "start": 794,
                                "end": 913,
                                "fullWidth": 127,
                                "width": 119,
                                "isIncrementallyUnusable": true,
                                "expression": {
                                    "kind": "MemberAccessExpression",
                                    "fullStart": 786,
                                    "fullEnd": 815,
                                    "start": 794,
                                    "end": 815,
                                    "fullWidth": 29,
                                    "width": 21,
                                    "expression": {
                                        "kind": "IdentifierName",
                                        "fullStart": 786,
                                        "fullEnd": 800,
                                        "start": 794,
                                        "end": 800,
                                        "fullWidth": 14,
                                        "width": 6,
                                        "text": "Object",
                                        "value": "Object",
                                        "valueText": "Object",
                                        "hasLeadingTrivia": true,
                                        "leadingTrivia": [
                                            {
                                                "kind": "WhitespaceTrivia",
                                                "text": "        "
                                            }
                                        ]
                                    },
                                    "dotToken": {
                                        "kind": "DotToken",
                                        "fullStart": 800,
                                        "fullEnd": 801,
                                        "start": 800,
                                        "end": 801,
                                        "fullWidth": 1,
                                        "width": 1,
                                        "text": ".",
                                        "value": ".",
                                        "valueText": "."
                                    },
                                    "name": {
                                        "kind": "IdentifierName",
                                        "fullStart": 801,
                                        "fullEnd": 815,
                                        "start": 801,
                                        "end": 815,
                                        "fullWidth": 14,
                                        "width": 14,
                                        "text": "defineProperty",
                                        "value": "defineProperty",
                                        "valueText": "defineProperty"
                                    }
                                },
                                "argumentList": {
                                    "kind": "ArgumentList",
                                    "fullStart": 815,
                                    "fullEnd": 913,
                                    "start": 815,
                                    "end": 913,
                                    "fullWidth": 98,
                                    "width": 98,
                                    "isIncrementallyUnusable": true,
                                    "openParenToken": {
                                        "kind": "OpenParenToken",
                                        "fullStart": 815,
                                        "fullEnd": 816,
                                        "start": 815,
                                        "end": 816,
                                        "fullWidth": 1,
                                        "width": 1,
                                        "text": "(",
                                        "value": "(",
                                        "valueText": "("
                                    },
                                    "arguments": [
                                        {
                                            "kind": "IdentifierName",
                                            "fullStart": 816,
                                            "fullEnd": 821,
                                            "start": 816,
                                            "end": 821,
                                            "fullWidth": 5,
                                            "width": 5,
                                            "text": "proto",
                                            "value": "proto",
                                            "valueText": "proto"
                                        },
                                        {
                                            "kind": "CommaToken",
                                            "fullStart": 821,
                                            "fullEnd": 823,
                                            "start": 821,
                                            "end": 822,
                                            "fullWidth": 2,
                                            "width": 1,
                                            "text": ",",
                                            "value": ",",
                                            "valueText": ",",
                                            "hasTrailingTrivia": true,
                                            "trailingTrivia": [
                                                {
                                                    "kind": "WhitespaceTrivia",
                                                    "text": " "
                                                }
                                            ]
                                        },
                                        {
                                            "kind": "StringLiteral",
                                            "fullStart": 823,
                                            "fullEnd": 831,
                                            "start": 823,
                                            "end": 831,
                                            "fullWidth": 8,
                                            "width": 8,
                                            "text": "\"length\"",
                                            "value": "length",
                                            "valueText": "length"
                                        },
                                        {
                                            "kind": "CommaToken",
                                            "fullStart": 831,
                                            "fullEnd": 833,
                                            "start": 831,
                                            "end": 832,
                                            "fullWidth": 2,
                                            "width": 1,
                                            "text": ",",
                                            "value": ",",
                                            "valueText": ",",
                                            "hasTrailingTrivia": true,
                                            "trailingTrivia": [
                                                {
                                                    "kind": "WhitespaceTrivia",
                                                    "text": " "
                                                }
                                            ]
                                        },
                                        {
                                            "kind": "ObjectLiteralExpression",
                                            "fullStart": 833,
                                            "fullEnd": 912,
                                            "start": 833,
                                            "end": 912,
                                            "fullWidth": 79,
                                            "width": 79,
                                            "isIncrementallyUnusable": true,
                                            "openBraceToken": {
                                                "kind": "OpenBraceToken",
                                                "fullStart": 833,
                                                "fullEnd": 836,
                                                "start": 833,
                                                "end": 834,
                                                "fullWidth": 3,
                                                "width": 1,
                                                "text": "{",
                                                "value": "{",
                                                "valueText": "{",
                                                "hasTrailingTrivia": true,
                                                "hasTrailingNewLine": true,
                                                "trailingTrivia": [
                                                    {
                                                        "kind": "NewLineTrivia",
                                                        "text": "\r\n"
                                                    }
                                                ]
                                            },
                                            "propertyAssignments": [
                                                {
                                                    "kind": "SimplePropertyAssignment",
                                                    "fullStart": 836,
                                                    "fullEnd": 868,
                                                    "start": 848,
                                                    "end": 868,
                                                    "fullWidth": 32,
                                                    "width": 20,
                                                    "isIncrementallyUnusable": true,
                                                    "propertyName": {
                                                        "kind": "IdentifierName",
                                                        "fullStart": 836,
                                                        "fullEnd": 851,
                                                        "start": 848,
                                                        "end": 851,
                                                        "fullWidth": 15,
                                                        "width": 3,
                                                        "text": "set",
                                                        "value": "set",
                                                        "valueText": "set",
                                                        "hasLeadingTrivia": true,
                                                        "leadingTrivia": [
                                                            {
                                                                "kind": "WhitespaceTrivia",
                                                                "text": "            "
                                                            }
                                                        ]
                                                    },
                                                    "colonToken": {
                                                        "kind": "ColonToken",
                                                        "fullStart": 851,
                                                        "fullEnd": 853,
                                                        "start": 851,
                                                        "end": 852,
                                                        "fullWidth": 2,
                                                        "width": 1,
                                                        "text": ":",
                                                        "value": ":",
                                                        "valueText": ":",
                                                        "hasTrailingTrivia": true,
                                                        "trailingTrivia": [
                                                            {
                                                                "kind": "WhitespaceTrivia",
                                                                "text": " "
                                                            }
                                                        ]
                                                    },
                                                    "expression": {
                                                        "kind": "FunctionExpression",
                                                        "fullStart": 853,
                                                        "fullEnd": 868,
                                                        "start": 853,
                                                        "end": 868,
                                                        "fullWidth": 15,
                                                        "width": 15,
                                                        "functionKeyword": {
                                                            "kind": "FunctionKeyword",
                                                            "fullStart": 853,
                                                            "fullEnd": 862,
                                                            "start": 853,
                                                            "end": 861,
                                                            "fullWidth": 9,
                                                            "width": 8,
                                                            "text": "function",
                                                            "value": "function",
                                                            "valueText": "function",
                                                            "hasTrailingTrivia": true,
                                                            "trailingTrivia": [
                                                                {
                                                                    "kind": "WhitespaceTrivia",
                                                                    "text": " "
                                                                }
                                                            ]
                                                        },
                                                        "callSignature": {
                                                            "kind": "CallSignature",
                                                            "fullStart": 862,
                                                            "fullEnd": 865,
                                                            "start": 862,
                                                            "end": 864,
                                                            "fullWidth": 3,
                                                            "width": 2,
                                                            "parameterList": {
                                                                "kind": "ParameterList",
                                                                "fullStart": 862,
                                                                "fullEnd": 865,
                                                                "start": 862,
                                                                "end": 864,
                                                                "fullWidth": 3,
                                                                "width": 2,
                                                                "openParenToken": {
                                                                    "kind": "OpenParenToken",
                                                                    "fullStart": 862,
                                                                    "fullEnd": 863,
                                                                    "start": 862,
                                                                    "end": 863,
                                                                    "fullWidth": 1,
                                                                    "width": 1,
                                                                    "text": "(",
                                                                    "value": "(",
                                                                    "valueText": "("
                                                                },
                                                                "parameters": [],
                                                                "closeParenToken": {
                                                                    "kind": "CloseParenToken",
                                                                    "fullStart": 863,
                                                                    "fullEnd": 865,
                                                                    "start": 863,
                                                                    "end": 864,
                                                                    "fullWidth": 2,
                                                                    "width": 1,
                                                                    "text": ")",
                                                                    "value": ")",
                                                                    "valueText": ")",
                                                                    "hasTrailingTrivia": true,
                                                                    "trailingTrivia": [
                                                                        {
                                                                            "kind": "WhitespaceTrivia",
                                                                            "text": " "
                                                                        }
                                                                    ]
                                                                }
                                                            }
                                                        },
                                                        "block": {
                                                            "kind": "Block",
                                                            "fullStart": 865,
                                                            "fullEnd": 868,
                                                            "start": 865,
                                                            "end": 868,
                                                            "fullWidth": 3,
                                                            "width": 3,
                                                            "openBraceToken": {
                                                                "kind": "OpenBraceToken",
                                                                "fullStart": 865,
                                                                "fullEnd": 867,
                                                                "start": 865,
                                                                "end": 866,
                                                                "fullWidth": 2,
                                                                "width": 1,
                                                                "text": "{",
                                                                "value": "{",
                                                                "valueText": "{",
                                                                "hasTrailingTrivia": true,
                                                                "trailingTrivia": [
                                                                    {
                                                                        "kind": "WhitespaceTrivia",
                                                                        "text": " "
                                                                    }
                                                                ]
                                                            },
                                                            "statements": [],
                                                            "closeBraceToken": {
                                                                "kind": "CloseBraceToken",
                                                                "fullStart": 867,
                                                                "fullEnd": 868,
                                                                "start": 867,
                                                                "end": 868,
                                                                "fullWidth": 1,
                                                                "width": 1,
                                                                "text": "}",
                                                                "value": "}",
                                                                "valueText": "}"
                                                            }
                                                        }
                                                    }
                                                },
                                                {
                                                    "kind": "CommaToken",
                                                    "fullStart": 868,
                                                    "fullEnd": 871,
                                                    "start": 868,
                                                    "end": 869,
                                                    "fullWidth": 3,
                                                    "width": 1,
                                                    "text": ",",
                                                    "value": ",",
                                                    "valueText": ",",
                                                    "hasTrailingTrivia": true,
                                                    "hasTrailingNewLine": true,
                                                    "trailingTrivia": [
                                                        {
                                                            "kind": "NewLineTrivia",
                                                            "text": "\r\n"
                                                        }
                                                    ]
                                                },
                                                {
                                                    "kind": "SimplePropertyAssignment",
                                                    "fullStart": 871,
                                                    "fullEnd": 903,
                                                    "start": 883,
                                                    "end": 901,
                                                    "fullWidth": 32,
                                                    "width": 18,
                                                    "propertyName": {
                                                        "kind": "IdentifierName",
                                                        "fullStart": 871,
                                                        "fullEnd": 895,
                                                        "start": 883,
                                                        "end": 895,
                                                        "fullWidth": 24,
                                                        "width": 12,
                                                        "text": "configurable",
                                                        "value": "configurable",
                                                        "valueText": "configurable",
                                                        "hasLeadingTrivia": true,
                                                        "leadingTrivia": [
                                                            {
                                                                "kind": "WhitespaceTrivia",
                                                                "text": "            "
                                                            }
                                                        ]
                                                    },
                                                    "colonToken": {
                                                        "kind": "ColonToken",
                                                        "fullStart": 895,
                                                        "fullEnd": 897,
                                                        "start": 895,
                                                        "end": 896,
                                                        "fullWidth": 2,
                                                        "width": 1,
                                                        "text": ":",
                                                        "value": ":",
                                                        "valueText": ":",
                                                        "hasTrailingTrivia": true,
                                                        "trailingTrivia": [
                                                            {
                                                                "kind": "WhitespaceTrivia",
                                                                "text": " "
                                                            }
                                                        ]
                                                    },
                                                    "expression": {
                                                        "kind": "TrueKeyword",
                                                        "fullStart": 897,
                                                        "fullEnd": 903,
                                                        "start": 897,
                                                        "end": 901,
                                                        "fullWidth": 6,
                                                        "width": 4,
                                                        "text": "true",
                                                        "value": true,
                                                        "valueText": "true",
                                                        "hasTrailingTrivia": true,
                                                        "hasTrailingNewLine": true,
                                                        "trailingTrivia": [
                                                            {
                                                                "kind": "NewLineTrivia",
                                                                "text": "\r\n"
                                                            }
                                                        ]
                                                    }
                                                }
                                            ],
                                            "closeBraceToken": {
                                                "kind": "CloseBraceToken",
                                                "fullStart": 903,
                                                "fullEnd": 912,
                                                "start": 911,
                                                "end": 912,
                                                "fullWidth": 9,
                                                "width": 1,
                                                "text": "}",
                                                "value": "}",
                                                "valueText": "}",
                                                "hasLeadingTrivia": true,
                                                "leadingTrivia": [
                                                    {
                                                        "kind": "WhitespaceTrivia",
                                                        "text": "        "
                                                    }
                                                ]
                                            }
                                        }
                                    ],
                                    "closeParenToken": {
                                        "kind": "CloseParenToken",
                                        "fullStart": 912,
                                        "fullEnd": 913,
                                        "start": 912,
                                        "end": 913,
                                        "fullWidth": 1,
                                        "width": 1,
                                        "text": ")",
                                        "value": ")",
                                        "valueText": ")"
                                    }
                                }
                            },
                            "semicolonToken": {
                                "kind": "SemicolonToken",
                                "fullStart": 913,
                                "fullEnd": 916,
                                "start": 913,
                                "end": 914,
                                "fullWidth": 3,
                                "width": 1,
                                "text": ";",
                                "value": ";",
                                "valueText": ";",
                                "hasTrailingTrivia": true,
                                "hasTrailingNewLine": true,
                                "trailingTrivia": [
                                    {
                                        "kind": "NewLineTrivia",
                                        "text": "\r\n"
                                    }
                                ]
                            }
                        },
                        {
                            "kind": "VariableStatement",
                            "fullStart": 916,
                            "fullEnd": 954,
                            "start": 926,
                            "end": 952,
                            "fullWidth": 38,
                            "width": 26,
                            "modifiers": [],
                            "variableDeclaration": {
                                "kind": "VariableDeclaration",
                                "fullStart": 916,
                                "fullEnd": 951,
                                "start": 926,
                                "end": 951,
                                "fullWidth": 35,
                                "width": 25,
                                "varKeyword": {
                                    "kind": "VarKeyword",
                                    "fullStart": 916,
                                    "fullEnd": 930,
                                    "start": 926,
                                    "end": 929,
                                    "fullWidth": 14,
                                    "width": 3,
                                    "text": "var",
                                    "value": "var",
                                    "valueText": "var",
                                    "hasLeadingTrivia": true,
                                    "hasLeadingNewLine": true,
                                    "hasTrailingTrivia": true,
                                    "leadingTrivia": [
                                        {
                                            "kind": "NewLineTrivia",
                                            "text": "\r\n"
                                        },
                                        {
                                            "kind": "WhitespaceTrivia",
                                            "text": "        "
                                        }
                                    ],
                                    "trailingTrivia": [
                                        {
                                            "kind": "WhitespaceTrivia",
                                            "text": " "
                                        }
                                    ]
                                },
                                "variableDeclarators": [
                                    {
                                        "kind": "VariableDeclarator",
                                        "fullStart": 930,
                                        "fullEnd": 951,
                                        "start": 930,
                                        "end": 951,
                                        "fullWidth": 21,
<<<<<<< HEAD
                                        "width": 21,
                                        "identifier": {
=======
                                        "propertyName": {
>>>>>>> 85e84683
                                            "kind": "IdentifierName",
                                            "fullStart": 930,
                                            "fullEnd": 934,
                                            "start": 930,
                                            "end": 933,
                                            "fullWidth": 4,
                                            "width": 3,
                                            "text": "Con",
                                            "value": "Con",
                                            "valueText": "Con",
                                            "hasTrailingTrivia": true,
                                            "trailingTrivia": [
                                                {
                                                    "kind": "WhitespaceTrivia",
                                                    "text": " "
                                                }
                                            ]
                                        },
                                        "equalsValueClause": {
                                            "kind": "EqualsValueClause",
                                            "fullStart": 934,
                                            "fullEnd": 951,
                                            "start": 934,
                                            "end": 951,
                                            "fullWidth": 17,
                                            "width": 17,
                                            "equalsToken": {
                                                "kind": "EqualsToken",
                                                "fullStart": 934,
                                                "fullEnd": 936,
                                                "start": 934,
                                                "end": 935,
                                                "fullWidth": 2,
                                                "width": 1,
                                                "text": "=",
                                                "value": "=",
                                                "valueText": "=",
                                                "hasTrailingTrivia": true,
                                                "trailingTrivia": [
                                                    {
                                                        "kind": "WhitespaceTrivia",
                                                        "text": " "
                                                    }
                                                ]
                                            },
                                            "value": {
                                                "kind": "FunctionExpression",
                                                "fullStart": 936,
                                                "fullEnd": 951,
                                                "start": 936,
                                                "end": 951,
                                                "fullWidth": 15,
                                                "width": 15,
                                                "functionKeyword": {
                                                    "kind": "FunctionKeyword",
                                                    "fullStart": 936,
                                                    "fullEnd": 945,
                                                    "start": 936,
                                                    "end": 944,
                                                    "fullWidth": 9,
                                                    "width": 8,
                                                    "text": "function",
                                                    "value": "function",
                                                    "valueText": "function",
                                                    "hasTrailingTrivia": true,
                                                    "trailingTrivia": [
                                                        {
                                                            "kind": "WhitespaceTrivia",
                                                            "text": " "
                                                        }
                                                    ]
                                                },
                                                "callSignature": {
                                                    "kind": "CallSignature",
                                                    "fullStart": 945,
                                                    "fullEnd": 948,
                                                    "start": 945,
                                                    "end": 947,
                                                    "fullWidth": 3,
                                                    "width": 2,
                                                    "parameterList": {
                                                        "kind": "ParameterList",
                                                        "fullStart": 945,
                                                        "fullEnd": 948,
                                                        "start": 945,
                                                        "end": 947,
                                                        "fullWidth": 3,
                                                        "width": 2,
                                                        "openParenToken": {
                                                            "kind": "OpenParenToken",
                                                            "fullStart": 945,
                                                            "fullEnd": 946,
                                                            "start": 945,
                                                            "end": 946,
                                                            "fullWidth": 1,
                                                            "width": 1,
                                                            "text": "(",
                                                            "value": "(",
                                                            "valueText": "("
                                                        },
                                                        "parameters": [],
                                                        "closeParenToken": {
                                                            "kind": "CloseParenToken",
                                                            "fullStart": 946,
                                                            "fullEnd": 948,
                                                            "start": 946,
                                                            "end": 947,
                                                            "fullWidth": 2,
                                                            "width": 1,
                                                            "text": ")",
                                                            "value": ")",
                                                            "valueText": ")",
                                                            "hasTrailingTrivia": true,
                                                            "trailingTrivia": [
                                                                {
                                                                    "kind": "WhitespaceTrivia",
                                                                    "text": " "
                                                                }
                                                            ]
                                                        }
                                                    }
                                                },
                                                "block": {
                                                    "kind": "Block",
                                                    "fullStart": 948,
                                                    "fullEnd": 951,
                                                    "start": 948,
                                                    "end": 951,
                                                    "fullWidth": 3,
                                                    "width": 3,
                                                    "openBraceToken": {
                                                        "kind": "OpenBraceToken",
                                                        "fullStart": 948,
                                                        "fullEnd": 950,
                                                        "start": 948,
                                                        "end": 949,
                                                        "fullWidth": 2,
                                                        "width": 1,
                                                        "text": "{",
                                                        "value": "{",
                                                        "valueText": "{",
                                                        "hasTrailingTrivia": true,
                                                        "trailingTrivia": [
                                                            {
                                                                "kind": "WhitespaceTrivia",
                                                                "text": " "
                                                            }
                                                        ]
                                                    },
                                                    "statements": [],
                                                    "closeBraceToken": {
                                                        "kind": "CloseBraceToken",
                                                        "fullStart": 950,
                                                        "fullEnd": 951,
                                                        "start": 950,
                                                        "end": 951,
                                                        "fullWidth": 1,
                                                        "width": 1,
                                                        "text": "}",
                                                        "value": "}",
                                                        "valueText": "}"
                                                    }
                                                }
                                            }
                                        }
                                    }
                                ]
                            },
                            "semicolonToken": {
                                "kind": "SemicolonToken",
                                "fullStart": 951,
                                "fullEnd": 954,
                                "start": 951,
                                "end": 952,
                                "fullWidth": 3,
                                "width": 1,
                                "text": ";",
                                "value": ";",
                                "valueText": ";",
                                "hasTrailingTrivia": true,
                                "hasTrailingNewLine": true,
                                "trailingTrivia": [
                                    {
                                        "kind": "NewLineTrivia",
                                        "text": "\r\n"
                                    }
                                ]
                            }
                        },
                        {
                            "kind": "ExpressionStatement",
                            "fullStart": 954,
                            "fullEnd": 986,
                            "start": 962,
                            "end": 984,
                            "fullWidth": 32,
                            "width": 22,
                            "expression": {
                                "kind": "AssignmentExpression",
                                "fullStart": 954,
                                "fullEnd": 983,
                                "start": 962,
                                "end": 983,
                                "fullWidth": 29,
                                "width": 21,
                                "left": {
                                    "kind": "MemberAccessExpression",
                                    "fullStart": 954,
                                    "fullEnd": 976,
                                    "start": 962,
                                    "end": 975,
                                    "fullWidth": 22,
                                    "width": 13,
                                    "expression": {
                                        "kind": "IdentifierName",
                                        "fullStart": 954,
                                        "fullEnd": 965,
                                        "start": 962,
                                        "end": 965,
                                        "fullWidth": 11,
                                        "width": 3,
                                        "text": "Con",
                                        "value": "Con",
                                        "valueText": "Con",
                                        "hasLeadingTrivia": true,
                                        "leadingTrivia": [
                                            {
                                                "kind": "WhitespaceTrivia",
                                                "text": "        "
                                            }
                                        ]
                                    },
                                    "dotToken": {
                                        "kind": "DotToken",
                                        "fullStart": 965,
                                        "fullEnd": 966,
                                        "start": 965,
                                        "end": 966,
                                        "fullWidth": 1,
                                        "width": 1,
                                        "text": ".",
                                        "value": ".",
                                        "valueText": "."
                                    },
                                    "name": {
                                        "kind": "IdentifierName",
                                        "fullStart": 966,
                                        "fullEnd": 976,
                                        "start": 966,
                                        "end": 975,
                                        "fullWidth": 10,
                                        "width": 9,
                                        "text": "prototype",
                                        "value": "prototype",
                                        "valueText": "prototype",
                                        "hasTrailingTrivia": true,
                                        "trailingTrivia": [
                                            {
                                                "kind": "WhitespaceTrivia",
                                                "text": " "
                                            }
                                        ]
                                    }
                                },
                                "operatorToken": {
                                    "kind": "EqualsToken",
                                    "fullStart": 976,
                                    "fullEnd": 978,
                                    "start": 976,
                                    "end": 977,
                                    "fullWidth": 2,
                                    "width": 1,
                                    "text": "=",
                                    "value": "=",
                                    "valueText": "=",
                                    "hasTrailingTrivia": true,
                                    "trailingTrivia": [
                                        {
                                            "kind": "WhitespaceTrivia",
                                            "text": " "
                                        }
                                    ]
                                },
                                "right": {
                                    "kind": "IdentifierName",
                                    "fullStart": 978,
                                    "fullEnd": 983,
                                    "start": 978,
                                    "end": 983,
                                    "fullWidth": 5,
                                    "width": 5,
                                    "text": "proto",
                                    "value": "proto",
                                    "valueText": "proto"
                                }
                            },
                            "semicolonToken": {
                                "kind": "SemicolonToken",
                                "fullStart": 983,
                                "fullEnd": 986,
                                "start": 983,
                                "end": 984,
                                "fullWidth": 3,
                                "width": 1,
                                "text": ";",
                                "value": ";",
                                "valueText": ";",
                                "hasTrailingTrivia": true,
                                "hasTrailingNewLine": true,
                                "trailingTrivia": [
                                    {
                                        "kind": "NewLineTrivia",
                                        "text": "\r\n"
                                    }
                                ]
                            }
                        },
                        {
                            "kind": "VariableStatement",
                            "fullStart": 986,
                            "fullEnd": 1020,
                            "start": 996,
                            "end": 1018,
                            "fullWidth": 34,
                            "width": 22,
                            "modifiers": [],
                            "variableDeclaration": {
                                "kind": "VariableDeclaration",
                                "fullStart": 986,
                                "fullEnd": 1017,
                                "start": 996,
                                "end": 1017,
                                "fullWidth": 31,
                                "width": 21,
                                "varKeyword": {
                                    "kind": "VarKeyword",
                                    "fullStart": 986,
                                    "fullEnd": 1000,
                                    "start": 996,
                                    "end": 999,
                                    "fullWidth": 14,
                                    "width": 3,
                                    "text": "var",
                                    "value": "var",
                                    "valueText": "var",
                                    "hasLeadingTrivia": true,
                                    "hasLeadingNewLine": true,
                                    "hasTrailingTrivia": true,
                                    "leadingTrivia": [
                                        {
                                            "kind": "NewLineTrivia",
                                            "text": "\r\n"
                                        },
                                        {
                                            "kind": "WhitespaceTrivia",
                                            "text": "        "
                                        }
                                    ],
                                    "trailingTrivia": [
                                        {
                                            "kind": "WhitespaceTrivia",
                                            "text": " "
                                        }
                                    ]
                                },
                                "variableDeclarators": [
                                    {
                                        "kind": "VariableDeclarator",
                                        "fullStart": 1000,
                                        "fullEnd": 1017,
                                        "start": 1000,
                                        "end": 1017,
                                        "fullWidth": 17,
<<<<<<< HEAD
                                        "width": 17,
                                        "identifier": {
=======
                                        "propertyName": {
>>>>>>> 85e84683
                                            "kind": "IdentifierName",
                                            "fullStart": 1000,
                                            "fullEnd": 1006,
                                            "start": 1000,
                                            "end": 1005,
                                            "fullWidth": 6,
                                            "width": 5,
                                            "text": "child",
                                            "value": "child",
                                            "valueText": "child",
                                            "hasTrailingTrivia": true,
                                            "trailingTrivia": [
                                                {
                                                    "kind": "WhitespaceTrivia",
                                                    "text": " "
                                                }
                                            ]
                                        },
                                        "equalsValueClause": {
                                            "kind": "EqualsValueClause",
                                            "fullStart": 1006,
                                            "fullEnd": 1017,
                                            "start": 1006,
                                            "end": 1017,
                                            "fullWidth": 11,
                                            "width": 11,
                                            "equalsToken": {
                                                "kind": "EqualsToken",
                                                "fullStart": 1006,
                                                "fullEnd": 1008,
                                                "start": 1006,
                                                "end": 1007,
                                                "fullWidth": 2,
                                                "width": 1,
                                                "text": "=",
                                                "value": "=",
                                                "valueText": "=",
                                                "hasTrailingTrivia": true,
                                                "trailingTrivia": [
                                                    {
                                                        "kind": "WhitespaceTrivia",
                                                        "text": " "
                                                    }
                                                ]
                                            },
                                            "value": {
                                                "kind": "ObjectCreationExpression",
                                                "fullStart": 1008,
                                                "fullEnd": 1017,
                                                "start": 1008,
                                                "end": 1017,
                                                "fullWidth": 9,
                                                "width": 9,
                                                "newKeyword": {
                                                    "kind": "NewKeyword",
                                                    "fullStart": 1008,
                                                    "fullEnd": 1012,
                                                    "start": 1008,
                                                    "end": 1011,
                                                    "fullWidth": 4,
                                                    "width": 3,
                                                    "text": "new",
                                                    "value": "new",
                                                    "valueText": "new",
                                                    "hasTrailingTrivia": true,
                                                    "trailingTrivia": [
                                                        {
                                                            "kind": "WhitespaceTrivia",
                                                            "text": " "
                                                        }
                                                    ]
                                                },
                                                "expression": {
                                                    "kind": "IdentifierName",
                                                    "fullStart": 1012,
                                                    "fullEnd": 1015,
                                                    "start": 1012,
                                                    "end": 1015,
                                                    "fullWidth": 3,
                                                    "width": 3,
                                                    "text": "Con",
                                                    "value": "Con",
                                                    "valueText": "Con"
                                                },
                                                "argumentList": {
                                                    "kind": "ArgumentList",
                                                    "fullStart": 1015,
                                                    "fullEnd": 1017,
                                                    "start": 1015,
                                                    "end": 1017,
                                                    "fullWidth": 2,
                                                    "width": 2,
                                                    "openParenToken": {
                                                        "kind": "OpenParenToken",
                                                        "fullStart": 1015,
                                                        "fullEnd": 1016,
                                                        "start": 1015,
                                                        "end": 1016,
                                                        "fullWidth": 1,
                                                        "width": 1,
                                                        "text": "(",
                                                        "value": "(",
                                                        "valueText": "("
                                                    },
                                                    "arguments": [],
                                                    "closeParenToken": {
                                                        "kind": "CloseParenToken",
                                                        "fullStart": 1016,
                                                        "fullEnd": 1017,
                                                        "start": 1016,
                                                        "end": 1017,
                                                        "fullWidth": 1,
                                                        "width": 1,
                                                        "text": ")",
                                                        "value": ")",
                                                        "valueText": ")"
                                                    }
                                                }
                                            }
                                        }
                                    }
                                ]
                            },
                            "semicolonToken": {
                                "kind": "SemicolonToken",
                                "fullStart": 1017,
                                "fullEnd": 1020,
                                "start": 1017,
                                "end": 1018,
                                "fullWidth": 3,
                                "width": 1,
                                "text": ";",
                                "value": ";",
                                "valueText": ";",
                                "hasTrailingTrivia": true,
                                "hasTrailingNewLine": true,
                                "trailingTrivia": [
                                    {
                                        "kind": "NewLineTrivia",
                                        "text": "\r\n"
                                    }
                                ]
                            }
                        },
                        {
                            "kind": "ExpressionStatement",
                            "fullStart": 1020,
                            "fullEnd": 1044,
                            "start": 1028,
                            "end": 1042,
                            "fullWidth": 24,
                            "width": 14,
                            "expression": {
                                "kind": "AssignmentExpression",
                                "fullStart": 1020,
                                "fullEnd": 1041,
                                "start": 1028,
                                "end": 1041,
                                "fullWidth": 21,
                                "width": 13,
                                "left": {
                                    "kind": "ElementAccessExpression",
                                    "fullStart": 1020,
                                    "fullEnd": 1037,
                                    "start": 1028,
                                    "end": 1036,
                                    "fullWidth": 17,
                                    "width": 8,
                                    "expression": {
                                        "kind": "IdentifierName",
                                        "fullStart": 1020,
                                        "fullEnd": 1033,
                                        "start": 1028,
                                        "end": 1033,
                                        "fullWidth": 13,
                                        "width": 5,
                                        "text": "child",
                                        "value": "child",
                                        "valueText": "child",
                                        "hasLeadingTrivia": true,
                                        "leadingTrivia": [
                                            {
                                                "kind": "WhitespaceTrivia",
                                                "text": "        "
                                            }
                                        ]
                                    },
                                    "openBracketToken": {
                                        "kind": "OpenBracketToken",
                                        "fullStart": 1033,
                                        "fullEnd": 1034,
                                        "start": 1033,
                                        "end": 1034,
                                        "fullWidth": 1,
                                        "width": 1,
                                        "text": "[",
                                        "value": "[",
                                        "valueText": "["
                                    },
                                    "argumentExpression": {
                                        "kind": "NumericLiteral",
                                        "fullStart": 1034,
                                        "fullEnd": 1035,
                                        "start": 1034,
                                        "end": 1035,
                                        "fullWidth": 1,
                                        "width": 1,
                                        "text": "0",
                                        "value": 0,
                                        "valueText": "0"
                                    },
                                    "closeBracketToken": {
                                        "kind": "CloseBracketToken",
                                        "fullStart": 1035,
                                        "fullEnd": 1037,
                                        "start": 1035,
                                        "end": 1036,
                                        "fullWidth": 2,
                                        "width": 1,
                                        "text": "]",
                                        "value": "]",
                                        "valueText": "]",
                                        "hasTrailingTrivia": true,
                                        "trailingTrivia": [
                                            {
                                                "kind": "WhitespaceTrivia",
                                                "text": " "
                                            }
                                        ]
                                    }
                                },
                                "operatorToken": {
                                    "kind": "EqualsToken",
                                    "fullStart": 1037,
                                    "fullEnd": 1039,
                                    "start": 1037,
                                    "end": 1038,
                                    "fullWidth": 2,
                                    "width": 1,
                                    "text": "=",
                                    "value": "=",
                                    "valueText": "=",
                                    "hasTrailingTrivia": true,
                                    "trailingTrivia": [
                                        {
                                            "kind": "WhitespaceTrivia",
                                            "text": " "
                                        }
                                    ]
                                },
                                "right": {
                                    "kind": "NumericLiteral",
                                    "fullStart": 1039,
                                    "fullEnd": 1041,
                                    "start": 1039,
                                    "end": 1041,
                                    "fullWidth": 2,
                                    "width": 2,
                                    "text": "11",
                                    "value": 11,
                                    "valueText": "11"
                                }
                            },
                            "semicolonToken": {
                                "kind": "SemicolonToken",
                                "fullStart": 1041,
                                "fullEnd": 1044,
                                "start": 1041,
                                "end": 1042,
                                "fullWidth": 3,
                                "width": 1,
                                "text": ";",
                                "value": ";",
                                "valueText": ";",
                                "hasTrailingTrivia": true,
                                "hasTrailingNewLine": true,
                                "trailingTrivia": [
                                    {
                                        "kind": "NewLineTrivia",
                                        "text": "\r\n"
                                    }
                                ]
                            }
                        },
                        {
                            "kind": "ExpressionStatement",
                            "fullStart": 1044,
                            "fullEnd": 1068,
                            "start": 1052,
                            "end": 1066,
                            "fullWidth": 24,
                            "width": 14,
                            "expression": {
                                "kind": "AssignmentExpression",
                                "fullStart": 1044,
                                "fullEnd": 1065,
                                "start": 1052,
                                "end": 1065,
                                "fullWidth": 21,
                                "width": 13,
                                "left": {
                                    "kind": "ElementAccessExpression",
                                    "fullStart": 1044,
                                    "fullEnd": 1061,
                                    "start": 1052,
                                    "end": 1060,
                                    "fullWidth": 17,
                                    "width": 8,
                                    "expression": {
                                        "kind": "IdentifierName",
                                        "fullStart": 1044,
                                        "fullEnd": 1057,
                                        "start": 1052,
                                        "end": 1057,
                                        "fullWidth": 13,
                                        "width": 5,
                                        "text": "child",
                                        "value": "child",
                                        "valueText": "child",
                                        "hasLeadingTrivia": true,
                                        "leadingTrivia": [
                                            {
                                                "kind": "WhitespaceTrivia",
                                                "text": "        "
                                            }
                                        ]
                                    },
                                    "openBracketToken": {
                                        "kind": "OpenBracketToken",
                                        "fullStart": 1057,
                                        "fullEnd": 1058,
                                        "start": 1057,
                                        "end": 1058,
                                        "fullWidth": 1,
                                        "width": 1,
                                        "text": "[",
                                        "value": "[",
                                        "valueText": "["
                                    },
                                    "argumentExpression": {
                                        "kind": "NumericLiteral",
                                        "fullStart": 1058,
                                        "fullEnd": 1059,
                                        "start": 1058,
                                        "end": 1059,
                                        "fullWidth": 1,
                                        "width": 1,
                                        "text": "1",
                                        "value": 1,
                                        "valueText": "1"
                                    },
                                    "closeBracketToken": {
                                        "kind": "CloseBracketToken",
                                        "fullStart": 1059,
                                        "fullEnd": 1061,
                                        "start": 1059,
                                        "end": 1060,
                                        "fullWidth": 2,
                                        "width": 1,
                                        "text": "]",
                                        "value": "]",
                                        "valueText": "]",
                                        "hasTrailingTrivia": true,
                                        "trailingTrivia": [
                                            {
                                                "kind": "WhitespaceTrivia",
                                                "text": " "
                                            }
                                        ]
                                    }
                                },
                                "operatorToken": {
                                    "kind": "EqualsToken",
                                    "fullStart": 1061,
                                    "fullEnd": 1063,
                                    "start": 1061,
                                    "end": 1062,
                                    "fullWidth": 2,
                                    "width": 1,
                                    "text": "=",
                                    "value": "=",
                                    "valueText": "=",
                                    "hasTrailingTrivia": true,
                                    "trailingTrivia": [
                                        {
                                            "kind": "WhitespaceTrivia",
                                            "text": " "
                                        }
                                    ]
                                },
                                "right": {
                                    "kind": "NumericLiteral",
                                    "fullStart": 1063,
                                    "fullEnd": 1065,
                                    "start": 1063,
                                    "end": 1065,
                                    "fullWidth": 2,
                                    "width": 2,
                                    "text": "12",
                                    "value": 12,
                                    "valueText": "12"
                                }
                            },
                            "semicolonToken": {
                                "kind": "SemicolonToken",
                                "fullStart": 1065,
                                "fullEnd": 1068,
                                "start": 1065,
                                "end": 1066,
                                "fullWidth": 3,
                                "width": 1,
                                "text": ";",
                                "value": ";",
                                "valueText": ";",
                                "hasTrailingTrivia": true,
                                "hasTrailingNewLine": true,
                                "trailingTrivia": [
                                    {
                                        "kind": "NewLineTrivia",
                                        "text": "\r\n"
                                    }
                                ]
                            }
                        },
                        {
                            "kind": "VariableStatement",
                            "fullStart": 1068,
                            "fullEnd": 1140,
                            "start": 1078,
                            "end": 1138,
                            "fullWidth": 72,
                            "width": 60,
                            "modifiers": [],
                            "variableDeclaration": {
                                "kind": "VariableDeclaration",
                                "fullStart": 1068,
                                "fullEnd": 1137,
                                "start": 1078,
                                "end": 1137,
                                "fullWidth": 69,
                                "width": 59,
                                "varKeyword": {
                                    "kind": "VarKeyword",
                                    "fullStart": 1068,
                                    "fullEnd": 1082,
                                    "start": 1078,
                                    "end": 1081,
                                    "fullWidth": 14,
                                    "width": 3,
                                    "text": "var",
                                    "value": "var",
                                    "valueText": "var",
                                    "hasLeadingTrivia": true,
                                    "hasLeadingNewLine": true,
                                    "hasTrailingTrivia": true,
                                    "leadingTrivia": [
                                        {
                                            "kind": "NewLineTrivia",
                                            "text": "\r\n"
                                        },
                                        {
                                            "kind": "WhitespaceTrivia",
                                            "text": "        "
                                        }
                                    ],
                                    "trailingTrivia": [
                                        {
                                            "kind": "WhitespaceTrivia",
                                            "text": " "
                                        }
                                    ]
                                },
                                "variableDeclarators": [
                                    {
                                        "kind": "VariableDeclarator",
                                        "fullStart": 1082,
                                        "fullEnd": 1137,
                                        "start": 1082,
                                        "end": 1137,
                                        "fullWidth": 55,
<<<<<<< HEAD
                                        "width": 55,
                                        "identifier": {
=======
                                        "propertyName": {
>>>>>>> 85e84683
                                            "kind": "IdentifierName",
                                            "fullStart": 1082,
                                            "fullEnd": 1089,
                                            "start": 1082,
                                            "end": 1088,
                                            "fullWidth": 7,
                                            "width": 6,
                                            "text": "newArr",
                                            "value": "newArr",
                                            "valueText": "newArr",
                                            "hasTrailingTrivia": true,
                                            "trailingTrivia": [
                                                {
                                                    "kind": "WhitespaceTrivia",
                                                    "text": " "
                                                }
                                            ]
                                        },
                                        "equalsValueClause": {
                                            "kind": "EqualsValueClause",
                                            "fullStart": 1089,
                                            "fullEnd": 1137,
                                            "start": 1089,
                                            "end": 1137,
                                            "fullWidth": 48,
                                            "width": 48,
                                            "equalsToken": {
                                                "kind": "EqualsToken",
                                                "fullStart": 1089,
                                                "fullEnd": 1091,
                                                "start": 1089,
                                                "end": 1090,
                                                "fullWidth": 2,
                                                "width": 1,
                                                "text": "=",
                                                "value": "=",
                                                "valueText": "=",
                                                "hasTrailingTrivia": true,
                                                "trailingTrivia": [
                                                    {
                                                        "kind": "WhitespaceTrivia",
                                                        "text": " "
                                                    }
                                                ]
                                            },
                                            "value": {
                                                "kind": "InvocationExpression",
                                                "fullStart": 1091,
                                                "fullEnd": 1137,
                                                "start": 1091,
                                                "end": 1137,
                                                "fullWidth": 46,
                                                "width": 46,
                                                "expression": {
                                                    "kind": "MemberAccessExpression",
                                                    "fullStart": 1091,
                                                    "fullEnd": 1118,
                                                    "start": 1091,
                                                    "end": 1118,
                                                    "fullWidth": 27,
                                                    "width": 27,
                                                    "expression": {
                                                        "kind": "MemberAccessExpression",
                                                        "fullStart": 1091,
                                                        "fullEnd": 1113,
                                                        "start": 1091,
                                                        "end": 1113,
                                                        "fullWidth": 22,
                                                        "width": 22,
                                                        "expression": {
                                                            "kind": "MemberAccessExpression",
                                                            "fullStart": 1091,
                                                            "fullEnd": 1106,
                                                            "start": 1091,
                                                            "end": 1106,
                                                            "fullWidth": 15,
                                                            "width": 15,
                                                            "expression": {
                                                                "kind": "IdentifierName",
                                                                "fullStart": 1091,
                                                                "fullEnd": 1096,
                                                                "start": 1091,
                                                                "end": 1096,
                                                                "fullWidth": 5,
                                                                "width": 5,
                                                                "text": "Array",
                                                                "value": "Array",
                                                                "valueText": "Array"
                                                            },
                                                            "dotToken": {
                                                                "kind": "DotToken",
                                                                "fullStart": 1096,
                                                                "fullEnd": 1097,
                                                                "start": 1096,
                                                                "end": 1097,
                                                                "fullWidth": 1,
                                                                "width": 1,
                                                                "text": ".",
                                                                "value": ".",
                                                                "valueText": "."
                                                            },
                                                            "name": {
                                                                "kind": "IdentifierName",
                                                                "fullStart": 1097,
                                                                "fullEnd": 1106,
                                                                "start": 1097,
                                                                "end": 1106,
                                                                "fullWidth": 9,
                                                                "width": 9,
                                                                "text": "prototype",
                                                                "value": "prototype",
                                                                "valueText": "prototype"
                                                            }
                                                        },
                                                        "dotToken": {
                                                            "kind": "DotToken",
                                                            "fullStart": 1106,
                                                            "fullEnd": 1107,
                                                            "start": 1106,
                                                            "end": 1107,
                                                            "fullWidth": 1,
                                                            "width": 1,
                                                            "text": ".",
                                                            "value": ".",
                                                            "valueText": "."
                                                        },
                                                        "name": {
                                                            "kind": "IdentifierName",
                                                            "fullStart": 1107,
                                                            "fullEnd": 1113,
                                                            "start": 1107,
                                                            "end": 1113,
                                                            "fullWidth": 6,
                                                            "width": 6,
                                                            "text": "filter",
                                                            "value": "filter",
                                                            "valueText": "filter"
                                                        }
                                                    },
                                                    "dotToken": {
                                                        "kind": "DotToken",
                                                        "fullStart": 1113,
                                                        "fullEnd": 1114,
                                                        "start": 1113,
                                                        "end": 1114,
                                                        "fullWidth": 1,
                                                        "width": 1,
                                                        "text": ".",
                                                        "value": ".",
                                                        "valueText": "."
                                                    },
                                                    "name": {
                                                        "kind": "IdentifierName",
                                                        "fullStart": 1114,
                                                        "fullEnd": 1118,
                                                        "start": 1114,
                                                        "end": 1118,
                                                        "fullWidth": 4,
                                                        "width": 4,
                                                        "text": "call",
                                                        "value": "call",
                                                        "valueText": "call"
                                                    }
                                                },
                                                "argumentList": {
                                                    "kind": "ArgumentList",
                                                    "fullStart": 1118,
                                                    "fullEnd": 1137,
                                                    "start": 1118,
                                                    "end": 1137,
                                                    "fullWidth": 19,
                                                    "width": 19,
                                                    "openParenToken": {
                                                        "kind": "OpenParenToken",
                                                        "fullStart": 1118,
                                                        "fullEnd": 1119,
                                                        "start": 1118,
                                                        "end": 1119,
                                                        "fullWidth": 1,
                                                        "width": 1,
                                                        "text": "(",
                                                        "value": "(",
                                                        "valueText": "("
                                                    },
                                                    "arguments": [
                                                        {
                                                            "kind": "IdentifierName",
                                                            "fullStart": 1119,
                                                            "fullEnd": 1124,
                                                            "start": 1119,
                                                            "end": 1124,
                                                            "fullWidth": 5,
                                                            "width": 5,
                                                            "text": "child",
                                                            "value": "child",
                                                            "valueText": "child"
                                                        },
                                                        {
                                                            "kind": "CommaToken",
                                                            "fullStart": 1124,
                                                            "fullEnd": 1126,
                                                            "start": 1124,
                                                            "end": 1125,
                                                            "fullWidth": 2,
                                                            "width": 1,
                                                            "text": ",",
                                                            "value": ",",
                                                            "valueText": ",",
                                                            "hasTrailingTrivia": true,
                                                            "trailingTrivia": [
                                                                {
                                                                    "kind": "WhitespaceTrivia",
                                                                    "text": " "
                                                                }
                                                            ]
                                                        },
                                                        {
                                                            "kind": "IdentifierName",
                                                            "fullStart": 1126,
                                                            "fullEnd": 1136,
                                                            "start": 1126,
                                                            "end": 1136,
                                                            "fullWidth": 10,
                                                            "width": 10,
                                                            "text": "callbackfn",
                                                            "value": "callbackfn",
                                                            "valueText": "callbackfn"
                                                        }
                                                    ],
                                                    "closeParenToken": {
                                                        "kind": "CloseParenToken",
                                                        "fullStart": 1136,
                                                        "fullEnd": 1137,
                                                        "start": 1136,
                                                        "end": 1137,
                                                        "fullWidth": 1,
                                                        "width": 1,
                                                        "text": ")",
                                                        "value": ")",
                                                        "valueText": ")"
                                                    }
                                                }
                                            }
                                        }
                                    }
                                ]
                            },
                            "semicolonToken": {
                                "kind": "SemicolonToken",
                                "fullStart": 1137,
                                "fullEnd": 1140,
                                "start": 1137,
                                "end": 1138,
                                "fullWidth": 3,
                                "width": 1,
                                "text": ";",
                                "value": ";",
                                "valueText": ";",
                                "hasTrailingTrivia": true,
                                "hasTrailingNewLine": true,
                                "trailingTrivia": [
                                    {
                                        "kind": "NewLineTrivia",
                                        "text": "\r\n"
                                    }
                                ]
                            }
                        },
                        {
                            "kind": "ReturnStatement",
                            "fullStart": 1140,
                            "fullEnd": 1190,
                            "start": 1148,
                            "end": 1188,
                            "fullWidth": 50,
                            "width": 40,
                            "returnKeyword": {
                                "kind": "ReturnKeyword",
                                "fullStart": 1140,
                                "fullEnd": 1155,
                                "start": 1148,
                                "end": 1154,
                                "fullWidth": 15,
                                "width": 6,
                                "text": "return",
                                "value": "return",
                                "valueText": "return",
                                "hasLeadingTrivia": true,
                                "hasTrailingTrivia": true,
                                "leadingTrivia": [
                                    {
                                        "kind": "WhitespaceTrivia",
                                        "text": "        "
                                    }
                                ],
                                "trailingTrivia": [
                                    {
                                        "kind": "WhitespaceTrivia",
                                        "text": " "
                                    }
                                ]
                            },
                            "expression": {
                                "kind": "LogicalAndExpression",
                                "fullStart": 1155,
                                "fullEnd": 1187,
                                "start": 1155,
                                "end": 1187,
                                "fullWidth": 32,
                                "width": 32,
                                "left": {
                                    "kind": "EqualsExpression",
                                    "fullStart": 1155,
                                    "fullEnd": 1175,
                                    "start": 1155,
                                    "end": 1174,
                                    "fullWidth": 20,
                                    "width": 19,
                                    "left": {
                                        "kind": "MemberAccessExpression",
                                        "fullStart": 1155,
                                        "fullEnd": 1169,
                                        "start": 1155,
                                        "end": 1168,
                                        "fullWidth": 14,
                                        "width": 13,
                                        "expression": {
                                            "kind": "IdentifierName",
                                            "fullStart": 1155,
                                            "fullEnd": 1161,
                                            "start": 1155,
                                            "end": 1161,
                                            "fullWidth": 6,
                                            "width": 6,
                                            "text": "newArr",
                                            "value": "newArr",
                                            "valueText": "newArr"
                                        },
                                        "dotToken": {
                                            "kind": "DotToken",
                                            "fullStart": 1161,
                                            "fullEnd": 1162,
                                            "start": 1161,
                                            "end": 1162,
                                            "fullWidth": 1,
                                            "width": 1,
                                            "text": ".",
                                            "value": ".",
                                            "valueText": "."
                                        },
                                        "name": {
                                            "kind": "IdentifierName",
                                            "fullStart": 1162,
                                            "fullEnd": 1169,
                                            "start": 1162,
                                            "end": 1168,
                                            "fullWidth": 7,
                                            "width": 6,
                                            "text": "length",
                                            "value": "length",
                                            "valueText": "length",
                                            "hasTrailingTrivia": true,
                                            "trailingTrivia": [
                                                {
                                                    "kind": "WhitespaceTrivia",
                                                    "text": " "
                                                }
                                            ]
                                        }
                                    },
                                    "operatorToken": {
                                        "kind": "EqualsEqualsEqualsToken",
                                        "fullStart": 1169,
                                        "fullEnd": 1173,
                                        "start": 1169,
                                        "end": 1172,
                                        "fullWidth": 4,
                                        "width": 3,
                                        "text": "===",
                                        "value": "===",
                                        "valueText": "===",
                                        "hasTrailingTrivia": true,
                                        "trailingTrivia": [
                                            {
                                                "kind": "WhitespaceTrivia",
                                                "text": " "
                                            }
                                        ]
                                    },
                                    "right": {
                                        "kind": "NumericLiteral",
                                        "fullStart": 1173,
                                        "fullEnd": 1175,
                                        "start": 1173,
                                        "end": 1174,
                                        "fullWidth": 2,
                                        "width": 1,
                                        "text": "0",
                                        "value": 0,
                                        "valueText": "0",
                                        "hasTrailingTrivia": true,
                                        "trailingTrivia": [
                                            {
                                                "kind": "WhitespaceTrivia",
                                                "text": " "
                                            }
                                        ]
                                    }
                                },
                                "operatorToken": {
                                    "kind": "AmpersandAmpersandToken",
                                    "fullStart": 1175,
                                    "fullEnd": 1178,
                                    "start": 1175,
                                    "end": 1177,
                                    "fullWidth": 3,
                                    "width": 2,
                                    "text": "&&",
                                    "value": "&&",
                                    "valueText": "&&",
                                    "hasTrailingTrivia": true,
                                    "trailingTrivia": [
                                        {
                                            "kind": "WhitespaceTrivia",
                                            "text": " "
                                        }
                                    ]
                                },
                                "right": {
                                    "kind": "LogicalNotExpression",
                                    "fullStart": 1178,
                                    "fullEnd": 1187,
                                    "start": 1178,
                                    "end": 1187,
                                    "fullWidth": 9,
                                    "width": 9,
                                    "operatorToken": {
                                        "kind": "ExclamationToken",
                                        "fullStart": 1178,
                                        "fullEnd": 1179,
                                        "start": 1178,
                                        "end": 1179,
                                        "fullWidth": 1,
                                        "width": 1,
                                        "text": "!",
                                        "value": "!",
                                        "valueText": "!"
                                    },
                                    "operand": {
                                        "kind": "IdentifierName",
                                        "fullStart": 1179,
                                        "fullEnd": 1187,
                                        "start": 1179,
                                        "end": 1187,
                                        "fullWidth": 8,
                                        "width": 8,
                                        "text": "accessed",
                                        "value": "accessed",
                                        "valueText": "accessed"
                                    }
                                }
                            },
                            "semicolonToken": {
                                "kind": "SemicolonToken",
                                "fullStart": 1187,
                                "fullEnd": 1190,
                                "start": 1187,
                                "end": 1188,
                                "fullWidth": 3,
                                "width": 1,
                                "text": ";",
                                "value": ";",
                                "valueText": ";",
                                "hasTrailingTrivia": true,
                                "hasTrailingNewLine": true,
                                "trailingTrivia": [
                                    {
                                        "kind": "NewLineTrivia",
                                        "text": "\r\n"
                                    }
                                ]
                            }
                        }
                    ],
                    "closeBraceToken": {
                        "kind": "CloseBraceToken",
                        "fullStart": 1190,
                        "fullEnd": 1197,
                        "start": 1194,
                        "end": 1195,
                        "fullWidth": 7,
                        "width": 1,
                        "text": "}",
                        "value": "}",
                        "valueText": "}",
                        "hasLeadingTrivia": true,
                        "hasTrailingTrivia": true,
                        "hasTrailingNewLine": true,
                        "leadingTrivia": [
                            {
                                "kind": "WhitespaceTrivia",
                                "text": "    "
                            }
                        ],
                        "trailingTrivia": [
                            {
                                "kind": "NewLineTrivia",
                                "text": "\r\n"
                            }
                        ]
                    }
                }
            },
            {
                "kind": "ExpressionStatement",
                "fullStart": 1197,
                "fullEnd": 1221,
                "start": 1197,
                "end": 1219,
                "fullWidth": 24,
                "width": 22,
                "expression": {
                    "kind": "InvocationExpression",
                    "fullStart": 1197,
                    "fullEnd": 1218,
                    "start": 1197,
                    "end": 1218,
                    "fullWidth": 21,
                    "width": 21,
                    "expression": {
                        "kind": "IdentifierName",
                        "fullStart": 1197,
                        "fullEnd": 1208,
                        "start": 1197,
                        "end": 1208,
                        "fullWidth": 11,
                        "width": 11,
                        "text": "runTestCase",
                        "value": "runTestCase",
                        "valueText": "runTestCase"
                    },
                    "argumentList": {
                        "kind": "ArgumentList",
                        "fullStart": 1208,
                        "fullEnd": 1218,
                        "start": 1208,
                        "end": 1218,
                        "fullWidth": 10,
                        "width": 10,
                        "openParenToken": {
                            "kind": "OpenParenToken",
                            "fullStart": 1208,
                            "fullEnd": 1209,
                            "start": 1208,
                            "end": 1209,
                            "fullWidth": 1,
                            "width": 1,
                            "text": "(",
                            "value": "(",
                            "valueText": "("
                        },
                        "arguments": [
                            {
                                "kind": "IdentifierName",
                                "fullStart": 1209,
                                "fullEnd": 1217,
                                "start": 1209,
                                "end": 1217,
                                "fullWidth": 8,
                                "width": 8,
                                "text": "testcase",
                                "value": "testcase",
                                "valueText": "testcase"
                            }
                        ],
                        "closeParenToken": {
                            "kind": "CloseParenToken",
                            "fullStart": 1217,
                            "fullEnd": 1218,
                            "start": 1217,
                            "end": 1218,
                            "fullWidth": 1,
                            "width": 1,
                            "text": ")",
                            "value": ")",
                            "valueText": ")"
                        }
                    }
                },
                "semicolonToken": {
                    "kind": "SemicolonToken",
                    "fullStart": 1218,
                    "fullEnd": 1221,
                    "start": 1218,
                    "end": 1219,
                    "fullWidth": 3,
                    "width": 1,
                    "text": ";",
                    "value": ";",
                    "valueText": ";",
                    "hasTrailingTrivia": true,
                    "hasTrailingNewLine": true,
                    "trailingTrivia": [
                        {
                            "kind": "NewLineTrivia",
                            "text": "\r\n"
                        }
                    ]
                }
            }
        ],
        "endOfFileToken": {
            "kind": "EndOfFileToken",
            "fullStart": 1221,
            "fullEnd": 1221,
            "start": 1221,
            "end": 1221,
            "fullWidth": 0,
            "width": 0,
            "text": ""
        }
    },
    "lineMap": {
        "lineStarts": [
            0,
            67,
            152,
            232,
            308,
            380,
            385,
            440,
            581,
            586,
            588,
            590,
            613,
            615,
            646,
            692,
            722,
            748,
            759,
            761,
            786,
            836,
            871,
            903,
            916,
            918,
            954,
            986,
            988,
            1020,
            1044,
            1068,
            1070,
            1140,
            1190,
            1197,
            1221
        ],
        "length": 1221
    }
}<|MERGE_RESOLUTION|>--- conflicted
+++ resolved
@@ -252,12 +252,8 @@
                                         "start": 627,
                                         "end": 643,
                                         "fullWidth": 16,
-<<<<<<< HEAD
                                         "width": 16,
-                                        "identifier": {
-=======
                                         "propertyName": {
->>>>>>> 85e84683
                                             "kind": "IdentifierName",
                                             "fullStart": 627,
                                             "fullEnd": 636,
@@ -819,12 +815,8 @@
                                         "start": 773,
                                         "end": 783,
                                         "fullWidth": 10,
-<<<<<<< HEAD
                                         "width": 10,
-                                        "identifier": {
-=======
                                         "propertyName": {
->>>>>>> 85e84683
                                             "kind": "IdentifierName",
                                             "fullStart": 773,
                                             "fullEnd": 779,
@@ -1480,12 +1472,8 @@
                                         "start": 930,
                                         "end": 951,
                                         "fullWidth": 21,
-<<<<<<< HEAD
                                         "width": 21,
-                                        "identifier": {
-=======
                                         "propertyName": {
->>>>>>> 85e84683
                                             "kind": "IdentifierName",
                                             "fullStart": 930,
                                             "fullEnd": 934,
@@ -1859,12 +1847,8 @@
                                         "start": 1000,
                                         "end": 1017,
                                         "fullWidth": 17,
-<<<<<<< HEAD
                                         "width": 17,
-                                        "identifier": {
-=======
                                         "propertyName": {
->>>>>>> 85e84683
                                             "kind": "IdentifierName",
                                             "fullStart": 1000,
                                             "fullEnd": 1006,
@@ -2345,12 +2329,8 @@
                                         "start": 1082,
                                         "end": 1137,
                                         "fullWidth": 55,
-<<<<<<< HEAD
                                         "width": 55,
-                                        "identifier": {
-=======
                                         "propertyName": {
->>>>>>> 85e84683
                                             "kind": "IdentifierName",
                                             "fullStart": 1082,
                                             "fullEnd": 1089,
