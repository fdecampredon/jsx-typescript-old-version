{
    "isDeclaration": false,
    "languageVersion": "EcmaScript5",
    "parseOptions": {
        "allowAutomaticSemicolonInsertion": true
    },
    "sourceUnit": {
        "kind": "SourceUnit",
        "fullStart": 0,
        "fullEnd": 1260,
        "start": 598,
        "end": 1260,
        "fullWidth": 1260,
        "width": 662,
        "isIncrementallyUnusable": true,
        "moduleElements": [
            {
                "kind": "FunctionDeclaration",
                "fullStart": 0,
                "fullEnd": 1236,
                "start": 598,
                "end": 1234,
                "fullWidth": 1236,
                "width": 636,
                "modifiers": [],
                "functionKeyword": {
                    "kind": "FunctionKeyword",
                    "fullStart": 0,
                    "fullEnd": 607,
                    "start": 598,
                    "end": 606,
                    "fullWidth": 607,
                    "width": 8,
                    "text": "function",
                    "value": "function",
                    "valueText": "function",
                    "hasLeadingTrivia": true,
                    "hasLeadingComment": true,
                    "hasLeadingNewLine": true,
                    "hasTrailingTrivia": true,
                    "leadingTrivia": [
                        {
                            "kind": "SingleLineCommentTrivia",
                            "text": "/// Copyright (c) 2012 Ecma International.  All rights reserved. "
                        },
                        {
                            "kind": "NewLineTrivia",
                            "text": "\r\n"
                        },
                        {
                            "kind": "SingleLineCommentTrivia",
                            "text": "/// Ecma International makes this code available under the terms and conditions set"
                        },
                        {
                            "kind": "NewLineTrivia",
                            "text": "\r\n"
                        },
                        {
                            "kind": "SingleLineCommentTrivia",
                            "text": "/// forth on http://hg.ecmascript.org/tests/test262/raw-file/tip/LICENSE (the "
                        },
                        {
                            "kind": "NewLineTrivia",
                            "text": "\r\n"
                        },
                        {
                            "kind": "SingleLineCommentTrivia",
                            "text": "/// \"Use Terms\").   Any redistribution of this code must retain the above "
                        },
                        {
                            "kind": "NewLineTrivia",
                            "text": "\r\n"
                        },
                        {
                            "kind": "SingleLineCommentTrivia",
                            "text": "/// copyright and this notice and otherwise comply with the Use Terms."
                        },
                        {
                            "kind": "NewLineTrivia",
                            "text": "\r\n"
                        },
                        {
                            "kind": "MultiLineCommentTrivia",
                            "text": "/**\r\n * @path ch15/15.4/15.4.4/15.4.4.20/15.4.4.20-6-7.js\r\n * @description Array.prototype.filter returns an empty array if 'length' is 0 (subclassed Array, length overridden with obj w/o valueOf (toString))\r\n */"
                        },
                        {
                            "kind": "NewLineTrivia",
                            "text": "\r\n"
                        },
                        {
                            "kind": "NewLineTrivia",
                            "text": "\r\n"
                        },
                        {
                            "kind": "NewLineTrivia",
                            "text": "\r\n"
                        }
                    ],
                    "trailingTrivia": [
                        {
                            "kind": "WhitespaceTrivia",
                            "text": " "
                        }
                    ]
                },
                "identifier": {
                    "kind": "IdentifierName",
                    "fullStart": 607,
                    "fullEnd": 615,
                    "start": 607,
                    "end": 615,
                    "fullWidth": 8,
                    "width": 8,
                    "text": "testcase",
                    "value": "testcase",
                    "valueText": "testcase"
                },
                "callSignature": {
                    "kind": "CallSignature",
                    "fullStart": 615,
                    "fullEnd": 618,
                    "start": 615,
                    "end": 617,
                    "fullWidth": 3,
                    "width": 2,
                    "parameterList": {
                        "kind": "ParameterList",
                        "fullStart": 615,
                        "fullEnd": 618,
                        "start": 615,
                        "end": 617,
                        "fullWidth": 3,
                        "width": 2,
                        "openParenToken": {
                            "kind": "OpenParenToken",
                            "fullStart": 615,
                            "fullEnd": 616,
                            "start": 615,
                            "end": 616,
                            "fullWidth": 1,
                            "width": 1,
                            "text": "(",
                            "value": "(",
                            "valueText": "("
                        },
                        "parameters": [],
                        "closeParenToken": {
                            "kind": "CloseParenToken",
                            "fullStart": 616,
                            "fullEnd": 618,
                            "start": 616,
                            "end": 617,
                            "fullWidth": 2,
                            "width": 1,
                            "text": ")",
                            "value": ")",
                            "valueText": ")",
                            "hasTrailingTrivia": true,
                            "trailingTrivia": [
                                {
                                    "kind": "WhitespaceTrivia",
                                    "text": " "
                                }
                            ]
                        }
                    }
                },
                "block": {
                    "kind": "Block",
                    "fullStart": 618,
                    "fullEnd": 1236,
                    "start": 618,
                    "end": 1234,
                    "fullWidth": 618,
                    "width": 616,
                    "openBraceToken": {
                        "kind": "OpenBraceToken",
                        "fullStart": 618,
                        "fullEnd": 621,
                        "start": 618,
                        "end": 619,
                        "fullWidth": 3,
                        "width": 1,
                        "text": "{",
                        "value": "{",
                        "valueText": "{",
                        "hasTrailingTrivia": true,
                        "hasTrailingNewLine": true,
                        "trailingTrivia": [
                            {
                                "kind": "NewLineTrivia",
                                "text": "\r\n"
                            }
                        ]
                    },
                    "statements": [
                        {
                            "kind": "ExpressionStatement",
                            "fullStart": 621,
                            "fullEnd": 660,
                            "start": 623,
                            "end": 658,
                            "fullWidth": 39,
                            "width": 35,
                            "expression": {
                                "kind": "AssignmentExpression",
                                "fullStart": 621,
                                "fullEnd": 657,
                                "start": 623,
                                "end": 657,
                                "fullWidth": 36,
                                "width": 34,
                                "left": {
                                    "kind": "MemberAccessExpression",
                                    "fullStart": 621,
                                    "fullEnd": 637,
                                    "start": 623,
                                    "end": 636,
                                    "fullWidth": 16,
                                    "width": 13,
                                    "expression": {
                                        "kind": "IdentifierName",
                                        "fullStart": 621,
                                        "fullEnd": 626,
                                        "start": 623,
                                        "end": 626,
                                        "fullWidth": 5,
                                        "width": 3,
                                        "text": "foo",
                                        "value": "foo",
                                        "valueText": "foo",
                                        "hasLeadingTrivia": true,
                                        "leadingTrivia": [
                                            {
                                                "kind": "WhitespaceTrivia",
                                                "text": "  "
                                            }
                                        ]
                                    },
                                    "dotToken": {
                                        "kind": "DotToken",
                                        "fullStart": 626,
                                        "fullEnd": 627,
                                        "start": 626,
                                        "end": 627,
                                        "fullWidth": 1,
                                        "width": 1,
                                        "text": ".",
                                        "value": ".",
                                        "valueText": "."
                                    },
                                    "name": {
                                        "kind": "IdentifierName",
                                        "fullStart": 627,
                                        "fullEnd": 637,
                                        "start": 627,
                                        "end": 636,
                                        "fullWidth": 10,
                                        "width": 9,
                                        "text": "prototype",
                                        "value": "prototype",
                                        "valueText": "prototype",
                                        "hasTrailingTrivia": true,
                                        "trailingTrivia": [
                                            {
                                                "kind": "WhitespaceTrivia",
                                                "text": " "
                                            }
                                        ]
                                    }
                                },
                                "operatorToken": {
                                    "kind": "EqualsToken",
                                    "fullStart": 637,
                                    "fullEnd": 639,
                                    "start": 637,
                                    "end": 638,
                                    "fullWidth": 2,
                                    "width": 1,
                                    "text": "=",
                                    "value": "=",
                                    "valueText": "=",
                                    "hasTrailingTrivia": true,
                                    "trailingTrivia": [
                                        {
                                            "kind": "WhitespaceTrivia",
                                            "text": " "
                                        }
                                    ]
                                },
                                "right": {
                                    "kind": "ObjectCreationExpression",
                                    "fullStart": 639,
                                    "fullEnd": 657,
                                    "start": 639,
                                    "end": 657,
                                    "fullWidth": 18,
                                    "width": 18,
                                    "newKeyword": {
                                        "kind": "NewKeyword",
                                        "fullStart": 639,
                                        "fullEnd": 643,
                                        "start": 639,
                                        "end": 642,
                                        "fullWidth": 4,
                                        "width": 3,
                                        "text": "new",
                                        "value": "new",
                                        "valueText": "new",
                                        "hasTrailingTrivia": true,
                                        "trailingTrivia": [
                                            {
                                                "kind": "WhitespaceTrivia",
                                                "text": " "
                                            }
                                        ]
                                    },
                                    "expression": {
                                        "kind": "IdentifierName",
                                        "fullStart": 643,
                                        "fullEnd": 648,
                                        "start": 643,
                                        "end": 648,
                                        "fullWidth": 5,
                                        "width": 5,
                                        "text": "Array",
                                        "value": "Array",
                                        "valueText": "Array"
                                    },
                                    "argumentList": {
                                        "kind": "ArgumentList",
                                        "fullStart": 648,
                                        "fullEnd": 657,
                                        "start": 648,
                                        "end": 657,
                                        "fullWidth": 9,
                                        "width": 9,
                                        "openParenToken": {
                                            "kind": "OpenParenToken",
                                            "fullStart": 648,
                                            "fullEnd": 649,
                                            "start": 648,
                                            "end": 649,
                                            "fullWidth": 1,
                                            "width": 1,
                                            "text": "(",
                                            "value": "(",
                                            "valueText": "("
                                        },
                                        "arguments": [
                                            {
                                                "kind": "NumericLiteral",
                                                "fullStart": 649,
                                                "fullEnd": 650,
                                                "start": 649,
                                                "end": 650,
                                                "fullWidth": 1,
                                                "width": 1,
                                                "text": "1",
                                                "value": 1,
                                                "valueText": "1"
                                            },
                                            {
                                                "kind": "CommaToken",
                                                "fullStart": 650,
                                                "fullEnd": 652,
                                                "start": 650,
                                                "end": 651,
                                                "fullWidth": 2,
                                                "width": 1,
                                                "text": ",",
                                                "value": ",",
                                                "valueText": ",",
                                                "hasTrailingTrivia": true,
                                                "trailingTrivia": [
                                                    {
                                                        "kind": "WhitespaceTrivia",
                                                        "text": " "
                                                    }
                                                ]
                                            },
                                            {
                                                "kind": "NumericLiteral",
                                                "fullStart": 652,
                                                "fullEnd": 653,
                                                "start": 652,
                                                "end": 653,
                                                "fullWidth": 1,
                                                "width": 1,
                                                "text": "2",
                                                "value": 2,
                                                "valueText": "2"
                                            },
                                            {
                                                "kind": "CommaToken",
                                                "fullStart": 653,
                                                "fullEnd": 655,
                                                "start": 653,
                                                "end": 654,
                                                "fullWidth": 2,
                                                "width": 1,
                                                "text": ",",
                                                "value": ",",
                                                "valueText": ",",
                                                "hasTrailingTrivia": true,
                                                "trailingTrivia": [
                                                    {
                                                        "kind": "WhitespaceTrivia",
                                                        "text": " "
                                                    }
                                                ]
                                            },
                                            {
                                                "kind": "NumericLiteral",
                                                "fullStart": 655,
                                                "fullEnd": 656,
                                                "start": 655,
                                                "end": 656,
                                                "fullWidth": 1,
                                                "width": 1,
                                                "text": "3",
                                                "value": 3,
                                                "valueText": "3"
                                            }
                                        ],
                                        "closeParenToken": {
                                            "kind": "CloseParenToken",
                                            "fullStart": 656,
                                            "fullEnd": 657,
                                            "start": 656,
                                            "end": 657,
                                            "fullWidth": 1,
                                            "width": 1,
                                            "text": ")",
                                            "value": ")",
                                            "valueText": ")"
                                        }
                                    }
                                }
                            },
                            "semicolonToken": {
                                "kind": "SemicolonToken",
                                "fullStart": 657,
                                "fullEnd": 660,
                                "start": 657,
                                "end": 658,
                                "fullWidth": 3,
                                "width": 1,
                                "text": ";",
                                "value": ";",
                                "valueText": ";",
                                "hasTrailingTrivia": true,
                                "hasTrailingNewLine": true,
                                "trailingTrivia": [
                                    {
                                        "kind": "NewLineTrivia",
                                        "text": "\r\n"
                                    }
                                ]
                            }
                        },
                        {
                            "kind": "FunctionDeclaration",
                            "fullStart": 660,
                            "fullEnd": 681,
                            "start": 662,
                            "end": 679,
                            "fullWidth": 21,
                            "width": 17,
                            "modifiers": [],
                            "functionKeyword": {
                                "kind": "FunctionKeyword",
                                "fullStart": 660,
                                "fullEnd": 671,
                                "start": 662,
                                "end": 670,
                                "fullWidth": 11,
                                "width": 8,
                                "text": "function",
                                "value": "function",
                                "valueText": "function",
                                "hasLeadingTrivia": true,
                                "hasTrailingTrivia": true,
                                "leadingTrivia": [
                                    {
                                        "kind": "WhitespaceTrivia",
                                        "text": "  "
                                    }
                                ],
                                "trailingTrivia": [
                                    {
                                        "kind": "WhitespaceTrivia",
                                        "text": " "
                                    }
                                ]
                            },
                            "identifier": {
                                "kind": "IdentifierName",
                                "fullStart": 671,
                                "fullEnd": 674,
                                "start": 671,
                                "end": 674,
                                "fullWidth": 3,
                                "width": 3,
                                "text": "foo",
                                "value": "foo",
                                "valueText": "foo"
                            },
                            "callSignature": {
                                "kind": "CallSignature",
                                "fullStart": 674,
                                "fullEnd": 677,
                                "start": 674,
                                "end": 676,
                                "fullWidth": 3,
                                "width": 2,
                                "parameterList": {
                                    "kind": "ParameterList",
                                    "fullStart": 674,
                                    "fullEnd": 677,
                                    "start": 674,
                                    "end": 676,
                                    "fullWidth": 3,
                                    "width": 2,
                                    "openParenToken": {
                                        "kind": "OpenParenToken",
                                        "fullStart": 674,
                                        "fullEnd": 675,
                                        "start": 674,
                                        "end": 675,
                                        "fullWidth": 1,
                                        "width": 1,
                                        "text": "(",
                                        "value": "(",
                                        "valueText": "("
                                    },
                                    "parameters": [],
                                    "closeParenToken": {
                                        "kind": "CloseParenToken",
                                        "fullStart": 675,
                                        "fullEnd": 677,
                                        "start": 675,
                                        "end": 676,
                                        "fullWidth": 2,
                                        "width": 1,
                                        "text": ")",
                                        "value": ")",
                                        "valueText": ")",
                                        "hasTrailingTrivia": true,
                                        "trailingTrivia": [
                                            {
                                                "kind": "WhitespaceTrivia",
                                                "text": " "
                                            }
                                        ]
                                    }
                                }
                            },
                            "block": {
                                "kind": "Block",
                                "fullStart": 677,
                                "fullEnd": 681,
                                "start": 677,
                                "end": 679,
                                "fullWidth": 4,
                                "width": 2,
                                "openBraceToken": {
                                    "kind": "OpenBraceToken",
                                    "fullStart": 677,
                                    "fullEnd": 678,
                                    "start": 677,
                                    "end": 678,
                                    "fullWidth": 1,
                                    "width": 1,
                                    "text": "{",
                                    "value": "{",
                                    "valueText": "{"
                                },
                                "statements": [],
                                "closeBraceToken": {
                                    "kind": "CloseBraceToken",
                                    "fullStart": 678,
                                    "fullEnd": 681,
                                    "start": 678,
                                    "end": 679,
                                    "fullWidth": 3,
                                    "width": 1,
                                    "text": "}",
                                    "value": "}",
                                    "valueText": "}",
                                    "hasTrailingTrivia": true,
                                    "hasTrailingNewLine": true,
                                    "trailingTrivia": [
                                        {
                                            "kind": "NewLineTrivia",
                                            "text": "\r\n"
                                        }
                                    ]
                                }
                            }
                        },
                        {
                            "kind": "VariableStatement",
                            "fullStart": 681,
                            "fullEnd": 703,
                            "start": 683,
                            "end": 701,
                            "fullWidth": 22,
                            "width": 18,
                            "modifiers": [],
                            "variableDeclaration": {
                                "kind": "VariableDeclaration",
                                "fullStart": 681,
                                "fullEnd": 700,
                                "start": 683,
                                "end": 700,
                                "fullWidth": 19,
                                "width": 17,
                                "varKeyword": {
                                    "kind": "VarKeyword",
                                    "fullStart": 681,
                                    "fullEnd": 687,
                                    "start": 683,
                                    "end": 686,
                                    "fullWidth": 6,
                                    "width": 3,
                                    "text": "var",
                                    "value": "var",
                                    "valueText": "var",
                                    "hasLeadingTrivia": true,
                                    "hasTrailingTrivia": true,
                                    "leadingTrivia": [
                                        {
                                            "kind": "WhitespaceTrivia",
                                            "text": "  "
                                        }
                                    ],
                                    "trailingTrivia": [
                                        {
                                            "kind": "WhitespaceTrivia",
                                            "text": " "
                                        }
                                    ]
                                },
                                "variableDeclarators": [
                                    {
                                        "kind": "VariableDeclarator",
                                        "fullStart": 687,
                                        "fullEnd": 700,
                                        "start": 687,
                                        "end": 700,
                                        "fullWidth": 13,
<<<<<<< HEAD
                                        "width": 13,
                                        "identifier": {
=======
                                        "propertyName": {
>>>>>>> 85e84683
                                            "kind": "IdentifierName",
                                            "fullStart": 687,
                                            "fullEnd": 689,
                                            "start": 687,
                                            "end": 688,
                                            "fullWidth": 2,
                                            "width": 1,
                                            "text": "f",
                                            "value": "f",
                                            "valueText": "f",
                                            "hasTrailingTrivia": true,
                                            "trailingTrivia": [
                                                {
                                                    "kind": "WhitespaceTrivia",
                                                    "text": " "
                                                }
                                            ]
                                        },
                                        "equalsValueClause": {
                                            "kind": "EqualsValueClause",
                                            "fullStart": 689,
                                            "fullEnd": 700,
                                            "start": 689,
                                            "end": 700,
                                            "fullWidth": 11,
                                            "width": 11,
                                            "equalsToken": {
                                                "kind": "EqualsToken",
                                                "fullStart": 689,
                                                "fullEnd": 691,
                                                "start": 689,
                                                "end": 690,
                                                "fullWidth": 2,
                                                "width": 1,
                                                "text": "=",
                                                "value": "=",
                                                "valueText": "=",
                                                "hasTrailingTrivia": true,
                                                "trailingTrivia": [
                                                    {
                                                        "kind": "WhitespaceTrivia",
                                                        "text": " "
                                                    }
                                                ]
                                            },
                                            "value": {
                                                "kind": "ObjectCreationExpression",
                                                "fullStart": 691,
                                                "fullEnd": 700,
                                                "start": 691,
                                                "end": 700,
                                                "fullWidth": 9,
                                                "width": 9,
                                                "newKeyword": {
                                                    "kind": "NewKeyword",
                                                    "fullStart": 691,
                                                    "fullEnd": 695,
                                                    "start": 691,
                                                    "end": 694,
                                                    "fullWidth": 4,
                                                    "width": 3,
                                                    "text": "new",
                                                    "value": "new",
                                                    "valueText": "new",
                                                    "hasTrailingTrivia": true,
                                                    "trailingTrivia": [
                                                        {
                                                            "kind": "WhitespaceTrivia",
                                                            "text": " "
                                                        }
                                                    ]
                                                },
                                                "expression": {
                                                    "kind": "IdentifierName",
                                                    "fullStart": 695,
                                                    "fullEnd": 698,
                                                    "start": 695,
                                                    "end": 698,
                                                    "fullWidth": 3,
                                                    "width": 3,
                                                    "text": "foo",
                                                    "value": "foo",
                                                    "valueText": "foo"
                                                },
                                                "argumentList": {
                                                    "kind": "ArgumentList",
                                                    "fullStart": 698,
                                                    "fullEnd": 700,
                                                    "start": 698,
                                                    "end": 700,
                                                    "fullWidth": 2,
                                                    "width": 2,
                                                    "openParenToken": {
                                                        "kind": "OpenParenToken",
                                                        "fullStart": 698,
                                                        "fullEnd": 699,
                                                        "start": 698,
                                                        "end": 699,
                                                        "fullWidth": 1,
                                                        "width": 1,
                                                        "text": "(",
                                                        "value": "(",
                                                        "valueText": "("
                                                    },
                                                    "arguments": [],
                                                    "closeParenToken": {
                                                        "kind": "CloseParenToken",
                                                        "fullStart": 699,
                                                        "fullEnd": 700,
                                                        "start": 699,
                                                        "end": 700,
                                                        "fullWidth": 1,
                                                        "width": 1,
                                                        "text": ")",
                                                        "value": ")",
                                                        "valueText": ")"
                                                    }
                                                }
                                            }
                                        }
                                    }
                                ]
                            },
                            "semicolonToken": {
                                "kind": "SemicolonToken",
                                "fullStart": 700,
                                "fullEnd": 703,
                                "start": 700,
                                "end": 701,
                                "fullWidth": 3,
                                "width": 1,
                                "text": ";",
                                "value": ";",
                                "valueText": ";",
                                "hasTrailingTrivia": true,
                                "hasTrailingNewLine": true,
                                "trailingTrivia": [
                                    {
                                        "kind": "NewLineTrivia",
                                        "text": "\r\n"
                                    }
                                ]
                            }
                        },
                        {
                            "kind": "VariableStatement",
                            "fullStart": 703,
                            "fullEnd": 759,
                            "start": 709,
                            "end": 757,
                            "fullWidth": 56,
                            "width": 48,
                            "modifiers": [],
                            "variableDeclaration": {
                                "kind": "VariableDeclaration",
                                "fullStart": 703,
                                "fullEnd": 756,
                                "start": 709,
                                "end": 756,
                                "fullWidth": 53,
                                "width": 47,
                                "varKeyword": {
                                    "kind": "VarKeyword",
                                    "fullStart": 703,
                                    "fullEnd": 713,
                                    "start": 709,
                                    "end": 712,
                                    "fullWidth": 10,
                                    "width": 3,
                                    "text": "var",
                                    "value": "var",
                                    "valueText": "var",
                                    "hasLeadingTrivia": true,
                                    "hasLeadingNewLine": true,
                                    "hasTrailingTrivia": true,
                                    "leadingTrivia": [
                                        {
                                            "kind": "WhitespaceTrivia",
                                            "text": "  "
                                        },
                                        {
                                            "kind": "NewLineTrivia",
                                            "text": "\r\n"
                                        },
                                        {
                                            "kind": "WhitespaceTrivia",
                                            "text": "  "
                                        }
                                    ],
                                    "trailingTrivia": [
                                        {
                                            "kind": "WhitespaceTrivia",
                                            "text": " "
                                        }
                                    ]
                                },
                                "variableDeclarators": [
                                    {
                                        "kind": "VariableDeclarator",
                                        "fullStart": 713,
                                        "fullEnd": 756,
                                        "start": 713,
                                        "end": 756,
                                        "fullWidth": 43,
<<<<<<< HEAD
                                        "width": 43,
                                        "identifier": {
=======
                                        "propertyName": {
>>>>>>> 85e84683
                                            "kind": "IdentifierName",
                                            "fullStart": 713,
                                            "fullEnd": 715,
                                            "start": 713,
                                            "end": 714,
                                            "fullWidth": 2,
                                            "width": 1,
                                            "text": "o",
                                            "value": "o",
                                            "valueText": "o",
                                            "hasTrailingTrivia": true,
                                            "trailingTrivia": [
                                                {
                                                    "kind": "WhitespaceTrivia",
                                                    "text": " "
                                                }
                                            ]
                                        },
                                        "equalsValueClause": {
                                            "kind": "EqualsValueClause",
                                            "fullStart": 715,
                                            "fullEnd": 756,
                                            "start": 715,
                                            "end": 756,
                                            "fullWidth": 41,
                                            "width": 41,
                                            "equalsToken": {
                                                "kind": "EqualsToken",
                                                "fullStart": 715,
                                                "fullEnd": 717,
                                                "start": 715,
                                                "end": 716,
                                                "fullWidth": 2,
                                                "width": 1,
                                                "text": "=",
                                                "value": "=",
                                                "valueText": "=",
                                                "hasTrailingTrivia": true,
                                                "trailingTrivia": [
                                                    {
                                                        "kind": "WhitespaceTrivia",
                                                        "text": " "
                                                    }
                                                ]
                                            },
                                            "value": {
                                                "kind": "ObjectLiteralExpression",
                                                "fullStart": 717,
                                                "fullEnd": 756,
                                                "start": 717,
                                                "end": 756,
                                                "fullWidth": 39,
                                                "width": 39,
                                                "openBraceToken": {
                                                    "kind": "OpenBraceToken",
                                                    "fullStart": 717,
                                                    "fullEnd": 719,
                                                    "start": 717,
                                                    "end": 718,
                                                    "fullWidth": 2,
                                                    "width": 1,
                                                    "text": "{",
                                                    "value": "{",
                                                    "valueText": "{",
                                                    "hasTrailingTrivia": true,
                                                    "trailingTrivia": [
                                                        {
                                                            "kind": "WhitespaceTrivia",
                                                            "text": " "
                                                        }
                                                    ]
                                                },
                                                "propertyAssignments": [
                                                    {
                                                        "kind": "SimplePropertyAssignment",
                                                        "fullStart": 719,
                                                        "fullEnd": 755,
                                                        "start": 719,
                                                        "end": 755,
                                                        "fullWidth": 36,
                                                        "width": 36,
                                                        "propertyName": {
                                                            "kind": "IdentifierName",
                                                            "fullStart": 719,
                                                            "fullEnd": 727,
                                                            "start": 719,
                                                            "end": 727,
                                                            "fullWidth": 8,
                                                            "width": 8,
                                                            "text": "toString",
                                                            "value": "toString",
                                                            "valueText": "toString"
                                                        },
                                                        "colonToken": {
                                                            "kind": "ColonToken",
                                                            "fullStart": 727,
                                                            "fullEnd": 729,
                                                            "start": 727,
                                                            "end": 728,
                                                            "fullWidth": 2,
                                                            "width": 1,
                                                            "text": ":",
                                                            "value": ":",
                                                            "valueText": ":",
                                                            "hasTrailingTrivia": true,
                                                            "trailingTrivia": [
                                                                {
                                                                    "kind": "WhitespaceTrivia",
                                                                    "text": " "
                                                                }
                                                            ]
                                                        },
                                                        "expression": {
                                                            "kind": "FunctionExpression",
                                                            "fullStart": 729,
                                                            "fullEnd": 755,
                                                            "start": 729,
                                                            "end": 755,
                                                            "fullWidth": 26,
                                                            "width": 26,
                                                            "functionKeyword": {
                                                                "kind": "FunctionKeyword",
                                                                "fullStart": 729,
                                                                "fullEnd": 738,
                                                                "start": 729,
                                                                "end": 737,
                                                                "fullWidth": 9,
                                                                "width": 8,
                                                                "text": "function",
                                                                "value": "function",
                                                                "valueText": "function",
                                                                "hasTrailingTrivia": true,
                                                                "trailingTrivia": [
                                                                    {
                                                                        "kind": "WhitespaceTrivia",
                                                                        "text": " "
                                                                    }
                                                                ]
                                                            },
                                                            "callSignature": {
                                                                "kind": "CallSignature",
                                                                "fullStart": 738,
                                                                "fullEnd": 741,
                                                                "start": 738,
                                                                "end": 740,
                                                                "fullWidth": 3,
                                                                "width": 2,
                                                                "parameterList": {
                                                                    "kind": "ParameterList",
                                                                    "fullStart": 738,
                                                                    "fullEnd": 741,
                                                                    "start": 738,
                                                                    "end": 740,
                                                                    "fullWidth": 3,
                                                                    "width": 2,
                                                                    "openParenToken": {
                                                                        "kind": "OpenParenToken",
                                                                        "fullStart": 738,
                                                                        "fullEnd": 739,
                                                                        "start": 738,
                                                                        "end": 739,
                                                                        "fullWidth": 1,
                                                                        "width": 1,
                                                                        "text": "(",
                                                                        "value": "(",
                                                                        "valueText": "("
                                                                    },
                                                                    "parameters": [],
                                                                    "closeParenToken": {
                                                                        "kind": "CloseParenToken",
                                                                        "fullStart": 739,
                                                                        "fullEnd": 741,
                                                                        "start": 739,
                                                                        "end": 740,
                                                                        "fullWidth": 2,
                                                                        "width": 1,
                                                                        "text": ")",
                                                                        "value": ")",
                                                                        "valueText": ")",
                                                                        "hasTrailingTrivia": true,
                                                                        "trailingTrivia": [
                                                                            {
                                                                                "kind": "WhitespaceTrivia",
                                                                                "text": " "
                                                                            }
                                                                        ]
                                                                    }
                                                                }
                                                            },
                                                            "block": {
                                                                "kind": "Block",
                                                                "fullStart": 741,
                                                                "fullEnd": 755,
                                                                "start": 741,
                                                                "end": 755,
                                                                "fullWidth": 14,
                                                                "width": 14,
                                                                "openBraceToken": {
                                                                    "kind": "OpenBraceToken",
                                                                    "fullStart": 741,
                                                                    "fullEnd": 743,
                                                                    "start": 741,
                                                                    "end": 742,
                                                                    "fullWidth": 2,
                                                                    "width": 1,
                                                                    "text": "{",
                                                                    "value": "{",
                                                                    "valueText": "{",
                                                                    "hasTrailingTrivia": true,
                                                                    "trailingTrivia": [
                                                                        {
                                                                            "kind": "WhitespaceTrivia",
                                                                            "text": " "
                                                                        }
                                                                    ]
                                                                },
                                                                "statements": [
                                                                    {
                                                                        "kind": "ReturnStatement",
                                                                        "fullStart": 743,
                                                                        "fullEnd": 754,
                                                                        "start": 743,
                                                                        "end": 754,
                                                                        "fullWidth": 11,
                                                                        "width": 11,
                                                                        "returnKeyword": {
                                                                            "kind": "ReturnKeyword",
                                                                            "fullStart": 743,
                                                                            "fullEnd": 750,
                                                                            "start": 743,
                                                                            "end": 749,
                                                                            "fullWidth": 7,
                                                                            "width": 6,
                                                                            "text": "return",
                                                                            "value": "return",
                                                                            "valueText": "return",
                                                                            "hasTrailingTrivia": true,
                                                                            "trailingTrivia": [
                                                                                {
                                                                                    "kind": "WhitespaceTrivia",
                                                                                    "text": " "
                                                                                }
                                                                            ]
                                                                        },
                                                                        "expression": {
                                                                            "kind": "StringLiteral",
                                                                            "fullStart": 750,
                                                                            "fullEnd": 753,
                                                                            "start": 750,
                                                                            "end": 753,
                                                                            "fullWidth": 3,
                                                                            "width": 3,
                                                                            "text": "'0'",
                                                                            "value": "0",
                                                                            "valueText": "0"
                                                                        },
                                                                        "semicolonToken": {
                                                                            "kind": "SemicolonToken",
                                                                            "fullStart": 753,
                                                                            "fullEnd": 754,
                                                                            "start": 753,
                                                                            "end": 754,
                                                                            "fullWidth": 1,
                                                                            "width": 1,
                                                                            "text": ";",
                                                                            "value": ";",
                                                                            "valueText": ";"
                                                                        }
                                                                    }
                                                                ],
                                                                "closeBraceToken": {
                                                                    "kind": "CloseBraceToken",
                                                                    "fullStart": 754,
                                                                    "fullEnd": 755,
                                                                    "start": 754,
                                                                    "end": 755,
                                                                    "fullWidth": 1,
                                                                    "width": 1,
                                                                    "text": "}",
                                                                    "value": "}",
                                                                    "valueText": "}"
                                                                }
                                                            }
                                                        }
                                                    }
                                                ],
                                                "closeBraceToken": {
                                                    "kind": "CloseBraceToken",
                                                    "fullStart": 755,
                                                    "fullEnd": 756,
                                                    "start": 755,
                                                    "end": 756,
                                                    "fullWidth": 1,
                                                    "width": 1,
                                                    "text": "}",
                                                    "value": "}",
                                                    "valueText": "}"
                                                }
                                            }
                                        }
                                    }
                                ]
                            },
                            "semicolonToken": {
                                "kind": "SemicolonToken",
                                "fullStart": 756,
                                "fullEnd": 759,
                                "start": 756,
                                "end": 757,
                                "fullWidth": 3,
                                "width": 1,
                                "text": ";",
                                "value": ";",
                                "valueText": ";",
                                "hasTrailingTrivia": true,
                                "hasTrailingNewLine": true,
                                "trailingTrivia": [
                                    {
                                        "kind": "NewLineTrivia",
                                        "text": "\r\n"
                                    }
                                ]
                            }
                        },
                        {
                            "kind": "ExpressionStatement",
                            "fullStart": 759,
                            "fullEnd": 776,
                            "start": 761,
                            "end": 774,
                            "fullWidth": 17,
                            "width": 13,
                            "expression": {
                                "kind": "AssignmentExpression",
                                "fullStart": 759,
                                "fullEnd": 773,
                                "start": 761,
                                "end": 773,
                                "fullWidth": 14,
                                "width": 12,
                                "left": {
                                    "kind": "MemberAccessExpression",
                                    "fullStart": 759,
                                    "fullEnd": 770,
                                    "start": 761,
                                    "end": 769,
                                    "fullWidth": 11,
                                    "width": 8,
                                    "expression": {
                                        "kind": "IdentifierName",
                                        "fullStart": 759,
                                        "fullEnd": 762,
                                        "start": 761,
                                        "end": 762,
                                        "fullWidth": 3,
                                        "width": 1,
                                        "text": "f",
                                        "value": "f",
                                        "valueText": "f",
                                        "hasLeadingTrivia": true,
                                        "leadingTrivia": [
                                            {
                                                "kind": "WhitespaceTrivia",
                                                "text": "  "
                                            }
                                        ]
                                    },
                                    "dotToken": {
                                        "kind": "DotToken",
                                        "fullStart": 762,
                                        "fullEnd": 763,
                                        "start": 762,
                                        "end": 763,
                                        "fullWidth": 1,
                                        "width": 1,
                                        "text": ".",
                                        "value": ".",
                                        "valueText": "."
                                    },
                                    "name": {
                                        "kind": "IdentifierName",
                                        "fullStart": 763,
                                        "fullEnd": 770,
                                        "start": 763,
                                        "end": 769,
                                        "fullWidth": 7,
                                        "width": 6,
                                        "text": "length",
                                        "value": "length",
                                        "valueText": "length",
                                        "hasTrailingTrivia": true,
                                        "trailingTrivia": [
                                            {
                                                "kind": "WhitespaceTrivia",
                                                "text": " "
                                            }
                                        ]
                                    }
                                },
                                "operatorToken": {
                                    "kind": "EqualsToken",
                                    "fullStart": 770,
                                    "fullEnd": 772,
                                    "start": 770,
                                    "end": 771,
                                    "fullWidth": 2,
                                    "width": 1,
                                    "text": "=",
                                    "value": "=",
                                    "valueText": "=",
                                    "hasTrailingTrivia": true,
                                    "trailingTrivia": [
                                        {
                                            "kind": "WhitespaceTrivia",
                                            "text": " "
                                        }
                                    ]
                                },
                                "right": {
                                    "kind": "IdentifierName",
                                    "fullStart": 772,
                                    "fullEnd": 773,
                                    "start": 772,
                                    "end": 773,
                                    "fullWidth": 1,
                                    "width": 1,
                                    "text": "o",
                                    "value": "o",
                                    "valueText": "o"
                                }
                            },
                            "semicolonToken": {
                                "kind": "SemicolonToken",
                                "fullStart": 773,
                                "fullEnd": 776,
                                "start": 773,
                                "end": 774,
                                "fullWidth": 3,
                                "width": 1,
                                "text": ";",
                                "value": ";",
                                "valueText": ";",
                                "hasTrailingTrivia": true,
                                "hasTrailingNewLine": true,
                                "trailingTrivia": [
                                    {
                                        "kind": "NewLineTrivia",
                                        "text": "\r\n"
                                    }
                                ]
                            }
                        },
                        {
                            "kind": "FunctionDeclaration",
                            "fullStart": 776,
                            "fullEnd": 1128,
                            "start": 1111,
                            "end": 1126,
                            "fullWidth": 352,
                            "width": 15,
                            "modifiers": [],
                            "functionKeyword": {
                                "kind": "FunctionKeyword",
                                "fullStart": 776,
                                "fullEnd": 1120,
                                "start": 1111,
                                "end": 1119,
                                "fullWidth": 344,
                                "width": 8,
                                "text": "function",
                                "value": "function",
                                "valueText": "function",
                                "hasLeadingTrivia": true,
                                "hasLeadingComment": true,
                                "hasLeadingNewLine": true,
                                "hasTrailingTrivia": true,
                                "leadingTrivia": [
                                    {
                                        "kind": "WhitespaceTrivia",
                                        "text": "  "
                                    },
                                    {
                                        "kind": "NewLineTrivia",
                                        "text": "\r\n"
                                    },
                                    {
                                        "kind": "WhitespaceTrivia",
                                        "text": "  "
                                    },
                                    {
                                        "kind": "SingleLineCommentTrivia",
                                        "text": "// objects inherit the default valueOf method of the Object object;"
                                    },
                                    {
                                        "kind": "NewLineTrivia",
                                        "text": "\r\n"
                                    },
                                    {
                                        "kind": "WhitespaceTrivia",
                                        "text": "  "
                                    },
                                    {
                                        "kind": "SingleLineCommentTrivia",
                                        "text": "// that simply returns the itself. Since the default valueOf() method"
                                    },
                                    {
                                        "kind": "NewLineTrivia",
                                        "text": "\r\n"
                                    },
                                    {
                                        "kind": "WhitespaceTrivia",
                                        "text": "  "
                                    },
                                    {
                                        "kind": "SingleLineCommentTrivia",
                                        "text": "// does not return a primitive value, ES next tries to convert the object"
                                    },
                                    {
                                        "kind": "NewLineTrivia",
                                        "text": "\r\n"
                                    },
                                    {
                                        "kind": "WhitespaceTrivia",
                                        "text": "  "
                                    },
                                    {
                                        "kind": "SingleLineCommentTrivia",
                                        "text": "// to a number by calling its toString() method and converting the"
                                    },
                                    {
                                        "kind": "NewLineTrivia",
                                        "text": "\r\n"
                                    },
                                    {
                                        "kind": "WhitespaceTrivia",
                                        "text": "  "
                                    },
                                    {
                                        "kind": "SingleLineCommentTrivia",
                                        "text": "// resulting string to a number."
                                    },
                                    {
                                        "kind": "NewLineTrivia",
                                        "text": "\r\n"
                                    },
                                    {
                                        "kind": "NewLineTrivia",
                                        "text": "\r\n"
                                    },
                                    {
                                        "kind": "WhitespaceTrivia",
                                        "text": "  "
                                    }
                                ],
                                "trailingTrivia": [
                                    {
                                        "kind": "WhitespaceTrivia",
                                        "text": " "
                                    }
                                ]
                            },
                            "identifier": {
                                "kind": "IdentifierName",
                                "fullStart": 1120,
                                "fullEnd": 1122,
                                "start": 1120,
                                "end": 1122,
                                "fullWidth": 2,
                                "width": 2,
                                "text": "cb",
                                "value": "cb",
                                "valueText": "cb"
                            },
                            "callSignature": {
                                "kind": "CallSignature",
                                "fullStart": 1122,
                                "fullEnd": 1124,
                                "start": 1122,
                                "end": 1124,
                                "fullWidth": 2,
                                "width": 2,
                                "parameterList": {
                                    "kind": "ParameterList",
                                    "fullStart": 1122,
                                    "fullEnd": 1124,
                                    "start": 1122,
                                    "end": 1124,
                                    "fullWidth": 2,
                                    "width": 2,
                                    "openParenToken": {
                                        "kind": "OpenParenToken",
                                        "fullStart": 1122,
                                        "fullEnd": 1123,
                                        "start": 1122,
                                        "end": 1123,
                                        "fullWidth": 1,
                                        "width": 1,
                                        "text": "(",
                                        "value": "(",
                                        "valueText": "("
                                    },
                                    "parameters": [],
                                    "closeParenToken": {
                                        "kind": "CloseParenToken",
                                        "fullStart": 1123,
                                        "fullEnd": 1124,
                                        "start": 1123,
                                        "end": 1124,
                                        "fullWidth": 1,
                                        "width": 1,
                                        "text": ")",
                                        "value": ")",
                                        "valueText": ")"
                                    }
                                }
                            },
                            "block": {
                                "kind": "Block",
                                "fullStart": 1124,
                                "fullEnd": 1128,
                                "start": 1124,
                                "end": 1126,
                                "fullWidth": 4,
                                "width": 2,
                                "openBraceToken": {
                                    "kind": "OpenBraceToken",
                                    "fullStart": 1124,
                                    "fullEnd": 1125,
                                    "start": 1124,
                                    "end": 1125,
                                    "fullWidth": 1,
                                    "width": 1,
                                    "text": "{",
                                    "value": "{",
                                    "valueText": "{"
                                },
                                "statements": [],
                                "closeBraceToken": {
                                    "kind": "CloseBraceToken",
                                    "fullStart": 1125,
                                    "fullEnd": 1128,
                                    "start": 1125,
                                    "end": 1126,
                                    "fullWidth": 3,
                                    "width": 1,
                                    "text": "}",
                                    "value": "}",
                                    "valueText": "}",
                                    "hasTrailingTrivia": true,
                                    "hasTrailingNewLine": true,
                                    "trailingTrivia": [
                                        {
                                            "kind": "NewLineTrivia",
                                            "text": "\r\n"
                                        }
                                    ]
                                }
                            }
                        },
                        {
                            "kind": "VariableStatement",
                            "fullStart": 1128,
                            "fullEnd": 1153,
                            "start": 1130,
                            "end": 1151,
                            "fullWidth": 25,
                            "width": 21,
                            "modifiers": [],
                            "variableDeclaration": {
                                "kind": "VariableDeclaration",
                                "fullStart": 1128,
                                "fullEnd": 1150,
                                "start": 1130,
                                "end": 1150,
                                "fullWidth": 22,
                                "width": 20,
                                "varKeyword": {
                                    "kind": "VarKeyword",
                                    "fullStart": 1128,
                                    "fullEnd": 1134,
                                    "start": 1130,
                                    "end": 1133,
                                    "fullWidth": 6,
                                    "width": 3,
                                    "text": "var",
                                    "value": "var",
                                    "valueText": "var",
                                    "hasLeadingTrivia": true,
                                    "hasTrailingTrivia": true,
                                    "leadingTrivia": [
                                        {
                                            "kind": "WhitespaceTrivia",
                                            "text": "  "
                                        }
                                    ],
                                    "trailingTrivia": [
                                        {
                                            "kind": "WhitespaceTrivia",
                                            "text": " "
                                        }
                                    ]
                                },
                                "variableDeclarators": [
                                    {
                                        "kind": "VariableDeclarator",
                                        "fullStart": 1134,
                                        "fullEnd": 1150,
                                        "start": 1134,
                                        "end": 1150,
                                        "fullWidth": 16,
<<<<<<< HEAD
                                        "width": 16,
                                        "identifier": {
=======
                                        "propertyName": {
>>>>>>> 85e84683
                                            "kind": "IdentifierName",
                                            "fullStart": 1134,
                                            "fullEnd": 1136,
                                            "start": 1134,
                                            "end": 1135,
                                            "fullWidth": 2,
                                            "width": 1,
                                            "text": "a",
                                            "value": "a",
                                            "valueText": "a",
                                            "hasTrailingTrivia": true,
                                            "trailingTrivia": [
                                                {
                                                    "kind": "WhitespaceTrivia",
                                                    "text": " "
                                                }
                                            ]
                                        },
                                        "equalsValueClause": {
                                            "kind": "EqualsValueClause",
                                            "fullStart": 1136,
                                            "fullEnd": 1150,
                                            "start": 1136,
                                            "end": 1150,
                                            "fullWidth": 14,
                                            "width": 14,
                                            "equalsToken": {
                                                "kind": "EqualsToken",
                                                "fullStart": 1136,
                                                "fullEnd": 1138,
                                                "start": 1136,
                                                "end": 1137,
                                                "fullWidth": 2,
                                                "width": 1,
                                                "text": "=",
                                                "value": "=",
                                                "valueText": "=",
                                                "hasTrailingTrivia": true,
                                                "trailingTrivia": [
                                                    {
                                                        "kind": "WhitespaceTrivia",
                                                        "text": " "
                                                    }
                                                ]
                                            },
                                            "value": {
                                                "kind": "InvocationExpression",
                                                "fullStart": 1138,
                                                "fullEnd": 1150,
                                                "start": 1138,
                                                "end": 1150,
                                                "fullWidth": 12,
                                                "width": 12,
                                                "expression": {
                                                    "kind": "MemberAccessExpression",
                                                    "fullStart": 1138,
                                                    "fullEnd": 1146,
                                                    "start": 1138,
                                                    "end": 1146,
                                                    "fullWidth": 8,
                                                    "width": 8,
                                                    "expression": {
                                                        "kind": "IdentifierName",
                                                        "fullStart": 1138,
                                                        "fullEnd": 1139,
                                                        "start": 1138,
                                                        "end": 1139,
                                                        "fullWidth": 1,
                                                        "width": 1,
                                                        "text": "f",
                                                        "value": "f",
                                                        "valueText": "f"
                                                    },
                                                    "dotToken": {
                                                        "kind": "DotToken",
                                                        "fullStart": 1139,
                                                        "fullEnd": 1140,
                                                        "start": 1139,
                                                        "end": 1140,
                                                        "fullWidth": 1,
                                                        "width": 1,
                                                        "text": ".",
                                                        "value": ".",
                                                        "valueText": "."
                                                    },
                                                    "name": {
                                                        "kind": "IdentifierName",
                                                        "fullStart": 1140,
                                                        "fullEnd": 1146,
                                                        "start": 1140,
                                                        "end": 1146,
                                                        "fullWidth": 6,
                                                        "width": 6,
                                                        "text": "filter",
                                                        "value": "filter",
                                                        "valueText": "filter"
                                                    }
                                                },
                                                "argumentList": {
                                                    "kind": "ArgumentList",
                                                    "fullStart": 1146,
                                                    "fullEnd": 1150,
                                                    "start": 1146,
                                                    "end": 1150,
                                                    "fullWidth": 4,
                                                    "width": 4,
                                                    "openParenToken": {
                                                        "kind": "OpenParenToken",
                                                        "fullStart": 1146,
                                                        "fullEnd": 1147,
                                                        "start": 1146,
                                                        "end": 1147,
                                                        "fullWidth": 1,
                                                        "width": 1,
                                                        "text": "(",
                                                        "value": "(",
                                                        "valueText": "("
                                                    },
                                                    "arguments": [
                                                        {
                                                            "kind": "IdentifierName",
                                                            "fullStart": 1147,
                                                            "fullEnd": 1149,
                                                            "start": 1147,
                                                            "end": 1149,
                                                            "fullWidth": 2,
                                                            "width": 2,
                                                            "text": "cb",
                                                            "value": "cb",
                                                            "valueText": "cb"
                                                        }
                                                    ],
                                                    "closeParenToken": {
                                                        "kind": "CloseParenToken",
                                                        "fullStart": 1149,
                                                        "fullEnd": 1150,
                                                        "start": 1149,
                                                        "end": 1150,
                                                        "fullWidth": 1,
                                                        "width": 1,
                                                        "text": ")",
                                                        "value": ")",
                                                        "valueText": ")"
                                                    }
                                                }
                                            }
                                        }
                                    }
                                ]
                            },
                            "semicolonToken": {
                                "kind": "SemicolonToken",
                                "fullStart": 1150,
                                "fullEnd": 1153,
                                "start": 1150,
                                "end": 1151,
                                "fullWidth": 3,
                                "width": 1,
                                "text": ";",
                                "value": ";",
                                "valueText": ";",
                                "hasTrailingTrivia": true,
                                "hasTrailingNewLine": true,
                                "trailingTrivia": [
                                    {
                                        "kind": "NewLineTrivia",
                                        "text": "\r\n"
                                    }
                                ]
                            }
                        },
                        {
                            "kind": "IfStatement",
                            "fullStart": 1153,
                            "fullEnd": 1232,
                            "start": 1159,
                            "end": 1230,
                            "fullWidth": 79,
                            "width": 71,
                            "ifKeyword": {
                                "kind": "IfKeyword",
                                "fullStart": 1153,
                                "fullEnd": 1162,
                                "start": 1159,
                                "end": 1161,
                                "fullWidth": 9,
                                "width": 2,
                                "text": "if",
                                "value": "if",
                                "valueText": "if",
                                "hasLeadingTrivia": true,
                                "hasLeadingNewLine": true,
                                "hasTrailingTrivia": true,
                                "leadingTrivia": [
                                    {
                                        "kind": "WhitespaceTrivia",
                                        "text": "  "
                                    },
                                    {
                                        "kind": "NewLineTrivia",
                                        "text": "\r\n"
                                    },
                                    {
                                        "kind": "WhitespaceTrivia",
                                        "text": "  "
                                    }
                                ],
                                "trailingTrivia": [
                                    {
                                        "kind": "WhitespaceTrivia",
                                        "text": " "
                                    }
                                ]
                            },
                            "openParenToken": {
                                "kind": "OpenParenToken",
                                "fullStart": 1162,
                                "fullEnd": 1163,
                                "start": 1162,
                                "end": 1163,
                                "fullWidth": 1,
                                "width": 1,
                                "text": "(",
                                "value": "(",
                                "valueText": "("
                            },
                            "condition": {
                                "kind": "LogicalAndExpression",
                                "fullStart": 1163,
                                "fullEnd": 1204,
                                "start": 1163,
                                "end": 1204,
                                "fullWidth": 41,
                                "width": 41,
                                "left": {
                                    "kind": "InvocationExpression",
                                    "fullStart": 1163,
                                    "fullEnd": 1180,
                                    "start": 1163,
                                    "end": 1179,
                                    "fullWidth": 17,
                                    "width": 16,
                                    "expression": {
                                        "kind": "MemberAccessExpression",
                                        "fullStart": 1163,
                                        "fullEnd": 1176,
                                        "start": 1163,
                                        "end": 1176,
                                        "fullWidth": 13,
                                        "width": 13,
                                        "expression": {
                                            "kind": "IdentifierName",
                                            "fullStart": 1163,
                                            "fullEnd": 1168,
                                            "start": 1163,
                                            "end": 1168,
                                            "fullWidth": 5,
                                            "width": 5,
                                            "text": "Array",
                                            "value": "Array",
                                            "valueText": "Array"
                                        },
                                        "dotToken": {
                                            "kind": "DotToken",
                                            "fullStart": 1168,
                                            "fullEnd": 1169,
                                            "start": 1168,
                                            "end": 1169,
                                            "fullWidth": 1,
                                            "width": 1,
                                            "text": ".",
                                            "value": ".",
                                            "valueText": "."
                                        },
                                        "name": {
                                            "kind": "IdentifierName",
                                            "fullStart": 1169,
                                            "fullEnd": 1176,
                                            "start": 1169,
                                            "end": 1176,
                                            "fullWidth": 7,
                                            "width": 7,
                                            "text": "isArray",
                                            "value": "isArray",
                                            "valueText": "isArray"
                                        }
                                    },
                                    "argumentList": {
                                        "kind": "ArgumentList",
                                        "fullStart": 1176,
                                        "fullEnd": 1180,
                                        "start": 1176,
                                        "end": 1179,
                                        "fullWidth": 4,
                                        "width": 3,
                                        "openParenToken": {
                                            "kind": "OpenParenToken",
                                            "fullStart": 1176,
                                            "fullEnd": 1177,
                                            "start": 1176,
                                            "end": 1177,
                                            "fullWidth": 1,
                                            "width": 1,
                                            "text": "(",
                                            "value": "(",
                                            "valueText": "("
                                        },
                                        "arguments": [
                                            {
                                                "kind": "IdentifierName",
                                                "fullStart": 1177,
                                                "fullEnd": 1178,
                                                "start": 1177,
                                                "end": 1178,
                                                "fullWidth": 1,
                                                "width": 1,
                                                "text": "a",
                                                "value": "a",
                                                "valueText": "a"
                                            }
                                        ],
                                        "closeParenToken": {
                                            "kind": "CloseParenToken",
                                            "fullStart": 1178,
                                            "fullEnd": 1180,
                                            "start": 1178,
                                            "end": 1179,
                                            "fullWidth": 2,
                                            "width": 1,
                                            "text": ")",
                                            "value": ")",
                                            "valueText": ")",
                                            "hasTrailingTrivia": true,
                                            "trailingTrivia": [
                                                {
                                                    "kind": "WhitespaceTrivia",
                                                    "text": " "
                                                }
                                            ]
                                        }
                                    }
                                },
                                "operatorToken": {
                                    "kind": "AmpersandAmpersandToken",
                                    "fullStart": 1180,
                                    "fullEnd": 1184,
                                    "start": 1180,
                                    "end": 1182,
                                    "fullWidth": 4,
                                    "width": 2,
                                    "text": "&&",
                                    "value": "&&",
                                    "valueText": "&&",
                                    "hasTrailingTrivia": true,
                                    "hasTrailingNewLine": true,
                                    "trailingTrivia": [
                                        {
                                            "kind": "NewLineTrivia",
                                            "text": "\r\n"
                                        }
                                    ]
                                },
                                "right": {
                                    "kind": "EqualsExpression",
                                    "fullStart": 1184,
                                    "fullEnd": 1204,
                                    "start": 1190,
                                    "end": 1204,
                                    "fullWidth": 20,
                                    "width": 14,
                                    "left": {
                                        "kind": "MemberAccessExpression",
                                        "fullStart": 1184,
                                        "fullEnd": 1199,
                                        "start": 1190,
                                        "end": 1198,
                                        "fullWidth": 15,
                                        "width": 8,
                                        "expression": {
                                            "kind": "IdentifierName",
                                            "fullStart": 1184,
                                            "fullEnd": 1191,
                                            "start": 1190,
                                            "end": 1191,
                                            "fullWidth": 7,
                                            "width": 1,
                                            "text": "a",
                                            "value": "a",
                                            "valueText": "a",
                                            "hasLeadingTrivia": true,
                                            "leadingTrivia": [
                                                {
                                                    "kind": "WhitespaceTrivia",
                                                    "text": "      "
                                                }
                                            ]
                                        },
                                        "dotToken": {
                                            "kind": "DotToken",
                                            "fullStart": 1191,
                                            "fullEnd": 1192,
                                            "start": 1191,
                                            "end": 1192,
                                            "fullWidth": 1,
                                            "width": 1,
                                            "text": ".",
                                            "value": ".",
                                            "valueText": "."
                                        },
                                        "name": {
                                            "kind": "IdentifierName",
                                            "fullStart": 1192,
                                            "fullEnd": 1199,
                                            "start": 1192,
                                            "end": 1198,
                                            "fullWidth": 7,
                                            "width": 6,
                                            "text": "length",
                                            "value": "length",
                                            "valueText": "length",
                                            "hasTrailingTrivia": true,
                                            "trailingTrivia": [
                                                {
                                                    "kind": "WhitespaceTrivia",
                                                    "text": " "
                                                }
                                            ]
                                        }
                                    },
                                    "operatorToken": {
                                        "kind": "EqualsEqualsEqualsToken",
                                        "fullStart": 1199,
                                        "fullEnd": 1203,
                                        "start": 1199,
                                        "end": 1202,
                                        "fullWidth": 4,
                                        "width": 3,
                                        "text": "===",
                                        "value": "===",
                                        "valueText": "===",
                                        "hasTrailingTrivia": true,
                                        "trailingTrivia": [
                                            {
                                                "kind": "WhitespaceTrivia",
                                                "text": " "
                                            }
                                        ]
                                    },
                                    "right": {
                                        "kind": "NumericLiteral",
                                        "fullStart": 1203,
                                        "fullEnd": 1204,
                                        "start": 1203,
                                        "end": 1204,
                                        "fullWidth": 1,
                                        "width": 1,
                                        "text": "0",
                                        "value": 0,
                                        "valueText": "0"
                                    }
                                }
                            },
                            "closeParenToken": {
                                "kind": "CloseParenToken",
                                "fullStart": 1204,
                                "fullEnd": 1206,
                                "start": 1204,
                                "end": 1205,
                                "fullWidth": 2,
                                "width": 1,
                                "text": ")",
                                "value": ")",
                                "valueText": ")",
                                "hasTrailingTrivia": true,
                                "trailingTrivia": [
                                    {
                                        "kind": "WhitespaceTrivia",
                                        "text": " "
                                    }
                                ]
                            },
                            "statement": {
                                "kind": "Block",
                                "fullStart": 1206,
                                "fullEnd": 1232,
                                "start": 1206,
                                "end": 1230,
                                "fullWidth": 26,
                                "width": 24,
                                "openBraceToken": {
                                    "kind": "OpenBraceToken",
                                    "fullStart": 1206,
                                    "fullEnd": 1209,
                                    "start": 1206,
                                    "end": 1207,
                                    "fullWidth": 3,
                                    "width": 1,
                                    "text": "{",
                                    "value": "{",
                                    "valueText": "{",
                                    "hasTrailingTrivia": true,
                                    "hasTrailingNewLine": true,
                                    "trailingTrivia": [
                                        {
                                            "kind": "NewLineTrivia",
                                            "text": "\r\n"
                                        }
                                    ]
                                },
                                "statements": [
                                    {
                                        "kind": "ReturnStatement",
                                        "fullStart": 1209,
                                        "fullEnd": 1227,
                                        "start": 1213,
                                        "end": 1225,
                                        "fullWidth": 18,
                                        "width": 12,
                                        "returnKeyword": {
                                            "kind": "ReturnKeyword",
                                            "fullStart": 1209,
                                            "fullEnd": 1220,
                                            "start": 1213,
                                            "end": 1219,
                                            "fullWidth": 11,
                                            "width": 6,
                                            "text": "return",
                                            "value": "return",
                                            "valueText": "return",
                                            "hasLeadingTrivia": true,
                                            "hasTrailingTrivia": true,
                                            "leadingTrivia": [
                                                {
                                                    "kind": "WhitespaceTrivia",
                                                    "text": "    "
                                                }
                                            ],
                                            "trailingTrivia": [
                                                {
                                                    "kind": "WhitespaceTrivia",
                                                    "text": " "
                                                }
                                            ]
                                        },
                                        "expression": {
                                            "kind": "TrueKeyword",
                                            "fullStart": 1220,
                                            "fullEnd": 1224,
                                            "start": 1220,
                                            "end": 1224,
                                            "fullWidth": 4,
                                            "width": 4,
                                            "text": "true",
                                            "value": true,
                                            "valueText": "true"
                                        },
                                        "semicolonToken": {
                                            "kind": "SemicolonToken",
                                            "fullStart": 1224,
                                            "fullEnd": 1227,
                                            "start": 1224,
                                            "end": 1225,
                                            "fullWidth": 3,
                                            "width": 1,
                                            "text": ";",
                                            "value": ";",
                                            "valueText": ";",
                                            "hasTrailingTrivia": true,
                                            "hasTrailingNewLine": true,
                                            "trailingTrivia": [
                                                {
                                                    "kind": "NewLineTrivia",
                                                    "text": "\r\n"
                                                }
                                            ]
                                        }
                                    }
                                ],
                                "closeBraceToken": {
                                    "kind": "CloseBraceToken",
                                    "fullStart": 1227,
                                    "fullEnd": 1232,
                                    "start": 1229,
                                    "end": 1230,
                                    "fullWidth": 5,
                                    "width": 1,
                                    "text": "}",
                                    "value": "}",
                                    "valueText": "}",
                                    "hasLeadingTrivia": true,
                                    "hasTrailingTrivia": true,
                                    "hasTrailingNewLine": true,
                                    "leadingTrivia": [
                                        {
                                            "kind": "WhitespaceTrivia",
                                            "text": "  "
                                        }
                                    ],
                                    "trailingTrivia": [
                                        {
                                            "kind": "NewLineTrivia",
                                            "text": "\r\n"
                                        }
                                    ]
                                }
                            }
                        }
                    ],
                    "closeBraceToken": {
                        "kind": "CloseBraceToken",
                        "fullStart": 1232,
                        "fullEnd": 1236,
                        "start": 1233,
                        "end": 1234,
                        "fullWidth": 4,
                        "width": 1,
                        "text": "}",
                        "value": "}",
                        "valueText": "}",
                        "hasLeadingTrivia": true,
                        "hasTrailingTrivia": true,
                        "hasTrailingNewLine": true,
                        "leadingTrivia": [
                            {
                                "kind": "WhitespaceTrivia",
                                "text": " "
                            }
                        ],
                        "trailingTrivia": [
                            {
                                "kind": "NewLineTrivia",
                                "text": "\r\n"
                            }
                        ]
                    }
                }
            },
            {
                "kind": "ExpressionStatement",
                "fullStart": 1236,
                "fullEnd": 1260,
                "start": 1236,
                "end": 1258,
                "fullWidth": 24,
                "width": 22,
                "expression": {
                    "kind": "InvocationExpression",
                    "fullStart": 1236,
                    "fullEnd": 1257,
                    "start": 1236,
                    "end": 1257,
                    "fullWidth": 21,
                    "width": 21,
                    "expression": {
                        "kind": "IdentifierName",
                        "fullStart": 1236,
                        "fullEnd": 1247,
                        "start": 1236,
                        "end": 1247,
                        "fullWidth": 11,
                        "width": 11,
                        "text": "runTestCase",
                        "value": "runTestCase",
                        "valueText": "runTestCase"
                    },
                    "argumentList": {
                        "kind": "ArgumentList",
                        "fullStart": 1247,
                        "fullEnd": 1257,
                        "start": 1247,
                        "end": 1257,
                        "fullWidth": 10,
                        "width": 10,
                        "openParenToken": {
                            "kind": "OpenParenToken",
                            "fullStart": 1247,
                            "fullEnd": 1248,
                            "start": 1247,
                            "end": 1248,
                            "fullWidth": 1,
                            "width": 1,
                            "text": "(",
                            "value": "(",
                            "valueText": "("
                        },
                        "arguments": [
                            {
                                "kind": "IdentifierName",
                                "fullStart": 1248,
                                "fullEnd": 1256,
                                "start": 1248,
                                "end": 1256,
                                "fullWidth": 8,
                                "width": 8,
                                "text": "testcase",
                                "value": "testcase",
                                "valueText": "testcase"
                            }
                        ],
                        "closeParenToken": {
                            "kind": "CloseParenToken",
                            "fullStart": 1256,
                            "fullEnd": 1257,
                            "start": 1256,
                            "end": 1257,
                            "fullWidth": 1,
                            "width": 1,
                            "text": ")",
                            "value": ")",
                            "valueText": ")"
                        }
                    }
                },
                "semicolonToken": {
                    "kind": "SemicolonToken",
                    "fullStart": 1257,
                    "fullEnd": 1260,
                    "start": 1257,
                    "end": 1258,
                    "fullWidth": 3,
                    "width": 1,
                    "text": ";",
                    "value": ";",
                    "valueText": ";",
                    "hasTrailingTrivia": true,
                    "hasTrailingNewLine": true,
                    "trailingTrivia": [
                        {
                            "kind": "NewLineTrivia",
                            "text": "\r\n"
                        }
                    ]
                }
            }
        ],
        "endOfFileToken": {
            "kind": "EndOfFileToken",
            "fullStart": 1260,
            "fullEnd": 1260,
            "start": 1260,
            "end": 1260,
            "fullWidth": 0,
            "width": 0,
            "text": ""
        }
    },
    "lineMap": {
        "lineStarts": [
            0,
            67,
            152,
            232,
            308,
            380,
            385,
            439,
            589,
            594,
            596,
            598,
            621,
            660,
            681,
            703,
            707,
            759,
            776,
            780,
            851,
            924,
            1001,
            1071,
            1107,
            1109,
            1128,
            1153,
            1157,
            1184,
            1209,
            1227,
            1232,
            1236,
            1260
        ],
        "length": 1260
    }
}<|MERGE_RESOLUTION|>--- conflicted
+++ resolved
@@ -650,12 +650,8 @@
                                         "start": 687,
                                         "end": 700,
                                         "fullWidth": 13,
-<<<<<<< HEAD
                                         "width": 13,
-                                        "identifier": {
-=======
                                         "propertyName": {
->>>>>>> 85e84683
                                             "kind": "IdentifierName",
                                             "fullStart": 687,
                                             "fullEnd": 689,
@@ -860,12 +856,8 @@
                                         "start": 713,
                                         "end": 756,
                                         "fullWidth": 43,
-<<<<<<< HEAD
                                         "width": 43,
-                                        "identifier": {
-=======
                                         "propertyName": {
->>>>>>> 85e84683
                                             "kind": "IdentifierName",
                                             "fullStart": 713,
                                             "fullEnd": 715,
@@ -1576,12 +1568,8 @@
                                         "start": 1134,
                                         "end": 1150,
                                         "fullWidth": 16,
-<<<<<<< HEAD
                                         "width": 16,
-                                        "identifier": {
-=======
                                         "propertyName": {
->>>>>>> 85e84683
                                             "kind": "IdentifierName",
                                             "fullStart": 1134,
                                             "fullEnd": 1136,
