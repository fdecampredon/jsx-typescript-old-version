{
    "isDeclaration": false,
    "languageVersion": "EcmaScript5",
    "parseOptions": {
        "allowAutomaticSemicolonInsertion": true
    },
    "sourceUnit": {
        "kind": "SourceUnit",
        "fullStart": 0,
        "fullEnd": 981,
        "start": 516,
        "end": 981,
        "fullWidth": 981,
        "width": 465,
        "isIncrementallyUnusable": true,
        "moduleElements": [
            {
                "kind": "FunctionDeclaration",
                "fullStart": 0,
                "fullEnd": 957,
                "start": 516,
                "end": 955,
                "fullWidth": 957,
                "width": 439,
                "modifiers": [],
                "functionKeyword": {
                    "kind": "FunctionKeyword",
                    "fullStart": 0,
                    "fullEnd": 525,
                    "start": 516,
                    "end": 524,
                    "fullWidth": 525,
                    "width": 8,
                    "text": "function",
                    "value": "function",
                    "valueText": "function",
                    "hasLeadingTrivia": true,
                    "hasLeadingComment": true,
                    "hasLeadingNewLine": true,
                    "hasTrailingTrivia": true,
                    "leadingTrivia": [
                        {
                            "kind": "SingleLineCommentTrivia",
                            "text": "/// Copyright (c) 2012 Ecma International.  All rights reserved. "
                        },
                        {
                            "kind": "NewLineTrivia",
                            "text": "\r\n"
                        },
                        {
                            "kind": "SingleLineCommentTrivia",
                            "text": "/// Ecma International makes this code available under the terms and conditions set"
                        },
                        {
                            "kind": "NewLineTrivia",
                            "text": "\r\n"
                        },
                        {
                            "kind": "SingleLineCommentTrivia",
                            "text": "/// forth on http://hg.ecmascript.org/tests/test262/raw-file/tip/LICENSE (the "
                        },
                        {
                            "kind": "NewLineTrivia",
                            "text": "\r\n"
                        },
                        {
                            "kind": "SingleLineCommentTrivia",
                            "text": "/// \"Use Terms\").   Any redistribution of this code must retain the above "
                        },
                        {
                            "kind": "NewLineTrivia",
                            "text": "\r\n"
                        },
                        {
                            "kind": "SingleLineCommentTrivia",
                            "text": "/// copyright and this notice and otherwise comply with the Use Terms."
                        },
                        {
                            "kind": "NewLineTrivia",
                            "text": "\r\n"
                        },
                        {
                            "kind": "MultiLineCommentTrivia",
                            "text": "/**\r\n * @path ch15/15.4/15.4.4/15.4.4.20/15.4.4.20-1-10.js\r\n * @description Array.prototype.filter applied to the Math object\r\n */"
                        },
                        {
                            "kind": "NewLineTrivia",
                            "text": "\r\n"
                        },
                        {
                            "kind": "NewLineTrivia",
                            "text": "\r\n"
                        },
                        {
                            "kind": "NewLineTrivia",
                            "text": "\r\n"
                        }
                    ],
                    "trailingTrivia": [
                        {
                            "kind": "WhitespaceTrivia",
                            "text": " "
                        }
                    ]
                },
                "identifier": {
                    "kind": "IdentifierName",
                    "fullStart": 525,
                    "fullEnd": 533,
                    "start": 525,
                    "end": 533,
                    "fullWidth": 8,
                    "width": 8,
                    "text": "testcase",
                    "value": "testcase",
                    "valueText": "testcase"
                },
                "callSignature": {
                    "kind": "CallSignature",
                    "fullStart": 533,
                    "fullEnd": 536,
                    "start": 533,
                    "end": 535,
                    "fullWidth": 3,
                    "width": 2,
                    "parameterList": {
                        "kind": "ParameterList",
                        "fullStart": 533,
                        "fullEnd": 536,
                        "start": 533,
                        "end": 535,
                        "fullWidth": 3,
                        "width": 2,
                        "openParenToken": {
                            "kind": "OpenParenToken",
                            "fullStart": 533,
                            "fullEnd": 534,
                            "start": 533,
                            "end": 534,
                            "fullWidth": 1,
                            "width": 1,
                            "text": "(",
                            "value": "(",
                            "valueText": "("
                        },
                        "parameters": [],
                        "closeParenToken": {
                            "kind": "CloseParenToken",
                            "fullStart": 534,
                            "fullEnd": 536,
                            "start": 534,
                            "end": 535,
                            "fullWidth": 2,
                            "width": 1,
                            "text": ")",
                            "value": ")",
                            "valueText": ")",
                            "hasTrailingTrivia": true,
                            "trailingTrivia": [
                                {
                                    "kind": "WhitespaceTrivia",
                                    "text": " "
                                }
                            ]
                        }
                    }
                },
                "block": {
                    "kind": "Block",
                    "fullStart": 536,
                    "fullEnd": 957,
                    "start": 536,
                    "end": 955,
                    "fullWidth": 421,
                    "width": 419,
                    "openBraceToken": {
                        "kind": "OpenBraceToken",
                        "fullStart": 536,
                        "fullEnd": 539,
                        "start": 536,
                        "end": 537,
                        "fullWidth": 3,
                        "width": 1,
                        "text": "{",
                        "value": "{",
                        "valueText": "{",
                        "hasTrailingTrivia": true,
                        "hasTrailingNewLine": true,
                        "trailingTrivia": [
                            {
                                "kind": "NewLineTrivia",
                                "text": "\r\n"
                            }
                        ]
                    },
                    "statements": [
                        {
                            "kind": "FunctionDeclaration",
                            "fullStart": 539,
                            "fullEnd": 673,
                            "start": 547,
                            "end": 671,
                            "fullWidth": 134,
                            "width": 124,
                            "modifiers": [],
                            "functionKeyword": {
                                "kind": "FunctionKeyword",
                                "fullStart": 539,
                                "fullEnd": 556,
                                "start": 547,
                                "end": 555,
                                "fullWidth": 17,
                                "width": 8,
                                "text": "function",
                                "value": "function",
                                "valueText": "function",
                                "hasLeadingTrivia": true,
                                "hasTrailingTrivia": true,
                                "leadingTrivia": [
                                    {
                                        "kind": "WhitespaceTrivia",
                                        "text": "        "
                                    }
                                ],
                                "trailingTrivia": [
                                    {
                                        "kind": "WhitespaceTrivia",
                                        "text": " "
                                    }
                                ]
                            },
                            "identifier": {
                                "kind": "IdentifierName",
                                "fullStart": 556,
                                "fullEnd": 566,
                                "start": 556,
                                "end": 566,
                                "fullWidth": 10,
                                "width": 10,
                                "text": "callbackfn",
                                "value": "callbackfn",
                                "valueText": "callbackfn"
                            },
                            "callSignature": {
                                "kind": "CallSignature",
                                "fullStart": 566,
                                "fullEnd": 582,
                                "start": 566,
                                "end": 581,
                                "fullWidth": 16,
                                "width": 15,
                                "parameterList": {
                                    "kind": "ParameterList",
                                    "fullStart": 566,
                                    "fullEnd": 582,
                                    "start": 566,
                                    "end": 581,
                                    "fullWidth": 16,
                                    "width": 15,
                                    "openParenToken": {
                                        "kind": "OpenParenToken",
                                        "fullStart": 566,
                                        "fullEnd": 567,
                                        "start": 566,
                                        "end": 567,
                                        "fullWidth": 1,
                                        "width": 1,
                                        "text": "(",
                                        "value": "(",
                                        "valueText": "("
                                    },
                                    "parameters": [
                                        {
                                            "kind": "Parameter",
                                            "fullStart": 567,
                                            "fullEnd": 570,
                                            "start": 567,
                                            "end": 570,
                                            "fullWidth": 3,
                                            "width": 3,
                                            "modifiers": [],
                                            "identifier": {
                                                "kind": "IdentifierName",
                                                "fullStart": 567,
                                                "fullEnd": 570,
                                                "start": 567,
                                                "end": 570,
                                                "fullWidth": 3,
                                                "width": 3,
                                                "text": "val",
                                                "value": "val",
                                                "valueText": "val"
                                            }
                                        },
                                        {
                                            "kind": "CommaToken",
                                            "fullStart": 570,
                                            "fullEnd": 572,
                                            "start": 570,
                                            "end": 571,
                                            "fullWidth": 2,
                                            "width": 1,
                                            "text": ",",
                                            "value": ",",
                                            "valueText": ",",
                                            "hasTrailingTrivia": true,
                                            "trailingTrivia": [
                                                {
                                                    "kind": "WhitespaceTrivia",
                                                    "text": " "
                                                }
                                            ]
                                        },
                                        {
                                            "kind": "Parameter",
                                            "fullStart": 572,
                                            "fullEnd": 575,
                                            "start": 572,
                                            "end": 575,
                                            "fullWidth": 3,
                                            "width": 3,
                                            "modifiers": [],
                                            "identifier": {
                                                "kind": "IdentifierName",
                                                "fullStart": 572,
                                                "fullEnd": 575,
                                                "start": 572,
                                                "end": 575,
                                                "fullWidth": 3,
                                                "width": 3,
                                                "text": "idx",
                                                "value": "idx",
                                                "valueText": "idx"
                                            }
                                        },
                                        {
                                            "kind": "CommaToken",
                                            "fullStart": 575,
                                            "fullEnd": 577,
                                            "start": 575,
                                            "end": 576,
                                            "fullWidth": 2,
                                            "width": 1,
                                            "text": ",",
                                            "value": ",",
                                            "valueText": ",",
                                            "hasTrailingTrivia": true,
                                            "trailingTrivia": [
                                                {
                                                    "kind": "WhitespaceTrivia",
                                                    "text": " "
                                                }
                                            ]
                                        },
                                        {
                                            "kind": "Parameter",
                                            "fullStart": 577,
                                            "fullEnd": 580,
                                            "start": 577,
                                            "end": 580,
                                            "fullWidth": 3,
                                            "width": 3,
                                            "modifiers": [],
                                            "identifier": {
                                                "kind": "IdentifierName",
                                                "fullStart": 577,
                                                "fullEnd": 580,
                                                "start": 577,
                                                "end": 580,
                                                "fullWidth": 3,
                                                "width": 3,
                                                "text": "obj",
                                                "value": "obj",
                                                "valueText": "obj"
                                            }
                                        }
                                    ],
                                    "closeParenToken": {
                                        "kind": "CloseParenToken",
                                        "fullStart": 580,
                                        "fullEnd": 582,
                                        "start": 580,
                                        "end": 581,
                                        "fullWidth": 2,
                                        "width": 1,
                                        "text": ")",
                                        "value": ")",
                                        "valueText": ")",
                                        "hasTrailingTrivia": true,
                                        "trailingTrivia": [
                                            {
                                                "kind": "WhitespaceTrivia",
                                                "text": " "
                                            }
                                        ]
                                    }
                                }
                            },
                            "block": {
                                "kind": "Block",
                                "fullStart": 582,
                                "fullEnd": 673,
                                "start": 582,
                                "end": 671,
                                "fullWidth": 91,
                                "width": 89,
                                "openBraceToken": {
                                    "kind": "OpenBraceToken",
                                    "fullStart": 582,
                                    "fullEnd": 585,
                                    "start": 582,
                                    "end": 583,
                                    "fullWidth": 3,
                                    "width": 1,
                                    "text": "{",
                                    "value": "{",
                                    "valueText": "{",
                                    "hasTrailingTrivia": true,
                                    "hasTrailingNewLine": true,
                                    "trailingTrivia": [
                                        {
                                            "kind": "NewLineTrivia",
                                            "text": "\r\n"
                                        }
                                    ]
                                },
                                "statements": [
                                    {
                                        "kind": "ReturnStatement",
                                        "fullStart": 585,
                                        "fullEnd": 662,
                                        "start": 597,
                                        "end": 660,
                                        "fullWidth": 77,
                                        "width": 63,
                                        "returnKeyword": {
                                            "kind": "ReturnKeyword",
                                            "fullStart": 585,
                                            "fullEnd": 604,
                                            "start": 597,
                                            "end": 603,
                                            "fullWidth": 19,
                                            "width": 6,
                                            "text": "return",
                                            "value": "return",
                                            "valueText": "return",
                                            "hasLeadingTrivia": true,
                                            "hasTrailingTrivia": true,
                                            "leadingTrivia": [
                                                {
                                                    "kind": "WhitespaceTrivia",
                                                    "text": "            "
                                                }
                                            ],
                                            "trailingTrivia": [
                                                {
                                                    "kind": "WhitespaceTrivia",
                                                    "text": " "
                                                }
                                            ]
                                        },
                                        "expression": {
                                            "kind": "EqualsExpression",
                                            "fullStart": 604,
                                            "fullEnd": 659,
                                            "start": 604,
                                            "end": 659,
                                            "fullWidth": 55,
                                            "width": 55,
                                            "left": {
                                                "kind": "StringLiteral",
                                                "fullStart": 604,
                                                "fullEnd": 620,
                                                "start": 604,
                                                "end": 619,
                                                "fullWidth": 16,
                                                "width": 15,
                                                "text": "'[object Math]'",
                                                "value": "[object Math]",
                                                "valueText": "[object Math]",
                                                "hasTrailingTrivia": true,
                                                "trailingTrivia": [
                                                    {
                                                        "kind": "WhitespaceTrivia",
                                                        "text": " "
                                                    }
                                                ]
                                            },
                                            "operatorToken": {
                                                "kind": "EqualsEqualsEqualsToken",
                                                "fullStart": 620,
                                                "fullEnd": 624,
                                                "start": 620,
                                                "end": 623,
                                                "fullWidth": 4,
                                                "width": 3,
                                                "text": "===",
                                                "value": "===",
                                                "valueText": "===",
                                                "hasTrailingTrivia": true,
                                                "trailingTrivia": [
                                                    {
                                                        "kind": "WhitespaceTrivia",
                                                        "text": " "
                                                    }
                                                ]
                                            },
                                            "right": {
                                                "kind": "InvocationExpression",
                                                "fullStart": 624,
                                                "fullEnd": 659,
                                                "start": 624,
                                                "end": 659,
                                                "fullWidth": 35,
                                                "width": 35,
                                                "expression": {
                                                    "kind": "MemberAccessExpression",
                                                    "fullStart": 624,
                                                    "fullEnd": 654,
                                                    "start": 624,
                                                    "end": 654,
                                                    "fullWidth": 30,
                                                    "width": 30,
                                                    "expression": {
                                                        "kind": "MemberAccessExpression",
                                                        "fullStart": 624,
                                                        "fullEnd": 649,
                                                        "start": 624,
                                                        "end": 649,
                                                        "fullWidth": 25,
                                                        "width": 25,
                                                        "expression": {
                                                            "kind": "MemberAccessExpression",
                                                            "fullStart": 624,
                                                            "fullEnd": 640,
                                                            "start": 624,
                                                            "end": 640,
                                                            "fullWidth": 16,
                                                            "width": 16,
                                                            "expression": {
                                                                "kind": "IdentifierName",
                                                                "fullStart": 624,
                                                                "fullEnd": 630,
                                                                "start": 624,
                                                                "end": 630,
                                                                "fullWidth": 6,
                                                                "width": 6,
                                                                "text": "Object",
                                                                "value": "Object",
                                                                "valueText": "Object"
                                                            },
                                                            "dotToken": {
                                                                "kind": "DotToken",
                                                                "fullStart": 630,
                                                                "fullEnd": 631,
                                                                "start": 630,
                                                                "end": 631,
                                                                "fullWidth": 1,
                                                                "width": 1,
                                                                "text": ".",
                                                                "value": ".",
                                                                "valueText": "."
                                                            },
                                                            "name": {
                                                                "kind": "IdentifierName",
                                                                "fullStart": 631,
                                                                "fullEnd": 640,
                                                                "start": 631,
                                                                "end": 640,
                                                                "fullWidth": 9,
                                                                "width": 9,
                                                                "text": "prototype",
                                                                "value": "prototype",
                                                                "valueText": "prototype"
                                                            }
                                                        },
                                                        "dotToken": {
                                                            "kind": "DotToken",
                                                            "fullStart": 640,
                                                            "fullEnd": 641,
                                                            "start": 640,
                                                            "end": 641,
                                                            "fullWidth": 1,
                                                            "width": 1,
                                                            "text": ".",
                                                            "value": ".",
                                                            "valueText": "."
                                                        },
                                                        "name": {
                                                            "kind": "IdentifierName",
                                                            "fullStart": 641,
                                                            "fullEnd": 649,
                                                            "start": 641,
                                                            "end": 649,
                                                            "fullWidth": 8,
                                                            "width": 8,
                                                            "text": "toString",
                                                            "value": "toString",
                                                            "valueText": "toString"
                                                        }
                                                    },
                                                    "dotToken": {
                                                        "kind": "DotToken",
                                                        "fullStart": 649,
                                                        "fullEnd": 650,
                                                        "start": 649,
                                                        "end": 650,
                                                        "fullWidth": 1,
                                                        "width": 1,
                                                        "text": ".",
                                                        "value": ".",
                                                        "valueText": "."
                                                    },
                                                    "name": {
                                                        "kind": "IdentifierName",
                                                        "fullStart": 650,
                                                        "fullEnd": 654,
                                                        "start": 650,
                                                        "end": 654,
                                                        "fullWidth": 4,
                                                        "width": 4,
                                                        "text": "call",
                                                        "value": "call",
                                                        "valueText": "call"
                                                    }
                                                },
                                                "argumentList": {
                                                    "kind": "ArgumentList",
                                                    "fullStart": 654,
                                                    "fullEnd": 659,
                                                    "start": 654,
                                                    "end": 659,
                                                    "fullWidth": 5,
                                                    "width": 5,
                                                    "openParenToken": {
                                                        "kind": "OpenParenToken",
                                                        "fullStart": 654,
                                                        "fullEnd": 655,
                                                        "start": 654,
                                                        "end": 655,
                                                        "fullWidth": 1,
                                                        "width": 1,
                                                        "text": "(",
                                                        "value": "(",
                                                        "valueText": "("
                                                    },
                                                    "arguments": [
                                                        {
                                                            "kind": "IdentifierName",
                                                            "fullStart": 655,
                                                            "fullEnd": 658,
                                                            "start": 655,
                                                            "end": 658,
                                                            "fullWidth": 3,
                                                            "width": 3,
                                                            "text": "obj",
                                                            "value": "obj",
                                                            "valueText": "obj"
                                                        }
                                                    ],
                                                    "closeParenToken": {
                                                        "kind": "CloseParenToken",
                                                        "fullStart": 658,
                                                        "fullEnd": 659,
                                                        "start": 658,
                                                        "end": 659,
                                                        "fullWidth": 1,
                                                        "width": 1,
                                                        "text": ")",
                                                        "value": ")",
                                                        "valueText": ")"
                                                    }
                                                }
                                            }
                                        },
                                        "semicolonToken": {
                                            "kind": "SemicolonToken",
                                            "fullStart": 659,
                                            "fullEnd": 662,
                                            "start": 659,
                                            "end": 660,
                                            "fullWidth": 3,
                                            "width": 1,
                                            "text": ";",
                                            "value": ";",
                                            "valueText": ";",
                                            "hasTrailingTrivia": true,
                                            "hasTrailingNewLine": true,
                                            "trailingTrivia": [
                                                {
                                                    "kind": "NewLineTrivia",
                                                    "text": "\r\n"
                                                }
                                            ]
                                        }
                                    }
                                ],
                                "closeBraceToken": {
                                    "kind": "CloseBraceToken",
                                    "fullStart": 662,
                                    "fullEnd": 673,
                                    "start": 670,
                                    "end": 671,
                                    "fullWidth": 11,
                                    "width": 1,
                                    "text": "}",
                                    "value": "}",
                                    "valueText": "}",
                                    "hasLeadingTrivia": true,
                                    "hasTrailingTrivia": true,
                                    "hasTrailingNewLine": true,
                                    "leadingTrivia": [
                                        {
                                            "kind": "WhitespaceTrivia",
                                            "text": "        "
                                        }
                                    ],
                                    "trailingTrivia": [
                                        {
                                            "kind": "NewLineTrivia",
                                            "text": "\r\n"
                                        }
                                    ]
                                }
                            }
                        },
                        {
                            "kind": "TryStatement",
                            "fullStart": 673,
                            "fullEnd": 950,
                            "start": 683,
                            "end": 948,
                            "fullWidth": 277,
                            "width": 265,
                            "tryKeyword": {
                                "kind": "TryKeyword",
                                "fullStart": 673,
                                "fullEnd": 687,
                                "start": 683,
                                "end": 686,
                                "fullWidth": 14,
                                "width": 3,
                                "text": "try",
                                "value": "try",
                                "valueText": "try",
                                "hasLeadingTrivia": true,
                                "hasLeadingNewLine": true,
                                "hasTrailingTrivia": true,
                                "leadingTrivia": [
                                    {
                                        "kind": "NewLineTrivia",
                                        "text": "\r\n"
                                    },
                                    {
                                        "kind": "WhitespaceTrivia",
                                        "text": "        "
                                    }
                                ],
                                "trailingTrivia": [
                                    {
                                        "kind": "WhitespaceTrivia",
                                        "text": " "
                                    }
                                ]
                            },
                            "block": {
                                "kind": "Block",
                                "fullStart": 687,
                                "fullEnd": 866,
                                "start": 687,
                                "end": 865,
                                "fullWidth": 179,
                                "width": 178,
                                "openBraceToken": {
                                    "kind": "OpenBraceToken",
                                    "fullStart": 687,
                                    "fullEnd": 690,
                                    "start": 687,
                                    "end": 688,
                                    "fullWidth": 3,
                                    "width": 1,
                                    "text": "{",
                                    "value": "{",
                                    "valueText": "{",
                                    "hasTrailingTrivia": true,
                                    "hasTrailingNewLine": true,
                                    "trailingTrivia": [
                                        {
                                            "kind": "NewLineTrivia",
                                            "text": "\r\n"
                                        }
                                    ]
                                },
                                "statements": [
                                    {
                                        "kind": "ExpressionStatement",
                                        "fullStart": 690,
                                        "fullEnd": 720,
                                        "start": 702,
                                        "end": 718,
                                        "fullWidth": 30,
                                        "width": 16,
                                        "expression": {
                                            "kind": "AssignmentExpression",
                                            "fullStart": 690,
                                            "fullEnd": 717,
                                            "start": 702,
                                            "end": 717,
                                            "fullWidth": 27,
                                            "width": 15,
                                            "left": {
                                                "kind": "MemberAccessExpression",
                                                "fullStart": 690,
                                                "fullEnd": 714,
                                                "start": 702,
                                                "end": 713,
                                                "fullWidth": 24,
                                                "width": 11,
                                                "expression": {
                                                    "kind": "IdentifierName",
                                                    "fullStart": 690,
                                                    "fullEnd": 706,
                                                    "start": 702,
                                                    "end": 706,
                                                    "fullWidth": 16,
                                                    "width": 4,
                                                    "text": "Math",
                                                    "value": "Math",
                                                    "valueText": "Math",
                                                    "hasLeadingTrivia": true,
                                                    "leadingTrivia": [
                                                        {
                                                            "kind": "WhitespaceTrivia",
                                                            "text": "            "
                                                        }
                                                    ]
                                                },
                                                "dotToken": {
                                                    "kind": "DotToken",
                                                    "fullStart": 706,
                                                    "fullEnd": 707,
                                                    "start": 706,
                                                    "end": 707,
                                                    "fullWidth": 1,
                                                    "width": 1,
                                                    "text": ".",
                                                    "value": ".",
                                                    "valueText": "."
                                                },
                                                "name": {
                                                    "kind": "IdentifierName",
                                                    "fullStart": 707,
                                                    "fullEnd": 714,
                                                    "start": 707,
                                                    "end": 713,
                                                    "fullWidth": 7,
                                                    "width": 6,
                                                    "text": "length",
                                                    "value": "length",
                                                    "valueText": "length",
                                                    "hasTrailingTrivia": true,
                                                    "trailingTrivia": [
                                                        {
                                                            "kind": "WhitespaceTrivia",
                                                            "text": " "
                                                        }
                                                    ]
                                                }
                                            },
                                            "operatorToken": {
                                                "kind": "EqualsToken",
                                                "fullStart": 714,
                                                "fullEnd": 716,
                                                "start": 714,
                                                "end": 715,
                                                "fullWidth": 2,
                                                "width": 1,
                                                "text": "=",
                                                "value": "=",
                                                "valueText": "=",
                                                "hasTrailingTrivia": true,
                                                "trailingTrivia": [
                                                    {
                                                        "kind": "WhitespaceTrivia",
                                                        "text": " "
                                                    }
                                                ]
                                            },
                                            "right": {
                                                "kind": "NumericLiteral",
                                                "fullStart": 716,
                                                "fullEnd": 717,
                                                "start": 716,
                                                "end": 717,
                                                "fullWidth": 1,
                                                "width": 1,
                                                "text": "1",
                                                "value": 1,
                                                "valueText": "1"
                                            }
                                        },
                                        "semicolonToken": {
                                            "kind": "SemicolonToken",
                                            "fullStart": 717,
                                            "fullEnd": 720,
                                            "start": 717,
                                            "end": 718,
                                            "fullWidth": 3,
                                            "width": 1,
                                            "text": ";",
                                            "value": ";",
                                            "valueText": ";",
                                            "hasTrailingTrivia": true,
                                            "hasTrailingNewLine": true,
                                            "trailingTrivia": [
                                                {
                                                    "kind": "NewLineTrivia",
                                                    "text": "\r\n"
                                                }
                                            ]
                                        }
                                    },
                                    {
                                        "kind": "ExpressionStatement",
                                        "fullStart": 720,
                                        "fullEnd": 746,
                                        "start": 732,
                                        "end": 744,
                                        "fullWidth": 26,
                                        "width": 12,
                                        "expression": {
                                            "kind": "AssignmentExpression",
                                            "fullStart": 720,
                                            "fullEnd": 743,
                                            "start": 732,
                                            "end": 743,
                                            "fullWidth": 23,
                                            "width": 11,
                                            "left": {
                                                "kind": "ElementAccessExpression",
                                                "fullStart": 720,
                                                "fullEnd": 740,
                                                "start": 732,
                                                "end": 739,
                                                "fullWidth": 20,
                                                "width": 7,
                                                "expression": {
                                                    "kind": "IdentifierName",
                                                    "fullStart": 720,
                                                    "fullEnd": 736,
                                                    "start": 732,
                                                    "end": 736,
                                                    "fullWidth": 16,
                                                    "width": 4,
                                                    "text": "Math",
                                                    "value": "Math",
                                                    "valueText": "Math",
                                                    "hasLeadingTrivia": true,
                                                    "leadingTrivia": [
                                                        {
                                                            "kind": "WhitespaceTrivia",
                                                            "text": "            "
                                                        }
                                                    ]
                                                },
                                                "openBracketToken": {
                                                    "kind": "OpenBracketToken",
                                                    "fullStart": 736,
                                                    "fullEnd": 737,
                                                    "start": 736,
                                                    "end": 737,
                                                    "fullWidth": 1,
                                                    "width": 1,
                                                    "text": "[",
                                                    "value": "[",
                                                    "valueText": "["
                                                },
                                                "argumentExpression": {
                                                    "kind": "NumericLiteral",
                                                    "fullStart": 737,
                                                    "fullEnd": 738,
                                                    "start": 737,
                                                    "end": 738,
                                                    "fullWidth": 1,
                                                    "width": 1,
                                                    "text": "0",
                                                    "value": 0,
                                                    "valueText": "0"
                                                },
                                                "closeBracketToken": {
                                                    "kind": "CloseBracketToken",
                                                    "fullStart": 738,
                                                    "fullEnd": 740,
                                                    "start": 738,
                                                    "end": 739,
                                                    "fullWidth": 2,
                                                    "width": 1,
                                                    "text": "]",
                                                    "value": "]",
                                                    "valueText": "]",
                                                    "hasTrailingTrivia": true,
                                                    "trailingTrivia": [
                                                        {
                                                            "kind": "WhitespaceTrivia",
                                                            "text": " "
                                                        }
                                                    ]
                                                }
                                            },
                                            "operatorToken": {
                                                "kind": "EqualsToken",
                                                "fullStart": 740,
                                                "fullEnd": 742,
                                                "start": 740,
                                                "end": 741,
                                                "fullWidth": 2,
                                                "width": 1,
                                                "text": "=",
                                                "value": "=",
                                                "valueText": "=",
                                                "hasTrailingTrivia": true,
                                                "trailingTrivia": [
                                                    {
                                                        "kind": "WhitespaceTrivia",
                                                        "text": " "
                                                    }
                                                ]
                                            },
                                            "right": {
                                                "kind": "NumericLiteral",
                                                "fullStart": 742,
                                                "fullEnd": 743,
                                                "start": 742,
                                                "end": 743,
                                                "fullWidth": 1,
                                                "width": 1,
                                                "text": "1",
                                                "value": 1,
                                                "valueText": "1"
                                            }
                                        },
                                        "semicolonToken": {
                                            "kind": "SemicolonToken",
                                            "fullStart": 743,
                                            "fullEnd": 746,
                                            "start": 743,
                                            "end": 744,
                                            "fullWidth": 3,
                                            "width": 1,
                                            "text": ";",
                                            "value": ";",
                                            "valueText": ";",
                                            "hasTrailingTrivia": true,
                                            "hasTrailingNewLine": true,
                                            "trailingTrivia": [
                                                {
                                                    "kind": "NewLineTrivia",
                                                    "text": "\r\n"
                                                }
                                            ]
                                        }
                                    },
                                    {
                                        "kind": "VariableStatement",
                                        "fullStart": 746,
                                        "fullEnd": 819,
                                        "start": 758,
                                        "end": 817,
                                        "fullWidth": 73,
                                        "width": 59,
                                        "modifiers": [],
                                        "variableDeclaration": {
                                            "kind": "VariableDeclaration",
                                            "fullStart": 746,
                                            "fullEnd": 816,
                                            "start": 758,
                                            "end": 816,
                                            "fullWidth": 70,
                                            "width": 58,
                                            "varKeyword": {
                                                "kind": "VarKeyword",
                                                "fullStart": 746,
                                                "fullEnd": 762,
                                                "start": 758,
                                                "end": 761,
                                                "fullWidth": 16,
                                                "width": 3,
                                                "text": "var",
                                                "value": "var",
                                                "valueText": "var",
                                                "hasLeadingTrivia": true,
                                                "hasTrailingTrivia": true,
                                                "leadingTrivia": [
                                                    {
                                                        "kind": "WhitespaceTrivia",
                                                        "text": "            "
                                                    }
                                                ],
                                                "trailingTrivia": [
                                                    {
                                                        "kind": "WhitespaceTrivia",
                                                        "text": " "
                                                    }
                                                ]
                                            },
                                            "variableDeclarators": [
                                                {
                                                    "kind": "VariableDeclarator",
                                                    "fullStart": 762,
                                                    "fullEnd": 816,
                                                    "start": 762,
                                                    "end": 816,
                                                    "fullWidth": 54,
<<<<<<< HEAD
                                                    "width": 54,
                                                    "identifier": {
=======
                                                    "propertyName": {
>>>>>>> 85e84683
                                                        "kind": "IdentifierName",
                                                        "fullStart": 762,
                                                        "fullEnd": 769,
                                                        "start": 762,
                                                        "end": 768,
                                                        "fullWidth": 7,
                                                        "width": 6,
                                                        "text": "newArr",
                                                        "value": "newArr",
                                                        "valueText": "newArr",
                                                        "hasTrailingTrivia": true,
                                                        "trailingTrivia": [
                                                            {
                                                                "kind": "WhitespaceTrivia",
                                                                "text": " "
                                                            }
                                                        ]
                                                    },
                                                    "equalsValueClause": {
                                                        "kind": "EqualsValueClause",
                                                        "fullStart": 769,
                                                        "fullEnd": 816,
                                                        "start": 769,
                                                        "end": 816,
                                                        "fullWidth": 47,
                                                        "width": 47,
                                                        "equalsToken": {
                                                            "kind": "EqualsToken",
                                                            "fullStart": 769,
                                                            "fullEnd": 771,
                                                            "start": 769,
                                                            "end": 770,
                                                            "fullWidth": 2,
                                                            "width": 1,
                                                            "text": "=",
                                                            "value": "=",
                                                            "valueText": "=",
                                                            "hasTrailingTrivia": true,
                                                            "trailingTrivia": [
                                                                {
                                                                    "kind": "WhitespaceTrivia",
                                                                    "text": " "
                                                                }
                                                            ]
                                                        },
                                                        "value": {
                                                            "kind": "InvocationExpression",
                                                            "fullStart": 771,
                                                            "fullEnd": 816,
                                                            "start": 771,
                                                            "end": 816,
                                                            "fullWidth": 45,
                                                            "width": 45,
                                                            "expression": {
                                                                "kind": "MemberAccessExpression",
                                                                "fullStart": 771,
                                                                "fullEnd": 798,
                                                                "start": 771,
                                                                "end": 798,
                                                                "fullWidth": 27,
                                                                "width": 27,
                                                                "expression": {
                                                                    "kind": "MemberAccessExpression",
                                                                    "fullStart": 771,
                                                                    "fullEnd": 793,
                                                                    "start": 771,
                                                                    "end": 793,
                                                                    "fullWidth": 22,
                                                                    "width": 22,
                                                                    "expression": {
                                                                        "kind": "MemberAccessExpression",
                                                                        "fullStart": 771,
                                                                        "fullEnd": 786,
                                                                        "start": 771,
                                                                        "end": 786,
                                                                        "fullWidth": 15,
                                                                        "width": 15,
                                                                        "expression": {
                                                                            "kind": "IdentifierName",
                                                                            "fullStart": 771,
                                                                            "fullEnd": 776,
                                                                            "start": 771,
                                                                            "end": 776,
                                                                            "fullWidth": 5,
                                                                            "width": 5,
                                                                            "text": "Array",
                                                                            "value": "Array",
                                                                            "valueText": "Array"
                                                                        },
                                                                        "dotToken": {
                                                                            "kind": "DotToken",
                                                                            "fullStart": 776,
                                                                            "fullEnd": 777,
                                                                            "start": 776,
                                                                            "end": 777,
                                                                            "fullWidth": 1,
                                                                            "width": 1,
                                                                            "text": ".",
                                                                            "value": ".",
                                                                            "valueText": "."
                                                                        },
                                                                        "name": {
                                                                            "kind": "IdentifierName",
                                                                            "fullStart": 777,
                                                                            "fullEnd": 786,
                                                                            "start": 777,
                                                                            "end": 786,
                                                                            "fullWidth": 9,
                                                                            "width": 9,
                                                                            "text": "prototype",
                                                                            "value": "prototype",
                                                                            "valueText": "prototype"
                                                                        }
                                                                    },
                                                                    "dotToken": {
                                                                        "kind": "DotToken",
                                                                        "fullStart": 786,
                                                                        "fullEnd": 787,
                                                                        "start": 786,
                                                                        "end": 787,
                                                                        "fullWidth": 1,
                                                                        "width": 1,
                                                                        "text": ".",
                                                                        "value": ".",
                                                                        "valueText": "."
                                                                    },
                                                                    "name": {
                                                                        "kind": "IdentifierName",
                                                                        "fullStart": 787,
                                                                        "fullEnd": 793,
                                                                        "start": 787,
                                                                        "end": 793,
                                                                        "fullWidth": 6,
                                                                        "width": 6,
                                                                        "text": "filter",
                                                                        "value": "filter",
                                                                        "valueText": "filter"
                                                                    }
                                                                },
                                                                "dotToken": {
                                                                    "kind": "DotToken",
                                                                    "fullStart": 793,
                                                                    "fullEnd": 794,
                                                                    "start": 793,
                                                                    "end": 794,
                                                                    "fullWidth": 1,
                                                                    "width": 1,
                                                                    "text": ".",
                                                                    "value": ".",
                                                                    "valueText": "."
                                                                },
                                                                "name": {
                                                                    "kind": "IdentifierName",
                                                                    "fullStart": 794,
                                                                    "fullEnd": 798,
                                                                    "start": 794,
                                                                    "end": 798,
                                                                    "fullWidth": 4,
                                                                    "width": 4,
                                                                    "text": "call",
                                                                    "value": "call",
                                                                    "valueText": "call"
                                                                }
                                                            },
                                                            "argumentList": {
                                                                "kind": "ArgumentList",
                                                                "fullStart": 798,
                                                                "fullEnd": 816,
                                                                "start": 798,
                                                                "end": 816,
                                                                "fullWidth": 18,
                                                                "width": 18,
                                                                "openParenToken": {
                                                                    "kind": "OpenParenToken",
                                                                    "fullStart": 798,
                                                                    "fullEnd": 799,
                                                                    "start": 798,
                                                                    "end": 799,
                                                                    "fullWidth": 1,
                                                                    "width": 1,
                                                                    "text": "(",
                                                                    "value": "(",
                                                                    "valueText": "("
                                                                },
                                                                "arguments": [
                                                                    {
                                                                        "kind": "IdentifierName",
                                                                        "fullStart": 799,
                                                                        "fullEnd": 803,
                                                                        "start": 799,
                                                                        "end": 803,
                                                                        "fullWidth": 4,
                                                                        "width": 4,
                                                                        "text": "Math",
                                                                        "value": "Math",
                                                                        "valueText": "Math"
                                                                    },
                                                                    {
                                                                        "kind": "CommaToken",
                                                                        "fullStart": 803,
                                                                        "fullEnd": 805,
                                                                        "start": 803,
                                                                        "end": 804,
                                                                        "fullWidth": 2,
                                                                        "width": 1,
                                                                        "text": ",",
                                                                        "value": ",",
                                                                        "valueText": ",",
                                                                        "hasTrailingTrivia": true,
                                                                        "trailingTrivia": [
                                                                            {
                                                                                "kind": "WhitespaceTrivia",
                                                                                "text": " "
                                                                            }
                                                                        ]
                                                                    },
                                                                    {
                                                                        "kind": "IdentifierName",
                                                                        "fullStart": 805,
                                                                        "fullEnd": 815,
                                                                        "start": 805,
                                                                        "end": 815,
                                                                        "fullWidth": 10,
                                                                        "width": 10,
                                                                        "text": "callbackfn",
                                                                        "value": "callbackfn",
                                                                        "valueText": "callbackfn"
                                                                    }
                                                                ],
                                                                "closeParenToken": {
                                                                    "kind": "CloseParenToken",
                                                                    "fullStart": 815,
                                                                    "fullEnd": 816,
                                                                    "start": 815,
                                                                    "end": 816,
                                                                    "fullWidth": 1,
                                                                    "width": 1,
                                                                    "text": ")",
                                                                    "value": ")",
                                                                    "valueText": ")"
                                                                }
                                                            }
                                                        }
                                                    }
                                                }
                                            ]
                                        },
                                        "semicolonToken": {
                                            "kind": "SemicolonToken",
                                            "fullStart": 816,
                                            "fullEnd": 819,
                                            "start": 816,
                                            "end": 817,
                                            "fullWidth": 3,
                                            "width": 1,
                                            "text": ";",
                                            "value": ";",
                                            "valueText": ";",
                                            "hasTrailingTrivia": true,
                                            "hasTrailingNewLine": true,
                                            "trailingTrivia": [
                                                {
                                                    "kind": "NewLineTrivia",
                                                    "text": "\r\n"
                                                }
                                            ]
                                        }
                                    },
                                    {
                                        "kind": "ReturnStatement",
                                        "fullStart": 819,
                                        "fullEnd": 856,
                                        "start": 831,
                                        "end": 854,
                                        "fullWidth": 37,
                                        "width": 23,
                                        "returnKeyword": {
                                            "kind": "ReturnKeyword",
                                            "fullStart": 819,
                                            "fullEnd": 838,
                                            "start": 831,
                                            "end": 837,
                                            "fullWidth": 19,
                                            "width": 6,
                                            "text": "return",
                                            "value": "return",
                                            "valueText": "return",
                                            "hasLeadingTrivia": true,
                                            "hasTrailingTrivia": true,
                                            "leadingTrivia": [
                                                {
                                                    "kind": "WhitespaceTrivia",
                                                    "text": "            "
                                                }
                                            ],
                                            "trailingTrivia": [
                                                {
                                                    "kind": "WhitespaceTrivia",
                                                    "text": " "
                                                }
                                            ]
                                        },
                                        "expression": {
                                            "kind": "EqualsExpression",
                                            "fullStart": 838,
                                            "fullEnd": 853,
                                            "start": 838,
                                            "end": 853,
                                            "fullWidth": 15,
                                            "width": 15,
                                            "left": {
                                                "kind": "ElementAccessExpression",
                                                "fullStart": 838,
                                                "fullEnd": 848,
                                                "start": 838,
                                                "end": 847,
                                                "fullWidth": 10,
                                                "width": 9,
                                                "expression": {
                                                    "kind": "IdentifierName",
                                                    "fullStart": 838,
                                                    "fullEnd": 844,
                                                    "start": 838,
                                                    "end": 844,
                                                    "fullWidth": 6,
                                                    "width": 6,
                                                    "text": "newArr",
                                                    "value": "newArr",
                                                    "valueText": "newArr"
                                                },
                                                "openBracketToken": {
                                                    "kind": "OpenBracketToken",
                                                    "fullStart": 844,
                                                    "fullEnd": 845,
                                                    "start": 844,
                                                    "end": 845,
                                                    "fullWidth": 1,
                                                    "width": 1,
                                                    "text": "[",
                                                    "value": "[",
                                                    "valueText": "["
                                                },
                                                "argumentExpression": {
                                                    "kind": "NumericLiteral",
                                                    "fullStart": 845,
                                                    "fullEnd": 846,
                                                    "start": 845,
                                                    "end": 846,
                                                    "fullWidth": 1,
                                                    "width": 1,
                                                    "text": "0",
                                                    "value": 0,
                                                    "valueText": "0"
                                                },
                                                "closeBracketToken": {
                                                    "kind": "CloseBracketToken",
                                                    "fullStart": 846,
                                                    "fullEnd": 848,
                                                    "start": 846,
                                                    "end": 847,
                                                    "fullWidth": 2,
                                                    "width": 1,
                                                    "text": "]",
                                                    "value": "]",
                                                    "valueText": "]",
                                                    "hasTrailingTrivia": true,
                                                    "trailingTrivia": [
                                                        {
                                                            "kind": "WhitespaceTrivia",
                                                            "text": " "
                                                        }
                                                    ]
                                                }
                                            },
                                            "operatorToken": {
                                                "kind": "EqualsEqualsEqualsToken",
                                                "fullStart": 848,
                                                "fullEnd": 852,
                                                "start": 848,
                                                "end": 851,
                                                "fullWidth": 4,
                                                "width": 3,
                                                "text": "===",
                                                "value": "===",
                                                "valueText": "===",
                                                "hasTrailingTrivia": true,
                                                "trailingTrivia": [
                                                    {
                                                        "kind": "WhitespaceTrivia",
                                                        "text": " "
                                                    }
                                                ]
                                            },
                                            "right": {
                                                "kind": "NumericLiteral",
                                                "fullStart": 852,
                                                "fullEnd": 853,
                                                "start": 852,
                                                "end": 853,
                                                "fullWidth": 1,
                                                "width": 1,
                                                "text": "1",
                                                "value": 1,
                                                "valueText": "1"
                                            }
                                        },
                                        "semicolonToken": {
                                            "kind": "SemicolonToken",
                                            "fullStart": 853,
                                            "fullEnd": 856,
                                            "start": 853,
                                            "end": 854,
                                            "fullWidth": 3,
                                            "width": 1,
                                            "text": ";",
                                            "value": ";",
                                            "valueText": ";",
                                            "hasTrailingTrivia": true,
                                            "hasTrailingNewLine": true,
                                            "trailingTrivia": [
                                                {
                                                    "kind": "NewLineTrivia",
                                                    "text": "\r\n"
                                                }
                                            ]
                                        }
                                    }
                                ],
                                "closeBraceToken": {
                                    "kind": "CloseBraceToken",
                                    "fullStart": 856,
                                    "fullEnd": 866,
                                    "start": 864,
                                    "end": 865,
                                    "fullWidth": 10,
                                    "width": 1,
                                    "text": "}",
                                    "value": "}",
                                    "valueText": "}",
                                    "hasLeadingTrivia": true,
                                    "hasTrailingTrivia": true,
                                    "leadingTrivia": [
                                        {
                                            "kind": "WhitespaceTrivia",
                                            "text": "        "
                                        }
                                    ],
                                    "trailingTrivia": [
                                        {
                                            "kind": "WhitespaceTrivia",
                                            "text": " "
                                        }
                                    ]
                                }
                            },
                            "finallyClause": {
                                "kind": "FinallyClause",
                                "fullStart": 866,
                                "fullEnd": 950,
                                "start": 866,
                                "end": 948,
                                "fullWidth": 84,
                                "width": 82,
                                "finallyKeyword": {
                                    "kind": "FinallyKeyword",
                                    "fullStart": 866,
                                    "fullEnd": 874,
                                    "start": 866,
                                    "end": 873,
                                    "fullWidth": 8,
                                    "width": 7,
                                    "text": "finally",
                                    "value": "finally",
                                    "valueText": "finally",
                                    "hasTrailingTrivia": true,
                                    "trailingTrivia": [
                                        {
                                            "kind": "WhitespaceTrivia",
                                            "text": " "
                                        }
                                    ]
                                },
                                "block": {
                                    "kind": "Block",
                                    "fullStart": 874,
                                    "fullEnd": 950,
                                    "start": 874,
                                    "end": 948,
                                    "fullWidth": 76,
                                    "width": 74,
                                    "openBraceToken": {
                                        "kind": "OpenBraceToken",
                                        "fullStart": 874,
                                        "fullEnd": 877,
                                        "start": 874,
                                        "end": 875,
                                        "fullWidth": 3,
                                        "width": 1,
                                        "text": "{",
                                        "value": "{",
                                        "valueText": "{",
                                        "hasTrailingTrivia": true,
                                        "hasTrailingNewLine": true,
                                        "trailingTrivia": [
                                            {
                                                "kind": "NewLineTrivia",
                                                "text": "\r\n"
                                            }
                                        ]
                                    },
                                    "statements": [
                                        {
                                            "kind": "ExpressionStatement",
                                            "fullStart": 877,
                                            "fullEnd": 906,
                                            "start": 889,
                                            "end": 904,
                                            "fullWidth": 29,
                                            "width": 15,
                                            "expression": {
                                                "kind": "DeleteExpression",
                                                "fullStart": 877,
                                                "fullEnd": 903,
                                                "start": 889,
                                                "end": 903,
                                                "fullWidth": 26,
                                                "width": 14,
                                                "deleteKeyword": {
                                                    "kind": "DeleteKeyword",
                                                    "fullStart": 877,
                                                    "fullEnd": 896,
                                                    "start": 889,
                                                    "end": 895,
                                                    "fullWidth": 19,
                                                    "width": 6,
                                                    "text": "delete",
                                                    "value": "delete",
                                                    "valueText": "delete",
                                                    "hasLeadingTrivia": true,
                                                    "hasTrailingTrivia": true,
                                                    "leadingTrivia": [
                                                        {
                                                            "kind": "WhitespaceTrivia",
                                                            "text": "            "
                                                        }
                                                    ],
                                                    "trailingTrivia": [
                                                        {
                                                            "kind": "WhitespaceTrivia",
                                                            "text": " "
                                                        }
                                                    ]
                                                },
                                                "expression": {
                                                    "kind": "ElementAccessExpression",
                                                    "fullStart": 896,
                                                    "fullEnd": 903,
                                                    "start": 896,
                                                    "end": 903,
                                                    "fullWidth": 7,
                                                    "width": 7,
                                                    "expression": {
                                                        "kind": "IdentifierName",
                                                        "fullStart": 896,
                                                        "fullEnd": 900,
                                                        "start": 896,
                                                        "end": 900,
                                                        "fullWidth": 4,
                                                        "width": 4,
                                                        "text": "Math",
                                                        "value": "Math",
                                                        "valueText": "Math"
                                                    },
                                                    "openBracketToken": {
                                                        "kind": "OpenBracketToken",
                                                        "fullStart": 900,
                                                        "fullEnd": 901,
                                                        "start": 900,
                                                        "end": 901,
                                                        "fullWidth": 1,
                                                        "width": 1,
                                                        "text": "[",
                                                        "value": "[",
                                                        "valueText": "["
                                                    },
                                                    "argumentExpression": {
                                                        "kind": "NumericLiteral",
                                                        "fullStart": 901,
                                                        "fullEnd": 902,
                                                        "start": 901,
                                                        "end": 902,
                                                        "fullWidth": 1,
                                                        "width": 1,
                                                        "text": "0",
                                                        "value": 0,
                                                        "valueText": "0"
                                                    },
                                                    "closeBracketToken": {
                                                        "kind": "CloseBracketToken",
                                                        "fullStart": 902,
                                                        "fullEnd": 903,
                                                        "start": 902,
                                                        "end": 903,
                                                        "fullWidth": 1,
                                                        "width": 1,
                                                        "text": "]",
                                                        "value": "]",
                                                        "valueText": "]"
                                                    }
                                                }
                                            },
                                            "semicolonToken": {
                                                "kind": "SemicolonToken",
                                                "fullStart": 903,
                                                "fullEnd": 906,
                                                "start": 903,
                                                "end": 904,
                                                "fullWidth": 3,
                                                "width": 1,
                                                "text": ";",
                                                "value": ";",
                                                "valueText": ";",
                                                "hasTrailingTrivia": true,
                                                "hasTrailingNewLine": true,
                                                "trailingTrivia": [
                                                    {
                                                        "kind": "NewLineTrivia",
                                                        "text": "\r\n"
                                                    }
                                                ]
                                            }
                                        },
                                        {
                                            "kind": "ExpressionStatement",
                                            "fullStart": 906,
                                            "fullEnd": 939,
                                            "start": 918,
                                            "end": 937,
                                            "fullWidth": 33,
                                            "width": 19,
                                            "expression": {
                                                "kind": "DeleteExpression",
                                                "fullStart": 906,
                                                "fullEnd": 936,
                                                "start": 918,
                                                "end": 936,
                                                "fullWidth": 30,
                                                "width": 18,
                                                "deleteKeyword": {
                                                    "kind": "DeleteKeyword",
                                                    "fullStart": 906,
                                                    "fullEnd": 925,
                                                    "start": 918,
                                                    "end": 924,
                                                    "fullWidth": 19,
                                                    "width": 6,
                                                    "text": "delete",
                                                    "value": "delete",
                                                    "valueText": "delete",
                                                    "hasLeadingTrivia": true,
                                                    "hasTrailingTrivia": true,
                                                    "leadingTrivia": [
                                                        {
                                                            "kind": "WhitespaceTrivia",
                                                            "text": "            "
                                                        }
                                                    ],
                                                    "trailingTrivia": [
                                                        {
                                                            "kind": "WhitespaceTrivia",
                                                            "text": " "
                                                        }
                                                    ]
                                                },
                                                "expression": {
                                                    "kind": "MemberAccessExpression",
                                                    "fullStart": 925,
                                                    "fullEnd": 936,
                                                    "start": 925,
                                                    "end": 936,
                                                    "fullWidth": 11,
                                                    "width": 11,
                                                    "expression": {
                                                        "kind": "IdentifierName",
                                                        "fullStart": 925,
                                                        "fullEnd": 929,
                                                        "start": 925,
                                                        "end": 929,
                                                        "fullWidth": 4,
                                                        "width": 4,
                                                        "text": "Math",
                                                        "value": "Math",
                                                        "valueText": "Math"
                                                    },
                                                    "dotToken": {
                                                        "kind": "DotToken",
                                                        "fullStart": 929,
                                                        "fullEnd": 930,
                                                        "start": 929,
                                                        "end": 930,
                                                        "fullWidth": 1,
                                                        "width": 1,
                                                        "text": ".",
                                                        "value": ".",
                                                        "valueText": "."
                                                    },
                                                    "name": {
                                                        "kind": "IdentifierName",
                                                        "fullStart": 930,
                                                        "fullEnd": 936,
                                                        "start": 930,
                                                        "end": 936,
                                                        "fullWidth": 6,
                                                        "width": 6,
                                                        "text": "length",
                                                        "value": "length",
                                                        "valueText": "length"
                                                    }
                                                }
                                            },
                                            "semicolonToken": {
                                                "kind": "SemicolonToken",
                                                "fullStart": 936,
                                                "fullEnd": 939,
                                                "start": 936,
                                                "end": 937,
                                                "fullWidth": 3,
                                                "width": 1,
                                                "text": ";",
                                                "value": ";",
                                                "valueText": ";",
                                                "hasTrailingTrivia": true,
                                                "hasTrailingNewLine": true,
                                                "trailingTrivia": [
                                                    {
                                                        "kind": "NewLineTrivia",
                                                        "text": "\r\n"
                                                    }
                                                ]
                                            }
                                        }
                                    ],
                                    "closeBraceToken": {
                                        "kind": "CloseBraceToken",
                                        "fullStart": 939,
                                        "fullEnd": 950,
                                        "start": 947,
                                        "end": 948,
                                        "fullWidth": 11,
                                        "width": 1,
                                        "text": "}",
                                        "value": "}",
                                        "valueText": "}",
                                        "hasLeadingTrivia": true,
                                        "hasTrailingTrivia": true,
                                        "hasTrailingNewLine": true,
                                        "leadingTrivia": [
                                            {
                                                "kind": "WhitespaceTrivia",
                                                "text": "        "
                                            }
                                        ],
                                        "trailingTrivia": [
                                            {
                                                "kind": "NewLineTrivia",
                                                "text": "\r\n"
                                            }
                                        ]
                                    }
                                }
                            }
                        }
                    ],
                    "closeBraceToken": {
                        "kind": "CloseBraceToken",
                        "fullStart": 950,
                        "fullEnd": 957,
                        "start": 954,
                        "end": 955,
                        "fullWidth": 7,
                        "width": 1,
                        "text": "}",
                        "value": "}",
                        "valueText": "}",
                        "hasLeadingTrivia": true,
                        "hasTrailingTrivia": true,
                        "hasTrailingNewLine": true,
                        "leadingTrivia": [
                            {
                                "kind": "WhitespaceTrivia",
                                "text": "    "
                            }
                        ],
                        "trailingTrivia": [
                            {
                                "kind": "NewLineTrivia",
                                "text": "\r\n"
                            }
                        ]
                    }
                }
            },
            {
                "kind": "ExpressionStatement",
                "fullStart": 957,
                "fullEnd": 981,
                "start": 957,
                "end": 979,
                "fullWidth": 24,
                "width": 22,
                "expression": {
                    "kind": "InvocationExpression",
                    "fullStart": 957,
                    "fullEnd": 978,
                    "start": 957,
                    "end": 978,
                    "fullWidth": 21,
                    "width": 21,
                    "expression": {
                        "kind": "IdentifierName",
                        "fullStart": 957,
                        "fullEnd": 968,
                        "start": 957,
                        "end": 968,
                        "fullWidth": 11,
                        "width": 11,
                        "text": "runTestCase",
                        "value": "runTestCase",
                        "valueText": "runTestCase"
                    },
                    "argumentList": {
                        "kind": "ArgumentList",
                        "fullStart": 968,
                        "fullEnd": 978,
                        "start": 968,
                        "end": 978,
                        "fullWidth": 10,
                        "width": 10,
                        "openParenToken": {
                            "kind": "OpenParenToken",
                            "fullStart": 968,
                            "fullEnd": 969,
                            "start": 968,
                            "end": 969,
                            "fullWidth": 1,
                            "width": 1,
                            "text": "(",
                            "value": "(",
                            "valueText": "("
                        },
                        "arguments": [
                            {
                                "kind": "IdentifierName",
                                "fullStart": 969,
                                "fullEnd": 977,
                                "start": 969,
                                "end": 977,
                                "fullWidth": 8,
                                "width": 8,
                                "text": "testcase",
                                "value": "testcase",
                                "valueText": "testcase"
                            }
                        ],
                        "closeParenToken": {
                            "kind": "CloseParenToken",
                            "fullStart": 977,
                            "fullEnd": 978,
                            "start": 977,
                            "end": 978,
                            "fullWidth": 1,
                            "width": 1,
                            "text": ")",
                            "value": ")",
                            "valueText": ")"
                        }
                    }
                },
                "semicolonToken": {
                    "kind": "SemicolonToken",
                    "fullStart": 978,
                    "fullEnd": 981,
                    "start": 978,
                    "end": 979,
                    "fullWidth": 3,
                    "width": 1,
                    "text": ";",
                    "value": ";",
                    "valueText": ";",
                    "hasTrailingTrivia": true,
                    "hasTrailingNewLine": true,
                    "trailingTrivia": [
                        {
                            "kind": "NewLineTrivia",
                            "text": "\r\n"
                        }
                    ]
                }
            }
        ],
        "endOfFileToken": {
            "kind": "EndOfFileToken",
            "fullStart": 981,
            "fullEnd": 981,
            "start": 981,
            "end": 981,
            "fullWidth": 0,
            "width": 0,
            "text": ""
        }
    },
    "lineMap": {
        "lineStarts": [
            0,
            67,
            152,
            232,
            308,
            380,
            385,
            440,
            507,
            512,
            514,
            516,
            539,
            585,
            662,
            673,
            675,
            690,
            720,
            746,
            819,
            856,
            877,
            906,
            939,
            950,
            957,
            981
        ],
        "length": 981
    }
}<|MERGE_RESOLUTION|>--- conflicted
+++ resolved
@@ -1111,12 +1111,8 @@
                                                     "start": 762,
                                                     "end": 816,
                                                     "fullWidth": 54,
-<<<<<<< HEAD
                                                     "width": 54,
-                                                    "identifier": {
-=======
                                                     "propertyName": {
->>>>>>> 85e84683
                                                         "kind": "IdentifierName",
                                                         "fullStart": 762,
                                                         "fullEnd": 769,
