--- conflicted
+++ resolved
@@ -1786,12 +1786,8 @@
                                                     "start": 1002,
                                                     "end": 1033,
                                                     "fullWidth": 31,
-<<<<<<< HEAD
                                                     "width": 31,
-                                                    "identifier": {
-=======
                                                     "propertyName": {
->>>>>>> 85e84683
                                                         "kind": "IdentifierName",
                                                         "fullStart": 1002,
                                                         "fullEnd": 1009,
