{
    "isDeclaration": false,
    "languageVersion": "EcmaScript5",
    "parseOptions": {
        "allowAutomaticSemicolonInsertion": true
    },
    "sourceUnit": {
        "kind": "SourceUnit",
        "fullStart": 0,
        "fullEnd": 937,
        "start": 530,
        "end": 937,
        "fullWidth": 937,
        "width": 407,
        "isIncrementallyUnusable": true,
        "moduleElements": [
            {
                "kind": "FunctionDeclaration",
                "fullStart": 0,
                "fullEnd": 913,
                "start": 530,
                "end": 911,
                "fullWidth": 913,
                "width": 381,
                "modifiers": [],
                "functionKeyword": {
                    "kind": "FunctionKeyword",
                    "fullStart": 0,
                    "fullEnd": 539,
                    "start": 530,
                    "end": 538,
                    "fullWidth": 539,
                    "width": 8,
                    "text": "function",
                    "value": "function",
                    "valueText": "function",
                    "hasLeadingTrivia": true,
                    "hasLeadingComment": true,
                    "hasLeadingNewLine": true,
                    "hasTrailingTrivia": true,
                    "leadingTrivia": [
                        {
                            "kind": "SingleLineCommentTrivia",
                            "text": "/// Copyright (c) 2012 Ecma International.  All rights reserved. "
                        },
                        {
                            "kind": "NewLineTrivia",
                            "text": "\r\n"
                        },
                        {
                            "kind": "SingleLineCommentTrivia",
                            "text": "/// Ecma International makes this code available under the terms and conditions set"
                        },
                        {
                            "kind": "NewLineTrivia",
                            "text": "\r\n"
                        },
                        {
                            "kind": "SingleLineCommentTrivia",
                            "text": "/// forth on http://hg.ecmascript.org/tests/test262/raw-file/tip/LICENSE (the "
                        },
                        {
                            "kind": "NewLineTrivia",
                            "text": "\r\n"
                        },
                        {
                            "kind": "SingleLineCommentTrivia",
                            "text": "/// \"Use Terms\").   Any redistribution of this code must retain the above "
                        },
                        {
                            "kind": "NewLineTrivia",
                            "text": "\r\n"
                        },
                        {
                            "kind": "SingleLineCommentTrivia",
                            "text": "/// copyright and this notice and otherwise comply with the Use Terms."
                        },
                        {
                            "kind": "NewLineTrivia",
                            "text": "\r\n"
                        },
                        {
                            "kind": "MultiLineCommentTrivia",
                            "text": "/**\r\n * @path ch15/15.4/15.4.4/15.4.4.20/15.4.4.20-9-8.js\r\n * @description Array.prototype.filter - no observable effects occur if len is 0\r\n */"
                        },
                        {
                            "kind": "NewLineTrivia",
                            "text": "\r\n"
                        },
                        {
                            "kind": "NewLineTrivia",
                            "text": "\r\n"
                        },
                        {
                            "kind": "NewLineTrivia",
                            "text": "\r\n"
                        }
                    ],
                    "trailingTrivia": [
                        {
                            "kind": "WhitespaceTrivia",
                            "text": " "
                        }
                    ]
                },
                "identifier": {
                    "kind": "IdentifierName",
                    "fullStart": 539,
                    "fullEnd": 547,
                    "start": 539,
                    "end": 547,
                    "fullWidth": 8,
                    "width": 8,
                    "text": "testcase",
                    "value": "testcase",
                    "valueText": "testcase"
                },
                "callSignature": {
                    "kind": "CallSignature",
                    "fullStart": 547,
                    "fullEnd": 550,
                    "start": 547,
                    "end": 549,
                    "fullWidth": 3,
                    "width": 2,
                    "parameterList": {
                        "kind": "ParameterList",
                        "fullStart": 547,
                        "fullEnd": 550,
                        "start": 547,
                        "end": 549,
                        "fullWidth": 3,
                        "width": 2,
                        "openParenToken": {
                            "kind": "OpenParenToken",
                            "fullStart": 547,
                            "fullEnd": 548,
                            "start": 547,
                            "end": 548,
                            "fullWidth": 1,
                            "width": 1,
                            "text": "(",
                            "value": "(",
                            "valueText": "("
                        },
                        "parameters": [],
                        "closeParenToken": {
                            "kind": "CloseParenToken",
                            "fullStart": 548,
                            "fullEnd": 550,
                            "start": 548,
                            "end": 549,
                            "fullWidth": 2,
                            "width": 1,
                            "text": ")",
                            "value": ")",
                            "valueText": ")",
                            "hasTrailingTrivia": true,
                            "trailingTrivia": [
                                {
                                    "kind": "WhitespaceTrivia",
                                    "text": " "
                                }
                            ]
                        }
                    }
                },
                "block": {
                    "kind": "Block",
                    "fullStart": 550,
                    "fullEnd": 913,
                    "start": 550,
                    "end": 911,
                    "fullWidth": 363,
                    "width": 361,
                    "openBraceToken": {
                        "kind": "OpenBraceToken",
                        "fullStart": 550,
                        "fullEnd": 553,
                        "start": 550,
                        "end": 551,
                        "fullWidth": 3,
                        "width": 1,
                        "text": "{",
                        "value": "{",
                        "valueText": "{",
                        "hasTrailingTrivia": true,
                        "hasTrailingNewLine": true,
                        "trailingTrivia": [
                            {
                                "kind": "NewLineTrivia",
                                "text": "\r\n"
                            }
                        ]
                    },
                    "statements": [
                        {
                            "kind": "VariableStatement",
                            "fullStart": 553,
                            "fullEnd": 586,
                            "start": 563,
                            "end": 584,
                            "fullWidth": 33,
                            "width": 21,
                            "modifiers": [],
                            "variableDeclaration": {
                                "kind": "VariableDeclaration",
                                "fullStart": 553,
                                "fullEnd": 583,
                                "start": 563,
                                "end": 583,
                                "fullWidth": 30,
                                "width": 20,
                                "varKeyword": {
                                    "kind": "VarKeyword",
                                    "fullStart": 553,
                                    "fullEnd": 567,
                                    "start": 563,
                                    "end": 566,
                                    "fullWidth": 14,
                                    "width": 3,
                                    "text": "var",
                                    "value": "var",
                                    "valueText": "var",
                                    "hasLeadingTrivia": true,
                                    "hasLeadingNewLine": true,
                                    "hasTrailingTrivia": true,
                                    "leadingTrivia": [
                                        {
                                            "kind": "NewLineTrivia",
                                            "text": "\r\n"
                                        },
                                        {
                                            "kind": "WhitespaceTrivia",
                                            "text": "        "
                                        }
                                    ],
                                    "trailingTrivia": [
                                        {
                                            "kind": "WhitespaceTrivia",
                                            "text": " "
                                        }
                                    ]
                                },
                                "variableDeclarators": [
                                    {
                                        "kind": "VariableDeclarator",
                                        "fullStart": 567,
                                        "fullEnd": 583,
                                        "start": 567,
                                        "end": 583,
                                        "fullWidth": 16,
                                        "width": 16,
                                        "identifier": {
                                            "kind": "IdentifierName",
                                            "fullStart": 567,
                                            "fullEnd": 576,
                                            "start": 567,
                                            "end": 575,
                                            "fullWidth": 9,
                                            "width": 8,
                                            "text": "accessed",
                                            "value": "accessed",
                                            "valueText": "accessed",
                                            "hasTrailingTrivia": true,
                                            "trailingTrivia": [
                                                {
                                                    "kind": "WhitespaceTrivia",
                                                    "text": " "
                                                }
                                            ]
                                        },
                                        "equalsValueClause": {
                                            "kind": "EqualsValueClause",
                                            "fullStart": 576,
                                            "fullEnd": 583,
                                            "start": 576,
                                            "end": 583,
                                            "fullWidth": 7,
                                            "width": 7,
                                            "equalsToken": {
                                                "kind": "EqualsToken",
                                                "fullStart": 576,
                                                "fullEnd": 578,
                                                "start": 576,
                                                "end": 577,
                                                "fullWidth": 2,
                                                "width": 1,
                                                "text": "=",
                                                "value": "=",
                                                "valueText": "=",
                                                "hasTrailingTrivia": true,
                                                "trailingTrivia": [
                                                    {
                                                        "kind": "WhitespaceTrivia",
                                                        "text": " "
                                                    }
                                                ]
                                            },
                                            "value": {
                                                "kind": "FalseKeyword",
                                                "fullStart": 578,
                                                "fullEnd": 583,
                                                "start": 578,
                                                "end": 583,
                                                "fullWidth": 5,
                                                "width": 5,
                                                "text": "false",
                                                "value": false,
                                                "valueText": "false"
                                            }
                                        }
                                    }
                                ]
                            },
                            "semicolonToken": {
                                "kind": "SemicolonToken",
                                "fullStart": 583,
                                "fullEnd": 586,
                                "start": 583,
                                "end": 584,
                                "fullWidth": 3,
                                "width": 1,
                                "text": ";",
                                "value": ";",
                                "valueText": ";",
                                "hasTrailingTrivia": true,
                                "hasTrailingNewLine": true,
                                "trailingTrivia": [
                                    {
                                        "kind": "NewLineTrivia",
                                        "text": "\r\n"
                                    }
                                ]
                            }
                        },
                        {
                            "kind": "FunctionDeclaration",
                            "fullStart": 586,
                            "fullEnd": 705,
                            "start": 596,
                            "end": 703,
                            "fullWidth": 119,
                            "width": 107,
                            "modifiers": [],
                            "functionKeyword": {
                                "kind": "FunctionKeyword",
                                "fullStart": 586,
                                "fullEnd": 605,
                                "start": 596,
                                "end": 604,
                                "fullWidth": 19,
                                "width": 8,
                                "text": "function",
                                "value": "function",
                                "valueText": "function",
                                "hasLeadingTrivia": true,
                                "hasLeadingNewLine": true,
                                "hasTrailingTrivia": true,
                                "leadingTrivia": [
                                    {
                                        "kind": "NewLineTrivia",
                                        "text": "\r\n"
                                    },
                                    {
                                        "kind": "WhitespaceTrivia",
                                        "text": "        "
                                    }
                                ],
                                "trailingTrivia": [
                                    {
                                        "kind": "WhitespaceTrivia",
                                        "text": " "
                                    }
                                ]
                            },
                            "identifier": {
                                "kind": "IdentifierName",
                                "fullStart": 605,
                                "fullEnd": 615,
                                "start": 605,
                                "end": 615,
                                "fullWidth": 10,
                                "width": 10,
                                "text": "callbackfn",
                                "value": "callbackfn",
                                "valueText": "callbackfn"
                            },
                            "callSignature": {
                                "kind": "CallSignature",
                                "fullStart": 615,
                                "fullEnd": 631,
                                "start": 615,
                                "end": 630,
                                "fullWidth": 16,
                                "width": 15,
                                "parameterList": {
                                    "kind": "ParameterList",
                                    "fullStart": 615,
                                    "fullEnd": 631,
                                    "start": 615,
                                    "end": 630,
                                    "fullWidth": 16,
                                    "width": 15,
                                    "openParenToken": {
                                        "kind": "OpenParenToken",
                                        "fullStart": 615,
                                        "fullEnd": 616,
                                        "start": 615,
                                        "end": 616,
                                        "fullWidth": 1,
                                        "width": 1,
                                        "text": "(",
                                        "value": "(",
                                        "valueText": "("
                                    },
                                    "parameters": [
                                        {
                                            "kind": "Parameter",
                                            "fullStart": 616,
                                            "fullEnd": 619,
                                            "start": 616,
                                            "end": 619,
                                            "fullWidth": 3,
<<<<<<< HEAD
                                            "width": 3,
=======
                                            "modifiers": [],
>>>>>>> e3c38734
                                            "identifier": {
                                                "kind": "IdentifierName",
                                                "fullStart": 616,
                                                "fullEnd": 619,
                                                "start": 616,
                                                "end": 619,
                                                "fullWidth": 3,
                                                "width": 3,
                                                "text": "val",
                                                "value": "val",
                                                "valueText": "val"
                                            }
                                        },
                                        {
                                            "kind": "CommaToken",
                                            "fullStart": 619,
                                            "fullEnd": 621,
                                            "start": 619,
                                            "end": 620,
                                            "fullWidth": 2,
                                            "width": 1,
                                            "text": ",",
                                            "value": ",",
                                            "valueText": ",",
                                            "hasTrailingTrivia": true,
                                            "trailingTrivia": [
                                                {
                                                    "kind": "WhitespaceTrivia",
                                                    "text": " "
                                                }
                                            ]
                                        },
                                        {
                                            "kind": "Parameter",
                                            "fullStart": 621,
                                            "fullEnd": 624,
                                            "start": 621,
                                            "end": 624,
                                            "fullWidth": 3,
<<<<<<< HEAD
                                            "width": 3,
=======
                                            "modifiers": [],
>>>>>>> e3c38734
                                            "identifier": {
                                                "kind": "IdentifierName",
                                                "fullStart": 621,
                                                "fullEnd": 624,
                                                "start": 621,
                                                "end": 624,
                                                "fullWidth": 3,
                                                "width": 3,
                                                "text": "idx",
                                                "value": "idx",
                                                "valueText": "idx"
                                            }
                                        },
                                        {
                                            "kind": "CommaToken",
                                            "fullStart": 624,
                                            "fullEnd": 626,
                                            "start": 624,
                                            "end": 625,
                                            "fullWidth": 2,
                                            "width": 1,
                                            "text": ",",
                                            "value": ",",
                                            "valueText": ",",
                                            "hasTrailingTrivia": true,
                                            "trailingTrivia": [
                                                {
                                                    "kind": "WhitespaceTrivia",
                                                    "text": " "
                                                }
                                            ]
                                        },
                                        {
                                            "kind": "Parameter",
                                            "fullStart": 626,
                                            "fullEnd": 629,
                                            "start": 626,
                                            "end": 629,
                                            "fullWidth": 3,
<<<<<<< HEAD
                                            "width": 3,
=======
                                            "modifiers": [],
>>>>>>> e3c38734
                                            "identifier": {
                                                "kind": "IdentifierName",
                                                "fullStart": 626,
                                                "fullEnd": 629,
                                                "start": 626,
                                                "end": 629,
                                                "fullWidth": 3,
                                                "width": 3,
                                                "text": "obj",
                                                "value": "obj",
                                                "valueText": "obj"
                                            }
                                        }
                                    ],
                                    "closeParenToken": {
                                        "kind": "CloseParenToken",
                                        "fullStart": 629,
                                        "fullEnd": 631,
                                        "start": 629,
                                        "end": 630,
                                        "fullWidth": 2,
                                        "width": 1,
                                        "text": ")",
                                        "value": ")",
                                        "valueText": ")",
                                        "hasTrailingTrivia": true,
                                        "trailingTrivia": [
                                            {
                                                "kind": "WhitespaceTrivia",
                                                "text": " "
                                            }
                                        ]
                                    }
                                }
                            },
                            "block": {
                                "kind": "Block",
                                "fullStart": 631,
                                "fullEnd": 705,
                                "start": 631,
                                "end": 703,
                                "fullWidth": 74,
                                "width": 72,
                                "openBraceToken": {
                                    "kind": "OpenBraceToken",
                                    "fullStart": 631,
                                    "fullEnd": 634,
                                    "start": 631,
                                    "end": 632,
                                    "fullWidth": 3,
                                    "width": 1,
                                    "text": "{",
                                    "value": "{",
                                    "valueText": "{",
                                    "hasTrailingTrivia": true,
                                    "hasTrailingNewLine": true,
                                    "trailingTrivia": [
                                        {
                                            "kind": "NewLineTrivia",
                                            "text": "\r\n"
                                        }
                                    ]
                                },
                                "statements": [
                                    {
                                        "kind": "ExpressionStatement",
                                        "fullStart": 634,
                                        "fullEnd": 664,
                                        "start": 646,
                                        "end": 662,
                                        "fullWidth": 30,
                                        "width": 16,
                                        "expression": {
                                            "kind": "AssignmentExpression",
                                            "fullStart": 634,
                                            "fullEnd": 661,
                                            "start": 646,
                                            "end": 661,
                                            "fullWidth": 27,
                                            "width": 15,
                                            "left": {
                                                "kind": "IdentifierName",
                                                "fullStart": 634,
                                                "fullEnd": 655,
                                                "start": 646,
                                                "end": 654,
                                                "fullWidth": 21,
                                                "width": 8,
                                                "text": "accessed",
                                                "value": "accessed",
                                                "valueText": "accessed",
                                                "hasLeadingTrivia": true,
                                                "hasTrailingTrivia": true,
                                                "leadingTrivia": [
                                                    {
                                                        "kind": "WhitespaceTrivia",
                                                        "text": "            "
                                                    }
                                                ],
                                                "trailingTrivia": [
                                                    {
                                                        "kind": "WhitespaceTrivia",
                                                        "text": " "
                                                    }
                                                ]
                                            },
                                            "operatorToken": {
                                                "kind": "EqualsToken",
                                                "fullStart": 655,
                                                "fullEnd": 657,
                                                "start": 655,
                                                "end": 656,
                                                "fullWidth": 2,
                                                "width": 1,
                                                "text": "=",
                                                "value": "=",
                                                "valueText": "=",
                                                "hasTrailingTrivia": true,
                                                "trailingTrivia": [
                                                    {
                                                        "kind": "WhitespaceTrivia",
                                                        "text": " "
                                                    }
                                                ]
                                            },
                                            "right": {
                                                "kind": "TrueKeyword",
                                                "fullStart": 657,
                                                "fullEnd": 661,
                                                "start": 657,
                                                "end": 661,
                                                "fullWidth": 4,
                                                "width": 4,
                                                "text": "true",
                                                "value": true,
                                                "valueText": "true"
                                            }
                                        },
                                        "semicolonToken": {
                                            "kind": "SemicolonToken",
                                            "fullStart": 661,
                                            "fullEnd": 664,
                                            "start": 661,
                                            "end": 662,
                                            "fullWidth": 3,
                                            "width": 1,
                                            "text": ";",
                                            "value": ";",
                                            "valueText": ";",
                                            "hasTrailingTrivia": true,
                                            "hasTrailingNewLine": true,
                                            "trailingTrivia": [
                                                {
                                                    "kind": "NewLineTrivia",
                                                    "text": "\r\n"
                                                }
                                            ]
                                        }
                                    },
                                    {
                                        "kind": "ReturnStatement",
                                        "fullStart": 664,
                                        "fullEnd": 694,
                                        "start": 676,
                                        "end": 692,
                                        "fullWidth": 30,
                                        "width": 16,
                                        "returnKeyword": {
                                            "kind": "ReturnKeyword",
                                            "fullStart": 664,
                                            "fullEnd": 683,
                                            "start": 676,
                                            "end": 682,
                                            "fullWidth": 19,
                                            "width": 6,
                                            "text": "return",
                                            "value": "return",
                                            "valueText": "return",
                                            "hasLeadingTrivia": true,
                                            "hasTrailingTrivia": true,
                                            "leadingTrivia": [
                                                {
                                                    "kind": "WhitespaceTrivia",
                                                    "text": "            "
                                                }
                                            ],
                                            "trailingTrivia": [
                                                {
                                                    "kind": "WhitespaceTrivia",
                                                    "text": " "
                                                }
                                            ]
                                        },
                                        "expression": {
                                            "kind": "GreaterThanExpression",
                                            "fullStart": 683,
                                            "fullEnd": 691,
                                            "start": 683,
                                            "end": 691,
                                            "fullWidth": 8,
                                            "width": 8,
                                            "left": {
                                                "kind": "IdentifierName",
                                                "fullStart": 683,
                                                "fullEnd": 687,
                                                "start": 683,
                                                "end": 686,
                                                "fullWidth": 4,
                                                "width": 3,
                                                "text": "val",
                                                "value": "val",
                                                "valueText": "val",
                                                "hasTrailingTrivia": true,
                                                "trailingTrivia": [
                                                    {
                                                        "kind": "WhitespaceTrivia",
                                                        "text": " "
                                                    }
                                                ]
                                            },
                                            "operatorToken": {
                                                "kind": "GreaterThanToken",
                                                "fullStart": 687,
                                                "fullEnd": 689,
                                                "start": 687,
                                                "end": 688,
                                                "fullWidth": 2,
                                                "width": 1,
                                                "text": ">",
                                                "value": ">",
                                                "valueText": ">",
                                                "hasTrailingTrivia": true,
                                                "trailingTrivia": [
                                                    {
                                                        "kind": "WhitespaceTrivia",
                                                        "text": " "
                                                    }
                                                ]
                                            },
                                            "right": {
                                                "kind": "NumericLiteral",
                                                "fullStart": 689,
                                                "fullEnd": 691,
                                                "start": 689,
                                                "end": 691,
                                                "fullWidth": 2,
                                                "width": 2,
                                                "text": "10",
                                                "value": 10,
                                                "valueText": "10"
                                            }
                                        },
                                        "semicolonToken": {
                                            "kind": "SemicolonToken",
                                            "fullStart": 691,
                                            "fullEnd": 694,
                                            "start": 691,
                                            "end": 692,
                                            "fullWidth": 3,
                                            "width": 1,
                                            "text": ";",
                                            "value": ";",
                                            "valueText": ";",
                                            "hasTrailingTrivia": true,
                                            "hasTrailingNewLine": true,
                                            "trailingTrivia": [
                                                {
                                                    "kind": "NewLineTrivia",
                                                    "text": "\r\n"
                                                }
                                            ]
                                        }
                                    }
                                ],
                                "closeBraceToken": {
                                    "kind": "CloseBraceToken",
                                    "fullStart": 694,
                                    "fullEnd": 705,
                                    "start": 702,
                                    "end": 703,
                                    "fullWidth": 11,
                                    "width": 1,
                                    "text": "}",
                                    "value": "}",
                                    "valueText": "}",
                                    "hasLeadingTrivia": true,
                                    "hasTrailingTrivia": true,
                                    "hasTrailingNewLine": true,
                                    "leadingTrivia": [
                                        {
                                            "kind": "WhitespaceTrivia",
                                            "text": "        "
                                        }
                                    ],
                                    "trailingTrivia": [
                                        {
                                            "kind": "NewLineTrivia",
                                            "text": "\r\n"
                                        }
                                    ]
                                }
                            }
                        },
                        {
                            "kind": "VariableStatement",
                            "fullStart": 705,
                            "fullEnd": 755,
                            "start": 715,
                            "end": 753,
                            "fullWidth": 50,
                            "width": 38,
                            "modifiers": [],
                            "variableDeclaration": {
                                "kind": "VariableDeclaration",
                                "fullStart": 705,
                                "fullEnd": 752,
                                "start": 715,
                                "end": 752,
                                "fullWidth": 47,
                                "width": 37,
                                "varKeyword": {
                                    "kind": "VarKeyword",
                                    "fullStart": 705,
                                    "fullEnd": 719,
                                    "start": 715,
                                    "end": 718,
                                    "fullWidth": 14,
                                    "width": 3,
                                    "text": "var",
                                    "value": "var",
                                    "valueText": "var",
                                    "hasLeadingTrivia": true,
                                    "hasLeadingNewLine": true,
                                    "hasTrailingTrivia": true,
                                    "leadingTrivia": [
                                        {
                                            "kind": "NewLineTrivia",
                                            "text": "\r\n"
                                        },
                                        {
                                            "kind": "WhitespaceTrivia",
                                            "text": "        "
                                        }
                                    ],
                                    "trailingTrivia": [
                                        {
                                            "kind": "WhitespaceTrivia",
                                            "text": " "
                                        }
                                    ]
                                },
                                "variableDeclarators": [
                                    {
                                        "kind": "VariableDeclarator",
                                        "fullStart": 719,
                                        "fullEnd": 752,
                                        "start": 719,
                                        "end": 752,
                                        "fullWidth": 33,
                                        "width": 33,
                                        "identifier": {
                                            "kind": "IdentifierName",
                                            "fullStart": 719,
                                            "fullEnd": 723,
                                            "start": 719,
                                            "end": 722,
                                            "fullWidth": 4,
                                            "width": 3,
                                            "text": "obj",
                                            "value": "obj",
                                            "valueText": "obj",
                                            "hasTrailingTrivia": true,
                                            "trailingTrivia": [
                                                {
                                                    "kind": "WhitespaceTrivia",
                                                    "text": " "
                                                }
                                            ]
                                        },
                                        "equalsValueClause": {
                                            "kind": "EqualsValueClause",
                                            "fullStart": 723,
                                            "fullEnd": 752,
                                            "start": 723,
                                            "end": 752,
                                            "fullWidth": 29,
                                            "width": 29,
                                            "equalsToken": {
                                                "kind": "EqualsToken",
                                                "fullStart": 723,
                                                "fullEnd": 725,
                                                "start": 723,
                                                "end": 724,
                                                "fullWidth": 2,
                                                "width": 1,
                                                "text": "=",
                                                "value": "=",
                                                "valueText": "=",
                                                "hasTrailingTrivia": true,
                                                "trailingTrivia": [
                                                    {
                                                        "kind": "WhitespaceTrivia",
                                                        "text": " "
                                                    }
                                                ]
                                            },
                                            "value": {
                                                "kind": "ObjectLiteralExpression",
                                                "fullStart": 725,
                                                "fullEnd": 752,
                                                "start": 725,
                                                "end": 752,
                                                "fullWidth": 27,
                                                "width": 27,
                                                "openBraceToken": {
                                                    "kind": "OpenBraceToken",
                                                    "fullStart": 725,
                                                    "fullEnd": 727,
                                                    "start": 725,
                                                    "end": 726,
                                                    "fullWidth": 2,
                                                    "width": 1,
                                                    "text": "{",
                                                    "value": "{",
                                                    "valueText": "{",
                                                    "hasTrailingTrivia": true,
                                                    "trailingTrivia": [
                                                        {
                                                            "kind": "WhitespaceTrivia",
                                                            "text": " "
                                                        }
                                                    ]
                                                },
                                                "propertyAssignments": [
                                                    {
                                                        "kind": "SimplePropertyAssignment",
                                                        "fullStart": 727,
                                                        "fullEnd": 732,
                                                        "start": 727,
                                                        "end": 732,
                                                        "fullWidth": 5,
                                                        "width": 5,
                                                        "propertyName": {
                                                            "kind": "NumericLiteral",
                                                            "fullStart": 727,
                                                            "fullEnd": 728,
                                                            "start": 727,
                                                            "end": 728,
                                                            "fullWidth": 1,
                                                            "width": 1,
                                                            "text": "0",
                                                            "value": 0,
                                                            "valueText": "0"
                                                        },
                                                        "colonToken": {
                                                            "kind": "ColonToken",
                                                            "fullStart": 728,
                                                            "fullEnd": 730,
                                                            "start": 728,
                                                            "end": 729,
                                                            "fullWidth": 2,
                                                            "width": 1,
                                                            "text": ":",
                                                            "value": ":",
                                                            "valueText": ":",
                                                            "hasTrailingTrivia": true,
                                                            "trailingTrivia": [
                                                                {
                                                                    "kind": "WhitespaceTrivia",
                                                                    "text": " "
                                                                }
                                                            ]
                                                        },
                                                        "expression": {
                                                            "kind": "NumericLiteral",
                                                            "fullStart": 730,
                                                            "fullEnd": 732,
                                                            "start": 730,
                                                            "end": 732,
                                                            "fullWidth": 2,
                                                            "width": 2,
                                                            "text": "11",
                                                            "value": 11,
                                                            "valueText": "11"
                                                        }
                                                    },
                                                    {
                                                        "kind": "CommaToken",
                                                        "fullStart": 732,
                                                        "fullEnd": 734,
                                                        "start": 732,
                                                        "end": 733,
                                                        "fullWidth": 2,
                                                        "width": 1,
                                                        "text": ",",
                                                        "value": ",",
                                                        "valueText": ",",
                                                        "hasTrailingTrivia": true,
                                                        "trailingTrivia": [
                                                            {
                                                                "kind": "WhitespaceTrivia",
                                                                "text": " "
                                                            }
                                                        ]
                                                    },
                                                    {
                                                        "kind": "SimplePropertyAssignment",
                                                        "fullStart": 734,
                                                        "fullEnd": 739,
                                                        "start": 734,
                                                        "end": 739,
                                                        "fullWidth": 5,
                                                        "width": 5,
                                                        "propertyName": {
                                                            "kind": "NumericLiteral",
                                                            "fullStart": 734,
                                                            "fullEnd": 735,
                                                            "start": 734,
                                                            "end": 735,
                                                            "fullWidth": 1,
                                                            "width": 1,
                                                            "text": "1",
                                                            "value": 1,
                                                            "valueText": "1"
                                                        },
                                                        "colonToken": {
                                                            "kind": "ColonToken",
                                                            "fullStart": 735,
                                                            "fullEnd": 737,
                                                            "start": 735,
                                                            "end": 736,
                                                            "fullWidth": 2,
                                                            "width": 1,
                                                            "text": ":",
                                                            "value": ":",
                                                            "valueText": ":",
                                                            "hasTrailingTrivia": true,
                                                            "trailingTrivia": [
                                                                {
                                                                    "kind": "WhitespaceTrivia",
                                                                    "text": " "
                                                                }
                                                            ]
                                                        },
                                                        "expression": {
                                                            "kind": "NumericLiteral",
                                                            "fullStart": 737,
                                                            "fullEnd": 739,
                                                            "start": 737,
                                                            "end": 739,
                                                            "fullWidth": 2,
                                                            "width": 2,
                                                            "text": "12",
                                                            "value": 12,
                                                            "valueText": "12"
                                                        }
                                                    },
                                                    {
                                                        "kind": "CommaToken",
                                                        "fullStart": 739,
                                                        "fullEnd": 741,
                                                        "start": 739,
                                                        "end": 740,
                                                        "fullWidth": 2,
                                                        "width": 1,
                                                        "text": ",",
                                                        "value": ",",
                                                        "valueText": ",",
                                                        "hasTrailingTrivia": true,
                                                        "trailingTrivia": [
                                                            {
                                                                "kind": "WhitespaceTrivia",
                                                                "text": " "
                                                            }
                                                        ]
                                                    },
                                                    {
                                                        "kind": "SimplePropertyAssignment",
                                                        "fullStart": 741,
                                                        "fullEnd": 751,
                                                        "start": 741,
                                                        "end": 750,
                                                        "fullWidth": 10,
                                                        "width": 9,
                                                        "propertyName": {
                                                            "kind": "IdentifierName",
                                                            "fullStart": 741,
                                                            "fullEnd": 747,
                                                            "start": 741,
                                                            "end": 747,
                                                            "fullWidth": 6,
                                                            "width": 6,
                                                            "text": "length",
                                                            "value": "length",
                                                            "valueText": "length"
                                                        },
                                                        "colonToken": {
                                                            "kind": "ColonToken",
                                                            "fullStart": 747,
                                                            "fullEnd": 749,
                                                            "start": 747,
                                                            "end": 748,
                                                            "fullWidth": 2,
                                                            "width": 1,
                                                            "text": ":",
                                                            "value": ":",
                                                            "valueText": ":",
                                                            "hasTrailingTrivia": true,
                                                            "trailingTrivia": [
                                                                {
                                                                    "kind": "WhitespaceTrivia",
                                                                    "text": " "
                                                                }
                                                            ]
                                                        },
                                                        "expression": {
                                                            "kind": "NumericLiteral",
                                                            "fullStart": 749,
                                                            "fullEnd": 751,
                                                            "start": 749,
                                                            "end": 750,
                                                            "fullWidth": 2,
                                                            "width": 1,
                                                            "text": "0",
                                                            "value": 0,
                                                            "valueText": "0",
                                                            "hasTrailingTrivia": true,
                                                            "trailingTrivia": [
                                                                {
                                                                    "kind": "WhitespaceTrivia",
                                                                    "text": " "
                                                                }
                                                            ]
                                                        }
                                                    }
                                                ],
                                                "closeBraceToken": {
                                                    "kind": "CloseBraceToken",
                                                    "fullStart": 751,
                                                    "fullEnd": 752,
                                                    "start": 751,
                                                    "end": 752,
                                                    "fullWidth": 1,
                                                    "width": 1,
                                                    "text": "}",
                                                    "value": "}",
                                                    "valueText": "}"
                                                }
                                            }
                                        }
                                    }
                                ]
                            },
                            "semicolonToken": {
                                "kind": "SemicolonToken",
                                "fullStart": 752,
                                "fullEnd": 755,
                                "start": 752,
                                "end": 753,
                                "fullWidth": 3,
                                "width": 1,
                                "text": ";",
                                "value": ";",
                                "valueText": ";",
                                "hasTrailingTrivia": true,
                                "hasTrailingNewLine": true,
                                "trailingTrivia": [
                                    {
                                        "kind": "NewLineTrivia",
                                        "text": "\r\n"
                                    }
                                ]
                            }
                        },
                        {
                            "kind": "VariableStatement",
                            "fullStart": 755,
                            "fullEnd": 825,
                            "start": 765,
                            "end": 823,
                            "fullWidth": 70,
                            "width": 58,
                            "modifiers": [],
                            "variableDeclaration": {
                                "kind": "VariableDeclaration",
                                "fullStart": 755,
                                "fullEnd": 822,
                                "start": 765,
                                "end": 822,
                                "fullWidth": 67,
                                "width": 57,
                                "varKeyword": {
                                    "kind": "VarKeyword",
                                    "fullStart": 755,
                                    "fullEnd": 769,
                                    "start": 765,
                                    "end": 768,
                                    "fullWidth": 14,
                                    "width": 3,
                                    "text": "var",
                                    "value": "var",
                                    "valueText": "var",
                                    "hasLeadingTrivia": true,
                                    "hasLeadingNewLine": true,
                                    "hasTrailingTrivia": true,
                                    "leadingTrivia": [
                                        {
                                            "kind": "NewLineTrivia",
                                            "text": "\r\n"
                                        },
                                        {
                                            "kind": "WhitespaceTrivia",
                                            "text": "        "
                                        }
                                    ],
                                    "trailingTrivia": [
                                        {
                                            "kind": "WhitespaceTrivia",
                                            "text": " "
                                        }
                                    ]
                                },
                                "variableDeclarators": [
                                    {
                                        "kind": "VariableDeclarator",
                                        "fullStart": 769,
                                        "fullEnd": 822,
                                        "start": 769,
                                        "end": 822,
                                        "fullWidth": 53,
                                        "width": 53,
                                        "identifier": {
                                            "kind": "IdentifierName",
                                            "fullStart": 769,
                                            "fullEnd": 776,
                                            "start": 769,
                                            "end": 775,
                                            "fullWidth": 7,
                                            "width": 6,
                                            "text": "newArr",
                                            "value": "newArr",
                                            "valueText": "newArr",
                                            "hasTrailingTrivia": true,
                                            "trailingTrivia": [
                                                {
                                                    "kind": "WhitespaceTrivia",
                                                    "text": " "
                                                }
                                            ]
                                        },
                                        "equalsValueClause": {
                                            "kind": "EqualsValueClause",
                                            "fullStart": 776,
                                            "fullEnd": 822,
                                            "start": 776,
                                            "end": 822,
                                            "fullWidth": 46,
                                            "width": 46,
                                            "equalsToken": {
                                                "kind": "EqualsToken",
                                                "fullStart": 776,
                                                "fullEnd": 778,
                                                "start": 776,
                                                "end": 777,
                                                "fullWidth": 2,
                                                "width": 1,
                                                "text": "=",
                                                "value": "=",
                                                "valueText": "=",
                                                "hasTrailingTrivia": true,
                                                "trailingTrivia": [
                                                    {
                                                        "kind": "WhitespaceTrivia",
                                                        "text": " "
                                                    }
                                                ]
                                            },
                                            "value": {
                                                "kind": "InvocationExpression",
                                                "fullStart": 778,
                                                "fullEnd": 822,
                                                "start": 778,
                                                "end": 822,
                                                "fullWidth": 44,
                                                "width": 44,
                                                "expression": {
                                                    "kind": "MemberAccessExpression",
                                                    "fullStart": 778,
                                                    "fullEnd": 805,
                                                    "start": 778,
                                                    "end": 805,
                                                    "fullWidth": 27,
                                                    "width": 27,
                                                    "expression": {
                                                        "kind": "MemberAccessExpression",
                                                        "fullStart": 778,
                                                        "fullEnd": 800,
                                                        "start": 778,
                                                        "end": 800,
                                                        "fullWidth": 22,
                                                        "width": 22,
                                                        "expression": {
                                                            "kind": "MemberAccessExpression",
                                                            "fullStart": 778,
                                                            "fullEnd": 793,
                                                            "start": 778,
                                                            "end": 793,
                                                            "fullWidth": 15,
                                                            "width": 15,
                                                            "expression": {
                                                                "kind": "IdentifierName",
                                                                "fullStart": 778,
                                                                "fullEnd": 783,
                                                                "start": 778,
                                                                "end": 783,
                                                                "fullWidth": 5,
                                                                "width": 5,
                                                                "text": "Array",
                                                                "value": "Array",
                                                                "valueText": "Array"
                                                            },
                                                            "dotToken": {
                                                                "kind": "DotToken",
                                                                "fullStart": 783,
                                                                "fullEnd": 784,
                                                                "start": 783,
                                                                "end": 784,
                                                                "fullWidth": 1,
                                                                "width": 1,
                                                                "text": ".",
                                                                "value": ".",
                                                                "valueText": "."
                                                            },
                                                            "name": {
                                                                "kind": "IdentifierName",
                                                                "fullStart": 784,
                                                                "fullEnd": 793,
                                                                "start": 784,
                                                                "end": 793,
                                                                "fullWidth": 9,
                                                                "width": 9,
                                                                "text": "prototype",
                                                                "value": "prototype",
                                                                "valueText": "prototype"
                                                            }
                                                        },
                                                        "dotToken": {
                                                            "kind": "DotToken",
                                                            "fullStart": 793,
                                                            "fullEnd": 794,
                                                            "start": 793,
                                                            "end": 794,
                                                            "fullWidth": 1,
                                                            "width": 1,
                                                            "text": ".",
                                                            "value": ".",
                                                            "valueText": "."
                                                        },
                                                        "name": {
                                                            "kind": "IdentifierName",
                                                            "fullStart": 794,
                                                            "fullEnd": 800,
                                                            "start": 794,
                                                            "end": 800,
                                                            "fullWidth": 6,
                                                            "width": 6,
                                                            "text": "filter",
                                                            "value": "filter",
                                                            "valueText": "filter"
                                                        }
                                                    },
                                                    "dotToken": {
                                                        "kind": "DotToken",
                                                        "fullStart": 800,
                                                        "fullEnd": 801,
                                                        "start": 800,
                                                        "end": 801,
                                                        "fullWidth": 1,
                                                        "width": 1,
                                                        "text": ".",
                                                        "value": ".",
                                                        "valueText": "."
                                                    },
                                                    "name": {
                                                        "kind": "IdentifierName",
                                                        "fullStart": 801,
                                                        "fullEnd": 805,
                                                        "start": 801,
                                                        "end": 805,
                                                        "fullWidth": 4,
                                                        "width": 4,
                                                        "text": "call",
                                                        "value": "call",
                                                        "valueText": "call"
                                                    }
                                                },
                                                "argumentList": {
                                                    "kind": "ArgumentList",
                                                    "fullStart": 805,
                                                    "fullEnd": 822,
                                                    "start": 805,
                                                    "end": 822,
                                                    "fullWidth": 17,
                                                    "width": 17,
                                                    "openParenToken": {
                                                        "kind": "OpenParenToken",
                                                        "fullStart": 805,
                                                        "fullEnd": 806,
                                                        "start": 805,
                                                        "end": 806,
                                                        "fullWidth": 1,
                                                        "width": 1,
                                                        "text": "(",
                                                        "value": "(",
                                                        "valueText": "("
                                                    },
                                                    "arguments": [
                                                        {
                                                            "kind": "IdentifierName",
                                                            "fullStart": 806,
                                                            "fullEnd": 809,
                                                            "start": 806,
                                                            "end": 809,
                                                            "fullWidth": 3,
                                                            "width": 3,
                                                            "text": "obj",
                                                            "value": "obj",
                                                            "valueText": "obj"
                                                        },
                                                        {
                                                            "kind": "CommaToken",
                                                            "fullStart": 809,
                                                            "fullEnd": 811,
                                                            "start": 809,
                                                            "end": 810,
                                                            "fullWidth": 2,
                                                            "width": 1,
                                                            "text": ",",
                                                            "value": ",",
                                                            "valueText": ",",
                                                            "hasTrailingTrivia": true,
                                                            "trailingTrivia": [
                                                                {
                                                                    "kind": "WhitespaceTrivia",
                                                                    "text": " "
                                                                }
                                                            ]
                                                        },
                                                        {
                                                            "kind": "IdentifierName",
                                                            "fullStart": 811,
                                                            "fullEnd": 821,
                                                            "start": 811,
                                                            "end": 821,
                                                            "fullWidth": 10,
                                                            "width": 10,
                                                            "text": "callbackfn",
                                                            "value": "callbackfn",
                                                            "valueText": "callbackfn"
                                                        }
                                                    ],
                                                    "closeParenToken": {
                                                        "kind": "CloseParenToken",
                                                        "fullStart": 821,
                                                        "fullEnd": 822,
                                                        "start": 821,
                                                        "end": 822,
                                                        "fullWidth": 1,
                                                        "width": 1,
                                                        "text": ")",
                                                        "value": ")",
                                                        "valueText": ")"
                                                    }
                                                }
                                            }
                                        }
                                    }
                                ]
                            },
                            "semicolonToken": {
                                "kind": "SemicolonToken",
                                "fullStart": 822,
                                "fullEnd": 825,
                                "start": 822,
                                "end": 823,
                                "fullWidth": 3,
                                "width": 1,
                                "text": ";",
                                "value": ";",
                                "valueText": ";",
                                "hasTrailingTrivia": true,
                                "hasTrailingNewLine": true,
                                "trailingTrivia": [
                                    {
                                        "kind": "NewLineTrivia",
                                        "text": "\r\n"
                                    }
                                ]
                            }
                        },
                        {
                            "kind": "ReturnStatement",
                            "fullStart": 825,
                            "fullEnd": 906,
                            "start": 835,
                            "end": 904,
                            "fullWidth": 81,
                            "width": 69,
                            "returnKeyword": {
                                "kind": "ReturnKeyword",
                                "fullStart": 825,
                                "fullEnd": 842,
                                "start": 835,
                                "end": 841,
                                "fullWidth": 17,
                                "width": 6,
                                "text": "return",
                                "value": "return",
                                "valueText": "return",
                                "hasLeadingTrivia": true,
                                "hasLeadingNewLine": true,
                                "hasTrailingTrivia": true,
                                "leadingTrivia": [
                                    {
                                        "kind": "NewLineTrivia",
                                        "text": "\r\n"
                                    },
                                    {
                                        "kind": "WhitespaceTrivia",
                                        "text": "        "
                                    }
                                ],
                                "trailingTrivia": [
                                    {
                                        "kind": "WhitespaceTrivia",
                                        "text": " "
                                    }
                                ]
                            },
                            "expression": {
                                "kind": "LogicalAndExpression",
                                "fullStart": 842,
                                "fullEnd": 903,
                                "start": 842,
                                "end": 903,
                                "fullWidth": 61,
                                "width": 61,
                                "left": {
                                    "kind": "LogicalAndExpression",
                                    "fullStart": 842,
                                    "fullEnd": 881,
                                    "start": 842,
                                    "end": 880,
                                    "fullWidth": 39,
                                    "width": 38,
                                    "left": {
                                        "kind": "EqualsExpression",
                                        "fullStart": 842,
                                        "fullEnd": 861,
                                        "start": 842,
                                        "end": 860,
                                        "fullWidth": 19,
                                        "width": 18,
                                        "left": {
                                            "kind": "IdentifierName",
                                            "fullStart": 842,
                                            "fullEnd": 851,
                                            "start": 842,
                                            "end": 850,
                                            "fullWidth": 9,
                                            "width": 8,
                                            "text": "accessed",
                                            "value": "accessed",
                                            "valueText": "accessed",
                                            "hasTrailingTrivia": true,
                                            "trailingTrivia": [
                                                {
                                                    "kind": "WhitespaceTrivia",
                                                    "text": " "
                                                }
                                            ]
                                        },
                                        "operatorToken": {
                                            "kind": "EqualsEqualsEqualsToken",
                                            "fullStart": 851,
                                            "fullEnd": 855,
                                            "start": 851,
                                            "end": 854,
                                            "fullWidth": 4,
                                            "width": 3,
                                            "text": "===",
                                            "value": "===",
                                            "valueText": "===",
                                            "hasTrailingTrivia": true,
                                            "trailingTrivia": [
                                                {
                                                    "kind": "WhitespaceTrivia",
                                                    "text": " "
                                                }
                                            ]
                                        },
                                        "right": {
                                            "kind": "FalseKeyword",
                                            "fullStart": 855,
                                            "fullEnd": 861,
                                            "start": 855,
                                            "end": 860,
                                            "fullWidth": 6,
                                            "width": 5,
                                            "text": "false",
                                            "value": false,
                                            "valueText": "false",
                                            "hasTrailingTrivia": true,
                                            "trailingTrivia": [
                                                {
                                                    "kind": "WhitespaceTrivia",
                                                    "text": " "
                                                }
                                            ]
                                        }
                                    },
                                    "operatorToken": {
                                        "kind": "AmpersandAmpersandToken",
                                        "fullStart": 861,
                                        "fullEnd": 864,
                                        "start": 861,
                                        "end": 863,
                                        "fullWidth": 3,
                                        "width": 2,
                                        "text": "&&",
                                        "value": "&&",
                                        "valueText": "&&",
                                        "hasTrailingTrivia": true,
                                        "trailingTrivia": [
                                            {
                                                "kind": "WhitespaceTrivia",
                                                "text": " "
                                            }
                                        ]
                                    },
                                    "right": {
                                        "kind": "EqualsExpression",
                                        "fullStart": 864,
                                        "fullEnd": 881,
                                        "start": 864,
                                        "end": 880,
                                        "fullWidth": 17,
                                        "width": 16,
                                        "left": {
                                            "kind": "MemberAccessExpression",
                                            "fullStart": 864,
                                            "fullEnd": 875,
                                            "start": 864,
                                            "end": 874,
                                            "fullWidth": 11,
                                            "width": 10,
                                            "expression": {
                                                "kind": "IdentifierName",
                                                "fullStart": 864,
                                                "fullEnd": 867,
                                                "start": 864,
                                                "end": 867,
                                                "fullWidth": 3,
                                                "width": 3,
                                                "text": "obj",
                                                "value": "obj",
                                                "valueText": "obj"
                                            },
                                            "dotToken": {
                                                "kind": "DotToken",
                                                "fullStart": 867,
                                                "fullEnd": 868,
                                                "start": 867,
                                                "end": 868,
                                                "fullWidth": 1,
                                                "width": 1,
                                                "text": ".",
                                                "value": ".",
                                                "valueText": "."
                                            },
                                            "name": {
                                                "kind": "IdentifierName",
                                                "fullStart": 868,
                                                "fullEnd": 875,
                                                "start": 868,
                                                "end": 874,
                                                "fullWidth": 7,
                                                "width": 6,
                                                "text": "length",
                                                "value": "length",
                                                "valueText": "length",
                                                "hasTrailingTrivia": true,
                                                "trailingTrivia": [
                                                    {
                                                        "kind": "WhitespaceTrivia",
                                                        "text": " "
                                                    }
                                                ]
                                            }
                                        },
                                        "operatorToken": {
                                            "kind": "EqualsEqualsEqualsToken",
                                            "fullStart": 875,
                                            "fullEnd": 879,
                                            "start": 875,
                                            "end": 878,
                                            "fullWidth": 4,
                                            "width": 3,
                                            "text": "===",
                                            "value": "===",
                                            "valueText": "===",
                                            "hasTrailingTrivia": true,
                                            "trailingTrivia": [
                                                {
                                                    "kind": "WhitespaceTrivia",
                                                    "text": " "
                                                }
                                            ]
                                        },
                                        "right": {
                                            "kind": "NumericLiteral",
                                            "fullStart": 879,
                                            "fullEnd": 881,
                                            "start": 879,
                                            "end": 880,
                                            "fullWidth": 2,
                                            "width": 1,
                                            "text": "0",
                                            "value": 0,
                                            "valueText": "0",
                                            "hasTrailingTrivia": true,
                                            "trailingTrivia": [
                                                {
                                                    "kind": "WhitespaceTrivia",
                                                    "text": " "
                                                }
                                            ]
                                        }
                                    }
                                },
                                "operatorToken": {
                                    "kind": "AmpersandAmpersandToken",
                                    "fullStart": 881,
                                    "fullEnd": 884,
                                    "start": 881,
                                    "end": 883,
                                    "fullWidth": 3,
                                    "width": 2,
                                    "text": "&&",
                                    "value": "&&",
                                    "valueText": "&&",
                                    "hasTrailingTrivia": true,
                                    "trailingTrivia": [
                                        {
                                            "kind": "WhitespaceTrivia",
                                            "text": " "
                                        }
                                    ]
                                },
                                "right": {
                                    "kind": "EqualsExpression",
                                    "fullStart": 884,
                                    "fullEnd": 903,
                                    "start": 884,
                                    "end": 903,
                                    "fullWidth": 19,
                                    "width": 19,
                                    "left": {
                                        "kind": "MemberAccessExpression",
                                        "fullStart": 884,
                                        "fullEnd": 898,
                                        "start": 884,
                                        "end": 897,
                                        "fullWidth": 14,
                                        "width": 13,
                                        "expression": {
                                            "kind": "IdentifierName",
                                            "fullStart": 884,
                                            "fullEnd": 890,
                                            "start": 884,
                                            "end": 890,
                                            "fullWidth": 6,
                                            "width": 6,
                                            "text": "newArr",
                                            "value": "newArr",
                                            "valueText": "newArr"
                                        },
                                        "dotToken": {
                                            "kind": "DotToken",
                                            "fullStart": 890,
                                            "fullEnd": 891,
                                            "start": 890,
                                            "end": 891,
                                            "fullWidth": 1,
                                            "width": 1,
                                            "text": ".",
                                            "value": ".",
                                            "valueText": "."
                                        },
                                        "name": {
                                            "kind": "IdentifierName",
                                            "fullStart": 891,
                                            "fullEnd": 898,
                                            "start": 891,
                                            "end": 897,
                                            "fullWidth": 7,
                                            "width": 6,
                                            "text": "length",
                                            "value": "length",
                                            "valueText": "length",
                                            "hasTrailingTrivia": true,
                                            "trailingTrivia": [
                                                {
                                                    "kind": "WhitespaceTrivia",
                                                    "text": " "
                                                }
                                            ]
                                        }
                                    },
                                    "operatorToken": {
                                        "kind": "EqualsEqualsEqualsToken",
                                        "fullStart": 898,
                                        "fullEnd": 902,
                                        "start": 898,
                                        "end": 901,
                                        "fullWidth": 4,
                                        "width": 3,
                                        "text": "===",
                                        "value": "===",
                                        "valueText": "===",
                                        "hasTrailingTrivia": true,
                                        "trailingTrivia": [
                                            {
                                                "kind": "WhitespaceTrivia",
                                                "text": " "
                                            }
                                        ]
                                    },
                                    "right": {
                                        "kind": "NumericLiteral",
                                        "fullStart": 902,
                                        "fullEnd": 903,
                                        "start": 902,
                                        "end": 903,
                                        "fullWidth": 1,
                                        "width": 1,
                                        "text": "0",
                                        "value": 0,
                                        "valueText": "0"
                                    }
                                }
                            },
                            "semicolonToken": {
                                "kind": "SemicolonToken",
                                "fullStart": 903,
                                "fullEnd": 906,
                                "start": 903,
                                "end": 904,
                                "fullWidth": 3,
                                "width": 1,
                                "text": ";",
                                "value": ";",
                                "valueText": ";",
                                "hasTrailingTrivia": true,
                                "hasTrailingNewLine": true,
                                "trailingTrivia": [
                                    {
                                        "kind": "NewLineTrivia",
                                        "text": "\r\n"
                                    }
                                ]
                            }
                        }
                    ],
                    "closeBraceToken": {
                        "kind": "CloseBraceToken",
                        "fullStart": 906,
                        "fullEnd": 913,
                        "start": 910,
                        "end": 911,
                        "fullWidth": 7,
                        "width": 1,
                        "text": "}",
                        "value": "}",
                        "valueText": "}",
                        "hasLeadingTrivia": true,
                        "hasTrailingTrivia": true,
                        "hasTrailingNewLine": true,
                        "leadingTrivia": [
                            {
                                "kind": "WhitespaceTrivia",
                                "text": "    "
                            }
                        ],
                        "trailingTrivia": [
                            {
                                "kind": "NewLineTrivia",
                                "text": "\r\n"
                            }
                        ]
                    }
                }
            },
            {
                "kind": "ExpressionStatement",
                "fullStart": 913,
                "fullEnd": 937,
                "start": 913,
                "end": 935,
                "fullWidth": 24,
                "width": 22,
                "expression": {
                    "kind": "InvocationExpression",
                    "fullStart": 913,
                    "fullEnd": 934,
                    "start": 913,
                    "end": 934,
                    "fullWidth": 21,
                    "width": 21,
                    "expression": {
                        "kind": "IdentifierName",
                        "fullStart": 913,
                        "fullEnd": 924,
                        "start": 913,
                        "end": 924,
                        "fullWidth": 11,
                        "width": 11,
                        "text": "runTestCase",
                        "value": "runTestCase",
                        "valueText": "runTestCase"
                    },
                    "argumentList": {
                        "kind": "ArgumentList",
                        "fullStart": 924,
                        "fullEnd": 934,
                        "start": 924,
                        "end": 934,
                        "fullWidth": 10,
                        "width": 10,
                        "openParenToken": {
                            "kind": "OpenParenToken",
                            "fullStart": 924,
                            "fullEnd": 925,
                            "start": 924,
                            "end": 925,
                            "fullWidth": 1,
                            "width": 1,
                            "text": "(",
                            "value": "(",
                            "valueText": "("
                        },
                        "arguments": [
                            {
                                "kind": "IdentifierName",
                                "fullStart": 925,
                                "fullEnd": 933,
                                "start": 925,
                                "end": 933,
                                "fullWidth": 8,
                                "width": 8,
                                "text": "testcase",
                                "value": "testcase",
                                "valueText": "testcase"
                            }
                        ],
                        "closeParenToken": {
                            "kind": "CloseParenToken",
                            "fullStart": 933,
                            "fullEnd": 934,
                            "start": 933,
                            "end": 934,
                            "fullWidth": 1,
                            "width": 1,
                            "text": ")",
                            "value": ")",
                            "valueText": ")"
                        }
                    }
                },
                "semicolonToken": {
                    "kind": "SemicolonToken",
                    "fullStart": 934,
                    "fullEnd": 937,
                    "start": 934,
                    "end": 935,
                    "fullWidth": 3,
                    "width": 1,
                    "text": ";",
                    "value": ";",
                    "valueText": ";",
                    "hasTrailingTrivia": true,
                    "hasTrailingNewLine": true,
                    "trailingTrivia": [
                        {
                            "kind": "NewLineTrivia",
                            "text": "\r\n"
                        }
                    ]
                }
            }
        ],
        "endOfFileToken": {
            "kind": "EndOfFileToken",
            "fullStart": 937,
            "fullEnd": 937,
            "start": 937,
            "end": 937,
            "fullWidth": 0,
            "width": 0,
            "text": ""
        }
    },
    "lineMap": {
        "lineStarts": [
            0,
            67,
            152,
            232,
            308,
            380,
            385,
            439,
            521,
            526,
            528,
            530,
            553,
            555,
            586,
            588,
            634,
            664,
            694,
            705,
            707,
            755,
            757,
            825,
            827,
            906,
            913,
            937
        ],
        "length": 937
    }
}<|MERGE_RESOLUTION|>--- conflicted
+++ resolved
@@ -422,11 +422,8 @@
                                             "start": 616,
                                             "end": 619,
                                             "fullWidth": 3,
-<<<<<<< HEAD
                                             "width": 3,
-=======
                                             "modifiers": [],
->>>>>>> e3c38734
                                             "identifier": {
                                                 "kind": "IdentifierName",
                                                 "fullStart": 616,
@@ -466,11 +463,8 @@
                                             "start": 621,
                                             "end": 624,
                                             "fullWidth": 3,
-<<<<<<< HEAD
                                             "width": 3,
-=======
                                             "modifiers": [],
->>>>>>> e3c38734
                                             "identifier": {
                                                 "kind": "IdentifierName",
                                                 "fullStart": 621,
@@ -510,11 +504,8 @@
                                             "start": 626,
                                             "end": 629,
                                             "fullWidth": 3,
-<<<<<<< HEAD
                                             "width": 3,
-=======
                                             "modifiers": [],
->>>>>>> e3c38734
                                             "identifier": {
                                                 "kind": "IdentifierName",
                                                 "fullStart": 626,
