--- conflicted
+++ resolved
@@ -245,12 +245,8 @@
                                         "start": 537,
                                         "end": 548,
                                         "fullWidth": 11,
-<<<<<<< HEAD
                                         "width": 11,
-                                        "identifier": {
-=======
                                         "propertyName": {
->>>>>>> 85e84683
                                             "kind": "IdentifierName",
                                             "fullStart": 537,
                                             "fullEnd": 541,
@@ -384,12 +380,8 @@
                                         "start": 557,
                                         "end": 573,
                                         "fullWidth": 16,
-<<<<<<< HEAD
                                         "width": 16,
-                                        "identifier": {
-=======
                                         "propertyName": {
->>>>>>> 85e84683
                                             "kind": "IdentifierName",
                                             "fullStart": 557,
                                             "fullEnd": 559,
@@ -1087,12 +1079,8 @@
                                         "start": 671,
                                         "end": 683,
                                         "fullWidth": 12,
-<<<<<<< HEAD
                                         "width": 12,
-                                        "identifier": {
-=======
                                         "propertyName": {
->>>>>>> 85e84683
                                             "kind": "IdentifierName",
                                             "fullStart": 671,
                                             "fullEnd": 678,
@@ -1261,12 +1249,8 @@
                                         "start": 692,
                                         "end": 728,
                                         "fullWidth": 36,
-<<<<<<< HEAD
                                         "width": 36,
-                                        "identifier": {
-=======
                                         "propertyName": {
->>>>>>> 85e84683
                                             "kind": "IdentifierName",
                                             "fullStart": 692,
                                             "fullEnd": 699,
