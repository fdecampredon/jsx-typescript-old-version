{
    "isDeclaration": false,
    "languageVersion": "EcmaScript5",
    "parseOptions": {
        "allowAutomaticSemicolonInsertion": true
    },
    "sourceUnit": {
        "kind": "SourceUnit",
        "fullStart": 0,
        "fullEnd": 1012,
        "start": 517,
        "end": 1012,
        "fullWidth": 1012,
        "width": 495,
        "isIncrementallyUnusable": true,
        "moduleElements": [
            {
                "kind": "FunctionDeclaration",
                "fullStart": 0,
                "fullEnd": 988,
                "start": 517,
                "end": 986,
                "fullWidth": 988,
                "width": 469,
                "modifiers": [],
                "functionKeyword": {
                    "kind": "FunctionKeyword",
                    "fullStart": 0,
                    "fullEnd": 526,
                    "start": 517,
                    "end": 525,
                    "fullWidth": 526,
                    "width": 8,
                    "text": "function",
                    "value": "function",
                    "valueText": "function",
                    "hasLeadingTrivia": true,
                    "hasLeadingComment": true,
                    "hasLeadingNewLine": true,
                    "hasTrailingTrivia": true,
                    "leadingTrivia": [
                        {
                            "kind": "SingleLineCommentTrivia",
                            "text": "/// Copyright (c) 2012 Ecma International.  All rights reserved. "
                        },
                        {
                            "kind": "NewLineTrivia",
                            "text": "\r\n"
                        },
                        {
                            "kind": "SingleLineCommentTrivia",
                            "text": "/// Ecma International makes this code available under the terms and conditions set"
                        },
                        {
                            "kind": "NewLineTrivia",
                            "text": "\r\n"
                        },
                        {
                            "kind": "SingleLineCommentTrivia",
                            "text": "/// forth on http://hg.ecmascript.org/tests/test262/raw-file/tip/LICENSE (the "
                        },
                        {
                            "kind": "NewLineTrivia",
                            "text": "\r\n"
                        },
                        {
                            "kind": "SingleLineCommentTrivia",
                            "text": "/// \"Use Terms\").   Any redistribution of this code must retain the above "
                        },
                        {
                            "kind": "NewLineTrivia",
                            "text": "\r\n"
                        },
                        {
                            "kind": "SingleLineCommentTrivia",
                            "text": "/// copyright and this notice and otherwise comply with the Use Terms."
                        },
                        {
                            "kind": "NewLineTrivia",
                            "text": "\r\n"
                        },
                        {
                            "kind": "MultiLineCommentTrivia",
                            "text": "/**\r\n * @path ch15/15.4/15.4.4/15.4.4.20/15.4.4.20-1-3.js\r\n * @description Array.prototype.filter applied to boolean primitive\r\n */"
                        },
                        {
                            "kind": "NewLineTrivia",
                            "text": "\r\n"
                        },
                        {
                            "kind": "NewLineTrivia",
                            "text": "\r\n"
                        },
                        {
                            "kind": "NewLineTrivia",
                            "text": "\r\n"
                        }
                    ],
                    "trailingTrivia": [
                        {
                            "kind": "WhitespaceTrivia",
                            "text": " "
                        }
                    ]
                },
                "identifier": {
                    "kind": "IdentifierName",
                    "fullStart": 526,
                    "fullEnd": 534,
                    "start": 526,
                    "end": 534,
                    "fullWidth": 8,
                    "width": 8,
                    "text": "testcase",
                    "value": "testcase",
                    "valueText": "testcase"
                },
                "callSignature": {
                    "kind": "CallSignature",
                    "fullStart": 534,
                    "fullEnd": 537,
                    "start": 534,
                    "end": 536,
                    "fullWidth": 3,
                    "width": 2,
                    "parameterList": {
                        "kind": "ParameterList",
                        "fullStart": 534,
                        "fullEnd": 537,
                        "start": 534,
                        "end": 536,
                        "fullWidth": 3,
                        "width": 2,
                        "openParenToken": {
                            "kind": "OpenParenToken",
                            "fullStart": 534,
                            "fullEnd": 535,
                            "start": 534,
                            "end": 535,
                            "fullWidth": 1,
                            "width": 1,
                            "text": "(",
                            "value": "(",
                            "valueText": "("
                        },
                        "parameters": [],
                        "closeParenToken": {
                            "kind": "CloseParenToken",
                            "fullStart": 535,
                            "fullEnd": 537,
                            "start": 535,
                            "end": 536,
                            "fullWidth": 2,
                            "width": 1,
                            "text": ")",
                            "value": ")",
                            "valueText": ")",
                            "hasTrailingTrivia": true,
                            "trailingTrivia": [
                                {
                                    "kind": "WhitespaceTrivia",
                                    "text": " "
                                }
                            ]
                        }
                    }
                },
                "block": {
                    "kind": "Block",
                    "fullStart": 537,
                    "fullEnd": 988,
                    "start": 537,
                    "end": 986,
                    "fullWidth": 451,
                    "width": 449,
                    "openBraceToken": {
                        "kind": "OpenBraceToken",
                        "fullStart": 537,
                        "fullEnd": 540,
                        "start": 537,
                        "end": 538,
                        "fullWidth": 3,
                        "width": 1,
                        "text": "{",
                        "value": "{",
                        "valueText": "{",
                        "hasTrailingTrivia": true,
                        "hasTrailingNewLine": true,
                        "trailingTrivia": [
                            {
                                "kind": "NewLineTrivia",
                                "text": "\r\n"
                            }
                        ]
                    },
                    "statements": [
                        {
                            "kind": "FunctionDeclaration",
                            "fullStart": 540,
                            "fullEnd": 641,
                            "start": 548,
                            "end": 639,
                            "fullWidth": 101,
                            "width": 91,
                            "modifiers": [],
                            "functionKeyword": {
                                "kind": "FunctionKeyword",
                                "fullStart": 540,
                                "fullEnd": 557,
                                "start": 548,
                                "end": 556,
                                "fullWidth": 17,
                                "width": 8,
                                "text": "function",
                                "value": "function",
                                "valueText": "function",
                                "hasLeadingTrivia": true,
                                "hasTrailingTrivia": true,
                                "leadingTrivia": [
                                    {
                                        "kind": "WhitespaceTrivia",
                                        "text": "        "
                                    }
                                ],
                                "trailingTrivia": [
                                    {
                                        "kind": "WhitespaceTrivia",
                                        "text": " "
                                    }
                                ]
                            },
                            "identifier": {
                                "kind": "IdentifierName",
                                "fullStart": 557,
                                "fullEnd": 567,
                                "start": 557,
                                "end": 567,
                                "fullWidth": 10,
                                "width": 10,
                                "text": "callbackfn",
                                "value": "callbackfn",
                                "valueText": "callbackfn"
                            },
                            "callSignature": {
                                "kind": "CallSignature",
                                "fullStart": 567,
                                "fullEnd": 583,
                                "start": 567,
                                "end": 582,
                                "fullWidth": 16,
                                "width": 15,
                                "parameterList": {
                                    "kind": "ParameterList",
                                    "fullStart": 567,
                                    "fullEnd": 583,
                                    "start": 567,
                                    "end": 582,
                                    "fullWidth": 16,
                                    "width": 15,
                                    "openParenToken": {
                                        "kind": "OpenParenToken",
                                        "fullStart": 567,
                                        "fullEnd": 568,
                                        "start": 567,
                                        "end": 568,
                                        "fullWidth": 1,
                                        "width": 1,
                                        "text": "(",
                                        "value": "(",
                                        "valueText": "("
                                    },
                                    "parameters": [
                                        {
                                            "kind": "Parameter",
                                            "fullStart": 568,
                                            "fullEnd": 571,
                                            "start": 568,
                                            "end": 571,
                                            "fullWidth": 3,
                                            "width": 3,
                                            "modifiers": [],
                                            "identifier": {
                                                "kind": "IdentifierName",
                                                "fullStart": 568,
                                                "fullEnd": 571,
                                                "start": 568,
                                                "end": 571,
                                                "fullWidth": 3,
                                                "width": 3,
                                                "text": "val",
                                                "value": "val",
                                                "valueText": "val"
                                            }
                                        },
                                        {
                                            "kind": "CommaToken",
                                            "fullStart": 571,
                                            "fullEnd": 573,
                                            "start": 571,
                                            "end": 572,
                                            "fullWidth": 2,
                                            "width": 1,
                                            "text": ",",
                                            "value": ",",
                                            "valueText": ",",
                                            "hasTrailingTrivia": true,
                                            "trailingTrivia": [
                                                {
                                                    "kind": "WhitespaceTrivia",
                                                    "text": " "
                                                }
                                            ]
                                        },
                                        {
                                            "kind": "Parameter",
                                            "fullStart": 573,
                                            "fullEnd": 576,
                                            "start": 573,
                                            "end": 576,
                                            "fullWidth": 3,
                                            "width": 3,
                                            "modifiers": [],
                                            "identifier": {
                                                "kind": "IdentifierName",
                                                "fullStart": 573,
                                                "fullEnd": 576,
                                                "start": 573,
                                                "end": 576,
                                                "fullWidth": 3,
                                                "width": 3,
                                                "text": "idx",
                                                "value": "idx",
                                                "valueText": "idx"
                                            }
                                        },
                                        {
                                            "kind": "CommaToken",
                                            "fullStart": 576,
                                            "fullEnd": 578,
                                            "start": 576,
                                            "end": 577,
                                            "fullWidth": 2,
                                            "width": 1,
                                            "text": ",",
                                            "value": ",",
                                            "valueText": ",",
                                            "hasTrailingTrivia": true,
                                            "trailingTrivia": [
                                                {
                                                    "kind": "WhitespaceTrivia",
                                                    "text": " "
                                                }
                                            ]
                                        },
                                        {
                                            "kind": "Parameter",
                                            "fullStart": 578,
                                            "fullEnd": 581,
                                            "start": 578,
                                            "end": 581,
                                            "fullWidth": 3,
                                            "width": 3,
                                            "modifiers": [],
                                            "identifier": {
                                                "kind": "IdentifierName",
                                                "fullStart": 578,
                                                "fullEnd": 581,
                                                "start": 578,
                                                "end": 581,
                                                "fullWidth": 3,
                                                "width": 3,
                                                "text": "obj",
                                                "value": "obj",
                                                "valueText": "obj"
                                            }
                                        }
                                    ],
                                    "closeParenToken": {
                                        "kind": "CloseParenToken",
                                        "fullStart": 581,
                                        "fullEnd": 583,
                                        "start": 581,
                                        "end": 582,
                                        "fullWidth": 2,
                                        "width": 1,
                                        "text": ")",
                                        "value": ")",
                                        "valueText": ")",
                                        "hasTrailingTrivia": true,
                                        "trailingTrivia": [
                                            {
                                                "kind": "WhitespaceTrivia",
                                                "text": " "
                                            }
                                        ]
                                    }
                                }
                            },
                            "block": {
                                "kind": "Block",
                                "fullStart": 583,
                                "fullEnd": 641,
                                "start": 583,
                                "end": 639,
                                "fullWidth": 58,
                                "width": 56,
                                "openBraceToken": {
                                    "kind": "OpenBraceToken",
                                    "fullStart": 583,
                                    "fullEnd": 586,
                                    "start": 583,
                                    "end": 584,
                                    "fullWidth": 3,
                                    "width": 1,
                                    "text": "{",
                                    "value": "{",
                                    "valueText": "{",
                                    "hasTrailingTrivia": true,
                                    "hasTrailingNewLine": true,
                                    "trailingTrivia": [
                                        {
                                            "kind": "NewLineTrivia",
                                            "text": "\r\n"
                                        }
                                    ]
                                },
                                "statements": [
                                    {
                                        "kind": "ReturnStatement",
                                        "fullStart": 586,
                                        "fullEnd": 630,
                                        "start": 598,
                                        "end": 628,
                                        "fullWidth": 44,
                                        "width": 30,
                                        "returnKeyword": {
                                            "kind": "ReturnKeyword",
                                            "fullStart": 586,
                                            "fullEnd": 605,
                                            "start": 598,
                                            "end": 604,
                                            "fullWidth": 19,
                                            "width": 6,
                                            "text": "return",
                                            "value": "return",
                                            "valueText": "return",
                                            "hasLeadingTrivia": true,
                                            "hasTrailingTrivia": true,
                                            "leadingTrivia": [
                                                {
                                                    "kind": "WhitespaceTrivia",
                                                    "text": "            "
                                                }
                                            ],
                                            "trailingTrivia": [
                                                {
                                                    "kind": "WhitespaceTrivia",
                                                    "text": " "
                                                }
                                            ]
                                        },
                                        "expression": {
                                            "kind": "InstanceOfExpression",
                                            "fullStart": 605,
                                            "fullEnd": 627,
                                            "start": 605,
                                            "end": 627,
                                            "fullWidth": 22,
                                            "width": 22,
                                            "left": {
                                                "kind": "IdentifierName",
                                                "fullStart": 605,
                                                "fullEnd": 609,
                                                "start": 605,
                                                "end": 608,
                                                "fullWidth": 4,
                                                "width": 3,
                                                "text": "obj",
                                                "value": "obj",
                                                "valueText": "obj",
                                                "hasTrailingTrivia": true,
                                                "trailingTrivia": [
                                                    {
                                                        "kind": "WhitespaceTrivia",
                                                        "text": " "
                                                    }
                                                ]
                                            },
                                            "operatorToken": {
                                                "kind": "InstanceOfKeyword",
                                                "fullStart": 609,
                                                "fullEnd": 620,
                                                "start": 609,
                                                "end": 619,
                                                "fullWidth": 11,
                                                "width": 10,
                                                "text": "instanceof",
                                                "value": "instanceof",
                                                "valueText": "instanceof",
                                                "hasTrailingTrivia": true,
                                                "trailingTrivia": [
                                                    {
                                                        "kind": "WhitespaceTrivia",
                                                        "text": " "
                                                    }
                                                ]
                                            },
                                            "right": {
                                                "kind": "IdentifierName",
                                                "fullStart": 620,
                                                "fullEnd": 627,
                                                "start": 620,
                                                "end": 627,
                                                "fullWidth": 7,
                                                "width": 7,
                                                "text": "Boolean",
                                                "value": "Boolean",
                                                "valueText": "Boolean"
                                            }
                                        },
                                        "semicolonToken": {
                                            "kind": "SemicolonToken",
                                            "fullStart": 627,
                                            "fullEnd": 630,
                                            "start": 627,
                                            "end": 628,
                                            "fullWidth": 3,
                                            "width": 1,
                                            "text": ";",
                                            "value": ";",
                                            "valueText": ";",
                                            "hasTrailingTrivia": true,
                                            "hasTrailingNewLine": true,
                                            "trailingTrivia": [
                                                {
                                                    "kind": "NewLineTrivia",
                                                    "text": "\r\n"
                                                }
                                            ]
                                        }
                                    }
                                ],
                                "closeBraceToken": {
                                    "kind": "CloseBraceToken",
                                    "fullStart": 630,
                                    "fullEnd": 641,
                                    "start": 638,
                                    "end": 639,
                                    "fullWidth": 11,
                                    "width": 1,
                                    "text": "}",
                                    "value": "}",
                                    "valueText": "}",
                                    "hasLeadingTrivia": true,
                                    "hasTrailingTrivia": true,
                                    "hasTrailingNewLine": true,
                                    "leadingTrivia": [
                                        {
                                            "kind": "WhitespaceTrivia",
                                            "text": "        "
                                        }
                                    ],
                                    "trailingTrivia": [
                                        {
                                            "kind": "NewLineTrivia",
                                            "text": "\r\n"
                                        }
                                    ]
                                }
                            }
                        },
                        {
                            "kind": "TryStatement",
                            "fullStart": 641,
                            "fullEnd": 981,
                            "start": 651,
                            "end": 979,
                            "fullWidth": 340,
                            "width": 328,
                            "tryKeyword": {
                                "kind": "TryKeyword",
                                "fullStart": 641,
                                "fullEnd": 655,
                                "start": 651,
                                "end": 654,
                                "fullWidth": 14,
                                "width": 3,
                                "text": "try",
                                "value": "try",
                                "valueText": "try",
                                "hasLeadingTrivia": true,
                                "hasLeadingNewLine": true,
                                "hasTrailingTrivia": true,
                                "leadingTrivia": [
                                    {
                                        "kind": "NewLineTrivia",
                                        "text": "\r\n"
                                    },
                                    {
                                        "kind": "WhitespaceTrivia",
                                        "text": "        "
                                    }
                                ],
                                "trailingTrivia": [
                                    {
                                        "kind": "WhitespaceTrivia",
                                        "text": " "
                                    }
                                ]
                            },
                            "block": {
                                "kind": "Block",
                                "fullStart": 655,
                                "fullEnd": 871,
                                "start": 655,
                                "end": 870,
                                "fullWidth": 216,
                                "width": 215,
                                "openBraceToken": {
                                    "kind": "OpenBraceToken",
                                    "fullStart": 655,
                                    "fullEnd": 658,
                                    "start": 655,
                                    "end": 656,
                                    "fullWidth": 3,
                                    "width": 1,
                                    "text": "{",
                                    "value": "{",
                                    "valueText": "{",
                                    "hasTrailingTrivia": true,
                                    "hasTrailingNewLine": true,
                                    "trailingTrivia": [
                                        {
                                            "kind": "NewLineTrivia",
                                            "text": "\r\n"
                                        }
                                    ]
                                },
                                "statements": [
                                    {
                                        "kind": "ExpressionStatement",
                                        "fullStart": 658,
                                        "fullEnd": 700,
                                        "start": 670,
                                        "end": 698,
                                        "fullWidth": 42,
                                        "width": 28,
                                        "expression": {
                                            "kind": "AssignmentExpression",
                                            "fullStart": 658,
                                            "fullEnd": 697,
                                            "start": 670,
                                            "end": 697,
                                            "fullWidth": 39,
                                            "width": 27,
                                            "left": {
                                                "kind": "ElementAccessExpression",
                                                "fullStart": 658,
                                                "fullEnd": 691,
                                                "start": 670,
                                                "end": 690,
                                                "fullWidth": 33,
                                                "width": 20,
                                                "expression": {
                                                    "kind": "MemberAccessExpression",
                                                    "fullStart": 658,
                                                    "fullEnd": 687,
                                                    "start": 670,
                                                    "end": 687,
                                                    "fullWidth": 29,
                                                    "width": 17,
                                                    "expression": {
                                                        "kind": "IdentifierName",
                                                        "fullStart": 658,
                                                        "fullEnd": 677,
                                                        "start": 670,
                                                        "end": 677,
                                                        "fullWidth": 19,
                                                        "width": 7,
                                                        "text": "Boolean",
                                                        "value": "Boolean",
                                                        "valueText": "Boolean",
                                                        "hasLeadingTrivia": true,
                                                        "leadingTrivia": [
                                                            {
                                                                "kind": "WhitespaceTrivia",
                                                                "text": "            "
                                                            }
                                                        ]
                                                    },
                                                    "dotToken": {
                                                        "kind": "DotToken",
                                                        "fullStart": 677,
                                                        "fullEnd": 678,
                                                        "start": 677,
                                                        "end": 678,
                                                        "fullWidth": 1,
                                                        "width": 1,
                                                        "text": ".",
                                                        "value": ".",
                                                        "valueText": "."
                                                    },
                                                    "name": {
                                                        "kind": "IdentifierName",
                                                        "fullStart": 678,
                                                        "fullEnd": 687,
                                                        "start": 678,
                                                        "end": 687,
                                                        "fullWidth": 9,
                                                        "width": 9,
                                                        "text": "prototype",
                                                        "value": "prototype",
                                                        "valueText": "prototype"
                                                    }
                                                },
                                                "openBracketToken": {
                                                    "kind": "OpenBracketToken",
                                                    "fullStart": 687,
                                                    "fullEnd": 688,
                                                    "start": 687,
                                                    "end": 688,
                                                    "fullWidth": 1,
                                                    "width": 1,
                                                    "text": "[",
                                                    "value": "[",
                                                    "valueText": "["
                                                },
                                                "argumentExpression": {
                                                    "kind": "NumericLiteral",
                                                    "fullStart": 688,
                                                    "fullEnd": 689,
                                                    "start": 688,
                                                    "end": 689,
                                                    "fullWidth": 1,
                                                    "width": 1,
                                                    "text": "0",
                                                    "value": 0,
                                                    "valueText": "0"
                                                },
                                                "closeBracketToken": {
                                                    "kind": "CloseBracketToken",
                                                    "fullStart": 689,
                                                    "fullEnd": 691,
                                                    "start": 689,
                                                    "end": 690,
                                                    "fullWidth": 2,
                                                    "width": 1,
                                                    "text": "]",
                                                    "value": "]",
                                                    "valueText": "]",
                                                    "hasTrailingTrivia": true,
                                                    "trailingTrivia": [
                                                        {
                                                            "kind": "WhitespaceTrivia",
                                                            "text": " "
                                                        }
                                                    ]
                                                }
                                            },
                                            "operatorToken": {
                                                "kind": "EqualsToken",
                                                "fullStart": 691,
                                                "fullEnd": 693,
                                                "start": 691,
                                                "end": 692,
                                                "fullWidth": 2,
                                                "width": 1,
                                                "text": "=",
                                                "value": "=",
                                                "valueText": "=",
                                                "hasTrailingTrivia": true,
                                                "trailingTrivia": [
                                                    {
                                                        "kind": "WhitespaceTrivia",
                                                        "text": " "
                                                    }
                                                ]
                                            },
                                            "right": {
                                                "kind": "TrueKeyword",
                                                "fullStart": 693,
                                                "fullEnd": 697,
                                                "start": 693,
                                                "end": 697,
                                                "fullWidth": 4,
                                                "width": 4,
                                                "text": "true",
                                                "value": true,
                                                "valueText": "true"
                                            }
                                        },
                                        "semicolonToken": {
                                            "kind": "SemicolonToken",
                                            "fullStart": 697,
                                            "fullEnd": 700,
                                            "start": 697,
                                            "end": 698,
                                            "fullWidth": 3,
                                            "width": 1,
                                            "text": ";",
                                            "value": ";",
                                            "valueText": ";",
                                            "hasTrailingTrivia": true,
                                            "hasTrailingNewLine": true,
                                            "trailingTrivia": [
                                                {
                                                    "kind": "NewLineTrivia",
                                                    "text": "\r\n"
                                                }
                                            ]
                                        }
                                    },
                                    {
                                        "kind": "ExpressionStatement",
                                        "fullStart": 700,
                                        "fullEnd": 743,
                                        "start": 712,
                                        "end": 741,
                                        "fullWidth": 43,
                                        "width": 29,
                                        "expression": {
                                            "kind": "AssignmentExpression",
                                            "fullStart": 700,
                                            "fullEnd": 740,
                                            "start": 712,
                                            "end": 740,
                                            "fullWidth": 40,
                                            "width": 28,
                                            "left": {
                                                "kind": "MemberAccessExpression",
                                                "fullStart": 700,
                                                "fullEnd": 737,
                                                "start": 712,
                                                "end": 736,
                                                "fullWidth": 37,
                                                "width": 24,
                                                "expression": {
                                                    "kind": "MemberAccessExpression",
                                                    "fullStart": 700,
                                                    "fullEnd": 729,
                                                    "start": 712,
                                                    "end": 729,
                                                    "fullWidth": 29,
                                                    "width": 17,
                                                    "expression": {
                                                        "kind": "IdentifierName",
                                                        "fullStart": 700,
                                                        "fullEnd": 719,
                                                        "start": 712,
                                                        "end": 719,
                                                        "fullWidth": 19,
                                                        "width": 7,
                                                        "text": "Boolean",
                                                        "value": "Boolean",
                                                        "valueText": "Boolean",
                                                        "hasLeadingTrivia": true,
                                                        "leadingTrivia": [
                                                            {
                                                                "kind": "WhitespaceTrivia",
                                                                "text": "            "
                                                            }
                                                        ]
                                                    },
                                                    "dotToken": {
                                                        "kind": "DotToken",
                                                        "fullStart": 719,
                                                        "fullEnd": 720,
                                                        "start": 719,
                                                        "end": 720,
                                                        "fullWidth": 1,
                                                        "width": 1,
                                                        "text": ".",
                                                        "value": ".",
                                                        "valueText": "."
                                                    },
                                                    "name": {
                                                        "kind": "IdentifierName",
                                                        "fullStart": 720,
                                                        "fullEnd": 729,
                                                        "start": 720,
                                                        "end": 729,
                                                        "fullWidth": 9,
                                                        "width": 9,
                                                        "text": "prototype",
                                                        "value": "prototype",
                                                        "valueText": "prototype"
                                                    }
                                                },
                                                "dotToken": {
                                                    "kind": "DotToken",
                                                    "fullStart": 729,
                                                    "fullEnd": 730,
                                                    "start": 729,
                                                    "end": 730,
                                                    "fullWidth": 1,
                                                    "width": 1,
                                                    "text": ".",
                                                    "value": ".",
                                                    "valueText": "."
                                                },
                                                "name": {
                                                    "kind": "IdentifierName",
                                                    "fullStart": 730,
                                                    "fullEnd": 737,
                                                    "start": 730,
                                                    "end": 736,
                                                    "fullWidth": 7,
                                                    "width": 6,
                                                    "text": "length",
                                                    "value": "length",
                                                    "valueText": "length",
                                                    "hasTrailingTrivia": true,
                                                    "trailingTrivia": [
                                                        {
                                                            "kind": "WhitespaceTrivia",
                                                            "text": " "
                                                        }
                                                    ]
                                                }
                                            },
                                            "operatorToken": {
                                                "kind": "EqualsToken",
                                                "fullStart": 737,
                                                "fullEnd": 739,
                                                "start": 737,
                                                "end": 738,
                                                "fullWidth": 2,
                                                "width": 1,
                                                "text": "=",
                                                "value": "=",
                                                "valueText": "=",
                                                "hasTrailingTrivia": true,
                                                "trailingTrivia": [
                                                    {
                                                        "kind": "WhitespaceTrivia",
                                                        "text": " "
                                                    }
                                                ]
                                            },
                                            "right": {
                                                "kind": "NumericLiteral",
                                                "fullStart": 739,
                                                "fullEnd": 740,
                                                "start": 739,
                                                "end": 740,
                                                "fullWidth": 1,
                                                "width": 1,
                                                "text": "1",
                                                "value": 1,
                                                "valueText": "1"
                                            }
                                        },
                                        "semicolonToken": {
                                            "kind": "SemicolonToken",
                                            "fullStart": 740,
                                            "fullEnd": 743,
                                            "start": 740,
                                            "end": 741,
                                            "fullWidth": 3,
                                            "width": 1,
                                            "text": ";",
                                            "value": ";",
                                            "valueText": ";",
                                            "hasTrailingTrivia": true,
                                            "hasTrailingNewLine": true,
                                            "trailingTrivia": [
                                                {
                                                    "kind": "NewLineTrivia",
                                                    "text": "\r\n"
                                                }
                                            ]
                                        }
                                    },
                                    {
                                        "kind": "VariableStatement",
                                        "fullStart": 743,
                                        "fullEnd": 819,
                                        "start": 757,
                                        "end": 817,
                                        "fullWidth": 76,
                                        "width": 60,
                                        "modifiers": [],
                                        "variableDeclaration": {
                                            "kind": "VariableDeclaration",
                                            "fullStart": 743,
                                            "fullEnd": 816,
                                            "start": 757,
                                            "end": 816,
                                            "fullWidth": 73,
                                            "width": 59,
                                            "varKeyword": {
                                                "kind": "VarKeyword",
                                                "fullStart": 743,
                                                "fullEnd": 761,
                                                "start": 757,
                                                "end": 760,
                                                "fullWidth": 18,
                                                "width": 3,
                                                "text": "var",
                                                "value": "var",
                                                "valueText": "var",
                                                "hasLeadingTrivia": true,
                                                "hasLeadingNewLine": true,
                                                "hasTrailingTrivia": true,
                                                "leadingTrivia": [
                                                    {
                                                        "kind": "NewLineTrivia",
                                                        "text": "\r\n"
                                                    },
                                                    {
                                                        "kind": "WhitespaceTrivia",
                                                        "text": "            "
                                                    }
                                                ],
                                                "trailingTrivia": [
                                                    {
                                                        "kind": "WhitespaceTrivia",
                                                        "text": " "
                                                    }
                                                ]
                                            },
                                            "variableDeclarators": [
                                                {
                                                    "kind": "VariableDeclarator",
                                                    "fullStart": 761,
                                                    "fullEnd": 816,
                                                    "start": 761,
                                                    "end": 816,
                                                    "fullWidth": 55,
<<<<<<< HEAD
                                                    "width": 55,
                                                    "identifier": {
=======
                                                    "propertyName": {
>>>>>>> 85e84683
                                                        "kind": "IdentifierName",
                                                        "fullStart": 761,
                                                        "fullEnd": 768,
                                                        "start": 761,
                                                        "end": 767,
                                                        "fullWidth": 7,
                                                        "width": 6,
                                                        "text": "newArr",
                                                        "value": "newArr",
                                                        "valueText": "newArr",
                                                        "hasTrailingTrivia": true,
                                                        "trailingTrivia": [
                                                            {
                                                                "kind": "WhitespaceTrivia",
                                                                "text": " "
                                                            }
                                                        ]
                                                    },
                                                    "equalsValueClause": {
                                                        "kind": "EqualsValueClause",
                                                        "fullStart": 768,
                                                        "fullEnd": 816,
                                                        "start": 768,
                                                        "end": 816,
                                                        "fullWidth": 48,
                                                        "width": 48,
                                                        "equalsToken": {
                                                            "kind": "EqualsToken",
                                                            "fullStart": 768,
                                                            "fullEnd": 770,
                                                            "start": 768,
                                                            "end": 769,
                                                            "fullWidth": 2,
                                                            "width": 1,
                                                            "text": "=",
                                                            "value": "=",
                                                            "valueText": "=",
                                                            "hasTrailingTrivia": true,
                                                            "trailingTrivia": [
                                                                {
                                                                    "kind": "WhitespaceTrivia",
                                                                    "text": " "
                                                                }
                                                            ]
                                                        },
                                                        "value": {
                                                            "kind": "InvocationExpression",
                                                            "fullStart": 770,
                                                            "fullEnd": 816,
                                                            "start": 770,
                                                            "end": 816,
                                                            "fullWidth": 46,
                                                            "width": 46,
                                                            "expression": {
                                                                "kind": "MemberAccessExpression",
                                                                "fullStart": 770,
                                                                "fullEnd": 797,
                                                                "start": 770,
                                                                "end": 797,
                                                                "fullWidth": 27,
                                                                "width": 27,
                                                                "expression": {
                                                                    "kind": "MemberAccessExpression",
                                                                    "fullStart": 770,
                                                                    "fullEnd": 792,
                                                                    "start": 770,
                                                                    "end": 792,
                                                                    "fullWidth": 22,
                                                                    "width": 22,
                                                                    "expression": {
                                                                        "kind": "MemberAccessExpression",
                                                                        "fullStart": 770,
                                                                        "fullEnd": 785,
                                                                        "start": 770,
                                                                        "end": 785,
                                                                        "fullWidth": 15,
                                                                        "width": 15,
                                                                        "expression": {
                                                                            "kind": "IdentifierName",
                                                                            "fullStart": 770,
                                                                            "fullEnd": 775,
                                                                            "start": 770,
                                                                            "end": 775,
                                                                            "fullWidth": 5,
                                                                            "width": 5,
                                                                            "text": "Array",
                                                                            "value": "Array",
                                                                            "valueText": "Array"
                                                                        },
                                                                        "dotToken": {
                                                                            "kind": "DotToken",
                                                                            "fullStart": 775,
                                                                            "fullEnd": 776,
                                                                            "start": 775,
                                                                            "end": 776,
                                                                            "fullWidth": 1,
                                                                            "width": 1,
                                                                            "text": ".",
                                                                            "value": ".",
                                                                            "valueText": "."
                                                                        },
                                                                        "name": {
                                                                            "kind": "IdentifierName",
                                                                            "fullStart": 776,
                                                                            "fullEnd": 785,
                                                                            "start": 776,
                                                                            "end": 785,
                                                                            "fullWidth": 9,
                                                                            "width": 9,
                                                                            "text": "prototype",
                                                                            "value": "prototype",
                                                                            "valueText": "prototype"
                                                                        }
                                                                    },
                                                                    "dotToken": {
                                                                        "kind": "DotToken",
                                                                        "fullStart": 785,
                                                                        "fullEnd": 786,
                                                                        "start": 785,
                                                                        "end": 786,
                                                                        "fullWidth": 1,
                                                                        "width": 1,
                                                                        "text": ".",
                                                                        "value": ".",
                                                                        "valueText": "."
                                                                    },
                                                                    "name": {
                                                                        "kind": "IdentifierName",
                                                                        "fullStart": 786,
                                                                        "fullEnd": 792,
                                                                        "start": 786,
                                                                        "end": 792,
                                                                        "fullWidth": 6,
                                                                        "width": 6,
                                                                        "text": "filter",
                                                                        "value": "filter",
                                                                        "valueText": "filter"
                                                                    }
                                                                },
                                                                "dotToken": {
                                                                    "kind": "DotToken",
                                                                    "fullStart": 792,
                                                                    "fullEnd": 793,
                                                                    "start": 792,
                                                                    "end": 793,
                                                                    "fullWidth": 1,
                                                                    "width": 1,
                                                                    "text": ".",
                                                                    "value": ".",
                                                                    "valueText": "."
                                                                },
                                                                "name": {
                                                                    "kind": "IdentifierName",
                                                                    "fullStart": 793,
                                                                    "fullEnd": 797,
                                                                    "start": 793,
                                                                    "end": 797,
                                                                    "fullWidth": 4,
                                                                    "width": 4,
                                                                    "text": "call",
                                                                    "value": "call",
                                                                    "valueText": "call"
                                                                }
                                                            },
                                                            "argumentList": {
                                                                "kind": "ArgumentList",
                                                                "fullStart": 797,
                                                                "fullEnd": 816,
                                                                "start": 797,
                                                                "end": 816,
                                                                "fullWidth": 19,
                                                                "width": 19,
                                                                "openParenToken": {
                                                                    "kind": "OpenParenToken",
                                                                    "fullStart": 797,
                                                                    "fullEnd": 798,
                                                                    "start": 797,
                                                                    "end": 798,
                                                                    "fullWidth": 1,
                                                                    "width": 1,
                                                                    "text": "(",
                                                                    "value": "(",
                                                                    "valueText": "("
                                                                },
                                                                "arguments": [
                                                                    {
                                                                        "kind": "FalseKeyword",
                                                                        "fullStart": 798,
                                                                        "fullEnd": 803,
                                                                        "start": 798,
                                                                        "end": 803,
                                                                        "fullWidth": 5,
                                                                        "width": 5,
                                                                        "text": "false",
                                                                        "value": false,
                                                                        "valueText": "false"
                                                                    },
                                                                    {
                                                                        "kind": "CommaToken",
                                                                        "fullStart": 803,
                                                                        "fullEnd": 805,
                                                                        "start": 803,
                                                                        "end": 804,
                                                                        "fullWidth": 2,
                                                                        "width": 1,
                                                                        "text": ",",
                                                                        "value": ",",
                                                                        "valueText": ",",
                                                                        "hasTrailingTrivia": true,
                                                                        "trailingTrivia": [
                                                                            {
                                                                                "kind": "WhitespaceTrivia",
                                                                                "text": " "
                                                                            }
                                                                        ]
                                                                    },
                                                                    {
                                                                        "kind": "IdentifierName",
                                                                        "fullStart": 805,
                                                                        "fullEnd": 815,
                                                                        "start": 805,
                                                                        "end": 815,
                                                                        "fullWidth": 10,
                                                                        "width": 10,
                                                                        "text": "callbackfn",
                                                                        "value": "callbackfn",
                                                                        "valueText": "callbackfn"
                                                                    }
                                                                ],
                                                                "closeParenToken": {
                                                                    "kind": "CloseParenToken",
                                                                    "fullStart": 815,
                                                                    "fullEnd": 816,
                                                                    "start": 815,
                                                                    "end": 816,
                                                                    "fullWidth": 1,
                                                                    "width": 1,
                                                                    "text": ")",
                                                                    "value": ")",
                                                                    "valueText": ")"
                                                                }
                                                            }
                                                        }
                                                    }
                                                }
                                            ]
                                        },
                                        "semicolonToken": {
                                            "kind": "SemicolonToken",
                                            "fullStart": 816,
                                            "fullEnd": 819,
                                            "start": 816,
                                            "end": 817,
                                            "fullWidth": 3,
                                            "width": 1,
                                            "text": ";",
                                            "value": ";",
                                            "valueText": ";",
                                            "hasTrailingTrivia": true,
                                            "hasTrailingNewLine": true,
                                            "trailingTrivia": [
                                                {
                                                    "kind": "NewLineTrivia",
                                                    "text": "\r\n"
                                                }
                                            ]
                                        }
                                    },
                                    {
                                        "kind": "ReturnStatement",
                                        "fullStart": 819,
                                        "fullEnd": 859,
                                        "start": 831,
                                        "end": 857,
                                        "fullWidth": 40,
                                        "width": 26,
                                        "returnKeyword": {
                                            "kind": "ReturnKeyword",
                                            "fullStart": 819,
                                            "fullEnd": 838,
                                            "start": 831,
                                            "end": 837,
                                            "fullWidth": 19,
                                            "width": 6,
                                            "text": "return",
                                            "value": "return",
                                            "valueText": "return",
                                            "hasLeadingTrivia": true,
                                            "hasTrailingTrivia": true,
                                            "leadingTrivia": [
                                                {
                                                    "kind": "WhitespaceTrivia",
                                                    "text": "            "
                                                }
                                            ],
                                            "trailingTrivia": [
                                                {
                                                    "kind": "WhitespaceTrivia",
                                                    "text": " "
                                                }
                                            ]
                                        },
                                        "expression": {
                                            "kind": "EqualsExpression",
                                            "fullStart": 838,
                                            "fullEnd": 856,
                                            "start": 838,
                                            "end": 856,
                                            "fullWidth": 18,
                                            "width": 18,
                                            "left": {
                                                "kind": "ElementAccessExpression",
                                                "fullStart": 838,
                                                "fullEnd": 848,
                                                "start": 838,
                                                "end": 847,
                                                "fullWidth": 10,
                                                "width": 9,
                                                "expression": {
                                                    "kind": "IdentifierName",
                                                    "fullStart": 838,
                                                    "fullEnd": 844,
                                                    "start": 838,
                                                    "end": 844,
                                                    "fullWidth": 6,
                                                    "width": 6,
                                                    "text": "newArr",
                                                    "value": "newArr",
                                                    "valueText": "newArr"
                                                },
                                                "openBracketToken": {
                                                    "kind": "OpenBracketToken",
                                                    "fullStart": 844,
                                                    "fullEnd": 845,
                                                    "start": 844,
                                                    "end": 845,
                                                    "fullWidth": 1,
                                                    "width": 1,
                                                    "text": "[",
                                                    "value": "[",
                                                    "valueText": "["
                                                },
                                                "argumentExpression": {
                                                    "kind": "NumericLiteral",
                                                    "fullStart": 845,
                                                    "fullEnd": 846,
                                                    "start": 845,
                                                    "end": 846,
                                                    "fullWidth": 1,
                                                    "width": 1,
                                                    "text": "0",
                                                    "value": 0,
                                                    "valueText": "0"
                                                },
                                                "closeBracketToken": {
                                                    "kind": "CloseBracketToken",
                                                    "fullStart": 846,
                                                    "fullEnd": 848,
                                                    "start": 846,
                                                    "end": 847,
                                                    "fullWidth": 2,
                                                    "width": 1,
                                                    "text": "]",
                                                    "value": "]",
                                                    "valueText": "]",
                                                    "hasTrailingTrivia": true,
                                                    "trailingTrivia": [
                                                        {
                                                            "kind": "WhitespaceTrivia",
                                                            "text": " "
                                                        }
                                                    ]
                                                }
                                            },
                                            "operatorToken": {
                                                "kind": "EqualsEqualsEqualsToken",
                                                "fullStart": 848,
                                                "fullEnd": 852,
                                                "start": 848,
                                                "end": 851,
                                                "fullWidth": 4,
                                                "width": 3,
                                                "text": "===",
                                                "value": "===",
                                                "valueText": "===",
                                                "hasTrailingTrivia": true,
                                                "trailingTrivia": [
                                                    {
                                                        "kind": "WhitespaceTrivia",
                                                        "text": " "
                                                    }
                                                ]
                                            },
                                            "right": {
                                                "kind": "TrueKeyword",
                                                "fullStart": 852,
                                                "fullEnd": 856,
                                                "start": 852,
                                                "end": 856,
                                                "fullWidth": 4,
                                                "width": 4,
                                                "text": "true",
                                                "value": true,
                                                "valueText": "true"
                                            }
                                        },
                                        "semicolonToken": {
                                            "kind": "SemicolonToken",
                                            "fullStart": 856,
                                            "fullEnd": 859,
                                            "start": 856,
                                            "end": 857,
                                            "fullWidth": 3,
                                            "width": 1,
                                            "text": ";",
                                            "value": ";",
                                            "valueText": ";",
                                            "hasTrailingTrivia": true,
                                            "hasTrailingNewLine": true,
                                            "trailingTrivia": [
                                                {
                                                    "kind": "NewLineTrivia",
                                                    "text": "\r\n"
                                                }
                                            ]
                                        }
                                    }
                                ],
                                "closeBraceToken": {
                                    "kind": "CloseBraceToken",
                                    "fullStart": 859,
                                    "fullEnd": 871,
                                    "start": 869,
                                    "end": 870,
                                    "fullWidth": 12,
                                    "width": 1,
                                    "text": "}",
                                    "value": "}",
                                    "valueText": "}",
                                    "hasLeadingTrivia": true,
                                    "hasLeadingNewLine": true,
                                    "hasTrailingTrivia": true,
                                    "leadingTrivia": [
                                        {
                                            "kind": "NewLineTrivia",
                                            "text": "\r\n"
                                        },
                                        {
                                            "kind": "WhitespaceTrivia",
                                            "text": "        "
                                        }
                                    ],
                                    "trailingTrivia": [
                                        {
                                            "kind": "WhitespaceTrivia",
                                            "text": " "
                                        }
                                    ]
                                }
                            },
                            "finallyClause": {
                                "kind": "FinallyClause",
                                "fullStart": 871,
                                "fullEnd": 981,
                                "start": 871,
                                "end": 979,
                                "fullWidth": 110,
                                "width": 108,
                                "finallyKeyword": {
                                    "kind": "FinallyKeyword",
                                    "fullStart": 871,
                                    "fullEnd": 879,
                                    "start": 871,
                                    "end": 878,
                                    "fullWidth": 8,
                                    "width": 7,
                                    "text": "finally",
                                    "value": "finally",
                                    "valueText": "finally",
                                    "hasTrailingTrivia": true,
                                    "trailingTrivia": [
                                        {
                                            "kind": "WhitespaceTrivia",
                                            "text": " "
                                        }
                                    ]
                                },
                                "block": {
                                    "kind": "Block",
                                    "fullStart": 879,
                                    "fullEnd": 981,
                                    "start": 879,
                                    "end": 979,
                                    "fullWidth": 102,
                                    "width": 100,
                                    "openBraceToken": {
                                        "kind": "OpenBraceToken",
                                        "fullStart": 879,
                                        "fullEnd": 882,
                                        "start": 879,
                                        "end": 880,
                                        "fullWidth": 3,
                                        "width": 1,
                                        "text": "{",
                                        "value": "{",
                                        "valueText": "{",
                                        "hasTrailingTrivia": true,
                                        "hasTrailingNewLine": true,
                                        "trailingTrivia": [
                                            {
                                                "kind": "NewLineTrivia",
                                                "text": "\r\n"
                                            }
                                        ]
                                    },
                                    "statements": [
                                        {
                                            "kind": "ExpressionStatement",
                                            "fullStart": 882,
                                            "fullEnd": 924,
                                            "start": 894,
                                            "end": 922,
                                            "fullWidth": 42,
                                            "width": 28,
                                            "expression": {
                                                "kind": "DeleteExpression",
                                                "fullStart": 882,
                                                "fullEnd": 921,
                                                "start": 894,
                                                "end": 921,
                                                "fullWidth": 39,
                                                "width": 27,
                                                "deleteKeyword": {
                                                    "kind": "DeleteKeyword",
                                                    "fullStart": 882,
                                                    "fullEnd": 901,
                                                    "start": 894,
                                                    "end": 900,
                                                    "fullWidth": 19,
                                                    "width": 6,
                                                    "text": "delete",
                                                    "value": "delete",
                                                    "valueText": "delete",
                                                    "hasLeadingTrivia": true,
                                                    "hasTrailingTrivia": true,
                                                    "leadingTrivia": [
                                                        {
                                                            "kind": "WhitespaceTrivia",
                                                            "text": "            "
                                                        }
                                                    ],
                                                    "trailingTrivia": [
                                                        {
                                                            "kind": "WhitespaceTrivia",
                                                            "text": " "
                                                        }
                                                    ]
                                                },
                                                "expression": {
                                                    "kind": "ElementAccessExpression",
                                                    "fullStart": 901,
                                                    "fullEnd": 921,
                                                    "start": 901,
                                                    "end": 921,
                                                    "fullWidth": 20,
                                                    "width": 20,
                                                    "expression": {
                                                        "kind": "MemberAccessExpression",
                                                        "fullStart": 901,
                                                        "fullEnd": 918,
                                                        "start": 901,
                                                        "end": 918,
                                                        "fullWidth": 17,
                                                        "width": 17,
                                                        "expression": {
                                                            "kind": "IdentifierName",
                                                            "fullStart": 901,
                                                            "fullEnd": 908,
                                                            "start": 901,
                                                            "end": 908,
                                                            "fullWidth": 7,
                                                            "width": 7,
                                                            "text": "Boolean",
                                                            "value": "Boolean",
                                                            "valueText": "Boolean"
                                                        },
                                                        "dotToken": {
                                                            "kind": "DotToken",
                                                            "fullStart": 908,
                                                            "fullEnd": 909,
                                                            "start": 908,
                                                            "end": 909,
                                                            "fullWidth": 1,
                                                            "width": 1,
                                                            "text": ".",
                                                            "value": ".",
                                                            "valueText": "."
                                                        },
                                                        "name": {
                                                            "kind": "IdentifierName",
                                                            "fullStart": 909,
                                                            "fullEnd": 918,
                                                            "start": 909,
                                                            "end": 918,
                                                            "fullWidth": 9,
                                                            "width": 9,
                                                            "text": "prototype",
                                                            "value": "prototype",
                                                            "valueText": "prototype"
                                                        }
                                                    },
                                                    "openBracketToken": {
                                                        "kind": "OpenBracketToken",
                                                        "fullStart": 918,
                                                        "fullEnd": 919,
                                                        "start": 918,
                                                        "end": 919,
                                                        "fullWidth": 1,
                                                        "width": 1,
                                                        "text": "[",
                                                        "value": "[",
                                                        "valueText": "["
                                                    },
                                                    "argumentExpression": {
                                                        "kind": "NumericLiteral",
                                                        "fullStart": 919,
                                                        "fullEnd": 920,
                                                        "start": 919,
                                                        "end": 920,
                                                        "fullWidth": 1,
                                                        "width": 1,
                                                        "text": "0",
                                                        "value": 0,
                                                        "valueText": "0"
                                                    },
                                                    "closeBracketToken": {
                                                        "kind": "CloseBracketToken",
                                                        "fullStart": 920,
                                                        "fullEnd": 921,
                                                        "start": 920,
                                                        "end": 921,
                                                        "fullWidth": 1,
                                                        "width": 1,
                                                        "text": "]",
                                                        "value": "]",
                                                        "valueText": "]"
                                                    }
                                                }
                                            },
                                            "semicolonToken": {
                                                "kind": "SemicolonToken",
                                                "fullStart": 921,
                                                "fullEnd": 924,
                                                "start": 921,
                                                "end": 922,
                                                "fullWidth": 3,
                                                "width": 1,
                                                "text": ";",
                                                "value": ";",
                                                "valueText": ";",
                                                "hasTrailingTrivia": true,
                                                "hasTrailingNewLine": true,
                                                "trailingTrivia": [
                                                    {
                                                        "kind": "NewLineTrivia",
                                                        "text": "\r\n"
                                                    }
                                                ]
                                            }
                                        },
                                        {
                                            "kind": "ExpressionStatement",
                                            "fullStart": 924,
                                            "fullEnd": 970,
                                            "start": 936,
                                            "end": 968,
                                            "fullWidth": 46,
                                            "width": 32,
                                            "expression": {
                                                "kind": "DeleteExpression",
                                                "fullStart": 924,
                                                "fullEnd": 967,
                                                "start": 936,
                                                "end": 967,
                                                "fullWidth": 43,
                                                "width": 31,
                                                "deleteKeyword": {
                                                    "kind": "DeleteKeyword",
                                                    "fullStart": 924,
                                                    "fullEnd": 943,
                                                    "start": 936,
                                                    "end": 942,
                                                    "fullWidth": 19,
                                                    "width": 6,
                                                    "text": "delete",
                                                    "value": "delete",
                                                    "valueText": "delete",
                                                    "hasLeadingTrivia": true,
                                                    "hasTrailingTrivia": true,
                                                    "leadingTrivia": [
                                                        {
                                                            "kind": "WhitespaceTrivia",
                                                            "text": "            "
                                                        }
                                                    ],
                                                    "trailingTrivia": [
                                                        {
                                                            "kind": "WhitespaceTrivia",
                                                            "text": " "
                                                        }
                                                    ]
                                                },
                                                "expression": {
                                                    "kind": "MemberAccessExpression",
                                                    "fullStart": 943,
                                                    "fullEnd": 967,
                                                    "start": 943,
                                                    "end": 967,
                                                    "fullWidth": 24,
                                                    "width": 24,
                                                    "expression": {
                                                        "kind": "MemberAccessExpression",
                                                        "fullStart": 943,
                                                        "fullEnd": 960,
                                                        "start": 943,
                                                        "end": 960,
                                                        "fullWidth": 17,
                                                        "width": 17,
                                                        "expression": {
                                                            "kind": "IdentifierName",
                                                            "fullStart": 943,
                                                            "fullEnd": 950,
                                                            "start": 943,
                                                            "end": 950,
                                                            "fullWidth": 7,
                                                            "width": 7,
                                                            "text": "Boolean",
                                                            "value": "Boolean",
                                                            "valueText": "Boolean"
                                                        },
                                                        "dotToken": {
                                                            "kind": "DotToken",
                                                            "fullStart": 950,
                                                            "fullEnd": 951,
                                                            "start": 950,
                                                            "end": 951,
                                                            "fullWidth": 1,
                                                            "width": 1,
                                                            "text": ".",
                                                            "value": ".",
                                                            "valueText": "."
                                                        },
                                                        "name": {
                                                            "kind": "IdentifierName",
                                                            "fullStart": 951,
                                                            "fullEnd": 960,
                                                            "start": 951,
                                                            "end": 960,
                                                            "fullWidth": 9,
                                                            "width": 9,
                                                            "text": "prototype",
                                                            "value": "prototype",
                                                            "valueText": "prototype"
                                                        }
                                                    },
                                                    "dotToken": {
                                                        "kind": "DotToken",
                                                        "fullStart": 960,
                                                        "fullEnd": 961,
                                                        "start": 960,
                                                        "end": 961,
                                                        "fullWidth": 1,
                                                        "width": 1,
                                                        "text": ".",
                                                        "value": ".",
                                                        "valueText": "."
                                                    },
                                                    "name": {
                                                        "kind": "IdentifierName",
                                                        "fullStart": 961,
                                                        "fullEnd": 967,
                                                        "start": 961,
                                                        "end": 967,
                                                        "fullWidth": 6,
                                                        "width": 6,
                                                        "text": "length",
                                                        "value": "length",
                                                        "valueText": "length"
                                                    }
                                                }
                                            },
                                            "semicolonToken": {
                                                "kind": "SemicolonToken",
                                                "fullStart": 967,
                                                "fullEnd": 970,
                                                "start": 967,
                                                "end": 968,
                                                "fullWidth": 3,
                                                "width": 1,
                                                "text": ";",
                                                "value": ";",
                                                "valueText": ";",
                                                "hasTrailingTrivia": true,
                                                "hasTrailingNewLine": true,
                                                "trailingTrivia": [
                                                    {
                                                        "kind": "NewLineTrivia",
                                                        "text": "\r\n"
                                                    }
                                                ]
                                            }
                                        }
                                    ],
                                    "closeBraceToken": {
                                        "kind": "CloseBraceToken",
                                        "fullStart": 970,
                                        "fullEnd": 981,
                                        "start": 978,
                                        "end": 979,
                                        "fullWidth": 11,
                                        "width": 1,
                                        "text": "}",
                                        "value": "}",
                                        "valueText": "}",
                                        "hasLeadingTrivia": true,
                                        "hasTrailingTrivia": true,
                                        "hasTrailingNewLine": true,
                                        "leadingTrivia": [
                                            {
                                                "kind": "WhitespaceTrivia",
                                                "text": "        "
                                            }
                                        ],
                                        "trailingTrivia": [
                                            {
                                                "kind": "NewLineTrivia",
                                                "text": "\r\n"
                                            }
                                        ]
                                    }
                                }
                            }
                        }
                    ],
                    "closeBraceToken": {
                        "kind": "CloseBraceToken",
                        "fullStart": 981,
                        "fullEnd": 988,
                        "start": 985,
                        "end": 986,
                        "fullWidth": 7,
                        "width": 1,
                        "text": "}",
                        "value": "}",
                        "valueText": "}",
                        "hasLeadingTrivia": true,
                        "hasTrailingTrivia": true,
                        "hasTrailingNewLine": true,
                        "leadingTrivia": [
                            {
                                "kind": "WhitespaceTrivia",
                                "text": "    "
                            }
                        ],
                        "trailingTrivia": [
                            {
                                "kind": "NewLineTrivia",
                                "text": "\r\n"
                            }
                        ]
                    }
                }
            },
            {
                "kind": "ExpressionStatement",
                "fullStart": 988,
                "fullEnd": 1012,
                "start": 988,
                "end": 1010,
                "fullWidth": 24,
                "width": 22,
                "expression": {
                    "kind": "InvocationExpression",
                    "fullStart": 988,
                    "fullEnd": 1009,
                    "start": 988,
                    "end": 1009,
                    "fullWidth": 21,
                    "width": 21,
                    "expression": {
                        "kind": "IdentifierName",
                        "fullStart": 988,
                        "fullEnd": 999,
                        "start": 988,
                        "end": 999,
                        "fullWidth": 11,
                        "width": 11,
                        "text": "runTestCase",
                        "value": "runTestCase",
                        "valueText": "runTestCase"
                    },
                    "argumentList": {
                        "kind": "ArgumentList",
                        "fullStart": 999,
                        "fullEnd": 1009,
                        "start": 999,
                        "end": 1009,
                        "fullWidth": 10,
                        "width": 10,
                        "openParenToken": {
                            "kind": "OpenParenToken",
                            "fullStart": 999,
                            "fullEnd": 1000,
                            "start": 999,
                            "end": 1000,
                            "fullWidth": 1,
                            "width": 1,
                            "text": "(",
                            "value": "(",
                            "valueText": "("
                        },
                        "arguments": [
                            {
                                "kind": "IdentifierName",
                                "fullStart": 1000,
                                "fullEnd": 1008,
                                "start": 1000,
                                "end": 1008,
                                "fullWidth": 8,
                                "width": 8,
                                "text": "testcase",
                                "value": "testcase",
                                "valueText": "testcase"
                            }
                        ],
                        "closeParenToken": {
                            "kind": "CloseParenToken",
                            "fullStart": 1008,
                            "fullEnd": 1009,
                            "start": 1008,
                            "end": 1009,
                            "fullWidth": 1,
                            "width": 1,
                            "text": ")",
                            "value": ")",
                            "valueText": ")"
                        }
                    }
                },
                "semicolonToken": {
                    "kind": "SemicolonToken",
                    "fullStart": 1009,
                    "fullEnd": 1012,
                    "start": 1009,
                    "end": 1010,
                    "fullWidth": 3,
                    "width": 1,
                    "text": ";",
                    "value": ";",
                    "valueText": ";",
                    "hasTrailingTrivia": true,
                    "hasTrailingNewLine": true,
                    "trailingTrivia": [
                        {
                            "kind": "NewLineTrivia",
                            "text": "\r\n"
                        }
                    ]
                }
            }
        ],
        "endOfFileToken": {
            "kind": "EndOfFileToken",
            "fullStart": 1012,
            "fullEnd": 1012,
            "start": 1012,
            "end": 1012,
            "fullWidth": 0,
            "width": 0,
            "text": ""
        }
    },
    "lineMap": {
        "lineStarts": [
            0,
            67,
            152,
            232,
            308,
            380,
            385,
            439,
            508,
            513,
            515,
            517,
            540,
            586,
            630,
            641,
            643,
            658,
            700,
            743,
            745,
            819,
            859,
            861,
            882,
            924,
            970,
            981,
            988,
            1012
        ],
        "length": 1012
    }
}<|MERGE_RESOLUTION|>--- conflicted
+++ resolved
@@ -1027,12 +1027,8 @@
                                                     "start": 761,
                                                     "end": 816,
                                                     "fullWidth": 55,
-<<<<<<< HEAD
                                                     "width": 55,
-                                                    "identifier": {
-=======
                                                     "propertyName": {
->>>>>>> 85e84683
                                                         "kind": "IdentifierName",
                                                         "fullStart": 761,
                                                         "fullEnd": 768,
