--- conflicted
+++ resolved
@@ -583,12 +583,8 @@
                                         "start": 680,
                                         "end": 712,
                                         "fullWidth": 32,
-<<<<<<< HEAD
                                         "width": 32,
-                                        "identifier": {
-=======
                                         "propertyName": {
->>>>>>> 85e84683
                                             "kind": "IdentifierName",
                                             "fullStart": 680,
                                             "fullEnd": 687,
