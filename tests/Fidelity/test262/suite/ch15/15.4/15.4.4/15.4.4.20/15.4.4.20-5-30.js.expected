{
    "isDeclaration": false,
    "languageVersion": "EcmaScript5",
    "parseOptions": {
        "allowAutomaticSemicolonInsertion": true
    },
    "sourceUnit": {
        "kind": "SourceUnit",
        "fullStart": 0,
        "fullEnd": 986,
        "start": 510,
        "end": 986,
        "fullWidth": 986,
        "width": 476,
        "isIncrementallyUnusable": true,
        "moduleElements": [
            {
                "kind": "FunctionDeclaration",
                "fullStart": 0,
                "fullEnd": 962,
                "start": 510,
                "end": 960,
                "fullWidth": 962,
                "width": 450,
                "modifiers": [],
                "functionKeyword": {
                    "kind": "FunctionKeyword",
                    "fullStart": 0,
                    "fullEnd": 519,
                    "start": 510,
                    "end": 518,
                    "fullWidth": 519,
                    "width": 8,
                    "text": "function",
                    "value": "function",
                    "valueText": "function",
                    "hasLeadingTrivia": true,
                    "hasLeadingComment": true,
                    "hasLeadingNewLine": true,
                    "hasTrailingTrivia": true,
                    "leadingTrivia": [
                        {
                            "kind": "SingleLineCommentTrivia",
                            "text": "/// Copyright (c) 2012 Ecma International.  All rights reserved. "
                        },
                        {
                            "kind": "NewLineTrivia",
                            "text": "\r\n"
                        },
                        {
                            "kind": "SingleLineCommentTrivia",
                            "text": "/// Ecma International makes this code available under the terms and conditions set"
                        },
                        {
                            "kind": "NewLineTrivia",
                            "text": "\r\n"
                        },
                        {
                            "kind": "SingleLineCommentTrivia",
                            "text": "/// forth on http://hg.ecmascript.org/tests/test262/raw-file/tip/LICENSE (the "
                        },
                        {
                            "kind": "NewLineTrivia",
                            "text": "\r\n"
                        },
                        {
                            "kind": "SingleLineCommentTrivia",
                            "text": "/// \"Use Terms\").   Any redistribution of this code must retain the above "
                        },
                        {
                            "kind": "NewLineTrivia",
                            "text": "\r\n"
                        },
                        {
                            "kind": "SingleLineCommentTrivia",
                            "text": "/// copyright and this notice and otherwise comply with the Use Terms."
                        },
                        {
                            "kind": "NewLineTrivia",
                            "text": "\r\n"
                        },
                        {
                            "kind": "MultiLineCommentTrivia",
                            "text": "/**\r\n * @path ch15/15.4/15.4.4/15.4.4.20/15.4.4.20-5-30.js\r\n * @description Array.prototype.filter - thisArg not passed\r\n */"
                        },
                        {
                            "kind": "NewLineTrivia",
                            "text": "\r\n"
                        },
                        {
                            "kind": "NewLineTrivia",
                            "text": "\r\n"
                        },
                        {
                            "kind": "NewLineTrivia",
                            "text": "\r\n"
                        }
                    ],
                    "trailingTrivia": [
                        {
                            "kind": "WhitespaceTrivia",
                            "text": " "
                        }
                    ]
                },
                "identifier": {
                    "kind": "IdentifierName",
                    "fullStart": 519,
                    "fullEnd": 527,
                    "start": 519,
                    "end": 527,
                    "fullWidth": 8,
                    "width": 8,
                    "text": "testcase",
                    "value": "testcase",
                    "valueText": "testcase"
                },
                "callSignature": {
                    "kind": "CallSignature",
                    "fullStart": 527,
                    "fullEnd": 530,
                    "start": 527,
                    "end": 529,
                    "fullWidth": 3,
                    "width": 2,
                    "parameterList": {
                        "kind": "ParameterList",
                        "fullStart": 527,
                        "fullEnd": 530,
                        "start": 527,
                        "end": 529,
                        "fullWidth": 3,
                        "width": 2,
                        "openParenToken": {
                            "kind": "OpenParenToken",
                            "fullStart": 527,
                            "fullEnd": 528,
                            "start": 527,
                            "end": 528,
                            "fullWidth": 1,
                            "width": 1,
                            "text": "(",
                            "value": "(",
                            "valueText": "("
                        },
                        "parameters": [],
                        "closeParenToken": {
                            "kind": "CloseParenToken",
                            "fullStart": 528,
                            "fullEnd": 530,
                            "start": 528,
                            "end": 529,
                            "fullWidth": 2,
                            "width": 1,
                            "text": ")",
                            "value": ")",
                            "valueText": ")",
                            "hasTrailingTrivia": true,
                            "trailingTrivia": [
                                {
                                    "kind": "WhitespaceTrivia",
                                    "text": " "
                                }
                            ]
                        }
                    }
                },
                "block": {
                    "kind": "Block",
                    "fullStart": 530,
                    "fullEnd": 962,
                    "start": 530,
                    "end": 960,
                    "fullWidth": 432,
                    "width": 430,
                    "openBraceToken": {
                        "kind": "OpenBraceToken",
                        "fullStart": 530,
                        "fullEnd": 533,
                        "start": 530,
                        "end": 531,
                        "fullWidth": 3,
                        "width": 1,
                        "text": "{",
                        "value": "{",
                        "valueText": "{",
                        "hasTrailingTrivia": true,
                        "hasTrailingNewLine": true,
                        "trailingTrivia": [
                            {
                                "kind": "NewLineTrivia",
                                "text": "\r\n"
                            }
                        ]
                    },
                    "statements": [
                        {
                            "kind": "FunctionDeclaration",
                            "fullStart": 533,
                            "fullEnd": 916,
                            "start": 541,
                            "end": 914,
                            "fullWidth": 383,
                            "width": 373,
                            "modifiers": [],
                            "functionKeyword": {
                                "kind": "FunctionKeyword",
                                "fullStart": 533,
                                "fullEnd": 550,
                                "start": 541,
                                "end": 549,
                                "fullWidth": 17,
                                "width": 8,
                                "text": "function",
                                "value": "function",
                                "valueText": "function",
                                "hasLeadingTrivia": true,
                                "hasTrailingTrivia": true,
                                "leadingTrivia": [
                                    {
                                        "kind": "WhitespaceTrivia",
                                        "text": "        "
                                    }
                                ],
                                "trailingTrivia": [
                                    {
                                        "kind": "WhitespaceTrivia",
                                        "text": " "
                                    }
                                ]
                            },
                            "identifier": {
                                "kind": "IdentifierName",
                                "fullStart": 550,
                                "fullEnd": 558,
                                "start": 550,
                                "end": 558,
                                "fullWidth": 8,
                                "width": 8,
                                "text": "innerObj",
                                "value": "innerObj",
                                "valueText": "innerObj"
                            },
                            "callSignature": {
                                "kind": "CallSignature",
                                "fullStart": 558,
                                "fullEnd": 561,
                                "start": 558,
                                "end": 560,
                                "fullWidth": 3,
                                "width": 2,
                                "parameterList": {
                                    "kind": "ParameterList",
                                    "fullStart": 558,
                                    "fullEnd": 561,
                                    "start": 558,
                                    "end": 560,
                                    "fullWidth": 3,
                                    "width": 2,
                                    "openParenToken": {
                                        "kind": "OpenParenToken",
                                        "fullStart": 558,
                                        "fullEnd": 559,
                                        "start": 558,
                                        "end": 559,
                                        "fullWidth": 1,
                                        "width": 1,
                                        "text": "(",
                                        "value": "(",
                                        "valueText": "("
                                    },
                                    "parameters": [],
                                    "closeParenToken": {
                                        "kind": "CloseParenToken",
                                        "fullStart": 559,
                                        "fullEnd": 561,
                                        "start": 559,
                                        "end": 560,
                                        "fullWidth": 2,
                                        "width": 1,
                                        "text": ")",
                                        "value": ")",
                                        "valueText": ")",
                                        "hasTrailingTrivia": true,
                                        "trailingTrivia": [
                                            {
                                                "kind": "WhitespaceTrivia",
                                                "text": " "
                                            }
                                        ]
                                    }
                                }
                            },
                            "block": {
                                "kind": "Block",
                                "fullStart": 561,
                                "fullEnd": 916,
                                "start": 561,
                                "end": 914,
                                "fullWidth": 355,
                                "width": 353,
                                "openBraceToken": {
                                    "kind": "OpenBraceToken",
                                    "fullStart": 561,
                                    "fullEnd": 564,
                                    "start": 561,
                                    "end": 562,
                                    "fullWidth": 3,
                                    "width": 1,
                                    "text": "{",
                                    "value": "{",
                                    "valueText": "{",
                                    "hasTrailingTrivia": true,
                                    "hasTrailingNewLine": true,
                                    "trailingTrivia": [
                                        {
                                            "kind": "NewLineTrivia",
                                            "text": "\r\n"
                                        }
                                    ]
                                },
                                "statements": [
                                    {
                                        "kind": "ExpressionStatement",
                                        "fullStart": 564,
                                        "fullEnd": 606,
                                        "start": 576,
                                        "end": 604,
                                        "fullWidth": 42,
                                        "width": 28,
                                        "expression": {
                                            "kind": "AssignmentExpression",
                                            "fullStart": 564,
                                            "fullEnd": 603,
                                            "start": 576,
                                            "end": 603,
                                            "fullWidth": 39,
                                            "width": 27,
                                            "left": {
                                                "kind": "MemberAccessExpression",
                                                "fullStart": 564,
                                                "fullEnd": 597,
                                                "start": 576,
                                                "end": 596,
                                                "fullWidth": 33,
                                                "width": 20,
                                                "expression": {
                                                    "kind": "ThisKeyword",
                                                    "fullStart": 564,
                                                    "fullEnd": 580,
                                                    "start": 576,
                                                    "end": 580,
                                                    "fullWidth": 16,
                                                    "width": 4,
                                                    "text": "this",
                                                    "value": "this",
                                                    "valueText": "this",
                                                    "hasLeadingTrivia": true,
                                                    "leadingTrivia": [
                                                        {
                                                            "kind": "WhitespaceTrivia",
                                                            "text": "            "
                                                        }
                                                    ]
                                                },
                                                "dotToken": {
                                                    "kind": "DotToken",
                                                    "fullStart": 580,
                                                    "fullEnd": 581,
                                                    "start": 580,
                                                    "end": 581,
                                                    "fullWidth": 1,
                                                    "width": 1,
                                                    "text": ".",
                                                    "value": ".",
                                                    "valueText": "."
                                                },
                                                "name": {
                                                    "kind": "IdentifierName",
                                                    "fullStart": 581,
                                                    "fullEnd": 597,
                                                    "start": 581,
                                                    "end": 596,
                                                    "fullWidth": 16,
                                                    "width": 15,
                                                    "text": "_15_4_4_20_5_30",
                                                    "value": "_15_4_4_20_5_30",
                                                    "valueText": "_15_4_4_20_5_30",
                                                    "hasTrailingTrivia": true,
                                                    "trailingTrivia": [
                                                        {
                                                            "kind": "WhitespaceTrivia",
                                                            "text": " "
                                                        }
                                                    ]
                                                }
                                            },
                                            "operatorToken": {
                                                "kind": "EqualsToken",
                                                "fullStart": 597,
                                                "fullEnd": 599,
                                                "start": 597,
                                                "end": 598,
                                                "fullWidth": 2,
                                                "width": 1,
                                                "text": "=",
                                                "value": "=",
                                                "valueText": "=",
                                                "hasTrailingTrivia": true,
                                                "trailingTrivia": [
                                                    {
                                                        "kind": "WhitespaceTrivia",
                                                        "text": " "
                                                    }
                                                ]
                                            },
                                            "right": {
                                                "kind": "TrueKeyword",
                                                "fullStart": 599,
                                                "fullEnd": 603,
                                                "start": 599,
                                                "end": 603,
                                                "fullWidth": 4,
                                                "width": 4,
                                                "text": "true",
                                                "value": true,
                                                "valueText": "true"
                                            }
                                        },
                                        "semicolonToken": {
                                            "kind": "SemicolonToken",
                                            "fullStart": 603,
                                            "fullEnd": 606,
                                            "start": 603,
                                            "end": 604,
                                            "fullWidth": 3,
                                            "width": 1,
                                            "text": ";",
                                            "value": ";",
                                            "valueText": ";",
                                            "hasTrailingTrivia": true,
                                            "hasTrailingNewLine": true,
                                            "trailingTrivia": [
                                                {
                                                    "kind": "NewLineTrivia",
                                                    "text": "\r\n"
                                                }
                                            ]
                                        }
                                    },
                                    {
                                        "kind": "VariableStatement",
                                        "fullStart": 606,
                                        "fullEnd": 648,
                                        "start": 618,
                                        "end": 646,
                                        "fullWidth": 42,
                                        "width": 28,
                                        "modifiers": [],
                                        "variableDeclaration": {
                                            "kind": "VariableDeclaration",
                                            "fullStart": 606,
                                            "fullEnd": 645,
                                            "start": 618,
                                            "end": 645,
                                            "fullWidth": 39,
                                            "width": 27,
                                            "varKeyword": {
                                                "kind": "VarKeyword",
                                                "fullStart": 606,
                                                "fullEnd": 622,
                                                "start": 618,
                                                "end": 621,
                                                "fullWidth": 16,
                                                "width": 3,
                                                "text": "var",
                                                "value": "var",
                                                "valueText": "var",
                                                "hasLeadingTrivia": true,
                                                "hasTrailingTrivia": true,
                                                "leadingTrivia": [
                                                    {
                                                        "kind": "WhitespaceTrivia",
                                                        "text": "            "
                                                    }
                                                ],
                                                "trailingTrivia": [
                                                    {
                                                        "kind": "WhitespaceTrivia",
                                                        "text": " "
                                                    }
                                                ]
                                            },
                                            "variableDeclarators": [
                                                {
                                                    "kind": "VariableDeclarator",
                                                    "fullStart": 622,
                                                    "fullEnd": 645,
                                                    "start": 622,
                                                    "end": 645,
                                                    "fullWidth": 23,
<<<<<<< HEAD
                                                    "width": 23,
                                                    "identifier": {
=======
                                                    "propertyName": {
>>>>>>> 85e84683
                                                        "kind": "IdentifierName",
                                                        "fullStart": 622,
                                                        "fullEnd": 638,
                                                        "start": 622,
                                                        "end": 637,
                                                        "fullWidth": 16,
                                                        "width": 15,
                                                        "text": "_15_4_4_20_5_30",
                                                        "value": "_15_4_4_20_5_30",
                                                        "valueText": "_15_4_4_20_5_30",
                                                        "hasTrailingTrivia": true,
                                                        "trailingTrivia": [
                                                            {
                                                                "kind": "WhitespaceTrivia",
                                                                "text": " "
                                                            }
                                                        ]
                                                    },
                                                    "equalsValueClause": {
                                                        "kind": "EqualsValueClause",
                                                        "fullStart": 638,
                                                        "fullEnd": 645,
                                                        "start": 638,
                                                        "end": 645,
                                                        "fullWidth": 7,
                                                        "width": 7,
                                                        "equalsToken": {
                                                            "kind": "EqualsToken",
                                                            "fullStart": 638,
                                                            "fullEnd": 640,
                                                            "start": 638,
                                                            "end": 639,
                                                            "fullWidth": 2,
                                                            "width": 1,
                                                            "text": "=",
                                                            "value": "=",
                                                            "valueText": "=",
                                                            "hasTrailingTrivia": true,
                                                            "trailingTrivia": [
                                                                {
                                                                    "kind": "WhitespaceTrivia",
                                                                    "text": " "
                                                                }
                                                            ]
                                                        },
                                                        "value": {
                                                            "kind": "FalseKeyword",
                                                            "fullStart": 640,
                                                            "fullEnd": 645,
                                                            "start": 640,
                                                            "end": 645,
                                                            "fullWidth": 5,
                                                            "width": 5,
                                                            "text": "false",
                                                            "value": false,
                                                            "valueText": "false"
                                                        }
                                                    }
                                                }
                                            ]
                                        },
                                        "semicolonToken": {
                                            "kind": "SemicolonToken",
                                            "fullStart": 645,
                                            "fullEnd": 648,
                                            "start": 645,
                                            "end": 646,
                                            "fullWidth": 3,
                                            "width": 1,
                                            "text": ";",
                                            "value": ";",
                                            "valueText": ";",
                                            "hasTrailingTrivia": true,
                                            "hasTrailingNewLine": true,
                                            "trailingTrivia": [
                                                {
                                                    "kind": "NewLineTrivia",
                                                    "text": "\r\n"
                                                }
                                            ]
                                        }
                                    },
                                    {
                                        "kind": "FunctionDeclaration",
                                        "fullStart": 648,
                                        "fullEnd": 773,
                                        "start": 674,
                                        "end": 771,
                                        "fullWidth": 125,
                                        "width": 97,
                                        "modifiers": [],
                                        "functionKeyword": {
                                            "kind": "FunctionKeyword",
                                            "fullStart": 648,
                                            "fullEnd": 683,
                                            "start": 674,
                                            "end": 682,
                                            "fullWidth": 35,
                                            "width": 8,
                                            "text": "function",
                                            "value": "function",
                                            "valueText": "function",
                                            "hasLeadingTrivia": true,
                                            "hasLeadingNewLine": true,
                                            "hasTrailingTrivia": true,
                                            "leadingTrivia": [
                                                {
                                                    "kind": "WhitespaceTrivia",
                                                    "text": "            "
                                                },
                                                {
                                                    "kind": "NewLineTrivia",
                                                    "text": "\r\n"
                                                },
                                                {
                                                    "kind": "WhitespaceTrivia",
                                                    "text": "            "
                                                }
                                            ],
                                            "trailingTrivia": [
                                                {
                                                    "kind": "WhitespaceTrivia",
                                                    "text": " "
                                                }
                                            ]
                                        },
                                        "identifier": {
                                            "kind": "IdentifierName",
                                            "fullStart": 683,
                                            "fullEnd": 693,
                                            "start": 683,
                                            "end": 693,
                                            "fullWidth": 10,
                                            "width": 10,
                                            "text": "callbackfn",
                                            "value": "callbackfn",
                                            "valueText": "callbackfn"
                                        },
                                        "callSignature": {
                                            "kind": "CallSignature",
                                            "fullStart": 693,
                                            "fullEnd": 709,
                                            "start": 693,
                                            "end": 708,
                                            "fullWidth": 16,
                                            "width": 15,
                                            "parameterList": {
                                                "kind": "ParameterList",
                                                "fullStart": 693,
                                                "fullEnd": 709,
                                                "start": 693,
                                                "end": 708,
                                                "fullWidth": 16,
                                                "width": 15,
                                                "openParenToken": {
                                                    "kind": "OpenParenToken",
                                                    "fullStart": 693,
                                                    "fullEnd": 694,
                                                    "start": 693,
                                                    "end": 694,
                                                    "fullWidth": 1,
                                                    "width": 1,
                                                    "text": "(",
                                                    "value": "(",
                                                    "valueText": "("
                                                },
                                                "parameters": [
                                                    {
                                                        "kind": "Parameter",
                                                        "fullStart": 694,
                                                        "fullEnd": 697,
                                                        "start": 694,
                                                        "end": 697,
                                                        "fullWidth": 3,
                                                        "width": 3,
                                                        "modifiers": [],
                                                        "identifier": {
                                                            "kind": "IdentifierName",
                                                            "fullStart": 694,
                                                            "fullEnd": 697,
                                                            "start": 694,
                                                            "end": 697,
                                                            "fullWidth": 3,
                                                            "width": 3,
                                                            "text": "val",
                                                            "value": "val",
                                                            "valueText": "val"
                                                        }
                                                    },
                                                    {
                                                        "kind": "CommaToken",
                                                        "fullStart": 697,
                                                        "fullEnd": 699,
                                                        "start": 697,
                                                        "end": 698,
                                                        "fullWidth": 2,
                                                        "width": 1,
                                                        "text": ",",
                                                        "value": ",",
                                                        "valueText": ",",
                                                        "hasTrailingTrivia": true,
                                                        "trailingTrivia": [
                                                            {
                                                                "kind": "WhitespaceTrivia",
                                                                "text": " "
                                                            }
                                                        ]
                                                    },
                                                    {
                                                        "kind": "Parameter",
                                                        "fullStart": 699,
                                                        "fullEnd": 702,
                                                        "start": 699,
                                                        "end": 702,
                                                        "fullWidth": 3,
                                                        "width": 3,
                                                        "modifiers": [],
                                                        "identifier": {
                                                            "kind": "IdentifierName",
                                                            "fullStart": 699,
                                                            "fullEnd": 702,
                                                            "start": 699,
                                                            "end": 702,
                                                            "fullWidth": 3,
                                                            "width": 3,
                                                            "text": "idx",
                                                            "value": "idx",
                                                            "valueText": "idx"
                                                        }
                                                    },
                                                    {
                                                        "kind": "CommaToken",
                                                        "fullStart": 702,
                                                        "fullEnd": 704,
                                                        "start": 702,
                                                        "end": 703,
                                                        "fullWidth": 2,
                                                        "width": 1,
                                                        "text": ",",
                                                        "value": ",",
                                                        "valueText": ",",
                                                        "hasTrailingTrivia": true,
                                                        "trailingTrivia": [
                                                            {
                                                                "kind": "WhitespaceTrivia",
                                                                "text": " "
                                                            }
                                                        ]
                                                    },
                                                    {
                                                        "kind": "Parameter",
                                                        "fullStart": 704,
                                                        "fullEnd": 707,
                                                        "start": 704,
                                                        "end": 707,
                                                        "fullWidth": 3,
                                                        "width": 3,
                                                        "modifiers": [],
                                                        "identifier": {
                                                            "kind": "IdentifierName",
                                                            "fullStart": 704,
                                                            "fullEnd": 707,
                                                            "start": 704,
                                                            "end": 707,
                                                            "fullWidth": 3,
                                                            "width": 3,
                                                            "text": "obj",
                                                            "value": "obj",
                                                            "valueText": "obj"
                                                        }
                                                    }
                                                ],
                                                "closeParenToken": {
                                                    "kind": "CloseParenToken",
                                                    "fullStart": 707,
                                                    "fullEnd": 709,
                                                    "start": 707,
                                                    "end": 708,
                                                    "fullWidth": 2,
                                                    "width": 1,
                                                    "text": ")",
                                                    "value": ")",
                                                    "valueText": ")",
                                                    "hasTrailingTrivia": true,
                                                    "trailingTrivia": [
                                                        {
                                                            "kind": "WhitespaceTrivia",
                                                            "text": " "
                                                        }
                                                    ]
                                                }
                                            }
                                        },
                                        "block": {
                                            "kind": "Block",
                                            "fullStart": 709,
                                            "fullEnd": 773,
                                            "start": 709,
                                            "end": 771,
                                            "fullWidth": 64,
                                            "width": 62,
                                            "openBraceToken": {
                                                "kind": "OpenBraceToken",
                                                "fullStart": 709,
                                                "fullEnd": 712,
                                                "start": 709,
                                                "end": 710,
                                                "fullWidth": 3,
                                                "width": 1,
                                                "text": "{",
                                                "value": "{",
                                                "valueText": "{",
                                                "hasTrailingTrivia": true,
                                                "hasTrailingNewLine": true,
                                                "trailingTrivia": [
                                                    {
                                                        "kind": "NewLineTrivia",
                                                        "text": "\r\n"
                                                    }
                                                ]
                                            },
                                            "statements": [
                                                {
                                                    "kind": "ReturnStatement",
                                                    "fullStart": 712,
                                                    "fullEnd": 758,
                                                    "start": 728,
                                                    "end": 756,
                                                    "fullWidth": 46,
                                                    "width": 28,
                                                    "returnKeyword": {
                                                        "kind": "ReturnKeyword",
                                                        "fullStart": 712,
                                                        "fullEnd": 735,
                                                        "start": 728,
                                                        "end": 734,
                                                        "fullWidth": 23,
                                                        "width": 6,
                                                        "text": "return",
                                                        "value": "return",
                                                        "valueText": "return",
                                                        "hasLeadingTrivia": true,
                                                        "hasTrailingTrivia": true,
                                                        "leadingTrivia": [
                                                            {
                                                                "kind": "WhitespaceTrivia",
                                                                "text": "                "
                                                            }
                                                        ],
                                                        "trailingTrivia": [
                                                            {
                                                                "kind": "WhitespaceTrivia",
                                                                "text": " "
                                                            }
                                                        ]
                                                    },
                                                    "expression": {
                                                        "kind": "MemberAccessExpression",
                                                        "fullStart": 735,
                                                        "fullEnd": 755,
                                                        "start": 735,
                                                        "end": 755,
                                                        "fullWidth": 20,
                                                        "width": 20,
                                                        "expression": {
                                                            "kind": "ThisKeyword",
                                                            "fullStart": 735,
                                                            "fullEnd": 739,
                                                            "start": 735,
                                                            "end": 739,
                                                            "fullWidth": 4,
                                                            "width": 4,
                                                            "text": "this",
                                                            "value": "this",
                                                            "valueText": "this"
                                                        },
                                                        "dotToken": {
                                                            "kind": "DotToken",
                                                            "fullStart": 739,
                                                            "fullEnd": 740,
                                                            "start": 739,
                                                            "end": 740,
                                                            "fullWidth": 1,
                                                            "width": 1,
                                                            "text": ".",
                                                            "value": ".",
                                                            "valueText": "."
                                                        },
                                                        "name": {
                                                            "kind": "IdentifierName",
                                                            "fullStart": 740,
                                                            "fullEnd": 755,
                                                            "start": 740,
                                                            "end": 755,
                                                            "fullWidth": 15,
                                                            "width": 15,
                                                            "text": "_15_4_4_20_5_30",
                                                            "value": "_15_4_4_20_5_30",
                                                            "valueText": "_15_4_4_20_5_30"
                                                        }
                                                    },
                                                    "semicolonToken": {
                                                        "kind": "SemicolonToken",
                                                        "fullStart": 755,
                                                        "fullEnd": 758,
                                                        "start": 755,
                                                        "end": 756,
                                                        "fullWidth": 3,
                                                        "width": 1,
                                                        "text": ";",
                                                        "value": ";",
                                                        "valueText": ";",
                                                        "hasTrailingTrivia": true,
                                                        "hasTrailingNewLine": true,
                                                        "trailingTrivia": [
                                                            {
                                                                "kind": "NewLineTrivia",
                                                                "text": "\r\n"
                                                            }
                                                        ]
                                                    }
                                                }
                                            ],
                                            "closeBraceToken": {
                                                "kind": "CloseBraceToken",
                                                "fullStart": 758,
                                                "fullEnd": 773,
                                                "start": 770,
                                                "end": 771,
                                                "fullWidth": 15,
                                                "width": 1,
                                                "text": "}",
                                                "value": "}",
                                                "valueText": "}",
                                                "hasLeadingTrivia": true,
                                                "hasTrailingTrivia": true,
                                                "hasTrailingNewLine": true,
                                                "leadingTrivia": [
                                                    {
                                                        "kind": "WhitespaceTrivia",
                                                        "text": "            "
                                                    }
                                                ],
                                                "trailingTrivia": [
                                                    {
                                                        "kind": "NewLineTrivia",
                                                        "text": "\r\n"
                                                    }
                                                ]
                                            }
                                        }
                                    },
                                    {
                                        "kind": "VariableStatement",
                                        "fullStart": 773,
                                        "fullEnd": 804,
                                        "start": 785,
                                        "end": 802,
                                        "fullWidth": 31,
                                        "width": 17,
                                        "modifiers": [],
                                        "variableDeclaration": {
                                            "kind": "VariableDeclaration",
                                            "fullStart": 773,
                                            "fullEnd": 801,
                                            "start": 785,
                                            "end": 801,
                                            "fullWidth": 28,
                                            "width": 16,
                                            "varKeyword": {
                                                "kind": "VarKeyword",
                                                "fullStart": 773,
                                                "fullEnd": 789,
                                                "start": 785,
                                                "end": 788,
                                                "fullWidth": 16,
                                                "width": 3,
                                                "text": "var",
                                                "value": "var",
                                                "valueText": "var",
                                                "hasLeadingTrivia": true,
                                                "hasTrailingTrivia": true,
                                                "leadingTrivia": [
                                                    {
                                                        "kind": "WhitespaceTrivia",
                                                        "text": "            "
                                                    }
                                                ],
                                                "trailingTrivia": [
                                                    {
                                                        "kind": "WhitespaceTrivia",
                                                        "text": " "
                                                    }
                                                ]
                                            },
                                            "variableDeclarators": [
                                                {
                                                    "kind": "VariableDeclarator",
                                                    "fullStart": 789,
                                                    "fullEnd": 801,
                                                    "start": 789,
                                                    "end": 801,
                                                    "fullWidth": 12,
<<<<<<< HEAD
                                                    "width": 12,
                                                    "identifier": {
=======
                                                    "propertyName": {
>>>>>>> 85e84683
                                                        "kind": "IdentifierName",
                                                        "fullStart": 789,
                                                        "fullEnd": 796,
                                                        "start": 789,
                                                        "end": 795,
                                                        "fullWidth": 7,
                                                        "width": 6,
                                                        "text": "srcArr",
                                                        "value": "srcArr",
                                                        "valueText": "srcArr",
                                                        "hasTrailingTrivia": true,
                                                        "trailingTrivia": [
                                                            {
                                                                "kind": "WhitespaceTrivia",
                                                                "text": " "
                                                            }
                                                        ]
                                                    },
                                                    "equalsValueClause": {
                                                        "kind": "EqualsValueClause",
                                                        "fullStart": 796,
                                                        "fullEnd": 801,
                                                        "start": 796,
                                                        "end": 801,
                                                        "fullWidth": 5,
                                                        "width": 5,
                                                        "equalsToken": {
                                                            "kind": "EqualsToken",
                                                            "fullStart": 796,
                                                            "fullEnd": 798,
                                                            "start": 796,
                                                            "end": 797,
                                                            "fullWidth": 2,
                                                            "width": 1,
                                                            "text": "=",
                                                            "value": "=",
                                                            "valueText": "=",
                                                            "hasTrailingTrivia": true,
                                                            "trailingTrivia": [
                                                                {
                                                                    "kind": "WhitespaceTrivia",
                                                                    "text": " "
                                                                }
                                                            ]
                                                        },
                                                        "value": {
                                                            "kind": "ArrayLiteralExpression",
                                                            "fullStart": 798,
                                                            "fullEnd": 801,
                                                            "start": 798,
                                                            "end": 801,
                                                            "fullWidth": 3,
                                                            "width": 3,
                                                            "openBracketToken": {
                                                                "kind": "OpenBracketToken",
                                                                "fullStart": 798,
                                                                "fullEnd": 799,
                                                                "start": 798,
                                                                "end": 799,
                                                                "fullWidth": 1,
                                                                "width": 1,
                                                                "text": "[",
                                                                "value": "[",
                                                                "valueText": "["
                                                            },
                                                            "expressions": [
                                                                {
                                                                    "kind": "NumericLiteral",
                                                                    "fullStart": 799,
                                                                    "fullEnd": 800,
                                                                    "start": 799,
                                                                    "end": 800,
                                                                    "fullWidth": 1,
                                                                    "width": 1,
                                                                    "text": "1",
                                                                    "value": 1,
                                                                    "valueText": "1"
                                                                }
                                                            ],
                                                            "closeBracketToken": {
                                                                "kind": "CloseBracketToken",
                                                                "fullStart": 800,
                                                                "fullEnd": 801,
                                                                "start": 800,
                                                                "end": 801,
                                                                "fullWidth": 1,
                                                                "width": 1,
                                                                "text": "]",
                                                                "value": "]",
                                                                "valueText": "]"
                                                            }
                                                        }
                                                    }
                                                }
                                            ]
                                        },
                                        "semicolonToken": {
                                            "kind": "SemicolonToken",
                                            "fullStart": 801,
                                            "fullEnd": 804,
                                            "start": 801,
                                            "end": 802,
                                            "fullWidth": 3,
                                            "width": 1,
                                            "text": ";",
                                            "value": ";",
                                            "valueText": ";",
                                            "hasTrailingTrivia": true,
                                            "hasTrailingNewLine": true,
                                            "trailingTrivia": [
                                                {
                                                    "kind": "NewLineTrivia",
                                                    "text": "\r\n"
                                                }
                                            ]
                                        }
                                    },
                                    {
                                        "kind": "VariableStatement",
                                        "fullStart": 804,
                                        "fullEnd": 857,
                                        "start": 816,
                                        "end": 855,
                                        "fullWidth": 53,
                                        "width": 39,
                                        "modifiers": [],
                                        "variableDeclaration": {
                                            "kind": "VariableDeclaration",
                                            "fullStart": 804,
                                            "fullEnd": 854,
                                            "start": 816,
                                            "end": 854,
                                            "fullWidth": 50,
                                            "width": 38,
                                            "varKeyword": {
                                                "kind": "VarKeyword",
                                                "fullStart": 804,
                                                "fullEnd": 820,
                                                "start": 816,
                                                "end": 819,
                                                "fullWidth": 16,
                                                "width": 3,
                                                "text": "var",
                                                "value": "var",
                                                "valueText": "var",
                                                "hasLeadingTrivia": true,
                                                "hasTrailingTrivia": true,
                                                "leadingTrivia": [
                                                    {
                                                        "kind": "WhitespaceTrivia",
                                                        "text": "            "
                                                    }
                                                ],
                                                "trailingTrivia": [
                                                    {
                                                        "kind": "WhitespaceTrivia",
                                                        "text": " "
                                                    }
                                                ]
                                            },
                                            "variableDeclarators": [
                                                {
                                                    "kind": "VariableDeclarator",
                                                    "fullStart": 820,
                                                    "fullEnd": 854,
                                                    "start": 820,
                                                    "end": 854,
                                                    "fullWidth": 34,
<<<<<<< HEAD
                                                    "width": 34,
                                                    "identifier": {
=======
                                                    "propertyName": {
>>>>>>> 85e84683
                                                        "kind": "IdentifierName",
                                                        "fullStart": 820,
                                                        "fullEnd": 827,
                                                        "start": 820,
                                                        "end": 826,
                                                        "fullWidth": 7,
                                                        "width": 6,
                                                        "text": "resArr",
                                                        "value": "resArr",
                                                        "valueText": "resArr",
                                                        "hasTrailingTrivia": true,
                                                        "trailingTrivia": [
                                                            {
                                                                "kind": "WhitespaceTrivia",
                                                                "text": " "
                                                            }
                                                        ]
                                                    },
                                                    "equalsValueClause": {
                                                        "kind": "EqualsValueClause",
                                                        "fullStart": 827,
                                                        "fullEnd": 854,
                                                        "start": 827,
                                                        "end": 854,
                                                        "fullWidth": 27,
                                                        "width": 27,
                                                        "equalsToken": {
                                                            "kind": "EqualsToken",
                                                            "fullStart": 827,
                                                            "fullEnd": 829,
                                                            "start": 827,
                                                            "end": 828,
                                                            "fullWidth": 2,
                                                            "width": 1,
                                                            "text": "=",
                                                            "value": "=",
                                                            "valueText": "=",
                                                            "hasTrailingTrivia": true,
                                                            "trailingTrivia": [
                                                                {
                                                                    "kind": "WhitespaceTrivia",
                                                                    "text": " "
                                                                }
                                                            ]
                                                        },
                                                        "value": {
                                                            "kind": "InvocationExpression",
                                                            "fullStart": 829,
                                                            "fullEnd": 854,
                                                            "start": 829,
                                                            "end": 854,
                                                            "fullWidth": 25,
                                                            "width": 25,
                                                            "expression": {
                                                                "kind": "MemberAccessExpression",
                                                                "fullStart": 829,
                                                                "fullEnd": 842,
                                                                "start": 829,
                                                                "end": 842,
                                                                "fullWidth": 13,
                                                                "width": 13,
                                                                "expression": {
                                                                    "kind": "IdentifierName",
                                                                    "fullStart": 829,
                                                                    "fullEnd": 835,
                                                                    "start": 829,
                                                                    "end": 835,
                                                                    "fullWidth": 6,
                                                                    "width": 6,
                                                                    "text": "srcArr",
                                                                    "value": "srcArr",
                                                                    "valueText": "srcArr"
                                                                },
                                                                "dotToken": {
                                                                    "kind": "DotToken",
                                                                    "fullStart": 835,
                                                                    "fullEnd": 836,
                                                                    "start": 835,
                                                                    "end": 836,
                                                                    "fullWidth": 1,
                                                                    "width": 1,
                                                                    "text": ".",
                                                                    "value": ".",
                                                                    "valueText": "."
                                                                },
                                                                "name": {
                                                                    "kind": "IdentifierName",
                                                                    "fullStart": 836,
                                                                    "fullEnd": 842,
                                                                    "start": 836,
                                                                    "end": 842,
                                                                    "fullWidth": 6,
                                                                    "width": 6,
                                                                    "text": "filter",
                                                                    "value": "filter",
                                                                    "valueText": "filter"
                                                                }
                                                            },
                                                            "argumentList": {
                                                                "kind": "ArgumentList",
                                                                "fullStart": 842,
                                                                "fullEnd": 854,
                                                                "start": 842,
                                                                "end": 854,
                                                                "fullWidth": 12,
                                                                "width": 12,
                                                                "openParenToken": {
                                                                    "kind": "OpenParenToken",
                                                                    "fullStart": 842,
                                                                    "fullEnd": 843,
                                                                    "start": 842,
                                                                    "end": 843,
                                                                    "fullWidth": 1,
                                                                    "width": 1,
                                                                    "text": "(",
                                                                    "value": "(",
                                                                    "valueText": "("
                                                                },
                                                                "arguments": [
                                                                    {
                                                                        "kind": "IdentifierName",
                                                                        "fullStart": 843,
                                                                        "fullEnd": 853,
                                                                        "start": 843,
                                                                        "end": 853,
                                                                        "fullWidth": 10,
                                                                        "width": 10,
                                                                        "text": "callbackfn",
                                                                        "value": "callbackfn",
                                                                        "valueText": "callbackfn"
                                                                    }
                                                                ],
                                                                "closeParenToken": {
                                                                    "kind": "CloseParenToken",
                                                                    "fullStart": 853,
                                                                    "fullEnd": 854,
                                                                    "start": 853,
                                                                    "end": 854,
                                                                    "fullWidth": 1,
                                                                    "width": 1,
                                                                    "text": ")",
                                                                    "value": ")",
                                                                    "valueText": ")"
                                                                }
                                                            }
                                                        }
                                                    }
                                                }
                                            ]
                                        },
                                        "semicolonToken": {
                                            "kind": "SemicolonToken",
                                            "fullStart": 854,
                                            "fullEnd": 857,
                                            "start": 854,
                                            "end": 855,
                                            "fullWidth": 3,
                                            "width": 1,
                                            "text": ";",
                                            "value": ";",
                                            "valueText": ";",
                                            "hasTrailingTrivia": true,
                                            "hasTrailingNewLine": true,
                                            "trailingTrivia": [
                                                {
                                                    "kind": "NewLineTrivia",
                                                    "text": "\r\n"
                                                }
                                            ]
                                        }
                                    },
                                    {
                                        "kind": "ExpressionStatement",
                                        "fullStart": 857,
                                        "fullEnd": 905,
                                        "start": 869,
                                        "end": 903,
                                        "fullWidth": 48,
                                        "width": 34,
                                        "expression": {
                                            "kind": "AssignmentExpression",
                                            "fullStart": 857,
                                            "fullEnd": 902,
                                            "start": 869,
                                            "end": 902,
                                            "fullWidth": 45,
                                            "width": 33,
                                            "left": {
                                                "kind": "MemberAccessExpression",
                                                "fullStart": 857,
                                                "fullEnd": 881,
                                                "start": 869,
                                                "end": 880,
                                                "fullWidth": 24,
                                                "width": 11,
                                                "expression": {
                                                    "kind": "ThisKeyword",
                                                    "fullStart": 857,
                                                    "fullEnd": 873,
                                                    "start": 869,
                                                    "end": 873,
                                                    "fullWidth": 16,
                                                    "width": 4,
                                                    "text": "this",
                                                    "value": "this",
                                                    "valueText": "this",
                                                    "hasLeadingTrivia": true,
                                                    "leadingTrivia": [
                                                        {
                                                            "kind": "WhitespaceTrivia",
                                                            "text": "            "
                                                        }
                                                    ]
                                                },
                                                "dotToken": {
                                                    "kind": "DotToken",
                                                    "fullStart": 873,
                                                    "fullEnd": 874,
                                                    "start": 873,
                                                    "end": 874,
                                                    "fullWidth": 1,
                                                    "width": 1,
                                                    "text": ".",
                                                    "value": ".",
                                                    "valueText": "."
                                                },
                                                "name": {
                                                    "kind": "IdentifierName",
                                                    "fullStart": 874,
                                                    "fullEnd": 881,
                                                    "start": 874,
                                                    "end": 880,
                                                    "fullWidth": 7,
                                                    "width": 6,
                                                    "text": "retVal",
                                                    "value": "retVal",
                                                    "valueText": "retVal",
                                                    "hasTrailingTrivia": true,
                                                    "trailingTrivia": [
                                                        {
                                                            "kind": "WhitespaceTrivia",
                                                            "text": " "
                                                        }
                                                    ]
                                                }
                                            },
                                            "operatorToken": {
                                                "kind": "EqualsToken",
                                                "fullStart": 881,
                                                "fullEnd": 883,
                                                "start": 881,
                                                "end": 882,
                                                "fullWidth": 2,
                                                "width": 1,
                                                "text": "=",
                                                "value": "=",
                                                "valueText": "=",
                                                "hasTrailingTrivia": true,
                                                "trailingTrivia": [
                                                    {
                                                        "kind": "WhitespaceTrivia",
                                                        "text": " "
                                                    }
                                                ]
                                            },
                                            "right": {
                                                "kind": "EqualsExpression",
                                                "fullStart": 883,
                                                "fullEnd": 902,
                                                "start": 883,
                                                "end": 902,
                                                "fullWidth": 19,
                                                "width": 19,
                                                "left": {
                                                    "kind": "MemberAccessExpression",
                                                    "fullStart": 883,
                                                    "fullEnd": 897,
                                                    "start": 883,
                                                    "end": 896,
                                                    "fullWidth": 14,
                                                    "width": 13,
                                                    "expression": {
                                                        "kind": "IdentifierName",
                                                        "fullStart": 883,
                                                        "fullEnd": 889,
                                                        "start": 883,
                                                        "end": 889,
                                                        "fullWidth": 6,
                                                        "width": 6,
                                                        "text": "resArr",
                                                        "value": "resArr",
                                                        "valueText": "resArr"
                                                    },
                                                    "dotToken": {
                                                        "kind": "DotToken",
                                                        "fullStart": 889,
                                                        "fullEnd": 890,
                                                        "start": 889,
                                                        "end": 890,
                                                        "fullWidth": 1,
                                                        "width": 1,
                                                        "text": ".",
                                                        "value": ".",
                                                        "valueText": "."
                                                    },
                                                    "name": {
                                                        "kind": "IdentifierName",
                                                        "fullStart": 890,
                                                        "fullEnd": 897,
                                                        "start": 890,
                                                        "end": 896,
                                                        "fullWidth": 7,
                                                        "width": 6,
                                                        "text": "length",
                                                        "value": "length",
                                                        "valueText": "length",
                                                        "hasTrailingTrivia": true,
                                                        "trailingTrivia": [
                                                            {
                                                                "kind": "WhitespaceTrivia",
                                                                "text": " "
                                                            }
                                                        ]
                                                    }
                                                },
                                                "operatorToken": {
                                                    "kind": "EqualsEqualsEqualsToken",
                                                    "fullStart": 897,
                                                    "fullEnd": 901,
                                                    "start": 897,
                                                    "end": 900,
                                                    "fullWidth": 4,
                                                    "width": 3,
                                                    "text": "===",
                                                    "value": "===",
                                                    "valueText": "===",
                                                    "hasTrailingTrivia": true,
                                                    "trailingTrivia": [
                                                        {
                                                            "kind": "WhitespaceTrivia",
                                                            "text": " "
                                                        }
                                                    ]
                                                },
                                                "right": {
                                                    "kind": "NumericLiteral",
                                                    "fullStart": 901,
                                                    "fullEnd": 902,
                                                    "start": 901,
                                                    "end": 902,
                                                    "fullWidth": 1,
                                                    "width": 1,
                                                    "text": "0",
                                                    "value": 0,
                                                    "valueText": "0"
                                                }
                                            }
                                        },
                                        "semicolonToken": {
                                            "kind": "SemicolonToken",
                                            "fullStart": 902,
                                            "fullEnd": 905,
                                            "start": 902,
                                            "end": 903,
                                            "fullWidth": 3,
                                            "width": 1,
                                            "text": ";",
                                            "value": ";",
                                            "valueText": ";",
                                            "hasTrailingTrivia": true,
                                            "hasTrailingNewLine": true,
                                            "trailingTrivia": [
                                                {
                                                    "kind": "NewLineTrivia",
                                                    "text": "\r\n"
                                                }
                                            ]
                                        }
                                    }
                                ],
                                "closeBraceToken": {
                                    "kind": "CloseBraceToken",
                                    "fullStart": 905,
                                    "fullEnd": 916,
                                    "start": 913,
                                    "end": 914,
                                    "fullWidth": 11,
                                    "width": 1,
                                    "text": "}",
                                    "value": "}",
                                    "valueText": "}",
                                    "hasLeadingTrivia": true,
                                    "hasTrailingTrivia": true,
                                    "hasTrailingNewLine": true,
                                    "leadingTrivia": [
                                        {
                                            "kind": "WhitespaceTrivia",
                                            "text": "        "
                                        }
                                    ],
                                    "trailingTrivia": [
                                        {
                                            "kind": "NewLineTrivia",
                                            "text": "\r\n"
                                        }
                                    ]
                                }
                            }
                        },
                        {
                            "kind": "ReturnStatement",
                            "fullStart": 916,
                            "fullEnd": 955,
                            "start": 924,
                            "end": 953,
                            "fullWidth": 39,
                            "width": 29,
                            "returnKeyword": {
                                "kind": "ReturnKeyword",
                                "fullStart": 916,
                                "fullEnd": 931,
                                "start": 924,
                                "end": 930,
                                "fullWidth": 15,
                                "width": 6,
                                "text": "return",
                                "value": "return",
                                "valueText": "return",
                                "hasLeadingTrivia": true,
                                "hasTrailingTrivia": true,
                                "leadingTrivia": [
                                    {
                                        "kind": "WhitespaceTrivia",
                                        "text": "        "
                                    }
                                ],
                                "trailingTrivia": [
                                    {
                                        "kind": "WhitespaceTrivia",
                                        "text": " "
                                    }
                                ]
                            },
                            "expression": {
                                "kind": "MemberAccessExpression",
                                "fullStart": 931,
                                "fullEnd": 952,
                                "start": 931,
                                "end": 952,
                                "fullWidth": 21,
                                "width": 21,
                                "expression": {
                                    "kind": "ObjectCreationExpression",
                                    "fullStart": 931,
                                    "fullEnd": 945,
                                    "start": 931,
                                    "end": 945,
                                    "fullWidth": 14,
                                    "width": 14,
                                    "newKeyword": {
                                        "kind": "NewKeyword",
                                        "fullStart": 931,
                                        "fullEnd": 935,
                                        "start": 931,
                                        "end": 934,
                                        "fullWidth": 4,
                                        "width": 3,
                                        "text": "new",
                                        "value": "new",
                                        "valueText": "new",
                                        "hasTrailingTrivia": true,
                                        "trailingTrivia": [
                                            {
                                                "kind": "WhitespaceTrivia",
                                                "text": " "
                                            }
                                        ]
                                    },
                                    "expression": {
                                        "kind": "IdentifierName",
                                        "fullStart": 935,
                                        "fullEnd": 943,
                                        "start": 935,
                                        "end": 943,
                                        "fullWidth": 8,
                                        "width": 8,
                                        "text": "innerObj",
                                        "value": "innerObj",
                                        "valueText": "innerObj"
                                    },
                                    "argumentList": {
                                        "kind": "ArgumentList",
                                        "fullStart": 943,
                                        "fullEnd": 945,
                                        "start": 943,
                                        "end": 945,
                                        "fullWidth": 2,
                                        "width": 2,
                                        "openParenToken": {
                                            "kind": "OpenParenToken",
                                            "fullStart": 943,
                                            "fullEnd": 944,
                                            "start": 943,
                                            "end": 944,
                                            "fullWidth": 1,
                                            "width": 1,
                                            "text": "(",
                                            "value": "(",
                                            "valueText": "("
                                        },
                                        "arguments": [],
                                        "closeParenToken": {
                                            "kind": "CloseParenToken",
                                            "fullStart": 944,
                                            "fullEnd": 945,
                                            "start": 944,
                                            "end": 945,
                                            "fullWidth": 1,
                                            "width": 1,
                                            "text": ")",
                                            "value": ")",
                                            "valueText": ")"
                                        }
                                    }
                                },
                                "dotToken": {
                                    "kind": "DotToken",
                                    "fullStart": 945,
                                    "fullEnd": 946,
                                    "start": 945,
                                    "end": 946,
                                    "fullWidth": 1,
                                    "width": 1,
                                    "text": ".",
                                    "value": ".",
                                    "valueText": "."
                                },
                                "name": {
                                    "kind": "IdentifierName",
                                    "fullStart": 946,
                                    "fullEnd": 952,
                                    "start": 946,
                                    "end": 952,
                                    "fullWidth": 6,
                                    "width": 6,
                                    "text": "retVal",
                                    "value": "retVal",
                                    "valueText": "retVal"
                                }
                            },
                            "semicolonToken": {
                                "kind": "SemicolonToken",
                                "fullStart": 952,
                                "fullEnd": 955,
                                "start": 952,
                                "end": 953,
                                "fullWidth": 3,
                                "width": 1,
                                "text": ";",
                                "value": ";",
                                "valueText": ";",
                                "hasTrailingTrivia": true,
                                "hasTrailingNewLine": true,
                                "trailingTrivia": [
                                    {
                                        "kind": "NewLineTrivia",
                                        "text": "\r\n"
                                    }
                                ]
                            }
                        }
                    ],
                    "closeBraceToken": {
                        "kind": "CloseBraceToken",
                        "fullStart": 955,
                        "fullEnd": 962,
                        "start": 959,
                        "end": 960,
                        "fullWidth": 7,
                        "width": 1,
                        "text": "}",
                        "value": "}",
                        "valueText": "}",
                        "hasLeadingTrivia": true,
                        "hasTrailingTrivia": true,
                        "hasTrailingNewLine": true,
                        "leadingTrivia": [
                            {
                                "kind": "WhitespaceTrivia",
                                "text": "    "
                            }
                        ],
                        "trailingTrivia": [
                            {
                                "kind": "NewLineTrivia",
                                "text": "\r\n"
                            }
                        ]
                    }
                }
            },
            {
                "kind": "ExpressionStatement",
                "fullStart": 962,
                "fullEnd": 986,
                "start": 962,
                "end": 984,
                "fullWidth": 24,
                "width": 22,
                "expression": {
                    "kind": "InvocationExpression",
                    "fullStart": 962,
                    "fullEnd": 983,
                    "start": 962,
                    "end": 983,
                    "fullWidth": 21,
                    "width": 21,
                    "expression": {
                        "kind": "IdentifierName",
                        "fullStart": 962,
                        "fullEnd": 973,
                        "start": 962,
                        "end": 973,
                        "fullWidth": 11,
                        "width": 11,
                        "text": "runTestCase",
                        "value": "runTestCase",
                        "valueText": "runTestCase"
                    },
                    "argumentList": {
                        "kind": "ArgumentList",
                        "fullStart": 973,
                        "fullEnd": 983,
                        "start": 973,
                        "end": 983,
                        "fullWidth": 10,
                        "width": 10,
                        "openParenToken": {
                            "kind": "OpenParenToken",
                            "fullStart": 973,
                            "fullEnd": 974,
                            "start": 973,
                            "end": 974,
                            "fullWidth": 1,
                            "width": 1,
                            "text": "(",
                            "value": "(",
                            "valueText": "("
                        },
                        "arguments": [
                            {
                                "kind": "IdentifierName",
                                "fullStart": 974,
                                "fullEnd": 982,
                                "start": 974,
                                "end": 982,
                                "fullWidth": 8,
                                "width": 8,
                                "text": "testcase",
                                "value": "testcase",
                                "valueText": "testcase"
                            }
                        ],
                        "closeParenToken": {
                            "kind": "CloseParenToken",
                            "fullStart": 982,
                            "fullEnd": 983,
                            "start": 982,
                            "end": 983,
                            "fullWidth": 1,
                            "width": 1,
                            "text": ")",
                            "value": ")",
                            "valueText": ")"
                        }
                    }
                },
                "semicolonToken": {
                    "kind": "SemicolonToken",
                    "fullStart": 983,
                    "fullEnd": 986,
                    "start": 983,
                    "end": 984,
                    "fullWidth": 3,
                    "width": 1,
                    "text": ";",
                    "value": ";",
                    "valueText": ";",
                    "hasTrailingTrivia": true,
                    "hasTrailingNewLine": true,
                    "trailingTrivia": [
                        {
                            "kind": "NewLineTrivia",
                            "text": "\r\n"
                        }
                    ]
                }
            }
        ],
        "endOfFileToken": {
            "kind": "EndOfFileToken",
            "fullStart": 986,
            "fullEnd": 986,
            "start": 986,
            "end": 986,
            "fullWidth": 0,
            "width": 0,
            "text": ""
        }
    },
    "lineMap": {
        "lineStarts": [
            0,
            67,
            152,
            232,
            308,
            380,
            385,
            440,
            501,
            506,
            508,
            510,
            533,
            564,
            606,
            648,
            662,
            712,
            758,
            773,
            804,
            857,
            905,
            916,
            955,
            962,
            986
        ],
        "length": 986
    }
}<|MERGE_RESOLUTION|>--- conflicted
+++ resolved
@@ -499,12 +499,8 @@
                                                     "start": 622,
                                                     "end": 645,
                                                     "fullWidth": 23,
-<<<<<<< HEAD
                                                     "width": 23,
-                                                    "identifier": {
-=======
                                                     "propertyName": {
->>>>>>> 85e84683
                                                         "kind": "IdentifierName",
                                                         "fullStart": 622,
                                                         "fullEnd": 638,
@@ -1008,12 +1004,8 @@
                                                     "start": 789,
                                                     "end": 801,
                                                     "fullWidth": 12,
-<<<<<<< HEAD
                                                     "width": 12,
-                                                    "identifier": {
-=======
                                                     "propertyName": {
->>>>>>> 85e84683
                                                         "kind": "IdentifierName",
                                                         "fullStart": 789,
                                                         "fullEnd": 796,
@@ -1182,12 +1174,8 @@
                                                     "start": 820,
                                                     "end": 854,
                                                     "fullWidth": 34,
-<<<<<<< HEAD
                                                     "width": 34,
-                                                    "identifier": {
-=======
                                                     "propertyName": {
->>>>>>> 85e84683
                                                         "kind": "IdentifierName",
                                                         "fullStart": 820,
                                                         "fullEnd": 827,
