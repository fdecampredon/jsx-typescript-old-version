{
    "isDeclaration": false,
    "languageVersion": "EcmaScript5",
    "parseOptions": {
        "allowAutomaticSemicolonInsertion": true
    },
    "sourceUnit": {
        "kind": "SourceUnit",
        "fullStart": 0,
        "fullEnd": 1361,
        "start": 609,
        "end": 1361,
        "fullWidth": 1361,
        "width": 752,
        "isIncrementallyUnusable": true,
        "moduleElements": [
            {
                "kind": "FunctionDeclaration",
                "fullStart": 0,
                "fullEnd": 1337,
                "start": 609,
                "end": 1335,
                "fullWidth": 1337,
                "width": 726,
                "isIncrementallyUnusable": true,
                "modifiers": [],
                "functionKeyword": {
                    "kind": "FunctionKeyword",
                    "fullStart": 0,
                    "fullEnd": 618,
                    "start": 609,
                    "end": 617,
                    "fullWidth": 618,
                    "width": 8,
                    "text": "function",
                    "value": "function",
                    "valueText": "function",
                    "hasLeadingTrivia": true,
                    "hasLeadingComment": true,
                    "hasLeadingNewLine": true,
                    "hasTrailingTrivia": true,
                    "leadingTrivia": [
                        {
                            "kind": "SingleLineCommentTrivia",
                            "text": "/// Copyright (c) 2012 Ecma International.  All rights reserved. "
                        },
                        {
                            "kind": "NewLineTrivia",
                            "text": "\r\n"
                        },
                        {
                            "kind": "SingleLineCommentTrivia",
                            "text": "/// Ecma International makes this code available under the terms and conditions set"
                        },
                        {
                            "kind": "NewLineTrivia",
                            "text": "\r\n"
                        },
                        {
                            "kind": "SingleLineCommentTrivia",
                            "text": "/// forth on http://hg.ecmascript.org/tests/test262/raw-file/tip/LICENSE (the "
                        },
                        {
                            "kind": "NewLineTrivia",
                            "text": "\r\n"
                        },
                        {
                            "kind": "SingleLineCommentTrivia",
                            "text": "/// \"Use Terms\").   Any redistribution of this code must retain the above "
                        },
                        {
                            "kind": "NewLineTrivia",
                            "text": "\r\n"
                        },
                        {
                            "kind": "SingleLineCommentTrivia",
                            "text": "/// copyright and this notice and otherwise comply with the Use Terms."
                        },
                        {
                            "kind": "NewLineTrivia",
                            "text": "\r\n"
                        },
                        {
                            "kind": "MultiLineCommentTrivia",
                            "text": "/**\r\n * @path ch15/15.4/15.4.4/15.4.4.20/15.4.4.20-9-c-i-5.js\r\n * @description Array.prototype.filter - element to be retrieved is own data property that overrides an inherited accessor property on an Array-like object\r\n */"
                        },
                        {
                            "kind": "NewLineTrivia",
                            "text": "\r\n"
                        },
                        {
                            "kind": "NewLineTrivia",
                            "text": "\r\n"
                        },
                        {
                            "kind": "NewLineTrivia",
                            "text": "\r\n"
                        }
                    ],
                    "trailingTrivia": [
                        {
                            "kind": "WhitespaceTrivia",
                            "text": " "
                        }
                    ]
                },
                "identifier": {
                    "kind": "IdentifierName",
                    "fullStart": 618,
                    "fullEnd": 626,
                    "start": 618,
                    "end": 626,
                    "fullWidth": 8,
                    "width": 8,
                    "text": "testcase",
                    "value": "testcase",
                    "valueText": "testcase"
                },
                "callSignature": {
                    "kind": "CallSignature",
                    "fullStart": 626,
                    "fullEnd": 629,
                    "start": 626,
                    "end": 628,
                    "fullWidth": 3,
                    "width": 2,
                    "parameterList": {
                        "kind": "ParameterList",
                        "fullStart": 626,
                        "fullEnd": 629,
                        "start": 626,
                        "end": 628,
                        "fullWidth": 3,
                        "width": 2,
                        "openParenToken": {
                            "kind": "OpenParenToken",
                            "fullStart": 626,
                            "fullEnd": 627,
                            "start": 626,
                            "end": 627,
                            "fullWidth": 1,
                            "width": 1,
                            "text": "(",
                            "value": "(",
                            "valueText": "("
                        },
                        "parameters": [],
                        "closeParenToken": {
                            "kind": "CloseParenToken",
                            "fullStart": 627,
                            "fullEnd": 629,
                            "start": 627,
                            "end": 628,
                            "fullWidth": 2,
                            "width": 1,
                            "text": ")",
                            "value": ")",
                            "valueText": ")",
                            "hasTrailingTrivia": true,
                            "trailingTrivia": [
                                {
                                    "kind": "WhitespaceTrivia",
                                    "text": " "
                                }
                            ]
                        }
                    }
                },
                "block": {
                    "kind": "Block",
                    "fullStart": 629,
                    "fullEnd": 1337,
                    "start": 629,
                    "end": 1335,
                    "fullWidth": 708,
                    "width": 706,
                    "isIncrementallyUnusable": true,
                    "openBraceToken": {
                        "kind": "OpenBraceToken",
                        "fullStart": 629,
                        "fullEnd": 632,
                        "start": 629,
                        "end": 630,
                        "fullWidth": 3,
                        "width": 1,
                        "text": "{",
                        "value": "{",
                        "valueText": "{",
                        "hasTrailingTrivia": true,
                        "hasTrailingNewLine": true,
                        "trailingTrivia": [
                            {
                                "kind": "NewLineTrivia",
                                "text": "\r\n"
                            }
                        ]
                    },
                    "statements": [
                        {
                            "kind": "FunctionDeclaration",
                            "fullStart": 632,
                            "fullEnd": 736,
                            "start": 642,
                            "end": 734,
                            "fullWidth": 104,
                            "width": 92,
                            "modifiers": [],
                            "functionKeyword": {
                                "kind": "FunctionKeyword",
                                "fullStart": 632,
                                "fullEnd": 651,
                                "start": 642,
                                "end": 650,
                                "fullWidth": 19,
                                "width": 8,
                                "text": "function",
                                "value": "function",
                                "valueText": "function",
                                "hasLeadingTrivia": true,
                                "hasLeadingNewLine": true,
                                "hasTrailingTrivia": true,
                                "leadingTrivia": [
                                    {
                                        "kind": "NewLineTrivia",
                                        "text": "\r\n"
                                    },
                                    {
                                        "kind": "WhitespaceTrivia",
                                        "text": "        "
                                    }
                                ],
                                "trailingTrivia": [
                                    {
                                        "kind": "WhitespaceTrivia",
                                        "text": " "
                                    }
                                ]
                            },
                            "identifier": {
                                "kind": "IdentifierName",
                                "fullStart": 651,
                                "fullEnd": 661,
                                "start": 651,
                                "end": 661,
                                "fullWidth": 10,
                                "width": 10,
                                "text": "callbackfn",
                                "value": "callbackfn",
                                "valueText": "callbackfn"
                            },
                            "callSignature": {
                                "kind": "CallSignature",
                                "fullStart": 661,
                                "fullEnd": 677,
                                "start": 661,
                                "end": 676,
                                "fullWidth": 16,
                                "width": 15,
                                "parameterList": {
                                    "kind": "ParameterList",
                                    "fullStart": 661,
                                    "fullEnd": 677,
                                    "start": 661,
                                    "end": 676,
                                    "fullWidth": 16,
                                    "width": 15,
                                    "openParenToken": {
                                        "kind": "OpenParenToken",
                                        "fullStart": 661,
                                        "fullEnd": 662,
                                        "start": 661,
                                        "end": 662,
                                        "fullWidth": 1,
                                        "width": 1,
                                        "text": "(",
                                        "value": "(",
                                        "valueText": "("
                                    },
                                    "parameters": [
                                        {
                                            "kind": "Parameter",
                                            "fullStart": 662,
                                            "fullEnd": 665,
                                            "start": 662,
                                            "end": 665,
                                            "fullWidth": 3,
                                            "width": 3,
                                            "modifiers": [],
                                            "identifier": {
                                                "kind": "IdentifierName",
                                                "fullStart": 662,
                                                "fullEnd": 665,
                                                "start": 662,
                                                "end": 665,
                                                "fullWidth": 3,
                                                "width": 3,
                                                "text": "val",
                                                "value": "val",
                                                "valueText": "val"
                                            }
                                        },
                                        {
                                            "kind": "CommaToken",
                                            "fullStart": 665,
                                            "fullEnd": 667,
                                            "start": 665,
                                            "end": 666,
                                            "fullWidth": 2,
                                            "width": 1,
                                            "text": ",",
                                            "value": ",",
                                            "valueText": ",",
                                            "hasTrailingTrivia": true,
                                            "trailingTrivia": [
                                                {
                                                    "kind": "WhitespaceTrivia",
                                                    "text": " "
                                                }
                                            ]
                                        },
                                        {
                                            "kind": "Parameter",
                                            "fullStart": 667,
                                            "fullEnd": 670,
                                            "start": 667,
                                            "end": 670,
                                            "fullWidth": 3,
                                            "width": 3,
                                            "modifiers": [],
                                            "identifier": {
                                                "kind": "IdentifierName",
                                                "fullStart": 667,
                                                "fullEnd": 670,
                                                "start": 667,
                                                "end": 670,
                                                "fullWidth": 3,
                                                "width": 3,
                                                "text": "idx",
                                                "value": "idx",
                                                "valueText": "idx"
                                            }
                                        },
                                        {
                                            "kind": "CommaToken",
                                            "fullStart": 670,
                                            "fullEnd": 672,
                                            "start": 670,
                                            "end": 671,
                                            "fullWidth": 2,
                                            "width": 1,
                                            "text": ",",
                                            "value": ",",
                                            "valueText": ",",
                                            "hasTrailingTrivia": true,
                                            "trailingTrivia": [
                                                {
                                                    "kind": "WhitespaceTrivia",
                                                    "text": " "
                                                }
                                            ]
                                        },
                                        {
                                            "kind": "Parameter",
                                            "fullStart": 672,
                                            "fullEnd": 675,
                                            "start": 672,
                                            "end": 675,
                                            "fullWidth": 3,
                                            "width": 3,
                                            "modifiers": [],
                                            "identifier": {
                                                "kind": "IdentifierName",
                                                "fullStart": 672,
                                                "fullEnd": 675,
                                                "start": 672,
                                                "end": 675,
                                                "fullWidth": 3,
                                                "width": 3,
                                                "text": "obj",
                                                "value": "obj",
                                                "valueText": "obj"
                                            }
                                        }
                                    ],
                                    "closeParenToken": {
                                        "kind": "CloseParenToken",
                                        "fullStart": 675,
                                        "fullEnd": 677,
                                        "start": 675,
                                        "end": 676,
                                        "fullWidth": 2,
                                        "width": 1,
                                        "text": ")",
                                        "value": ")",
                                        "valueText": ")",
                                        "hasTrailingTrivia": true,
                                        "trailingTrivia": [
                                            {
                                                "kind": "WhitespaceTrivia",
                                                "text": " "
                                            }
                                        ]
                                    }
                                }
                            },
                            "block": {
                                "kind": "Block",
                                "fullStart": 677,
                                "fullEnd": 736,
                                "start": 677,
                                "end": 734,
                                "fullWidth": 59,
                                "width": 57,
                                "openBraceToken": {
                                    "kind": "OpenBraceToken",
                                    "fullStart": 677,
                                    "fullEnd": 680,
                                    "start": 677,
                                    "end": 678,
                                    "fullWidth": 3,
                                    "width": 1,
                                    "text": "{",
                                    "value": "{",
                                    "valueText": "{",
                                    "hasTrailingTrivia": true,
                                    "hasTrailingNewLine": true,
                                    "trailingTrivia": [
                                        {
                                            "kind": "NewLineTrivia",
                                            "text": "\r\n"
                                        }
                                    ]
                                },
                                "statements": [
                                    {
                                        "kind": "ReturnStatement",
                                        "fullStart": 680,
                                        "fullEnd": 725,
                                        "start": 692,
                                        "end": 723,
                                        "fullWidth": 45,
                                        "width": 31,
                                        "returnKeyword": {
                                            "kind": "ReturnKeyword",
                                            "fullStart": 680,
                                            "fullEnd": 699,
                                            "start": 692,
                                            "end": 698,
                                            "fullWidth": 19,
                                            "width": 6,
                                            "text": "return",
                                            "value": "return",
                                            "valueText": "return",
                                            "hasLeadingTrivia": true,
                                            "hasTrailingTrivia": true,
                                            "leadingTrivia": [
                                                {
                                                    "kind": "WhitespaceTrivia",
                                                    "text": "            "
                                                }
                                            ],
                                            "trailingTrivia": [
                                                {
                                                    "kind": "WhitespaceTrivia",
                                                    "text": " "
                                                }
                                            ]
                                        },
                                        "expression": {
                                            "kind": "LogicalAndExpression",
                                            "fullStart": 699,
                                            "fullEnd": 722,
                                            "start": 699,
                                            "end": 722,
                                            "fullWidth": 23,
                                            "width": 23,
                                            "left": {
                                                "kind": "EqualsExpression",
                                                "fullStart": 699,
                                                "fullEnd": 709,
                                                "start": 699,
                                                "end": 708,
                                                "fullWidth": 10,
                                                "width": 9,
                                                "left": {
                                                    "kind": "IdentifierName",
                                                    "fullStart": 699,
                                                    "fullEnd": 703,
                                                    "start": 699,
                                                    "end": 702,
                                                    "fullWidth": 4,
                                                    "width": 3,
                                                    "text": "idx",
                                                    "value": "idx",
                                                    "valueText": "idx",
                                                    "hasTrailingTrivia": true,
                                                    "trailingTrivia": [
                                                        {
                                                            "kind": "WhitespaceTrivia",
                                                            "text": " "
                                                        }
                                                    ]
                                                },
                                                "operatorToken": {
                                                    "kind": "EqualsEqualsEqualsToken",
                                                    "fullStart": 703,
                                                    "fullEnd": 707,
                                                    "start": 703,
                                                    "end": 706,
                                                    "fullWidth": 4,
                                                    "width": 3,
                                                    "text": "===",
                                                    "value": "===",
                                                    "valueText": "===",
                                                    "hasTrailingTrivia": true,
                                                    "trailingTrivia": [
                                                        {
                                                            "kind": "WhitespaceTrivia",
                                                            "text": " "
                                                        }
                                                    ]
                                                },
                                                "right": {
                                                    "kind": "NumericLiteral",
                                                    "fullStart": 707,
                                                    "fullEnd": 709,
                                                    "start": 707,
                                                    "end": 708,
                                                    "fullWidth": 2,
                                                    "width": 1,
                                                    "text": "0",
                                                    "value": 0,
                                                    "valueText": "0",
                                                    "hasTrailingTrivia": true,
                                                    "trailingTrivia": [
                                                        {
                                                            "kind": "WhitespaceTrivia",
                                                            "text": " "
                                                        }
                                                    ]
                                                }
                                            },
                                            "operatorToken": {
                                                "kind": "AmpersandAmpersandToken",
                                                "fullStart": 709,
                                                "fullEnd": 712,
                                                "start": 709,
                                                "end": 711,
                                                "fullWidth": 3,
                                                "width": 2,
                                                "text": "&&",
                                                "value": "&&",
                                                "valueText": "&&",
                                                "hasTrailingTrivia": true,
                                                "trailingTrivia": [
                                                    {
                                                        "kind": "WhitespaceTrivia",
                                                        "text": " "
                                                    }
                                                ]
                                            },
                                            "right": {
                                                "kind": "EqualsExpression",
                                                "fullStart": 712,
                                                "fullEnd": 722,
                                                "start": 712,
                                                "end": 722,
                                                "fullWidth": 10,
                                                "width": 10,
                                                "left": {
                                                    "kind": "IdentifierName",
                                                    "fullStart": 712,
                                                    "fullEnd": 716,
                                                    "start": 712,
                                                    "end": 715,
                                                    "fullWidth": 4,
                                                    "width": 3,
                                                    "text": "val",
                                                    "value": "val",
                                                    "valueText": "val",
                                                    "hasTrailingTrivia": true,
                                                    "trailingTrivia": [
                                                        {
                                                            "kind": "WhitespaceTrivia",
                                                            "text": " "
                                                        }
                                                    ]
                                                },
                                                "operatorToken": {
                                                    "kind": "EqualsEqualsEqualsToken",
                                                    "fullStart": 716,
                                                    "fullEnd": 720,
                                                    "start": 716,
                                                    "end": 719,
                                                    "fullWidth": 4,
                                                    "width": 3,
                                                    "text": "===",
                                                    "value": "===",
                                                    "valueText": "===",
                                                    "hasTrailingTrivia": true,
                                                    "trailingTrivia": [
                                                        {
                                                            "kind": "WhitespaceTrivia",
                                                            "text": " "
                                                        }
                                                    ]
                                                },
                                                "right": {
                                                    "kind": "NumericLiteral",
                                                    "fullStart": 720,
                                                    "fullEnd": 722,
                                                    "start": 720,
                                                    "end": 722,
                                                    "fullWidth": 2,
                                                    "width": 2,
                                                    "text": "11",
                                                    "value": 11,
                                                    "valueText": "11"
                                                }
                                            }
                                        },
                                        "semicolonToken": {
                                            "kind": "SemicolonToken",
                                            "fullStart": 722,
                                            "fullEnd": 725,
                                            "start": 722,
                                            "end": 723,
                                            "fullWidth": 3,
                                            "width": 1,
                                            "text": ";",
                                            "value": ";",
                                            "valueText": ";",
                                            "hasTrailingTrivia": true,
                                            "hasTrailingNewLine": true,
                                            "trailingTrivia": [
                                                {
                                                    "kind": "NewLineTrivia",
                                                    "text": "\r\n"
                                                }
                                            ]
                                        }
                                    }
                                ],
                                "closeBraceToken": {
                                    "kind": "CloseBraceToken",
                                    "fullStart": 725,
                                    "fullEnd": 736,
                                    "start": 733,
                                    "end": 734,
                                    "fullWidth": 11,
                                    "width": 1,
                                    "text": "}",
                                    "value": "}",
                                    "valueText": "}",
                                    "hasLeadingTrivia": true,
                                    "hasTrailingTrivia": true,
                                    "hasTrailingNewLine": true,
                                    "leadingTrivia": [
                                        {
                                            "kind": "WhitespaceTrivia",
                                            "text": "        "
                                        }
                                    ],
                                    "trailingTrivia": [
                                        {
                                            "kind": "NewLineTrivia",
                                            "text": "\r\n"
                                        }
                                    ]
                                }
                            }
                        },
                        {
                            "kind": "VariableStatement",
                            "fullStart": 736,
                            "fullEnd": 763,
                            "start": 746,
                            "end": 761,
                            "fullWidth": 27,
                            "width": 15,
                            "modifiers": [],
                            "variableDeclaration": {
                                "kind": "VariableDeclaration",
                                "fullStart": 736,
                                "fullEnd": 760,
                                "start": 746,
                                "end": 760,
                                "fullWidth": 24,
                                "width": 14,
                                "varKeyword": {
                                    "kind": "VarKeyword",
                                    "fullStart": 736,
                                    "fullEnd": 750,
                                    "start": 746,
                                    "end": 749,
                                    "fullWidth": 14,
                                    "width": 3,
                                    "text": "var",
                                    "value": "var",
                                    "valueText": "var",
                                    "hasLeadingTrivia": true,
                                    "hasLeadingNewLine": true,
                                    "hasTrailingTrivia": true,
                                    "leadingTrivia": [
                                        {
                                            "kind": "NewLineTrivia",
                                            "text": "\r\n"
                                        },
                                        {
                                            "kind": "WhitespaceTrivia",
                                            "text": "        "
                                        }
                                    ],
                                    "trailingTrivia": [
                                        {
                                            "kind": "WhitespaceTrivia",
                                            "text": " "
                                        }
                                    ]
                                },
                                "variableDeclarators": [
                                    {
                                        "kind": "VariableDeclarator",
                                        "fullStart": 750,
                                        "fullEnd": 760,
                                        "start": 750,
                                        "end": 760,
                                        "fullWidth": 10,
<<<<<<< HEAD
                                        "width": 10,
                                        "identifier": {
=======
                                        "propertyName": {
>>>>>>> 85e84683
                                            "kind": "IdentifierName",
                                            "fullStart": 750,
                                            "fullEnd": 756,
                                            "start": 750,
                                            "end": 755,
                                            "fullWidth": 6,
                                            "width": 5,
                                            "text": "proto",
                                            "value": "proto",
                                            "valueText": "proto",
                                            "hasTrailingTrivia": true,
                                            "trailingTrivia": [
                                                {
                                                    "kind": "WhitespaceTrivia",
                                                    "text": " "
                                                }
                                            ]
                                        },
                                        "equalsValueClause": {
                                            "kind": "EqualsValueClause",
                                            "fullStart": 756,
                                            "fullEnd": 760,
                                            "start": 756,
                                            "end": 760,
                                            "fullWidth": 4,
                                            "width": 4,
                                            "equalsToken": {
                                                "kind": "EqualsToken",
                                                "fullStart": 756,
                                                "fullEnd": 758,
                                                "start": 756,
                                                "end": 757,
                                                "fullWidth": 2,
                                                "width": 1,
                                                "text": "=",
                                                "value": "=",
                                                "valueText": "=",
                                                "hasTrailingTrivia": true,
                                                "trailingTrivia": [
                                                    {
                                                        "kind": "WhitespaceTrivia",
                                                        "text": " "
                                                    }
                                                ]
                                            },
                                            "value": {
                                                "kind": "ObjectLiteralExpression",
                                                "fullStart": 758,
                                                "fullEnd": 760,
                                                "start": 758,
                                                "end": 760,
                                                "fullWidth": 2,
                                                "width": 2,
                                                "openBraceToken": {
                                                    "kind": "OpenBraceToken",
                                                    "fullStart": 758,
                                                    "fullEnd": 759,
                                                    "start": 758,
                                                    "end": 759,
                                                    "fullWidth": 1,
                                                    "width": 1,
                                                    "text": "{",
                                                    "value": "{",
                                                    "valueText": "{"
                                                },
                                                "propertyAssignments": [],
                                                "closeBraceToken": {
                                                    "kind": "CloseBraceToken",
                                                    "fullStart": 759,
                                                    "fullEnd": 760,
                                                    "start": 759,
                                                    "end": 760,
                                                    "fullWidth": 1,
                                                    "width": 1,
                                                    "text": "}",
                                                    "value": "}",
                                                    "valueText": "}"
                                                }
                                            }
                                        }
                                    }
                                ]
                            },
                            "semicolonToken": {
                                "kind": "SemicolonToken",
                                "fullStart": 760,
                                "fullEnd": 763,
                                "start": 760,
                                "end": 761,
                                "fullWidth": 3,
                                "width": 1,
                                "text": ";",
                                "value": ";",
                                "valueText": ";",
                                "hasTrailingTrivia": true,
                                "hasTrailingNewLine": true,
                                "trailingTrivia": [
                                    {
                                        "kind": "NewLineTrivia",
                                        "text": "\r\n"
                                    }
                                ]
                            }
                        },
                        {
                            "kind": "ExpressionStatement",
                            "fullStart": 763,
                            "fullEnd": 930,
                            "start": 773,
                            "end": 928,
                            "fullWidth": 167,
                            "width": 155,
                            "isIncrementallyUnusable": true,
                            "expression": {
                                "kind": "InvocationExpression",
                                "fullStart": 763,
                                "fullEnd": 927,
                                "start": 773,
                                "end": 927,
                                "fullWidth": 164,
                                "width": 154,
                                "isIncrementallyUnusable": true,
                                "expression": {
                                    "kind": "MemberAccessExpression",
                                    "fullStart": 763,
                                    "fullEnd": 794,
                                    "start": 773,
                                    "end": 794,
                                    "fullWidth": 31,
                                    "width": 21,
                                    "expression": {
                                        "kind": "IdentifierName",
                                        "fullStart": 763,
                                        "fullEnd": 779,
                                        "start": 773,
                                        "end": 779,
                                        "fullWidth": 16,
                                        "width": 6,
                                        "text": "Object",
                                        "value": "Object",
                                        "valueText": "Object",
                                        "hasLeadingTrivia": true,
                                        "hasLeadingNewLine": true,
                                        "leadingTrivia": [
                                            {
                                                "kind": "NewLineTrivia",
                                                "text": "\r\n"
                                            },
                                            {
                                                "kind": "WhitespaceTrivia",
                                                "text": "        "
                                            }
                                        ]
                                    },
                                    "dotToken": {
                                        "kind": "DotToken",
                                        "fullStart": 779,
                                        "fullEnd": 780,
                                        "start": 779,
                                        "end": 780,
                                        "fullWidth": 1,
                                        "width": 1,
                                        "text": ".",
                                        "value": ".",
                                        "valueText": "."
                                    },
                                    "name": {
                                        "kind": "IdentifierName",
                                        "fullStart": 780,
                                        "fullEnd": 794,
                                        "start": 780,
                                        "end": 794,
                                        "fullWidth": 14,
                                        "width": 14,
                                        "text": "defineProperty",
                                        "value": "defineProperty",
                                        "valueText": "defineProperty"
                                    }
                                },
                                "argumentList": {
                                    "kind": "ArgumentList",
                                    "fullStart": 794,
                                    "fullEnd": 927,
                                    "start": 794,
                                    "end": 927,
                                    "fullWidth": 133,
                                    "width": 133,
                                    "isIncrementallyUnusable": true,
                                    "openParenToken": {
                                        "kind": "OpenParenToken",
                                        "fullStart": 794,
                                        "fullEnd": 795,
                                        "start": 794,
                                        "end": 795,
                                        "fullWidth": 1,
                                        "width": 1,
                                        "text": "(",
                                        "value": "(",
                                        "valueText": "("
                                    },
                                    "arguments": [
                                        {
                                            "kind": "IdentifierName",
                                            "fullStart": 795,
                                            "fullEnd": 800,
                                            "start": 795,
                                            "end": 800,
                                            "fullWidth": 5,
                                            "width": 5,
                                            "text": "proto",
                                            "value": "proto",
                                            "valueText": "proto"
                                        },
                                        {
                                            "kind": "CommaToken",
                                            "fullStart": 800,
                                            "fullEnd": 802,
                                            "start": 800,
                                            "end": 801,
                                            "fullWidth": 2,
                                            "width": 1,
                                            "text": ",",
                                            "value": ",",
                                            "valueText": ",",
                                            "hasTrailingTrivia": true,
                                            "trailingTrivia": [
                                                {
                                                    "kind": "WhitespaceTrivia",
                                                    "text": " "
                                                }
                                            ]
                                        },
                                        {
                                            "kind": "StringLiteral",
                                            "fullStart": 802,
                                            "fullEnd": 805,
                                            "start": 802,
                                            "end": 805,
                                            "fullWidth": 3,
                                            "width": 3,
                                            "text": "\"0\"",
                                            "value": "0",
                                            "valueText": "0"
                                        },
                                        {
                                            "kind": "CommaToken",
                                            "fullStart": 805,
                                            "fullEnd": 807,
                                            "start": 805,
                                            "end": 806,
                                            "fullWidth": 2,
                                            "width": 1,
                                            "text": ",",
                                            "value": ",",
                                            "valueText": ",",
                                            "hasTrailingTrivia": true,
                                            "trailingTrivia": [
                                                {
                                                    "kind": "WhitespaceTrivia",
                                                    "text": " "
                                                }
                                            ]
                                        },
                                        {
                                            "kind": "ObjectLiteralExpression",
                                            "fullStart": 807,
                                            "fullEnd": 926,
                                            "start": 807,
                                            "end": 926,
                                            "fullWidth": 119,
                                            "width": 119,
                                            "isIncrementallyUnusable": true,
                                            "openBraceToken": {
                                                "kind": "OpenBraceToken",
                                                "fullStart": 807,
                                                "fullEnd": 810,
                                                "start": 807,
                                                "end": 808,
                                                "fullWidth": 3,
                                                "width": 1,
                                                "text": "{",
                                                "value": "{",
                                                "valueText": "{",
                                                "hasTrailingTrivia": true,
                                                "hasTrailingNewLine": true,
                                                "trailingTrivia": [
                                                    {
                                                        "kind": "NewLineTrivia",
                                                        "text": "\r\n"
                                                    }
                                                ]
                                            },
                                            "propertyAssignments": [
                                                {
                                                    "kind": "SimplePropertyAssignment",
                                                    "fullStart": 810,
                                                    "fullEnd": 882,
                                                    "start": 822,
                                                    "end": 882,
                                                    "fullWidth": 72,
                                                    "width": 60,
                                                    "isIncrementallyUnusable": true,
                                                    "propertyName": {
                                                        "kind": "IdentifierName",
                                                        "fullStart": 810,
                                                        "fullEnd": 825,
                                                        "start": 822,
                                                        "end": 825,
                                                        "fullWidth": 15,
                                                        "width": 3,
                                                        "text": "get",
                                                        "value": "get",
                                                        "valueText": "get",
                                                        "hasLeadingTrivia": true,
                                                        "leadingTrivia": [
                                                            {
                                                                "kind": "WhitespaceTrivia",
                                                                "text": "            "
                                                            }
                                                        ]
                                                    },
                                                    "colonToken": {
                                                        "kind": "ColonToken",
                                                        "fullStart": 825,
                                                        "fullEnd": 827,
                                                        "start": 825,
                                                        "end": 826,
                                                        "fullWidth": 2,
                                                        "width": 1,
                                                        "text": ":",
                                                        "value": ":",
                                                        "valueText": ":",
                                                        "hasTrailingTrivia": true,
                                                        "trailingTrivia": [
                                                            {
                                                                "kind": "WhitespaceTrivia",
                                                                "text": " "
                                                            }
                                                        ]
                                                    },
                                                    "expression": {
                                                        "kind": "FunctionExpression",
                                                        "fullStart": 827,
                                                        "fullEnd": 882,
                                                        "start": 827,
                                                        "end": 882,
                                                        "fullWidth": 55,
                                                        "width": 55,
                                                        "functionKeyword": {
                                                            "kind": "FunctionKeyword",
                                                            "fullStart": 827,
                                                            "fullEnd": 836,
                                                            "start": 827,
                                                            "end": 835,
                                                            "fullWidth": 9,
                                                            "width": 8,
                                                            "text": "function",
                                                            "value": "function",
                                                            "valueText": "function",
                                                            "hasTrailingTrivia": true,
                                                            "trailingTrivia": [
                                                                {
                                                                    "kind": "WhitespaceTrivia",
                                                                    "text": " "
                                                                }
                                                            ]
                                                        },
                                                        "callSignature": {
                                                            "kind": "CallSignature",
                                                            "fullStart": 836,
                                                            "fullEnd": 839,
                                                            "start": 836,
                                                            "end": 838,
                                                            "fullWidth": 3,
                                                            "width": 2,
                                                            "parameterList": {
                                                                "kind": "ParameterList",
                                                                "fullStart": 836,
                                                                "fullEnd": 839,
                                                                "start": 836,
                                                                "end": 838,
                                                                "fullWidth": 3,
                                                                "width": 2,
                                                                "openParenToken": {
                                                                    "kind": "OpenParenToken",
                                                                    "fullStart": 836,
                                                                    "fullEnd": 837,
                                                                    "start": 836,
                                                                    "end": 837,
                                                                    "fullWidth": 1,
                                                                    "width": 1,
                                                                    "text": "(",
                                                                    "value": "(",
                                                                    "valueText": "("
                                                                },
                                                                "parameters": [],
                                                                "closeParenToken": {
                                                                    "kind": "CloseParenToken",
                                                                    "fullStart": 837,
                                                                    "fullEnd": 839,
                                                                    "start": 837,
                                                                    "end": 838,
                                                                    "fullWidth": 2,
                                                                    "width": 1,
                                                                    "text": ")",
                                                                    "value": ")",
                                                                    "valueText": ")",
                                                                    "hasTrailingTrivia": true,
                                                                    "trailingTrivia": [
                                                                        {
                                                                            "kind": "WhitespaceTrivia",
                                                                            "text": " "
                                                                        }
                                                                    ]
                                                                }
                                                            }
                                                        },
                                                        "block": {
                                                            "kind": "Block",
                                                            "fullStart": 839,
                                                            "fullEnd": 882,
                                                            "start": 839,
                                                            "end": 882,
                                                            "fullWidth": 43,
                                                            "width": 43,
                                                            "openBraceToken": {
                                                                "kind": "OpenBraceToken",
                                                                "fullStart": 839,
                                                                "fullEnd": 842,
                                                                "start": 839,
                                                                "end": 840,
                                                                "fullWidth": 3,
                                                                "width": 1,
                                                                "text": "{",
                                                                "value": "{",
                                                                "valueText": "{",
                                                                "hasTrailingTrivia": true,
                                                                "hasTrailingNewLine": true,
                                                                "trailingTrivia": [
                                                                    {
                                                                        "kind": "NewLineTrivia",
                                                                        "text": "\r\n"
                                                                    }
                                                                ]
                                                            },
                                                            "statements": [
                                                                {
                                                                    "kind": "ReturnStatement",
                                                                    "fullStart": 842,
                                                                    "fullEnd": 869,
                                                                    "start": 858,
                                                                    "end": 867,
                                                                    "fullWidth": 27,
                                                                    "width": 9,
                                                                    "returnKeyword": {
                                                                        "kind": "ReturnKeyword",
                                                                        "fullStart": 842,
                                                                        "fullEnd": 865,
                                                                        "start": 858,
                                                                        "end": 864,
                                                                        "fullWidth": 23,
                                                                        "width": 6,
                                                                        "text": "return",
                                                                        "value": "return",
                                                                        "valueText": "return",
                                                                        "hasLeadingTrivia": true,
                                                                        "hasTrailingTrivia": true,
                                                                        "leadingTrivia": [
                                                                            {
                                                                                "kind": "WhitespaceTrivia",
                                                                                "text": "                "
                                                                            }
                                                                        ],
                                                                        "trailingTrivia": [
                                                                            {
                                                                                "kind": "WhitespaceTrivia",
                                                                                "text": " "
                                                                            }
                                                                        ]
                                                                    },
                                                                    "expression": {
                                                                        "kind": "NumericLiteral",
                                                                        "fullStart": 865,
                                                                        "fullEnd": 866,
                                                                        "start": 865,
                                                                        "end": 866,
                                                                        "fullWidth": 1,
                                                                        "width": 1,
                                                                        "text": "5",
                                                                        "value": 5,
                                                                        "valueText": "5"
                                                                    },
                                                                    "semicolonToken": {
                                                                        "kind": "SemicolonToken",
                                                                        "fullStart": 866,
                                                                        "fullEnd": 869,
                                                                        "start": 866,
                                                                        "end": 867,
                                                                        "fullWidth": 3,
                                                                        "width": 1,
                                                                        "text": ";",
                                                                        "value": ";",
                                                                        "valueText": ";",
                                                                        "hasTrailingTrivia": true,
                                                                        "hasTrailingNewLine": true,
                                                                        "trailingTrivia": [
                                                                            {
                                                                                "kind": "NewLineTrivia",
                                                                                "text": "\r\n"
                                                                            }
                                                                        ]
                                                                    }
                                                                }
                                                            ],
                                                            "closeBraceToken": {
                                                                "kind": "CloseBraceToken",
                                                                "fullStart": 869,
                                                                "fullEnd": 882,
                                                                "start": 881,
                                                                "end": 882,
                                                                "fullWidth": 13,
                                                                "width": 1,
                                                                "text": "}",
                                                                "value": "}",
                                                                "valueText": "}",
                                                                "hasLeadingTrivia": true,
                                                                "leadingTrivia": [
                                                                    {
                                                                        "kind": "WhitespaceTrivia",
                                                                        "text": "            "
                                                                    }
                                                                ]
                                                            }
                                                        }
                                                    }
                                                },
                                                {
                                                    "kind": "CommaToken",
                                                    "fullStart": 882,
                                                    "fullEnd": 885,
                                                    "start": 882,
                                                    "end": 883,
                                                    "fullWidth": 3,
                                                    "width": 1,
                                                    "text": ",",
                                                    "value": ",",
                                                    "valueText": ",",
                                                    "hasTrailingTrivia": true,
                                                    "hasTrailingNewLine": true,
                                                    "trailingTrivia": [
                                                        {
                                                            "kind": "NewLineTrivia",
                                                            "text": "\r\n"
                                                        }
                                                    ]
                                                },
                                                {
                                                    "kind": "SimplePropertyAssignment",
                                                    "fullStart": 885,
                                                    "fullEnd": 917,
                                                    "start": 897,
                                                    "end": 915,
                                                    "fullWidth": 32,
                                                    "width": 18,
                                                    "propertyName": {
                                                        "kind": "IdentifierName",
                                                        "fullStart": 885,
                                                        "fullEnd": 909,
                                                        "start": 897,
                                                        "end": 909,
                                                        "fullWidth": 24,
                                                        "width": 12,
                                                        "text": "configurable",
                                                        "value": "configurable",
                                                        "valueText": "configurable",
                                                        "hasLeadingTrivia": true,
                                                        "leadingTrivia": [
                                                            {
                                                                "kind": "WhitespaceTrivia",
                                                                "text": "            "
                                                            }
                                                        ]
                                                    },
                                                    "colonToken": {
                                                        "kind": "ColonToken",
                                                        "fullStart": 909,
                                                        "fullEnd": 911,
                                                        "start": 909,
                                                        "end": 910,
                                                        "fullWidth": 2,
                                                        "width": 1,
                                                        "text": ":",
                                                        "value": ":",
                                                        "valueText": ":",
                                                        "hasTrailingTrivia": true,
                                                        "trailingTrivia": [
                                                            {
                                                                "kind": "WhitespaceTrivia",
                                                                "text": " "
                                                            }
                                                        ]
                                                    },
                                                    "expression": {
                                                        "kind": "TrueKeyword",
                                                        "fullStart": 911,
                                                        "fullEnd": 917,
                                                        "start": 911,
                                                        "end": 915,
                                                        "fullWidth": 6,
                                                        "width": 4,
                                                        "text": "true",
                                                        "value": true,
                                                        "valueText": "true",
                                                        "hasTrailingTrivia": true,
                                                        "hasTrailingNewLine": true,
                                                        "trailingTrivia": [
                                                            {
                                                                "kind": "NewLineTrivia",
                                                                "text": "\r\n"
                                                            }
                                                        ]
                                                    }
                                                }
                                            ],
                                            "closeBraceToken": {
                                                "kind": "CloseBraceToken",
                                                "fullStart": 917,
                                                "fullEnd": 926,
                                                "start": 925,
                                                "end": 926,
                                                "fullWidth": 9,
                                                "width": 1,
                                                "text": "}",
                                                "value": "}",
                                                "valueText": "}",
                                                "hasLeadingTrivia": true,
                                                "leadingTrivia": [
                                                    {
                                                        "kind": "WhitespaceTrivia",
                                                        "text": "        "
                                                    }
                                                ]
                                            }
                                        }
                                    ],
                                    "closeParenToken": {
                                        "kind": "CloseParenToken",
                                        "fullStart": 926,
                                        "fullEnd": 927,
                                        "start": 926,
                                        "end": 927,
                                        "fullWidth": 1,
                                        "width": 1,
                                        "text": ")",
                                        "value": ")",
                                        "valueText": ")"
                                    }
                                }
                            },
                            "semicolonToken": {
                                "kind": "SemicolonToken",
                                "fullStart": 927,
                                "fullEnd": 930,
                                "start": 927,
                                "end": 928,
                                "fullWidth": 3,
                                "width": 1,
                                "text": ";",
                                "value": ";",
                                "valueText": ";",
                                "hasTrailingTrivia": true,
                                "hasTrailingNewLine": true,
                                "trailingTrivia": [
                                    {
                                        "kind": "NewLineTrivia",
                                        "text": "\r\n"
                                    }
                                ]
                            }
                        },
                        {
                            "kind": "VariableStatement",
                            "fullStart": 930,
                            "fullEnd": 968,
                            "start": 940,
                            "end": 966,
                            "fullWidth": 38,
                            "width": 26,
                            "modifiers": [],
                            "variableDeclaration": {
                                "kind": "VariableDeclaration",
                                "fullStart": 930,
                                "fullEnd": 965,
                                "start": 940,
                                "end": 965,
                                "fullWidth": 35,
                                "width": 25,
                                "varKeyword": {
                                    "kind": "VarKeyword",
                                    "fullStart": 930,
                                    "fullEnd": 944,
                                    "start": 940,
                                    "end": 943,
                                    "fullWidth": 14,
                                    "width": 3,
                                    "text": "var",
                                    "value": "var",
                                    "valueText": "var",
                                    "hasLeadingTrivia": true,
                                    "hasLeadingNewLine": true,
                                    "hasTrailingTrivia": true,
                                    "leadingTrivia": [
                                        {
                                            "kind": "NewLineTrivia",
                                            "text": "\r\n"
                                        },
                                        {
                                            "kind": "WhitespaceTrivia",
                                            "text": "        "
                                        }
                                    ],
                                    "trailingTrivia": [
                                        {
                                            "kind": "WhitespaceTrivia",
                                            "text": " "
                                        }
                                    ]
                                },
                                "variableDeclarators": [
                                    {
                                        "kind": "VariableDeclarator",
                                        "fullStart": 944,
                                        "fullEnd": 965,
                                        "start": 944,
                                        "end": 965,
                                        "fullWidth": 21,
<<<<<<< HEAD
                                        "width": 21,
                                        "identifier": {
=======
                                        "propertyName": {
>>>>>>> 85e84683
                                            "kind": "IdentifierName",
                                            "fullStart": 944,
                                            "fullEnd": 948,
                                            "start": 944,
                                            "end": 947,
                                            "fullWidth": 4,
                                            "width": 3,
                                            "text": "Con",
                                            "value": "Con",
                                            "valueText": "Con",
                                            "hasTrailingTrivia": true,
                                            "trailingTrivia": [
                                                {
                                                    "kind": "WhitespaceTrivia",
                                                    "text": " "
                                                }
                                            ]
                                        },
                                        "equalsValueClause": {
                                            "kind": "EqualsValueClause",
                                            "fullStart": 948,
                                            "fullEnd": 965,
                                            "start": 948,
                                            "end": 965,
                                            "fullWidth": 17,
                                            "width": 17,
                                            "equalsToken": {
                                                "kind": "EqualsToken",
                                                "fullStart": 948,
                                                "fullEnd": 950,
                                                "start": 948,
                                                "end": 949,
                                                "fullWidth": 2,
                                                "width": 1,
                                                "text": "=",
                                                "value": "=",
                                                "valueText": "=",
                                                "hasTrailingTrivia": true,
                                                "trailingTrivia": [
                                                    {
                                                        "kind": "WhitespaceTrivia",
                                                        "text": " "
                                                    }
                                                ]
                                            },
                                            "value": {
                                                "kind": "FunctionExpression",
                                                "fullStart": 950,
                                                "fullEnd": 965,
                                                "start": 950,
                                                "end": 965,
                                                "fullWidth": 15,
                                                "width": 15,
                                                "functionKeyword": {
                                                    "kind": "FunctionKeyword",
                                                    "fullStart": 950,
                                                    "fullEnd": 959,
                                                    "start": 950,
                                                    "end": 958,
                                                    "fullWidth": 9,
                                                    "width": 8,
                                                    "text": "function",
                                                    "value": "function",
                                                    "valueText": "function",
                                                    "hasTrailingTrivia": true,
                                                    "trailingTrivia": [
                                                        {
                                                            "kind": "WhitespaceTrivia",
                                                            "text": " "
                                                        }
                                                    ]
                                                },
                                                "callSignature": {
                                                    "kind": "CallSignature",
                                                    "fullStart": 959,
                                                    "fullEnd": 962,
                                                    "start": 959,
                                                    "end": 961,
                                                    "fullWidth": 3,
                                                    "width": 2,
                                                    "parameterList": {
                                                        "kind": "ParameterList",
                                                        "fullStart": 959,
                                                        "fullEnd": 962,
                                                        "start": 959,
                                                        "end": 961,
                                                        "fullWidth": 3,
                                                        "width": 2,
                                                        "openParenToken": {
                                                            "kind": "OpenParenToken",
                                                            "fullStart": 959,
                                                            "fullEnd": 960,
                                                            "start": 959,
                                                            "end": 960,
                                                            "fullWidth": 1,
                                                            "width": 1,
                                                            "text": "(",
                                                            "value": "(",
                                                            "valueText": "("
                                                        },
                                                        "parameters": [],
                                                        "closeParenToken": {
                                                            "kind": "CloseParenToken",
                                                            "fullStart": 960,
                                                            "fullEnd": 962,
                                                            "start": 960,
                                                            "end": 961,
                                                            "fullWidth": 2,
                                                            "width": 1,
                                                            "text": ")",
                                                            "value": ")",
                                                            "valueText": ")",
                                                            "hasTrailingTrivia": true,
                                                            "trailingTrivia": [
                                                                {
                                                                    "kind": "WhitespaceTrivia",
                                                                    "text": " "
                                                                }
                                                            ]
                                                        }
                                                    }
                                                },
                                                "block": {
                                                    "kind": "Block",
                                                    "fullStart": 962,
                                                    "fullEnd": 965,
                                                    "start": 962,
                                                    "end": 965,
                                                    "fullWidth": 3,
                                                    "width": 3,
                                                    "openBraceToken": {
                                                        "kind": "OpenBraceToken",
                                                        "fullStart": 962,
                                                        "fullEnd": 964,
                                                        "start": 962,
                                                        "end": 963,
                                                        "fullWidth": 2,
                                                        "width": 1,
                                                        "text": "{",
                                                        "value": "{",
                                                        "valueText": "{",
                                                        "hasTrailingTrivia": true,
                                                        "trailingTrivia": [
                                                            {
                                                                "kind": "WhitespaceTrivia",
                                                                "text": " "
                                                            }
                                                        ]
                                                    },
                                                    "statements": [],
                                                    "closeBraceToken": {
                                                        "kind": "CloseBraceToken",
                                                        "fullStart": 964,
                                                        "fullEnd": 965,
                                                        "start": 964,
                                                        "end": 965,
                                                        "fullWidth": 1,
                                                        "width": 1,
                                                        "text": "}",
                                                        "value": "}",
                                                        "valueText": "}"
                                                    }
                                                }
                                            }
                                        }
                                    }
                                ]
                            },
                            "semicolonToken": {
                                "kind": "SemicolonToken",
                                "fullStart": 965,
                                "fullEnd": 968,
                                "start": 965,
                                "end": 966,
                                "fullWidth": 3,
                                "width": 1,
                                "text": ";",
                                "value": ";",
                                "valueText": ";",
                                "hasTrailingTrivia": true,
                                "hasTrailingNewLine": true,
                                "trailingTrivia": [
                                    {
                                        "kind": "NewLineTrivia",
                                        "text": "\r\n"
                                    }
                                ]
                            }
                        },
                        {
                            "kind": "ExpressionStatement",
                            "fullStart": 968,
                            "fullEnd": 1000,
                            "start": 976,
                            "end": 998,
                            "fullWidth": 32,
                            "width": 22,
                            "expression": {
                                "kind": "AssignmentExpression",
                                "fullStart": 968,
                                "fullEnd": 997,
                                "start": 976,
                                "end": 997,
                                "fullWidth": 29,
                                "width": 21,
                                "left": {
                                    "kind": "MemberAccessExpression",
                                    "fullStart": 968,
                                    "fullEnd": 990,
                                    "start": 976,
                                    "end": 989,
                                    "fullWidth": 22,
                                    "width": 13,
                                    "expression": {
                                        "kind": "IdentifierName",
                                        "fullStart": 968,
                                        "fullEnd": 979,
                                        "start": 976,
                                        "end": 979,
                                        "fullWidth": 11,
                                        "width": 3,
                                        "text": "Con",
                                        "value": "Con",
                                        "valueText": "Con",
                                        "hasLeadingTrivia": true,
                                        "leadingTrivia": [
                                            {
                                                "kind": "WhitespaceTrivia",
                                                "text": "        "
                                            }
                                        ]
                                    },
                                    "dotToken": {
                                        "kind": "DotToken",
                                        "fullStart": 979,
                                        "fullEnd": 980,
                                        "start": 979,
                                        "end": 980,
                                        "fullWidth": 1,
                                        "width": 1,
                                        "text": ".",
                                        "value": ".",
                                        "valueText": "."
                                    },
                                    "name": {
                                        "kind": "IdentifierName",
                                        "fullStart": 980,
                                        "fullEnd": 990,
                                        "start": 980,
                                        "end": 989,
                                        "fullWidth": 10,
                                        "width": 9,
                                        "text": "prototype",
                                        "value": "prototype",
                                        "valueText": "prototype",
                                        "hasTrailingTrivia": true,
                                        "trailingTrivia": [
                                            {
                                                "kind": "WhitespaceTrivia",
                                                "text": " "
                                            }
                                        ]
                                    }
                                },
                                "operatorToken": {
                                    "kind": "EqualsToken",
                                    "fullStart": 990,
                                    "fullEnd": 992,
                                    "start": 990,
                                    "end": 991,
                                    "fullWidth": 2,
                                    "width": 1,
                                    "text": "=",
                                    "value": "=",
                                    "valueText": "=",
                                    "hasTrailingTrivia": true,
                                    "trailingTrivia": [
                                        {
                                            "kind": "WhitespaceTrivia",
                                            "text": " "
                                        }
                                    ]
                                },
                                "right": {
                                    "kind": "IdentifierName",
                                    "fullStart": 992,
                                    "fullEnd": 997,
                                    "start": 992,
                                    "end": 997,
                                    "fullWidth": 5,
                                    "width": 5,
                                    "text": "proto",
                                    "value": "proto",
                                    "valueText": "proto"
                                }
                            },
                            "semicolonToken": {
                                "kind": "SemicolonToken",
                                "fullStart": 997,
                                "fullEnd": 1000,
                                "start": 997,
                                "end": 998,
                                "fullWidth": 3,
                                "width": 1,
                                "text": ";",
                                "value": ";",
                                "valueText": ";",
                                "hasTrailingTrivia": true,
                                "hasTrailingNewLine": true,
                                "trailingTrivia": [
                                    {
                                        "kind": "NewLineTrivia",
                                        "text": "\r\n"
                                    }
                                ]
                            }
                        },
                        {
                            "kind": "VariableStatement",
                            "fullStart": 1000,
                            "fullEnd": 1034,
                            "start": 1010,
                            "end": 1032,
                            "fullWidth": 34,
                            "width": 22,
                            "modifiers": [],
                            "variableDeclaration": {
                                "kind": "VariableDeclaration",
                                "fullStart": 1000,
                                "fullEnd": 1031,
                                "start": 1010,
                                "end": 1031,
                                "fullWidth": 31,
                                "width": 21,
                                "varKeyword": {
                                    "kind": "VarKeyword",
                                    "fullStart": 1000,
                                    "fullEnd": 1014,
                                    "start": 1010,
                                    "end": 1013,
                                    "fullWidth": 14,
                                    "width": 3,
                                    "text": "var",
                                    "value": "var",
                                    "valueText": "var",
                                    "hasLeadingTrivia": true,
                                    "hasLeadingNewLine": true,
                                    "hasTrailingTrivia": true,
                                    "leadingTrivia": [
                                        {
                                            "kind": "NewLineTrivia",
                                            "text": "\r\n"
                                        },
                                        {
                                            "kind": "WhitespaceTrivia",
                                            "text": "        "
                                        }
                                    ],
                                    "trailingTrivia": [
                                        {
                                            "kind": "WhitespaceTrivia",
                                            "text": " "
                                        }
                                    ]
                                },
                                "variableDeclarators": [
                                    {
                                        "kind": "VariableDeclarator",
                                        "fullStart": 1014,
                                        "fullEnd": 1031,
                                        "start": 1014,
                                        "end": 1031,
                                        "fullWidth": 17,
<<<<<<< HEAD
                                        "width": 17,
                                        "identifier": {
=======
                                        "propertyName": {
>>>>>>> 85e84683
                                            "kind": "IdentifierName",
                                            "fullStart": 1014,
                                            "fullEnd": 1020,
                                            "start": 1014,
                                            "end": 1019,
                                            "fullWidth": 6,
                                            "width": 5,
                                            "text": "child",
                                            "value": "child",
                                            "valueText": "child",
                                            "hasTrailingTrivia": true,
                                            "trailingTrivia": [
                                                {
                                                    "kind": "WhitespaceTrivia",
                                                    "text": " "
                                                }
                                            ]
                                        },
                                        "equalsValueClause": {
                                            "kind": "EqualsValueClause",
                                            "fullStart": 1020,
                                            "fullEnd": 1031,
                                            "start": 1020,
                                            "end": 1031,
                                            "fullWidth": 11,
                                            "width": 11,
                                            "equalsToken": {
                                                "kind": "EqualsToken",
                                                "fullStart": 1020,
                                                "fullEnd": 1022,
                                                "start": 1020,
                                                "end": 1021,
                                                "fullWidth": 2,
                                                "width": 1,
                                                "text": "=",
                                                "value": "=",
                                                "valueText": "=",
                                                "hasTrailingTrivia": true,
                                                "trailingTrivia": [
                                                    {
                                                        "kind": "WhitespaceTrivia",
                                                        "text": " "
                                                    }
                                                ]
                                            },
                                            "value": {
                                                "kind": "ObjectCreationExpression",
                                                "fullStart": 1022,
                                                "fullEnd": 1031,
                                                "start": 1022,
                                                "end": 1031,
                                                "fullWidth": 9,
                                                "width": 9,
                                                "newKeyword": {
                                                    "kind": "NewKeyword",
                                                    "fullStart": 1022,
                                                    "fullEnd": 1026,
                                                    "start": 1022,
                                                    "end": 1025,
                                                    "fullWidth": 4,
                                                    "width": 3,
                                                    "text": "new",
                                                    "value": "new",
                                                    "valueText": "new",
                                                    "hasTrailingTrivia": true,
                                                    "trailingTrivia": [
                                                        {
                                                            "kind": "WhitespaceTrivia",
                                                            "text": " "
                                                        }
                                                    ]
                                                },
                                                "expression": {
                                                    "kind": "IdentifierName",
                                                    "fullStart": 1026,
                                                    "fullEnd": 1029,
                                                    "start": 1026,
                                                    "end": 1029,
                                                    "fullWidth": 3,
                                                    "width": 3,
                                                    "text": "Con",
                                                    "value": "Con",
                                                    "valueText": "Con"
                                                },
                                                "argumentList": {
                                                    "kind": "ArgumentList",
                                                    "fullStart": 1029,
                                                    "fullEnd": 1031,
                                                    "start": 1029,
                                                    "end": 1031,
                                                    "fullWidth": 2,
                                                    "width": 2,
                                                    "openParenToken": {
                                                        "kind": "OpenParenToken",
                                                        "fullStart": 1029,
                                                        "fullEnd": 1030,
                                                        "start": 1029,
                                                        "end": 1030,
                                                        "fullWidth": 1,
                                                        "width": 1,
                                                        "text": "(",
                                                        "value": "(",
                                                        "valueText": "("
                                                    },
                                                    "arguments": [],
                                                    "closeParenToken": {
                                                        "kind": "CloseParenToken",
                                                        "fullStart": 1030,
                                                        "fullEnd": 1031,
                                                        "start": 1030,
                                                        "end": 1031,
                                                        "fullWidth": 1,
                                                        "width": 1,
                                                        "text": ")",
                                                        "value": ")",
                                                        "valueText": ")"
                                                    }
                                                }
                                            }
                                        }
                                    }
                                ]
                            },
                            "semicolonToken": {
                                "kind": "SemicolonToken",
                                "fullStart": 1031,
                                "fullEnd": 1034,
                                "start": 1031,
                                "end": 1032,
                                "fullWidth": 3,
                                "width": 1,
                                "text": ";",
                                "value": ";",
                                "valueText": ";",
                                "hasTrailingTrivia": true,
                                "hasTrailingNewLine": true,
                                "trailingTrivia": [
                                    {
                                        "kind": "NewLineTrivia",
                                        "text": "\r\n"
                                    }
                                ]
                            }
                        },
                        {
                            "kind": "ExpressionStatement",
                            "fullStart": 1034,
                            "fullEnd": 1061,
                            "start": 1042,
                            "end": 1059,
                            "fullWidth": 27,
                            "width": 17,
                            "expression": {
                                "kind": "AssignmentExpression",
                                "fullStart": 1034,
                                "fullEnd": 1058,
                                "start": 1042,
                                "end": 1058,
                                "fullWidth": 24,
                                "width": 16,
                                "left": {
                                    "kind": "MemberAccessExpression",
                                    "fullStart": 1034,
                                    "fullEnd": 1055,
                                    "start": 1042,
                                    "end": 1054,
                                    "fullWidth": 21,
                                    "width": 12,
                                    "expression": {
                                        "kind": "IdentifierName",
                                        "fullStart": 1034,
                                        "fullEnd": 1047,
                                        "start": 1042,
                                        "end": 1047,
                                        "fullWidth": 13,
                                        "width": 5,
                                        "text": "child",
                                        "value": "child",
                                        "valueText": "child",
                                        "hasLeadingTrivia": true,
                                        "leadingTrivia": [
                                            {
                                                "kind": "WhitespaceTrivia",
                                                "text": "        "
                                            }
                                        ]
                                    },
                                    "dotToken": {
                                        "kind": "DotToken",
                                        "fullStart": 1047,
                                        "fullEnd": 1048,
                                        "start": 1047,
                                        "end": 1048,
                                        "fullWidth": 1,
                                        "width": 1,
                                        "text": ".",
                                        "value": ".",
                                        "valueText": "."
                                    },
                                    "name": {
                                        "kind": "IdentifierName",
                                        "fullStart": 1048,
                                        "fullEnd": 1055,
                                        "start": 1048,
                                        "end": 1054,
                                        "fullWidth": 7,
                                        "width": 6,
                                        "text": "length",
                                        "value": "length",
                                        "valueText": "length",
                                        "hasTrailingTrivia": true,
                                        "trailingTrivia": [
                                            {
                                                "kind": "WhitespaceTrivia",
                                                "text": " "
                                            }
                                        ]
                                    }
                                },
                                "operatorToken": {
                                    "kind": "EqualsToken",
                                    "fullStart": 1055,
                                    "fullEnd": 1057,
                                    "start": 1055,
                                    "end": 1056,
                                    "fullWidth": 2,
                                    "width": 1,
                                    "text": "=",
                                    "value": "=",
                                    "valueText": "=",
                                    "hasTrailingTrivia": true,
                                    "trailingTrivia": [
                                        {
                                            "kind": "WhitespaceTrivia",
                                            "text": " "
                                        }
                                    ]
                                },
                                "right": {
                                    "kind": "NumericLiteral",
                                    "fullStart": 1057,
                                    "fullEnd": 1058,
                                    "start": 1057,
                                    "end": 1058,
                                    "fullWidth": 1,
                                    "width": 1,
                                    "text": "2",
                                    "value": 2,
                                    "valueText": "2"
                                }
                            },
                            "semicolonToken": {
                                "kind": "SemicolonToken",
                                "fullStart": 1058,
                                "fullEnd": 1061,
                                "start": 1058,
                                "end": 1059,
                                "fullWidth": 3,
                                "width": 1,
                                "text": ";",
                                "value": ";",
                                "valueText": ";",
                                "hasTrailingTrivia": true,
                                "hasTrailingNewLine": true,
                                "trailingTrivia": [
                                    {
                                        "kind": "NewLineTrivia",
                                        "text": "\r\n"
                                    }
                                ]
                            }
                        },
                        {
                            "kind": "ExpressionStatement",
                            "fullStart": 1061,
                            "fullEnd": 1175,
                            "start": 1069,
                            "end": 1173,
                            "fullWidth": 114,
                            "width": 104,
                            "expression": {
                                "kind": "InvocationExpression",
                                "fullStart": 1061,
                                "fullEnd": 1172,
                                "start": 1069,
                                "end": 1172,
                                "fullWidth": 111,
                                "width": 103,
                                "expression": {
                                    "kind": "MemberAccessExpression",
                                    "fullStart": 1061,
                                    "fullEnd": 1090,
                                    "start": 1069,
                                    "end": 1090,
                                    "fullWidth": 29,
                                    "width": 21,
                                    "expression": {
                                        "kind": "IdentifierName",
                                        "fullStart": 1061,
                                        "fullEnd": 1075,
                                        "start": 1069,
                                        "end": 1075,
                                        "fullWidth": 14,
                                        "width": 6,
                                        "text": "Object",
                                        "value": "Object",
                                        "valueText": "Object",
                                        "hasLeadingTrivia": true,
                                        "leadingTrivia": [
                                            {
                                                "kind": "WhitespaceTrivia",
                                                "text": "        "
                                            }
                                        ]
                                    },
                                    "dotToken": {
                                        "kind": "DotToken",
                                        "fullStart": 1075,
                                        "fullEnd": 1076,
                                        "start": 1075,
                                        "end": 1076,
                                        "fullWidth": 1,
                                        "width": 1,
                                        "text": ".",
                                        "value": ".",
                                        "valueText": "."
                                    },
                                    "name": {
                                        "kind": "IdentifierName",
                                        "fullStart": 1076,
                                        "fullEnd": 1090,
                                        "start": 1076,
                                        "end": 1090,
                                        "fullWidth": 14,
                                        "width": 14,
                                        "text": "defineProperty",
                                        "value": "defineProperty",
                                        "valueText": "defineProperty"
                                    }
                                },
                                "argumentList": {
                                    "kind": "ArgumentList",
                                    "fullStart": 1090,
                                    "fullEnd": 1172,
                                    "start": 1090,
                                    "end": 1172,
                                    "fullWidth": 82,
                                    "width": 82,
                                    "openParenToken": {
                                        "kind": "OpenParenToken",
                                        "fullStart": 1090,
                                        "fullEnd": 1091,
                                        "start": 1090,
                                        "end": 1091,
                                        "fullWidth": 1,
                                        "width": 1,
                                        "text": "(",
                                        "value": "(",
                                        "valueText": "("
                                    },
                                    "arguments": [
                                        {
                                            "kind": "IdentifierName",
                                            "fullStart": 1091,
                                            "fullEnd": 1096,
                                            "start": 1091,
                                            "end": 1096,
                                            "fullWidth": 5,
                                            "width": 5,
                                            "text": "child",
                                            "value": "child",
                                            "valueText": "child"
                                        },
                                        {
                                            "kind": "CommaToken",
                                            "fullStart": 1096,
                                            "fullEnd": 1098,
                                            "start": 1096,
                                            "end": 1097,
                                            "fullWidth": 2,
                                            "width": 1,
                                            "text": ",",
                                            "value": ",",
                                            "valueText": ",",
                                            "hasTrailingTrivia": true,
                                            "trailingTrivia": [
                                                {
                                                    "kind": "WhitespaceTrivia",
                                                    "text": " "
                                                }
                                            ]
                                        },
                                        {
                                            "kind": "StringLiteral",
                                            "fullStart": 1098,
                                            "fullEnd": 1101,
                                            "start": 1098,
                                            "end": 1101,
                                            "fullWidth": 3,
                                            "width": 3,
                                            "text": "\"0\"",
                                            "value": "0",
                                            "valueText": "0"
                                        },
                                        {
                                            "kind": "CommaToken",
                                            "fullStart": 1101,
                                            "fullEnd": 1103,
                                            "start": 1101,
                                            "end": 1102,
                                            "fullWidth": 2,
                                            "width": 1,
                                            "text": ",",
                                            "value": ",",
                                            "valueText": ",",
                                            "hasTrailingTrivia": true,
                                            "trailingTrivia": [
                                                {
                                                    "kind": "WhitespaceTrivia",
                                                    "text": " "
                                                }
                                            ]
                                        },
                                        {
                                            "kind": "ObjectLiteralExpression",
                                            "fullStart": 1103,
                                            "fullEnd": 1171,
                                            "start": 1103,
                                            "end": 1171,
                                            "fullWidth": 68,
                                            "width": 68,
                                            "openBraceToken": {
                                                "kind": "OpenBraceToken",
                                                "fullStart": 1103,
                                                "fullEnd": 1106,
                                                "start": 1103,
                                                "end": 1104,
                                                "fullWidth": 3,
                                                "width": 1,
                                                "text": "{",
                                                "value": "{",
                                                "valueText": "{",
                                                "hasTrailingTrivia": true,
                                                "hasTrailingNewLine": true,
                                                "trailingTrivia": [
                                                    {
                                                        "kind": "NewLineTrivia",
                                                        "text": "\r\n"
                                                    }
                                                ]
                                            },
                                            "propertyAssignments": [
                                                {
                                                    "kind": "SimplePropertyAssignment",
                                                    "fullStart": 1106,
                                                    "fullEnd": 1127,
                                                    "start": 1118,
                                                    "end": 1127,
                                                    "fullWidth": 21,
                                                    "width": 9,
                                                    "propertyName": {
                                                        "kind": "IdentifierName",
                                                        "fullStart": 1106,
                                                        "fullEnd": 1123,
                                                        "start": 1118,
                                                        "end": 1123,
                                                        "fullWidth": 17,
                                                        "width": 5,
                                                        "text": "value",
                                                        "value": "value",
                                                        "valueText": "value",
                                                        "hasLeadingTrivia": true,
                                                        "leadingTrivia": [
                                                            {
                                                                "kind": "WhitespaceTrivia",
                                                                "text": "            "
                                                            }
                                                        ]
                                                    },
                                                    "colonToken": {
                                                        "kind": "ColonToken",
                                                        "fullStart": 1123,
                                                        "fullEnd": 1125,
                                                        "start": 1123,
                                                        "end": 1124,
                                                        "fullWidth": 2,
                                                        "width": 1,
                                                        "text": ":",
                                                        "value": ":",
                                                        "valueText": ":",
                                                        "hasTrailingTrivia": true,
                                                        "trailingTrivia": [
                                                            {
                                                                "kind": "WhitespaceTrivia",
                                                                "text": " "
                                                            }
                                                        ]
                                                    },
                                                    "expression": {
                                                        "kind": "NumericLiteral",
                                                        "fullStart": 1125,
                                                        "fullEnd": 1127,
                                                        "start": 1125,
                                                        "end": 1127,
                                                        "fullWidth": 2,
                                                        "width": 2,
                                                        "text": "11",
                                                        "value": 11,
                                                        "valueText": "11"
                                                    }
                                                },
                                                {
                                                    "kind": "CommaToken",
                                                    "fullStart": 1127,
                                                    "fullEnd": 1130,
                                                    "start": 1127,
                                                    "end": 1128,
                                                    "fullWidth": 3,
                                                    "width": 1,
                                                    "text": ",",
                                                    "value": ",",
                                                    "valueText": ",",
                                                    "hasTrailingTrivia": true,
                                                    "hasTrailingNewLine": true,
                                                    "trailingTrivia": [
                                                        {
                                                            "kind": "NewLineTrivia",
                                                            "text": "\r\n"
                                                        }
                                                    ]
                                                },
                                                {
                                                    "kind": "SimplePropertyAssignment",
                                                    "fullStart": 1130,
                                                    "fullEnd": 1162,
                                                    "start": 1142,
                                                    "end": 1160,
                                                    "fullWidth": 32,
                                                    "width": 18,
                                                    "propertyName": {
                                                        "kind": "IdentifierName",
                                                        "fullStart": 1130,
                                                        "fullEnd": 1154,
                                                        "start": 1142,
                                                        "end": 1154,
                                                        "fullWidth": 24,
                                                        "width": 12,
                                                        "text": "configurable",
                                                        "value": "configurable",
                                                        "valueText": "configurable",
                                                        "hasLeadingTrivia": true,
                                                        "leadingTrivia": [
                                                            {
                                                                "kind": "WhitespaceTrivia",
                                                                "text": "            "
                                                            }
                                                        ]
                                                    },
                                                    "colonToken": {
                                                        "kind": "ColonToken",
                                                        "fullStart": 1154,
                                                        "fullEnd": 1156,
                                                        "start": 1154,
                                                        "end": 1155,
                                                        "fullWidth": 2,
                                                        "width": 1,
                                                        "text": ":",
                                                        "value": ":",
                                                        "valueText": ":",
                                                        "hasTrailingTrivia": true,
                                                        "trailingTrivia": [
                                                            {
                                                                "kind": "WhitespaceTrivia",
                                                                "text": " "
                                                            }
                                                        ]
                                                    },
                                                    "expression": {
                                                        "kind": "TrueKeyword",
                                                        "fullStart": 1156,
                                                        "fullEnd": 1162,
                                                        "start": 1156,
                                                        "end": 1160,
                                                        "fullWidth": 6,
                                                        "width": 4,
                                                        "text": "true",
                                                        "value": true,
                                                        "valueText": "true",
                                                        "hasTrailingTrivia": true,
                                                        "hasTrailingNewLine": true,
                                                        "trailingTrivia": [
                                                            {
                                                                "kind": "NewLineTrivia",
                                                                "text": "\r\n"
                                                            }
                                                        ]
                                                    }
                                                }
                                            ],
                                            "closeBraceToken": {
                                                "kind": "CloseBraceToken",
                                                "fullStart": 1162,
                                                "fullEnd": 1171,
                                                "start": 1170,
                                                "end": 1171,
                                                "fullWidth": 9,
                                                "width": 1,
                                                "text": "}",
                                                "value": "}",
                                                "valueText": "}",
                                                "hasLeadingTrivia": true,
                                                "leadingTrivia": [
                                                    {
                                                        "kind": "WhitespaceTrivia",
                                                        "text": "        "
                                                    }
                                                ]
                                            }
                                        }
                                    ],
                                    "closeParenToken": {
                                        "kind": "CloseParenToken",
                                        "fullStart": 1171,
                                        "fullEnd": 1172,
                                        "start": 1171,
                                        "end": 1172,
                                        "fullWidth": 1,
                                        "width": 1,
                                        "text": ")",
                                        "value": ")",
                                        "valueText": ")"
                                    }
                                }
                            },
                            "semicolonToken": {
                                "kind": "SemicolonToken",
                                "fullStart": 1172,
                                "fullEnd": 1175,
                                "start": 1172,
                                "end": 1173,
                                "fullWidth": 3,
                                "width": 1,
                                "text": ";",
                                "value": ";",
                                "valueText": ";",
                                "hasTrailingTrivia": true,
                                "hasTrailingNewLine": true,
                                "trailingTrivia": [
                                    {
                                        "kind": "NewLineTrivia",
                                        "text": "\r\n"
                                    }
                                ]
                            }
                        },
                        {
                            "kind": "ExpressionStatement",
                            "fullStart": 1175,
                            "fullEnd": 1199,
                            "start": 1183,
                            "end": 1197,
                            "fullWidth": 24,
                            "width": 14,
                            "expression": {
                                "kind": "AssignmentExpression",
                                "fullStart": 1175,
                                "fullEnd": 1196,
                                "start": 1183,
                                "end": 1196,
                                "fullWidth": 21,
                                "width": 13,
                                "left": {
                                    "kind": "ElementAccessExpression",
                                    "fullStart": 1175,
                                    "fullEnd": 1192,
                                    "start": 1183,
                                    "end": 1191,
                                    "fullWidth": 17,
                                    "width": 8,
                                    "expression": {
                                        "kind": "IdentifierName",
                                        "fullStart": 1175,
                                        "fullEnd": 1188,
                                        "start": 1183,
                                        "end": 1188,
                                        "fullWidth": 13,
                                        "width": 5,
                                        "text": "child",
                                        "value": "child",
                                        "valueText": "child",
                                        "hasLeadingTrivia": true,
                                        "leadingTrivia": [
                                            {
                                                "kind": "WhitespaceTrivia",
                                                "text": "        "
                                            }
                                        ]
                                    },
                                    "openBracketToken": {
                                        "kind": "OpenBracketToken",
                                        "fullStart": 1188,
                                        "fullEnd": 1189,
                                        "start": 1188,
                                        "end": 1189,
                                        "fullWidth": 1,
                                        "width": 1,
                                        "text": "[",
                                        "value": "[",
                                        "valueText": "["
                                    },
                                    "argumentExpression": {
                                        "kind": "NumericLiteral",
                                        "fullStart": 1189,
                                        "fullEnd": 1190,
                                        "start": 1189,
                                        "end": 1190,
                                        "fullWidth": 1,
                                        "width": 1,
                                        "text": "1",
                                        "value": 1,
                                        "valueText": "1"
                                    },
                                    "closeBracketToken": {
                                        "kind": "CloseBracketToken",
                                        "fullStart": 1190,
                                        "fullEnd": 1192,
                                        "start": 1190,
                                        "end": 1191,
                                        "fullWidth": 2,
                                        "width": 1,
                                        "text": "]",
                                        "value": "]",
                                        "valueText": "]",
                                        "hasTrailingTrivia": true,
                                        "trailingTrivia": [
                                            {
                                                "kind": "WhitespaceTrivia",
                                                "text": " "
                                            }
                                        ]
                                    }
                                },
                                "operatorToken": {
                                    "kind": "EqualsToken",
                                    "fullStart": 1192,
                                    "fullEnd": 1194,
                                    "start": 1192,
                                    "end": 1193,
                                    "fullWidth": 2,
                                    "width": 1,
                                    "text": "=",
                                    "value": "=",
                                    "valueText": "=",
                                    "hasTrailingTrivia": true,
                                    "trailingTrivia": [
                                        {
                                            "kind": "WhitespaceTrivia",
                                            "text": " "
                                        }
                                    ]
                                },
                                "right": {
                                    "kind": "NumericLiteral",
                                    "fullStart": 1194,
                                    "fullEnd": 1196,
                                    "start": 1194,
                                    "end": 1196,
                                    "fullWidth": 2,
                                    "width": 2,
                                    "text": "12",
                                    "value": 12,
                                    "valueText": "12"
                                }
                            },
                            "semicolonToken": {
                                "kind": "SemicolonToken",
                                "fullStart": 1196,
                                "fullEnd": 1199,
                                "start": 1196,
                                "end": 1197,
                                "fullWidth": 3,
                                "width": 1,
                                "text": ";",
                                "value": ";",
                                "valueText": ";",
                                "hasTrailingTrivia": true,
                                "hasTrailingNewLine": true,
                                "trailingTrivia": [
                                    {
                                        "kind": "NewLineTrivia",
                                        "text": "\r\n"
                                    }
                                ]
                            }
                        },
                        {
                            "kind": "VariableStatement",
                            "fullStart": 1199,
                            "fullEnd": 1271,
                            "start": 1209,
                            "end": 1269,
                            "fullWidth": 72,
                            "width": 60,
                            "modifiers": [],
                            "variableDeclaration": {
                                "kind": "VariableDeclaration",
                                "fullStart": 1199,
                                "fullEnd": 1268,
                                "start": 1209,
                                "end": 1268,
                                "fullWidth": 69,
                                "width": 59,
                                "varKeyword": {
                                    "kind": "VarKeyword",
                                    "fullStart": 1199,
                                    "fullEnd": 1213,
                                    "start": 1209,
                                    "end": 1212,
                                    "fullWidth": 14,
                                    "width": 3,
                                    "text": "var",
                                    "value": "var",
                                    "valueText": "var",
                                    "hasLeadingTrivia": true,
                                    "hasLeadingNewLine": true,
                                    "hasTrailingTrivia": true,
                                    "leadingTrivia": [
                                        {
                                            "kind": "NewLineTrivia",
                                            "text": "\r\n"
                                        },
                                        {
                                            "kind": "WhitespaceTrivia",
                                            "text": "        "
                                        }
                                    ],
                                    "trailingTrivia": [
                                        {
                                            "kind": "WhitespaceTrivia",
                                            "text": " "
                                        }
                                    ]
                                },
                                "variableDeclarators": [
                                    {
                                        "kind": "VariableDeclarator",
                                        "fullStart": 1213,
                                        "fullEnd": 1268,
                                        "start": 1213,
                                        "end": 1268,
                                        "fullWidth": 55,
<<<<<<< HEAD
                                        "width": 55,
                                        "identifier": {
=======
                                        "propertyName": {
>>>>>>> 85e84683
                                            "kind": "IdentifierName",
                                            "fullStart": 1213,
                                            "fullEnd": 1220,
                                            "start": 1213,
                                            "end": 1219,
                                            "fullWidth": 7,
                                            "width": 6,
                                            "text": "newArr",
                                            "value": "newArr",
                                            "valueText": "newArr",
                                            "hasTrailingTrivia": true,
                                            "trailingTrivia": [
                                                {
                                                    "kind": "WhitespaceTrivia",
                                                    "text": " "
                                                }
                                            ]
                                        },
                                        "equalsValueClause": {
                                            "kind": "EqualsValueClause",
                                            "fullStart": 1220,
                                            "fullEnd": 1268,
                                            "start": 1220,
                                            "end": 1268,
                                            "fullWidth": 48,
                                            "width": 48,
                                            "equalsToken": {
                                                "kind": "EqualsToken",
                                                "fullStart": 1220,
                                                "fullEnd": 1222,
                                                "start": 1220,
                                                "end": 1221,
                                                "fullWidth": 2,
                                                "width": 1,
                                                "text": "=",
                                                "value": "=",
                                                "valueText": "=",
                                                "hasTrailingTrivia": true,
                                                "trailingTrivia": [
                                                    {
                                                        "kind": "WhitespaceTrivia",
                                                        "text": " "
                                                    }
                                                ]
                                            },
                                            "value": {
                                                "kind": "InvocationExpression",
                                                "fullStart": 1222,
                                                "fullEnd": 1268,
                                                "start": 1222,
                                                "end": 1268,
                                                "fullWidth": 46,
                                                "width": 46,
                                                "expression": {
                                                    "kind": "MemberAccessExpression",
                                                    "fullStart": 1222,
                                                    "fullEnd": 1249,
                                                    "start": 1222,
                                                    "end": 1249,
                                                    "fullWidth": 27,
                                                    "width": 27,
                                                    "expression": {
                                                        "kind": "MemberAccessExpression",
                                                        "fullStart": 1222,
                                                        "fullEnd": 1244,
                                                        "start": 1222,
                                                        "end": 1244,
                                                        "fullWidth": 22,
                                                        "width": 22,
                                                        "expression": {
                                                            "kind": "MemberAccessExpression",
                                                            "fullStart": 1222,
                                                            "fullEnd": 1237,
                                                            "start": 1222,
                                                            "end": 1237,
                                                            "fullWidth": 15,
                                                            "width": 15,
                                                            "expression": {
                                                                "kind": "IdentifierName",
                                                                "fullStart": 1222,
                                                                "fullEnd": 1227,
                                                                "start": 1222,
                                                                "end": 1227,
                                                                "fullWidth": 5,
                                                                "width": 5,
                                                                "text": "Array",
                                                                "value": "Array",
                                                                "valueText": "Array"
                                                            },
                                                            "dotToken": {
                                                                "kind": "DotToken",
                                                                "fullStart": 1227,
                                                                "fullEnd": 1228,
                                                                "start": 1227,
                                                                "end": 1228,
                                                                "fullWidth": 1,
                                                                "width": 1,
                                                                "text": ".",
                                                                "value": ".",
                                                                "valueText": "."
                                                            },
                                                            "name": {
                                                                "kind": "IdentifierName",
                                                                "fullStart": 1228,
                                                                "fullEnd": 1237,
                                                                "start": 1228,
                                                                "end": 1237,
                                                                "fullWidth": 9,
                                                                "width": 9,
                                                                "text": "prototype",
                                                                "value": "prototype",
                                                                "valueText": "prototype"
                                                            }
                                                        },
                                                        "dotToken": {
                                                            "kind": "DotToken",
                                                            "fullStart": 1237,
                                                            "fullEnd": 1238,
                                                            "start": 1237,
                                                            "end": 1238,
                                                            "fullWidth": 1,
                                                            "width": 1,
                                                            "text": ".",
                                                            "value": ".",
                                                            "valueText": "."
                                                        },
                                                        "name": {
                                                            "kind": "IdentifierName",
                                                            "fullStart": 1238,
                                                            "fullEnd": 1244,
                                                            "start": 1238,
                                                            "end": 1244,
                                                            "fullWidth": 6,
                                                            "width": 6,
                                                            "text": "filter",
                                                            "value": "filter",
                                                            "valueText": "filter"
                                                        }
                                                    },
                                                    "dotToken": {
                                                        "kind": "DotToken",
                                                        "fullStart": 1244,
                                                        "fullEnd": 1245,
                                                        "start": 1244,
                                                        "end": 1245,
                                                        "fullWidth": 1,
                                                        "width": 1,
                                                        "text": ".",
                                                        "value": ".",
                                                        "valueText": "."
                                                    },
                                                    "name": {
                                                        "kind": "IdentifierName",
                                                        "fullStart": 1245,
                                                        "fullEnd": 1249,
                                                        "start": 1245,
                                                        "end": 1249,
                                                        "fullWidth": 4,
                                                        "width": 4,
                                                        "text": "call",
                                                        "value": "call",
                                                        "valueText": "call"
                                                    }
                                                },
                                                "argumentList": {
                                                    "kind": "ArgumentList",
                                                    "fullStart": 1249,
                                                    "fullEnd": 1268,
                                                    "start": 1249,
                                                    "end": 1268,
                                                    "fullWidth": 19,
                                                    "width": 19,
                                                    "openParenToken": {
                                                        "kind": "OpenParenToken",
                                                        "fullStart": 1249,
                                                        "fullEnd": 1250,
                                                        "start": 1249,
                                                        "end": 1250,
                                                        "fullWidth": 1,
                                                        "width": 1,
                                                        "text": "(",
                                                        "value": "(",
                                                        "valueText": "("
                                                    },
                                                    "arguments": [
                                                        {
                                                            "kind": "IdentifierName",
                                                            "fullStart": 1250,
                                                            "fullEnd": 1255,
                                                            "start": 1250,
                                                            "end": 1255,
                                                            "fullWidth": 5,
                                                            "width": 5,
                                                            "text": "child",
                                                            "value": "child",
                                                            "valueText": "child"
                                                        },
                                                        {
                                                            "kind": "CommaToken",
                                                            "fullStart": 1255,
                                                            "fullEnd": 1257,
                                                            "start": 1255,
                                                            "end": 1256,
                                                            "fullWidth": 2,
                                                            "width": 1,
                                                            "text": ",",
                                                            "value": ",",
                                                            "valueText": ",",
                                                            "hasTrailingTrivia": true,
                                                            "trailingTrivia": [
                                                                {
                                                                    "kind": "WhitespaceTrivia",
                                                                    "text": " "
                                                                }
                                                            ]
                                                        },
                                                        {
                                                            "kind": "IdentifierName",
                                                            "fullStart": 1257,
                                                            "fullEnd": 1267,
                                                            "start": 1257,
                                                            "end": 1267,
                                                            "fullWidth": 10,
                                                            "width": 10,
                                                            "text": "callbackfn",
                                                            "value": "callbackfn",
                                                            "valueText": "callbackfn"
                                                        }
                                                    ],
                                                    "closeParenToken": {
                                                        "kind": "CloseParenToken",
                                                        "fullStart": 1267,
                                                        "fullEnd": 1268,
                                                        "start": 1267,
                                                        "end": 1268,
                                                        "fullWidth": 1,
                                                        "width": 1,
                                                        "text": ")",
                                                        "value": ")",
                                                        "valueText": ")"
                                                    }
                                                }
                                            }
                                        }
                                    }
                                ]
                            },
                            "semicolonToken": {
                                "kind": "SemicolonToken",
                                "fullStart": 1268,
                                "fullEnd": 1271,
                                "start": 1268,
                                "end": 1269,
                                "fullWidth": 3,
                                "width": 1,
                                "text": ";",
                                "value": ";",
                                "valueText": ";",
                                "hasTrailingTrivia": true,
                                "hasTrailingNewLine": true,
                                "trailingTrivia": [
                                    {
                                        "kind": "NewLineTrivia",
                                        "text": "\r\n"
                                    }
                                ]
                            }
                        },
                        {
                            "kind": "ReturnStatement",
                            "fullStart": 1271,
                            "fullEnd": 1330,
                            "start": 1281,
                            "end": 1328,
                            "fullWidth": 59,
                            "width": 47,
                            "returnKeyword": {
                                "kind": "ReturnKeyword",
                                "fullStart": 1271,
                                "fullEnd": 1288,
                                "start": 1281,
                                "end": 1287,
                                "fullWidth": 17,
                                "width": 6,
                                "text": "return",
                                "value": "return",
                                "valueText": "return",
                                "hasLeadingTrivia": true,
                                "hasLeadingNewLine": true,
                                "hasTrailingTrivia": true,
                                "leadingTrivia": [
                                    {
                                        "kind": "NewLineTrivia",
                                        "text": "\r\n"
                                    },
                                    {
                                        "kind": "WhitespaceTrivia",
                                        "text": "        "
                                    }
                                ],
                                "trailingTrivia": [
                                    {
                                        "kind": "WhitespaceTrivia",
                                        "text": " "
                                    }
                                ]
                            },
                            "expression": {
                                "kind": "LogicalAndExpression",
                                "fullStart": 1288,
                                "fullEnd": 1327,
                                "start": 1288,
                                "end": 1327,
                                "fullWidth": 39,
                                "width": 39,
                                "left": {
                                    "kind": "EqualsExpression",
                                    "fullStart": 1288,
                                    "fullEnd": 1308,
                                    "start": 1288,
                                    "end": 1307,
                                    "fullWidth": 20,
                                    "width": 19,
                                    "left": {
                                        "kind": "MemberAccessExpression",
                                        "fullStart": 1288,
                                        "fullEnd": 1302,
                                        "start": 1288,
                                        "end": 1301,
                                        "fullWidth": 14,
                                        "width": 13,
                                        "expression": {
                                            "kind": "IdentifierName",
                                            "fullStart": 1288,
                                            "fullEnd": 1294,
                                            "start": 1288,
                                            "end": 1294,
                                            "fullWidth": 6,
                                            "width": 6,
                                            "text": "newArr",
                                            "value": "newArr",
                                            "valueText": "newArr"
                                        },
                                        "dotToken": {
                                            "kind": "DotToken",
                                            "fullStart": 1294,
                                            "fullEnd": 1295,
                                            "start": 1294,
                                            "end": 1295,
                                            "fullWidth": 1,
                                            "width": 1,
                                            "text": ".",
                                            "value": ".",
                                            "valueText": "."
                                        },
                                        "name": {
                                            "kind": "IdentifierName",
                                            "fullStart": 1295,
                                            "fullEnd": 1302,
                                            "start": 1295,
                                            "end": 1301,
                                            "fullWidth": 7,
                                            "width": 6,
                                            "text": "length",
                                            "value": "length",
                                            "valueText": "length",
                                            "hasTrailingTrivia": true,
                                            "trailingTrivia": [
                                                {
                                                    "kind": "WhitespaceTrivia",
                                                    "text": " "
                                                }
                                            ]
                                        }
                                    },
                                    "operatorToken": {
                                        "kind": "EqualsEqualsEqualsToken",
                                        "fullStart": 1302,
                                        "fullEnd": 1306,
                                        "start": 1302,
                                        "end": 1305,
                                        "fullWidth": 4,
                                        "width": 3,
                                        "text": "===",
                                        "value": "===",
                                        "valueText": "===",
                                        "hasTrailingTrivia": true,
                                        "trailingTrivia": [
                                            {
                                                "kind": "WhitespaceTrivia",
                                                "text": " "
                                            }
                                        ]
                                    },
                                    "right": {
                                        "kind": "NumericLiteral",
                                        "fullStart": 1306,
                                        "fullEnd": 1308,
                                        "start": 1306,
                                        "end": 1307,
                                        "fullWidth": 2,
                                        "width": 1,
                                        "text": "1",
                                        "value": 1,
                                        "valueText": "1",
                                        "hasTrailingTrivia": true,
                                        "trailingTrivia": [
                                            {
                                                "kind": "WhitespaceTrivia",
                                                "text": " "
                                            }
                                        ]
                                    }
                                },
                                "operatorToken": {
                                    "kind": "AmpersandAmpersandToken",
                                    "fullStart": 1308,
                                    "fullEnd": 1311,
                                    "start": 1308,
                                    "end": 1310,
                                    "fullWidth": 3,
                                    "width": 2,
                                    "text": "&&",
                                    "value": "&&",
                                    "valueText": "&&",
                                    "hasTrailingTrivia": true,
                                    "trailingTrivia": [
                                        {
                                            "kind": "WhitespaceTrivia",
                                            "text": " "
                                        }
                                    ]
                                },
                                "right": {
                                    "kind": "EqualsExpression",
                                    "fullStart": 1311,
                                    "fullEnd": 1327,
                                    "start": 1311,
                                    "end": 1327,
                                    "fullWidth": 16,
                                    "width": 16,
                                    "left": {
                                        "kind": "ElementAccessExpression",
                                        "fullStart": 1311,
                                        "fullEnd": 1321,
                                        "start": 1311,
                                        "end": 1320,
                                        "fullWidth": 10,
                                        "width": 9,
                                        "expression": {
                                            "kind": "IdentifierName",
                                            "fullStart": 1311,
                                            "fullEnd": 1317,
                                            "start": 1311,
                                            "end": 1317,
                                            "fullWidth": 6,
                                            "width": 6,
                                            "text": "newArr",
                                            "value": "newArr",
                                            "valueText": "newArr"
                                        },
                                        "openBracketToken": {
                                            "kind": "OpenBracketToken",
                                            "fullStart": 1317,
                                            "fullEnd": 1318,
                                            "start": 1317,
                                            "end": 1318,
                                            "fullWidth": 1,
                                            "width": 1,
                                            "text": "[",
                                            "value": "[",
                                            "valueText": "["
                                        },
                                        "argumentExpression": {
                                            "kind": "NumericLiteral",
                                            "fullStart": 1318,
                                            "fullEnd": 1319,
                                            "start": 1318,
                                            "end": 1319,
                                            "fullWidth": 1,
                                            "width": 1,
                                            "text": "0",
                                            "value": 0,
                                            "valueText": "0"
                                        },
                                        "closeBracketToken": {
                                            "kind": "CloseBracketToken",
                                            "fullStart": 1319,
                                            "fullEnd": 1321,
                                            "start": 1319,
                                            "end": 1320,
                                            "fullWidth": 2,
                                            "width": 1,
                                            "text": "]",
                                            "value": "]",
                                            "valueText": "]",
                                            "hasTrailingTrivia": true,
                                            "trailingTrivia": [
                                                {
                                                    "kind": "WhitespaceTrivia",
                                                    "text": " "
                                                }
                                            ]
                                        }
                                    },
                                    "operatorToken": {
                                        "kind": "EqualsEqualsEqualsToken",
                                        "fullStart": 1321,
                                        "fullEnd": 1325,
                                        "start": 1321,
                                        "end": 1324,
                                        "fullWidth": 4,
                                        "width": 3,
                                        "text": "===",
                                        "value": "===",
                                        "valueText": "===",
                                        "hasTrailingTrivia": true,
                                        "trailingTrivia": [
                                            {
                                                "kind": "WhitespaceTrivia",
                                                "text": " "
                                            }
                                        ]
                                    },
                                    "right": {
                                        "kind": "NumericLiteral",
                                        "fullStart": 1325,
                                        "fullEnd": 1327,
                                        "start": 1325,
                                        "end": 1327,
                                        "fullWidth": 2,
                                        "width": 2,
                                        "text": "11",
                                        "value": 11,
                                        "valueText": "11"
                                    }
                                }
                            },
                            "semicolonToken": {
                                "kind": "SemicolonToken",
                                "fullStart": 1327,
                                "fullEnd": 1330,
                                "start": 1327,
                                "end": 1328,
                                "fullWidth": 3,
                                "width": 1,
                                "text": ";",
                                "value": ";",
                                "valueText": ";",
                                "hasTrailingTrivia": true,
                                "hasTrailingNewLine": true,
                                "trailingTrivia": [
                                    {
                                        "kind": "NewLineTrivia",
                                        "text": "\r\n"
                                    }
                                ]
                            }
                        }
                    ],
                    "closeBraceToken": {
                        "kind": "CloseBraceToken",
                        "fullStart": 1330,
                        "fullEnd": 1337,
                        "start": 1334,
                        "end": 1335,
                        "fullWidth": 7,
                        "width": 1,
                        "text": "}",
                        "value": "}",
                        "valueText": "}",
                        "hasLeadingTrivia": true,
                        "hasTrailingTrivia": true,
                        "hasTrailingNewLine": true,
                        "leadingTrivia": [
                            {
                                "kind": "WhitespaceTrivia",
                                "text": "    "
                            }
                        ],
                        "trailingTrivia": [
                            {
                                "kind": "NewLineTrivia",
                                "text": "\r\n"
                            }
                        ]
                    }
                }
            },
            {
                "kind": "ExpressionStatement",
                "fullStart": 1337,
                "fullEnd": 1361,
                "start": 1337,
                "end": 1359,
                "fullWidth": 24,
                "width": 22,
                "expression": {
                    "kind": "InvocationExpression",
                    "fullStart": 1337,
                    "fullEnd": 1358,
                    "start": 1337,
                    "end": 1358,
                    "fullWidth": 21,
                    "width": 21,
                    "expression": {
                        "kind": "IdentifierName",
                        "fullStart": 1337,
                        "fullEnd": 1348,
                        "start": 1337,
                        "end": 1348,
                        "fullWidth": 11,
                        "width": 11,
                        "text": "runTestCase",
                        "value": "runTestCase",
                        "valueText": "runTestCase"
                    },
                    "argumentList": {
                        "kind": "ArgumentList",
                        "fullStart": 1348,
                        "fullEnd": 1358,
                        "start": 1348,
                        "end": 1358,
                        "fullWidth": 10,
                        "width": 10,
                        "openParenToken": {
                            "kind": "OpenParenToken",
                            "fullStart": 1348,
                            "fullEnd": 1349,
                            "start": 1348,
                            "end": 1349,
                            "fullWidth": 1,
                            "width": 1,
                            "text": "(",
                            "value": "(",
                            "valueText": "("
                        },
                        "arguments": [
                            {
                                "kind": "IdentifierName",
                                "fullStart": 1349,
                                "fullEnd": 1357,
                                "start": 1349,
                                "end": 1357,
                                "fullWidth": 8,
                                "width": 8,
                                "text": "testcase",
                                "value": "testcase",
                                "valueText": "testcase"
                            }
                        ],
                        "closeParenToken": {
                            "kind": "CloseParenToken",
                            "fullStart": 1357,
                            "fullEnd": 1358,
                            "start": 1357,
                            "end": 1358,
                            "fullWidth": 1,
                            "width": 1,
                            "text": ")",
                            "value": ")",
                            "valueText": ")"
                        }
                    }
                },
                "semicolonToken": {
                    "kind": "SemicolonToken",
                    "fullStart": 1358,
                    "fullEnd": 1361,
                    "start": 1358,
                    "end": 1359,
                    "fullWidth": 3,
                    "width": 1,
                    "text": ";",
                    "value": ";",
                    "valueText": ";",
                    "hasTrailingTrivia": true,
                    "hasTrailingNewLine": true,
                    "trailingTrivia": [
                        {
                            "kind": "NewLineTrivia",
                            "text": "\r\n"
                        }
                    ]
                }
            }
        ],
        "endOfFileToken": {
            "kind": "EndOfFileToken",
            "fullStart": 1361,
            "fullEnd": 1361,
            "start": 1361,
            "end": 1361,
            "fullWidth": 0,
            "width": 0,
            "text": ""
        }
    },
    "lineMap": {
        "lineStarts": [
            0,
            67,
            152,
            232,
            308,
            380,
            385,
            443,
            600,
            605,
            607,
            609,
            632,
            634,
            680,
            725,
            736,
            738,
            763,
            765,
            810,
            842,
            869,
            885,
            917,
            930,
            932,
            968,
            1000,
            1002,
            1034,
            1061,
            1106,
            1130,
            1162,
            1175,
            1199,
            1201,
            1271,
            1273,
            1330,
            1337,
            1361
        ],
        "length": 1361
    }
}<|MERGE_RESOLUTION|>--- conflicted
+++ resolved
@@ -726,12 +726,8 @@
                                         "start": 750,
                                         "end": 760,
                                         "fullWidth": 10,
-<<<<<<< HEAD
                                         "width": 10,
-                                        "identifier": {
-=======
                                         "propertyName": {
->>>>>>> 85e84683
                                             "kind": "IdentifierName",
                                             "fullStart": 750,
                                             "fullEnd": 756,
@@ -1468,12 +1464,8 @@
                                         "start": 944,
                                         "end": 965,
                                         "fullWidth": 21,
-<<<<<<< HEAD
                                         "width": 21,
-                                        "identifier": {
-=======
                                         "propertyName": {
->>>>>>> 85e84683
                                             "kind": "IdentifierName",
                                             "fullStart": 944,
                                             "fullEnd": 948,
@@ -1847,12 +1839,8 @@
                                         "start": 1014,
                                         "end": 1031,
                                         "fullWidth": 17,
-<<<<<<< HEAD
                                         "width": 17,
-                                        "identifier": {
-=======
                                         "propertyName": {
->>>>>>> 85e84683
                                             "kind": "IdentifierName",
                                             "fullStart": 1014,
                                             "fullEnd": 1020,
@@ -2704,12 +2692,8 @@
                                         "start": 1213,
                                         "end": 1268,
                                         "fullWidth": 55,
-<<<<<<< HEAD
                                         "width": 55,
-                                        "identifier": {
-=======
                                         "propertyName": {
->>>>>>> 85e84683
                                             "kind": "IdentifierName",
                                             "fullStart": 1213,
                                             "fullEnd": 1220,
