--- conflicted
+++ resolved
@@ -252,12 +252,8 @@
                                         "start": 631,
                                         "end": 647,
                                         "fullWidth": 16,
-<<<<<<< HEAD
                                         "width": 16,
-                                        "identifier": {
-=======
                                         "propertyName": {
->>>>>>> 85e84683
                                             "kind": "IdentifierName",
                                             "fullStart": 631,
                                             "fullEnd": 640,
@@ -1493,12 +1489,8 @@
                                                     "start": 1003,
                                                     "end": 1025,
                                                     "fullWidth": 22,
-<<<<<<< HEAD
                                                     "width": 22,
-                                                    "identifier": {
-=======
                                                     "propertyName": {
->>>>>>> 85e84683
                                                         "kind": "IdentifierName",
                                                         "fullStart": 1003,
                                                         "fullEnd": 1007,
@@ -2292,12 +2284,8 @@
                                                     "start": 1190,
                                                     "end": 1243,
                                                     "fullWidth": 53,
-<<<<<<< HEAD
                                                     "width": 53,
-                                                    "identifier": {
-=======
                                                     "propertyName": {
->>>>>>> 85e84683
                                                         "kind": "IdentifierName",
                                                         "fullStart": 1190,
                                                         "fullEnd": 1197,
