--- conflicted
+++ resolved
@@ -585,12 +585,8 @@
                                         "start": 658,
                                         "end": 666,
                                         "fullWidth": 8,
-<<<<<<< HEAD
                                         "width": 8,
-                                        "identifier": {
-=======
                                         "propertyName": {
->>>>>>> 85e84683
                                             "kind": "IdentifierName",
                                             "fullStart": 658,
                                             "fullEnd": 662,
@@ -1467,12 +1463,8 @@
                                         "start": 889,
                                         "end": 942,
                                         "fullWidth": 53,
-<<<<<<< HEAD
                                         "width": 53,
-                                        "identifier": {
-=======
                                         "propertyName": {
->>>>>>> 85e84683
                                             "kind": "IdentifierName",
                                             "fullStart": 889,
                                             "fullEnd": 896,
