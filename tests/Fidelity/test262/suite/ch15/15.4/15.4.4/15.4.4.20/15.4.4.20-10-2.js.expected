{
    "isDeclaration": false,
    "languageVersion": "EcmaScript5",
    "parseOptions": {
        "allowAutomaticSemicolonInsertion": true
    },
    "sourceUnit": {
        "kind": "SourceUnit",
        "fullStart": 0,
        "fullEnd": 939,
        "start": 566,
        "end": 939,
        "fullWidth": 939,
        "width": 373,
        "isIncrementallyUnusable": true,
        "moduleElements": [
            {
                "kind": "FunctionDeclaration",
                "fullStart": 0,
                "fullEnd": 915,
                "start": 566,
                "end": 913,
                "fullWidth": 915,
                "width": 347,
                "modifiers": [],
                "functionKeyword": {
                    "kind": "FunctionKeyword",
                    "fullStart": 0,
                    "fullEnd": 575,
                    "start": 566,
                    "end": 574,
                    "fullWidth": 575,
                    "width": 8,
                    "text": "function",
                    "value": "function",
                    "valueText": "function",
                    "hasLeadingTrivia": true,
                    "hasLeadingComment": true,
                    "hasLeadingNewLine": true,
                    "hasTrailingTrivia": true,
                    "leadingTrivia": [
                        {
                            "kind": "SingleLineCommentTrivia",
                            "text": "/// Copyright (c) 2012 Ecma International.  All rights reserved. "
                        },
                        {
                            "kind": "NewLineTrivia",
                            "text": "\r\n"
                        },
                        {
                            "kind": "SingleLineCommentTrivia",
                            "text": "/// Ecma International makes this code available under the terms and conditions set"
                        },
                        {
                            "kind": "NewLineTrivia",
                            "text": "\r\n"
                        },
                        {
                            "kind": "SingleLineCommentTrivia",
                            "text": "/// forth on http://hg.ecmascript.org/tests/test262/raw-file/tip/LICENSE (the "
                        },
                        {
                            "kind": "NewLineTrivia",
                            "text": "\r\n"
                        },
                        {
                            "kind": "SingleLineCommentTrivia",
                            "text": "/// \"Use Terms\").   Any redistribution of this code must retain the above "
                        },
                        {
                            "kind": "NewLineTrivia",
                            "text": "\r\n"
                        },
                        {
                            "kind": "SingleLineCommentTrivia",
                            "text": "/// copyright and this notice and otherwise comply with the Use Terms."
                        },
                        {
                            "kind": "NewLineTrivia",
                            "text": "\r\n"
                        },
                        {
                            "kind": "MultiLineCommentTrivia",
                            "text": "/**\r\n * @path ch15/15.4/15.4.4/15.4.4.20/15.4.4.20-10-2.js\r\n * @description Array.prototype.filter returns new Array with length equal to number of true returned by callbackfn\r\n */"
                        },
                        {
                            "kind": "NewLineTrivia",
                            "text": "\r\n"
                        },
                        {
                            "kind": "NewLineTrivia",
                            "text": "\r\n"
                        },
                        {
                            "kind": "NewLineTrivia",
                            "text": "\r\n"
                        }
                    ],
                    "trailingTrivia": [
                        {
                            "kind": "WhitespaceTrivia",
                            "text": " "
                        }
                    ]
                },
                "identifier": {
                    "kind": "IdentifierName",
                    "fullStart": 575,
                    "fullEnd": 583,
                    "start": 575,
                    "end": 583,
                    "fullWidth": 8,
                    "width": 8,
                    "text": "testcase",
                    "value": "testcase",
                    "valueText": "testcase"
                },
                "callSignature": {
                    "kind": "CallSignature",
                    "fullStart": 583,
                    "fullEnd": 586,
                    "start": 583,
                    "end": 585,
                    "fullWidth": 3,
                    "width": 2,
                    "parameterList": {
                        "kind": "ParameterList",
                        "fullStart": 583,
                        "fullEnd": 586,
                        "start": 583,
                        "end": 585,
                        "fullWidth": 3,
                        "width": 2,
                        "openParenToken": {
                            "kind": "OpenParenToken",
                            "fullStart": 583,
                            "fullEnd": 584,
                            "start": 583,
                            "end": 584,
                            "fullWidth": 1,
                            "width": 1,
                            "text": "(",
                            "value": "(",
                            "valueText": "("
                        },
                        "parameters": [],
                        "closeParenToken": {
                            "kind": "CloseParenToken",
                            "fullStart": 584,
                            "fullEnd": 586,
                            "start": 584,
                            "end": 585,
                            "fullWidth": 2,
                            "width": 1,
                            "text": ")",
                            "value": ")",
                            "valueText": ")",
                            "hasTrailingTrivia": true,
                            "trailingTrivia": [
                                {
                                    "kind": "WhitespaceTrivia",
                                    "text": " "
                                }
                            ]
                        }
                    }
                },
                "block": {
                    "kind": "Block",
                    "fullStart": 586,
                    "fullEnd": 915,
                    "start": 586,
                    "end": 913,
                    "fullWidth": 329,
                    "width": 327,
                    "openBraceToken": {
                        "kind": "OpenBraceToken",
                        "fullStart": 586,
                        "fullEnd": 589,
                        "start": 586,
                        "end": 587,
                        "fullWidth": 3,
                        "width": 1,
                        "text": "{",
                        "value": "{",
                        "valueText": "{",
                        "hasTrailingTrivia": true,
                        "hasTrailingNewLine": true,
                        "trailingTrivia": [
                            {
                                "kind": "NewLineTrivia",
                                "text": "\r\n"
                            }
                        ]
                    },
                    "statements": [
                        {
                            "kind": "FunctionDeclaration",
                            "fullStart": 589,
                            "fullEnd": 707,
                            "start": 593,
                            "end": 705,
                            "fullWidth": 118,
                            "width": 112,
                            "modifiers": [],
                            "functionKeyword": {
                                "kind": "FunctionKeyword",
                                "fullStart": 589,
                                "fullEnd": 602,
                                "start": 593,
                                "end": 601,
                                "fullWidth": 13,
                                "width": 8,
                                "text": "function",
                                "value": "function",
                                "valueText": "function",
                                "hasLeadingTrivia": true,
                                "hasLeadingNewLine": true,
                                "hasTrailingTrivia": true,
                                "leadingTrivia": [
                                    {
                                        "kind": "NewLineTrivia",
                                        "text": "\r\n"
                                    },
                                    {
                                        "kind": "WhitespaceTrivia",
                                        "text": "  "
                                    }
                                ],
                                "trailingTrivia": [
                                    {
                                        "kind": "WhitespaceTrivia",
                                        "text": " "
                                    }
                                ]
                            },
                            "identifier": {
                                "kind": "IdentifierName",
                                "fullStart": 602,
                                "fullEnd": 612,
                                "start": 602,
                                "end": 612,
                                "fullWidth": 10,
                                "width": 10,
                                "text": "callbackfn",
                                "value": "callbackfn",
                                "valueText": "callbackfn"
                            },
                            "callSignature": {
                                "kind": "CallSignature",
                                "fullStart": 612,
                                "fullEnd": 629,
                                "start": 612,
                                "end": 627,
                                "fullWidth": 17,
                                "width": 15,
                                "parameterList": {
                                    "kind": "ParameterList",
                                    "fullStart": 612,
                                    "fullEnd": 629,
                                    "start": 612,
                                    "end": 627,
                                    "fullWidth": 17,
                                    "width": 15,
                                    "openParenToken": {
                                        "kind": "OpenParenToken",
                                        "fullStart": 612,
                                        "fullEnd": 613,
                                        "start": 612,
                                        "end": 613,
                                        "fullWidth": 1,
                                        "width": 1,
                                        "text": "(",
                                        "value": "(",
                                        "valueText": "("
                                    },
                                    "parameters": [
                                        {
                                            "kind": "Parameter",
                                            "fullStart": 613,
                                            "fullEnd": 616,
                                            "start": 613,
                                            "end": 616,
                                            "fullWidth": 3,
                                            "width": 3,
                                            "modifiers": [],
                                            "identifier": {
                                                "kind": "IdentifierName",
                                                "fullStart": 613,
                                                "fullEnd": 616,
                                                "start": 613,
                                                "end": 616,
                                                "fullWidth": 3,
                                                "width": 3,
                                                "text": "val",
                                                "value": "val",
                                                "valueText": "val"
                                            }
                                        },
                                        {
                                            "kind": "CommaToken",
                                            "fullStart": 616,
                                            "fullEnd": 618,
                                            "start": 616,
                                            "end": 617,
                                            "fullWidth": 2,
                                            "width": 1,
                                            "text": ",",
                                            "value": ",",
                                            "valueText": ",",
                                            "hasTrailingTrivia": true,
                                            "trailingTrivia": [
                                                {
                                                    "kind": "WhitespaceTrivia",
                                                    "text": " "
                                                }
                                            ]
                                        },
                                        {
                                            "kind": "Parameter",
                                            "fullStart": 618,
                                            "fullEnd": 621,
                                            "start": 618,
                                            "end": 621,
                                            "fullWidth": 3,
                                            "width": 3,
                                            "modifiers": [],
                                            "identifier": {
                                                "kind": "IdentifierName",
                                                "fullStart": 618,
                                                "fullEnd": 621,
                                                "start": 618,
                                                "end": 621,
                                                "fullWidth": 3,
                                                "width": 3,
                                                "text": "idx",
                                                "value": "idx",
                                                "valueText": "idx"
                                            }
                                        },
                                        {
                                            "kind": "CommaToken",
                                            "fullStart": 621,
                                            "fullEnd": 623,
                                            "start": 621,
                                            "end": 622,
                                            "fullWidth": 2,
                                            "width": 1,
                                            "text": ",",
                                            "value": ",",
                                            "valueText": ",",
                                            "hasTrailingTrivia": true,
                                            "trailingTrivia": [
                                                {
                                                    "kind": "WhitespaceTrivia",
                                                    "text": " "
                                                }
                                            ]
                                        },
                                        {
                                            "kind": "Parameter",
                                            "fullStart": 623,
                                            "fullEnd": 626,
                                            "start": 623,
                                            "end": 626,
                                            "fullWidth": 3,
                                            "width": 3,
                                            "modifiers": [],
                                            "identifier": {
                                                "kind": "IdentifierName",
                                                "fullStart": 623,
                                                "fullEnd": 626,
                                                "start": 623,
                                                "end": 626,
                                                "fullWidth": 3,
                                                "width": 3,
                                                "text": "obj",
                                                "value": "obj",
                                                "valueText": "obj"
                                            }
                                        }
                                    ],
                                    "closeParenToken": {
                                        "kind": "CloseParenToken",
                                        "fullStart": 626,
                                        "fullEnd": 629,
                                        "start": 626,
                                        "end": 627,
                                        "fullWidth": 3,
                                        "width": 1,
                                        "text": ")",
                                        "value": ")",
                                        "valueText": ")",
                                        "hasTrailingTrivia": true,
                                        "hasTrailingNewLine": true,
                                        "trailingTrivia": [
                                            {
                                                "kind": "NewLineTrivia",
                                                "text": "\r\n"
                                            }
                                        ]
                                    }
                                }
                            },
                            "block": {
                                "kind": "Block",
                                "fullStart": 629,
                                "fullEnd": 707,
                                "start": 631,
                                "end": 705,
                                "fullWidth": 78,
                                "width": 74,
                                "openBraceToken": {
                                    "kind": "OpenBraceToken",
                                    "fullStart": 629,
                                    "fullEnd": 634,
                                    "start": 631,
                                    "end": 632,
                                    "fullWidth": 5,
                                    "width": 1,
                                    "text": "{",
                                    "value": "{",
                                    "valueText": "{",
                                    "hasLeadingTrivia": true,
                                    "hasTrailingTrivia": true,
                                    "hasTrailingNewLine": true,
                                    "leadingTrivia": [
                                        {
                                            "kind": "WhitespaceTrivia",
                                            "text": "  "
                                        }
                                    ],
                                    "trailingTrivia": [
                                        {
                                            "kind": "NewLineTrivia",
                                            "text": "\r\n"
                                        }
                                    ]
                                },
                                "statements": [
                                    {
                                        "kind": "IfStatement",
                                        "fullStart": 634,
                                        "fullEnd": 702,
                                        "start": 638,
                                        "end": 700,
                                        "fullWidth": 68,
                                        "width": 62,
                                        "ifKeyword": {
                                            "kind": "IfKeyword",
                                            "fullStart": 634,
                                            "fullEnd": 640,
                                            "start": 638,
                                            "end": 640,
                                            "fullWidth": 6,
                                            "width": 2,
                                            "text": "if",
                                            "value": "if",
                                            "valueText": "if",
                                            "hasLeadingTrivia": true,
                                            "leadingTrivia": [
                                                {
                                                    "kind": "WhitespaceTrivia",
                                                    "text": "    "
                                                }
                                            ]
                                        },
                                        "openParenToken": {
                                            "kind": "OpenParenToken",
                                            "fullStart": 640,
                                            "fullEnd": 641,
                                            "start": 640,
                                            "end": 641,
                                            "fullWidth": 1,
                                            "width": 1,
                                            "text": "(",
                                            "value": "(",
                                            "valueText": "("
                                        },
                                        "condition": {
                                            "kind": "ModuloExpression",
                                            "fullStart": 641,
                                            "fullEnd": 648,
                                            "start": 641,
                                            "end": 648,
                                            "fullWidth": 7,
                                            "width": 7,
                                            "left": {
                                                "kind": "IdentifierName",
                                                "fullStart": 641,
                                                "fullEnd": 645,
                                                "start": 641,
                                                "end": 644,
                                                "fullWidth": 4,
                                                "width": 3,
                                                "text": "val",
                                                "value": "val",
                                                "valueText": "val",
                                                "hasTrailingTrivia": true,
                                                "trailingTrivia": [
                                                    {
                                                        "kind": "WhitespaceTrivia",
                                                        "text": " "
                                                    }
                                                ]
                                            },
                                            "operatorToken": {
                                                "kind": "PercentToken",
                                                "fullStart": 645,
                                                "fullEnd": 647,
                                                "start": 645,
                                                "end": 646,
                                                "fullWidth": 2,
                                                "width": 1,
                                                "text": "%",
                                                "value": "%",
                                                "valueText": "%",
                                                "hasTrailingTrivia": true,
                                                "trailingTrivia": [
                                                    {
                                                        "kind": "WhitespaceTrivia",
                                                        "text": " "
                                                    }
                                                ]
                                            },
                                            "right": {
                                                "kind": "NumericLiteral",
                                                "fullStart": 647,
                                                "fullEnd": 648,
                                                "start": 647,
                                                "end": 648,
                                                "fullWidth": 1,
                                                "width": 1,
                                                "text": "2",
                                                "value": 2,
                                                "valueText": "2"
                                            }
                                        },
                                        "closeParenToken": {
                                            "kind": "CloseParenToken",
                                            "fullStart": 648,
                                            "fullEnd": 651,
                                            "start": 648,
                                            "end": 649,
                                            "fullWidth": 3,
                                            "width": 1,
                                            "text": ")",
                                            "value": ")",
                                            "valueText": ")",
                                            "hasTrailingTrivia": true,
                                            "hasTrailingNewLine": true,
                                            "trailingTrivia": [
                                                {
                                                    "kind": "NewLineTrivia",
                                                    "text": "\r\n"
                                                }
                                            ]
                                        },
                                        "statement": {
                                            "kind": "ReturnStatement",
                                            "fullStart": 651,
                                            "fullEnd": 671,
                                            "start": 657,
                                            "end": 669,
                                            "fullWidth": 20,
                                            "width": 12,
                                            "returnKeyword": {
                                                "kind": "ReturnKeyword",
                                                "fullStart": 651,
                                                "fullEnd": 664,
                                                "start": 657,
                                                "end": 663,
                                                "fullWidth": 13,
                                                "width": 6,
                                                "text": "return",
                                                "value": "return",
                                                "valueText": "return",
                                                "hasLeadingTrivia": true,
                                                "hasTrailingTrivia": true,
                                                "leadingTrivia": [
                                                    {
                                                        "kind": "WhitespaceTrivia",
                                                        "text": "      "
                                                    }
                                                ],
                                                "trailingTrivia": [
                                                    {
                                                        "kind": "WhitespaceTrivia",
                                                        "text": " "
                                                    }
                                                ]
                                            },
                                            "expression": {
                                                "kind": "TrueKeyword",
                                                "fullStart": 664,
                                                "fullEnd": 668,
                                                "start": 664,
                                                "end": 668,
                                                "fullWidth": 4,
                                                "width": 4,
                                                "text": "true",
                                                "value": true,
                                                "valueText": "true"
                                            },
                                            "semicolonToken": {
                                                "kind": "SemicolonToken",
                                                "fullStart": 668,
                                                "fullEnd": 671,
                                                "start": 668,
                                                "end": 669,
                                                "fullWidth": 3,
                                                "width": 1,
                                                "text": ";",
                                                "value": ";",
                                                "valueText": ";",
                                                "hasTrailingTrivia": true,
                                                "hasTrailingNewLine": true,
                                                "trailingTrivia": [
                                                    {
                                                        "kind": "NewLineTrivia",
                                                        "text": "\r\n"
                                                    }
                                                ]
                                            }
                                        },
                                        "elseClause": {
                                            "kind": "ElseClause",
                                            "fullStart": 671,
                                            "fullEnd": 702,
                                            "start": 675,
                                            "end": 700,
                                            "fullWidth": 31,
                                            "width": 25,
                                            "elseKeyword": {
                                                "kind": "ElseKeyword",
                                                "fullStart": 671,
                                                "fullEnd": 681,
                                                "start": 675,
                                                "end": 679,
                                                "fullWidth": 10,
                                                "width": 4,
                                                "text": "else",
                                                "value": "else",
                                                "valueText": "else",
                                                "hasLeadingTrivia": true,
                                                "hasTrailingTrivia": true,
                                                "hasTrailingNewLine": true,
                                                "leadingTrivia": [
                                                    {
                                                        "kind": "WhitespaceTrivia",
                                                        "text": "    "
                                                    }
                                                ],
                                                "trailingTrivia": [
                                                    {
                                                        "kind": "NewLineTrivia",
                                                        "text": "\r\n"
                                                    }
                                                ]
                                            },
                                            "statement": {
                                                "kind": "ReturnStatement",
                                                "fullStart": 681,
                                                "fullEnd": 702,
                                                "start": 687,
                                                "end": 700,
                                                "fullWidth": 21,
                                                "width": 13,
                                                "returnKeyword": {
                                                    "kind": "ReturnKeyword",
                                                    "fullStart": 681,
                                                    "fullEnd": 694,
                                                    "start": 687,
                                                    "end": 693,
                                                    "fullWidth": 13,
                                                    "width": 6,
                                                    "text": "return",
                                                    "value": "return",
                                                    "valueText": "return",
                                                    "hasLeadingTrivia": true,
                                                    "hasTrailingTrivia": true,
                                                    "leadingTrivia": [
                                                        {
                                                            "kind": "WhitespaceTrivia",
                                                            "text": "      "
                                                        }
                                                    ],
                                                    "trailingTrivia": [
                                                        {
                                                            "kind": "WhitespaceTrivia",
                                                            "text": " "
                                                        }
                                                    ]
                                                },
                                                "expression": {
                                                    "kind": "FalseKeyword",
                                                    "fullStart": 694,
                                                    "fullEnd": 699,
                                                    "start": 694,
                                                    "end": 699,
                                                    "fullWidth": 5,
                                                    "width": 5,
                                                    "text": "false",
                                                    "value": false,
                                                    "valueText": "false"
                                                },
                                                "semicolonToken": {
                                                    "kind": "SemicolonToken",
                                                    "fullStart": 699,
                                                    "fullEnd": 702,
                                                    "start": 699,
                                                    "end": 700,
                                                    "fullWidth": 3,
                                                    "width": 1,
                                                    "text": ";",
                                                    "value": ";",
                                                    "valueText": ";",
                                                    "hasTrailingTrivia": true,
                                                    "hasTrailingNewLine": true,
                                                    "trailingTrivia": [
                                                        {
                                                            "kind": "NewLineTrivia",
                                                            "text": "\r\n"
                                                        }
                                                    ]
                                                }
                                            }
                                        }
                                    }
                                ],
                                "closeBraceToken": {
                                    "kind": "CloseBraceToken",
                                    "fullStart": 702,
                                    "fullEnd": 707,
                                    "start": 704,
                                    "end": 705,
                                    "fullWidth": 5,
                                    "width": 1,
                                    "text": "}",
                                    "value": "}",
                                    "valueText": "}",
                                    "hasLeadingTrivia": true,
                                    "hasTrailingTrivia": true,
                                    "hasTrailingNewLine": true,
                                    "leadingTrivia": [
                                        {
                                            "kind": "WhitespaceTrivia",
                                            "text": "  "
                                        }
                                    ],
                                    "trailingTrivia": [
                                        {
                                            "kind": "NewLineTrivia",
                                            "text": "\r\n"
                                        }
                                    ]
                                }
                            }
                        },
                        {
                            "kind": "VariableStatement",
                            "fullStart": 707,
                            "fullEnd": 736,
                            "start": 709,
                            "end": 734,
                            "fullWidth": 29,
                            "width": 25,
                            "modifiers": [],
                            "variableDeclaration": {
                                "kind": "VariableDeclaration",
                                "fullStart": 707,
                                "fullEnd": 733,
                                "start": 709,
                                "end": 733,
                                "fullWidth": 26,
                                "width": 24,
                                "varKeyword": {
                                    "kind": "VarKeyword",
                                    "fullStart": 707,
                                    "fullEnd": 713,
                                    "start": 709,
                                    "end": 712,
                                    "fullWidth": 6,
                                    "width": 3,
                                    "text": "var",
                                    "value": "var",
                                    "valueText": "var",
                                    "hasLeadingTrivia": true,
                                    "hasTrailingTrivia": true,
                                    "leadingTrivia": [
                                        {
                                            "kind": "WhitespaceTrivia",
                                            "text": "  "
                                        }
                                    ],
                                    "trailingTrivia": [
                                        {
                                            "kind": "WhitespaceTrivia",
                                            "text": " "
                                        }
                                    ]
                                },
                                "variableDeclarators": [
                                    {
                                        "kind": "VariableDeclarator",
                                        "fullStart": 713,
                                        "fullEnd": 733,
                                        "start": 713,
                                        "end": 733,
                                        "fullWidth": 20,
<<<<<<< HEAD
                                        "width": 20,
                                        "identifier": {
=======
                                        "propertyName": {
>>>>>>> 85e84683
                                            "kind": "IdentifierName",
                                            "fullStart": 713,
                                            "fullEnd": 720,
                                            "start": 713,
                                            "end": 719,
                                            "fullWidth": 7,
                                            "width": 6,
                                            "text": "srcArr",
                                            "value": "srcArr",
                                            "valueText": "srcArr",
                                            "hasTrailingTrivia": true,
                                            "trailingTrivia": [
                                                {
                                                    "kind": "WhitespaceTrivia",
                                                    "text": " "
                                                }
                                            ]
                                        },
                                        "equalsValueClause": {
                                            "kind": "EqualsValueClause",
                                            "fullStart": 720,
                                            "fullEnd": 733,
                                            "start": 720,
                                            "end": 733,
                                            "fullWidth": 13,
                                            "width": 13,
                                            "equalsToken": {
                                                "kind": "EqualsToken",
                                                "fullStart": 720,
                                                "fullEnd": 722,
                                                "start": 720,
                                                "end": 721,
                                                "fullWidth": 2,
                                                "width": 1,
                                                "text": "=",
                                                "value": "=",
                                                "valueText": "=",
                                                "hasTrailingTrivia": true,
                                                "trailingTrivia": [
                                                    {
                                                        "kind": "WhitespaceTrivia",
                                                        "text": " "
                                                    }
                                                ]
                                            },
                                            "value": {
                                                "kind": "ArrayLiteralExpression",
                                                "fullStart": 722,
                                                "fullEnd": 733,
                                                "start": 722,
                                                "end": 733,
                                                "fullWidth": 11,
                                                "width": 11,
                                                "openBracketToken": {
                                                    "kind": "OpenBracketToken",
                                                    "fullStart": 722,
                                                    "fullEnd": 723,
                                                    "start": 722,
                                                    "end": 723,
                                                    "fullWidth": 1,
                                                    "width": 1,
                                                    "text": "[",
                                                    "value": "[",
                                                    "valueText": "["
                                                },
                                                "expressions": [
                                                    {
                                                        "kind": "NumericLiteral",
                                                        "fullStart": 723,
                                                        "fullEnd": 724,
                                                        "start": 723,
                                                        "end": 724,
                                                        "fullWidth": 1,
                                                        "width": 1,
                                                        "text": "1",
                                                        "value": 1,
                                                        "valueText": "1"
                                                    },
                                                    {
                                                        "kind": "CommaToken",
                                                        "fullStart": 724,
                                                        "fullEnd": 725,
                                                        "start": 724,
                                                        "end": 725,
                                                        "fullWidth": 1,
                                                        "width": 1,
                                                        "text": ",",
                                                        "value": ",",
                                                        "valueText": ","
                                                    },
                                                    {
                                                        "kind": "NumericLiteral",
                                                        "fullStart": 725,
                                                        "fullEnd": 726,
                                                        "start": 725,
                                                        "end": 726,
                                                        "fullWidth": 1,
                                                        "width": 1,
                                                        "text": "2",
                                                        "value": 2,
                                                        "valueText": "2"
                                                    },
                                                    {
                                                        "kind": "CommaToken",
                                                        "fullStart": 726,
                                                        "fullEnd": 727,
                                                        "start": 726,
                                                        "end": 727,
                                                        "fullWidth": 1,
                                                        "width": 1,
                                                        "text": ",",
                                                        "value": ",",
                                                        "valueText": ","
                                                    },
                                                    {
                                                        "kind": "NumericLiteral",
                                                        "fullStart": 727,
                                                        "fullEnd": 728,
                                                        "start": 727,
                                                        "end": 728,
                                                        "fullWidth": 1,
                                                        "width": 1,
                                                        "text": "3",
                                                        "value": 3,
                                                        "valueText": "3"
                                                    },
                                                    {
                                                        "kind": "CommaToken",
                                                        "fullStart": 728,
                                                        "fullEnd": 729,
                                                        "start": 728,
                                                        "end": 729,
                                                        "fullWidth": 1,
                                                        "width": 1,
                                                        "text": ",",
                                                        "value": ",",
                                                        "valueText": ","
                                                    },
                                                    {
                                                        "kind": "NumericLiteral",
                                                        "fullStart": 729,
                                                        "fullEnd": 730,
                                                        "start": 729,
                                                        "end": 730,
                                                        "fullWidth": 1,
                                                        "width": 1,
                                                        "text": "4",
                                                        "value": 4,
                                                        "valueText": "4"
                                                    },
                                                    {
                                                        "kind": "CommaToken",
                                                        "fullStart": 730,
                                                        "fullEnd": 731,
                                                        "start": 730,
                                                        "end": 731,
                                                        "fullWidth": 1,
                                                        "width": 1,
                                                        "text": ",",
                                                        "value": ",",
                                                        "valueText": ","
                                                    },
                                                    {
                                                        "kind": "NumericLiteral",
                                                        "fullStart": 731,
                                                        "fullEnd": 732,
                                                        "start": 731,
                                                        "end": 732,
                                                        "fullWidth": 1,
                                                        "width": 1,
                                                        "text": "5",
                                                        "value": 5,
                                                        "valueText": "5"
                                                    }
                                                ],
                                                "closeBracketToken": {
                                                    "kind": "CloseBracketToken",
                                                    "fullStart": 732,
                                                    "fullEnd": 733,
                                                    "start": 732,
                                                    "end": 733,
                                                    "fullWidth": 1,
                                                    "width": 1,
                                                    "text": "]",
                                                    "value": "]",
                                                    "valueText": "]"
                                                }
                                            }
                                        }
                                    }
                                ]
                            },
                            "semicolonToken": {
                                "kind": "SemicolonToken",
                                "fullStart": 733,
                                "fullEnd": 736,
                                "start": 733,
                                "end": 734,
                                "fullWidth": 3,
                                "width": 1,
                                "text": ";",
                                "value": ";",
                                "valueText": ";",
                                "hasTrailingTrivia": true,
                                "hasTrailingNewLine": true,
                                "trailingTrivia": [
                                    {
                                        "kind": "NewLineTrivia",
                                        "text": "\r\n"
                                    }
                                ]
                            }
                        },
                        {
                            "kind": "VariableStatement",
                            "fullStart": 736,
                            "fullEnd": 779,
                            "start": 738,
                            "end": 777,
                            "fullWidth": 43,
                            "width": 39,
                            "modifiers": [],
                            "variableDeclaration": {
                                "kind": "VariableDeclaration",
                                "fullStart": 736,
                                "fullEnd": 776,
                                "start": 738,
                                "end": 776,
                                "fullWidth": 40,
                                "width": 38,
                                "varKeyword": {
                                    "kind": "VarKeyword",
                                    "fullStart": 736,
                                    "fullEnd": 742,
                                    "start": 738,
                                    "end": 741,
                                    "fullWidth": 6,
                                    "width": 3,
                                    "text": "var",
                                    "value": "var",
                                    "valueText": "var",
                                    "hasLeadingTrivia": true,
                                    "hasTrailingTrivia": true,
                                    "leadingTrivia": [
                                        {
                                            "kind": "WhitespaceTrivia",
                                            "text": "  "
                                        }
                                    ],
                                    "trailingTrivia": [
                                        {
                                            "kind": "WhitespaceTrivia",
                                            "text": " "
                                        }
                                    ]
                                },
                                "variableDeclarators": [
                                    {
                                        "kind": "VariableDeclarator",
                                        "fullStart": 742,
                                        "fullEnd": 776,
                                        "start": 742,
                                        "end": 776,
                                        "fullWidth": 34,
<<<<<<< HEAD
                                        "width": 34,
                                        "identifier": {
=======
                                        "propertyName": {
>>>>>>> 85e84683
                                            "kind": "IdentifierName",
                                            "fullStart": 742,
                                            "fullEnd": 749,
                                            "start": 742,
                                            "end": 748,
                                            "fullWidth": 7,
                                            "width": 6,
                                            "text": "resArr",
                                            "value": "resArr",
                                            "valueText": "resArr",
                                            "hasTrailingTrivia": true,
                                            "trailingTrivia": [
                                                {
                                                    "kind": "WhitespaceTrivia",
                                                    "text": " "
                                                }
                                            ]
                                        },
                                        "equalsValueClause": {
                                            "kind": "EqualsValueClause",
                                            "fullStart": 749,
                                            "fullEnd": 776,
                                            "start": 749,
                                            "end": 776,
                                            "fullWidth": 27,
                                            "width": 27,
                                            "equalsToken": {
                                                "kind": "EqualsToken",
                                                "fullStart": 749,
                                                "fullEnd": 751,
                                                "start": 749,
                                                "end": 750,
                                                "fullWidth": 2,
                                                "width": 1,
                                                "text": "=",
                                                "value": "=",
                                                "valueText": "=",
                                                "hasTrailingTrivia": true,
                                                "trailingTrivia": [
                                                    {
                                                        "kind": "WhitespaceTrivia",
                                                        "text": " "
                                                    }
                                                ]
                                            },
                                            "value": {
                                                "kind": "InvocationExpression",
                                                "fullStart": 751,
                                                "fullEnd": 776,
                                                "start": 751,
                                                "end": 776,
                                                "fullWidth": 25,
                                                "width": 25,
                                                "expression": {
                                                    "kind": "MemberAccessExpression",
                                                    "fullStart": 751,
                                                    "fullEnd": 764,
                                                    "start": 751,
                                                    "end": 764,
                                                    "fullWidth": 13,
                                                    "width": 13,
                                                    "expression": {
                                                        "kind": "IdentifierName",
                                                        "fullStart": 751,
                                                        "fullEnd": 757,
                                                        "start": 751,
                                                        "end": 757,
                                                        "fullWidth": 6,
                                                        "width": 6,
                                                        "text": "srcArr",
                                                        "value": "srcArr",
                                                        "valueText": "srcArr"
                                                    },
                                                    "dotToken": {
                                                        "kind": "DotToken",
                                                        "fullStart": 757,
                                                        "fullEnd": 758,
                                                        "start": 757,
                                                        "end": 758,
                                                        "fullWidth": 1,
                                                        "width": 1,
                                                        "text": ".",
                                                        "value": ".",
                                                        "valueText": "."
                                                    },
                                                    "name": {
                                                        "kind": "IdentifierName",
                                                        "fullStart": 758,
                                                        "fullEnd": 764,
                                                        "start": 758,
                                                        "end": 764,
                                                        "fullWidth": 6,
                                                        "width": 6,
                                                        "text": "filter",
                                                        "value": "filter",
                                                        "valueText": "filter"
                                                    }
                                                },
                                                "argumentList": {
                                                    "kind": "ArgumentList",
                                                    "fullStart": 764,
                                                    "fullEnd": 776,
                                                    "start": 764,
                                                    "end": 776,
                                                    "fullWidth": 12,
                                                    "width": 12,
                                                    "openParenToken": {
                                                        "kind": "OpenParenToken",
                                                        "fullStart": 764,
                                                        "fullEnd": 765,
                                                        "start": 764,
                                                        "end": 765,
                                                        "fullWidth": 1,
                                                        "width": 1,
                                                        "text": "(",
                                                        "value": "(",
                                                        "valueText": "("
                                                    },
                                                    "arguments": [
                                                        {
                                                            "kind": "IdentifierName",
                                                            "fullStart": 765,
                                                            "fullEnd": 775,
                                                            "start": 765,
                                                            "end": 775,
                                                            "fullWidth": 10,
                                                            "width": 10,
                                                            "text": "callbackfn",
                                                            "value": "callbackfn",
                                                            "valueText": "callbackfn"
                                                        }
                                                    ],
                                                    "closeParenToken": {
                                                        "kind": "CloseParenToken",
                                                        "fullStart": 775,
                                                        "fullEnd": 776,
                                                        "start": 775,
                                                        "end": 776,
                                                        "fullWidth": 1,
                                                        "width": 1,
                                                        "text": ")",
                                                        "value": ")",
                                                        "valueText": ")"
                                                    }
                                                }
                                            }
                                        }
                                    }
                                ]
                            },
                            "semicolonToken": {
                                "kind": "SemicolonToken",
                                "fullStart": 776,
                                "fullEnd": 779,
                                "start": 776,
                                "end": 777,
                                "fullWidth": 3,
                                "width": 1,
                                "text": ";",
                                "value": ";",
                                "valueText": ";",
                                "hasTrailingTrivia": true,
                                "hasTrailingNewLine": true,
                                "trailingTrivia": [
                                    {
                                        "kind": "NewLineTrivia",
                                        "text": "\r\n"
                                    }
                                ]
                            }
                        },
                        {
                            "kind": "IfStatement",
                            "fullStart": 779,
                            "fullEnd": 909,
                            "start": 781,
                            "end": 907,
                            "fullWidth": 130,
                            "width": 126,
                            "ifKeyword": {
                                "kind": "IfKeyword",
                                "fullStart": 779,
                                "fullEnd": 783,
                                "start": 781,
                                "end": 783,
                                "fullWidth": 4,
                                "width": 2,
                                "text": "if",
                                "value": "if",
                                "valueText": "if",
                                "hasLeadingTrivia": true,
                                "leadingTrivia": [
                                    {
                                        "kind": "WhitespaceTrivia",
                                        "text": "  "
                                    }
                                ]
                            },
                            "openParenToken": {
                                "kind": "OpenParenToken",
                                "fullStart": 783,
                                "fullEnd": 784,
                                "start": 783,
                                "end": 784,
                                "fullWidth": 1,
                                "width": 1,
                                "text": "(",
                                "value": "(",
                                "valueText": "("
                            },
                            "condition": {
                                "kind": "LogicalAndExpression",
                                "fullStart": 784,
                                "fullEnd": 878,
                                "start": 784,
                                "end": 878,
                                "fullWidth": 94,
                                "width": 94,
                                "left": {
                                    "kind": "LogicalAndExpression",
                                    "fullStart": 784,
                                    "fullEnd": 854,
                                    "start": 784,
                                    "end": 853,
                                    "fullWidth": 70,
                                    "width": 69,
                                    "left": {
                                        "kind": "LogicalAndExpression",
                                        "fullStart": 784,
                                        "fullEnd": 829,
                                        "start": 784,
                                        "end": 828,
                                        "fullWidth": 45,
                                        "width": 44,
                                        "left": {
                                            "kind": "EqualsExpression",
                                            "fullStart": 784,
                                            "fullEnd": 804,
                                            "start": 784,
                                            "end": 803,
                                            "fullWidth": 20,
                                            "width": 19,
                                            "left": {
                                                "kind": "MemberAccessExpression",
                                                "fullStart": 784,
                                                "fullEnd": 798,
                                                "start": 784,
                                                "end": 797,
                                                "fullWidth": 14,
                                                "width": 13,
                                                "expression": {
                                                    "kind": "IdentifierName",
                                                    "fullStart": 784,
                                                    "fullEnd": 790,
                                                    "start": 784,
                                                    "end": 790,
                                                    "fullWidth": 6,
                                                    "width": 6,
                                                    "text": "resArr",
                                                    "value": "resArr",
                                                    "valueText": "resArr"
                                                },
                                                "dotToken": {
                                                    "kind": "DotToken",
                                                    "fullStart": 790,
                                                    "fullEnd": 791,
                                                    "start": 790,
                                                    "end": 791,
                                                    "fullWidth": 1,
                                                    "width": 1,
                                                    "text": ".",
                                                    "value": ".",
                                                    "valueText": "."
                                                },
                                                "name": {
                                                    "kind": "IdentifierName",
                                                    "fullStart": 791,
                                                    "fullEnd": 798,
                                                    "start": 791,
                                                    "end": 797,
                                                    "fullWidth": 7,
                                                    "width": 6,
                                                    "text": "length",
                                                    "value": "length",
                                                    "valueText": "length",
                                                    "hasTrailingTrivia": true,
                                                    "trailingTrivia": [
                                                        {
                                                            "kind": "WhitespaceTrivia",
                                                            "text": " "
                                                        }
                                                    ]
                                                }
                                            },
                                            "operatorToken": {
                                                "kind": "EqualsEqualsEqualsToken",
                                                "fullStart": 798,
                                                "fullEnd": 802,
                                                "start": 798,
                                                "end": 801,
                                                "fullWidth": 4,
                                                "width": 3,
                                                "text": "===",
                                                "value": "===",
                                                "valueText": "===",
                                                "hasTrailingTrivia": true,
                                                "trailingTrivia": [
                                                    {
                                                        "kind": "WhitespaceTrivia",
                                                        "text": " "
                                                    }
                                                ]
                                            },
                                            "right": {
                                                "kind": "NumericLiteral",
                                                "fullStart": 802,
                                                "fullEnd": 804,
                                                "start": 802,
                                                "end": 803,
                                                "fullWidth": 2,
                                                "width": 1,
                                                "text": "3",
                                                "value": 3,
                                                "valueText": "3",
                                                "hasTrailingTrivia": true,
                                                "trailingTrivia": [
                                                    {
                                                        "kind": "WhitespaceTrivia",
                                                        "text": " "
                                                    }
                                                ]
                                            }
                                        },
                                        "operatorToken": {
                                            "kind": "AmpersandAmpersandToken",
                                            "fullStart": 804,
                                            "fullEnd": 808,
                                            "start": 804,
                                            "end": 806,
                                            "fullWidth": 4,
                                            "width": 2,
                                            "text": "&&",
                                            "value": "&&",
                                            "valueText": "&&",
                                            "hasTrailingTrivia": true,
                                            "hasTrailingNewLine": true,
                                            "trailingTrivia": [
                                                {
                                                    "kind": "NewLineTrivia",
                                                    "text": "\r\n"
                                                }
                                            ]
                                        },
                                        "right": {
                                            "kind": "EqualsExpression",
                                            "fullStart": 808,
                                            "fullEnd": 829,
                                            "start": 813,
                                            "end": 828,
                                            "fullWidth": 21,
                                            "width": 15,
                                            "left": {
                                                "kind": "ElementAccessExpression",
                                                "fullStart": 808,
                                                "fullEnd": 823,
                                                "start": 813,
                                                "end": 822,
                                                "fullWidth": 15,
                                                "width": 9,
                                                "expression": {
                                                    "kind": "IdentifierName",
                                                    "fullStart": 808,
                                                    "fullEnd": 819,
                                                    "start": 813,
                                                    "end": 819,
                                                    "fullWidth": 11,
                                                    "width": 6,
                                                    "text": "resArr",
                                                    "value": "resArr",
                                                    "valueText": "resArr",
                                                    "hasLeadingTrivia": true,
                                                    "leadingTrivia": [
                                                        {
                                                            "kind": "WhitespaceTrivia",
                                                            "text": "     "
                                                        }
                                                    ]
                                                },
                                                "openBracketToken": {
                                                    "kind": "OpenBracketToken",
                                                    "fullStart": 819,
                                                    "fullEnd": 820,
                                                    "start": 819,
                                                    "end": 820,
                                                    "fullWidth": 1,
                                                    "width": 1,
                                                    "text": "[",
                                                    "value": "[",
                                                    "valueText": "["
                                                },
                                                "argumentExpression": {
                                                    "kind": "NumericLiteral",
                                                    "fullStart": 820,
                                                    "fullEnd": 821,
                                                    "start": 820,
                                                    "end": 821,
                                                    "fullWidth": 1,
                                                    "width": 1,
                                                    "text": "0",
                                                    "value": 0,
                                                    "valueText": "0"
                                                },
                                                "closeBracketToken": {
                                                    "kind": "CloseBracketToken",
                                                    "fullStart": 821,
                                                    "fullEnd": 823,
                                                    "start": 821,
                                                    "end": 822,
                                                    "fullWidth": 2,
                                                    "width": 1,
                                                    "text": "]",
                                                    "value": "]",
                                                    "valueText": "]",
                                                    "hasTrailingTrivia": true,
                                                    "trailingTrivia": [
                                                        {
                                                            "kind": "WhitespaceTrivia",
                                                            "text": " "
                                                        }
                                                    ]
                                                }
                                            },
                                            "operatorToken": {
                                                "kind": "EqualsEqualsEqualsToken",
                                                "fullStart": 823,
                                                "fullEnd": 827,
                                                "start": 823,
                                                "end": 826,
                                                "fullWidth": 4,
                                                "width": 3,
                                                "text": "===",
                                                "value": "===",
                                                "valueText": "===",
                                                "hasTrailingTrivia": true,
                                                "trailingTrivia": [
                                                    {
                                                        "kind": "WhitespaceTrivia",
                                                        "text": " "
                                                    }
                                                ]
                                            },
                                            "right": {
                                                "kind": "NumericLiteral",
                                                "fullStart": 827,
                                                "fullEnd": 829,
                                                "start": 827,
                                                "end": 828,
                                                "fullWidth": 2,
                                                "width": 1,
                                                "text": "1",
                                                "value": 1,
                                                "valueText": "1",
                                                "hasTrailingTrivia": true,
                                                "trailingTrivia": [
                                                    {
                                                        "kind": "WhitespaceTrivia",
                                                        "text": " "
                                                    }
                                                ]
                                            }
                                        }
                                    },
                                    "operatorToken": {
                                        "kind": "AmpersandAmpersandToken",
                                        "fullStart": 829,
                                        "fullEnd": 833,
                                        "start": 829,
                                        "end": 831,
                                        "fullWidth": 4,
                                        "width": 2,
                                        "text": "&&",
                                        "value": "&&",
                                        "valueText": "&&",
                                        "hasTrailingTrivia": true,
                                        "hasTrailingNewLine": true,
                                        "trailingTrivia": [
                                            {
                                                "kind": "NewLineTrivia",
                                                "text": "\r\n"
                                            }
                                        ]
                                    },
                                    "right": {
                                        "kind": "EqualsExpression",
                                        "fullStart": 833,
                                        "fullEnd": 854,
                                        "start": 838,
                                        "end": 853,
                                        "fullWidth": 21,
                                        "width": 15,
                                        "left": {
                                            "kind": "ElementAccessExpression",
                                            "fullStart": 833,
                                            "fullEnd": 848,
                                            "start": 838,
                                            "end": 847,
                                            "fullWidth": 15,
                                            "width": 9,
                                            "expression": {
                                                "kind": "IdentifierName",
                                                "fullStart": 833,
                                                "fullEnd": 844,
                                                "start": 838,
                                                "end": 844,
                                                "fullWidth": 11,
                                                "width": 6,
                                                "text": "resArr",
                                                "value": "resArr",
                                                "valueText": "resArr",
                                                "hasLeadingTrivia": true,
                                                "leadingTrivia": [
                                                    {
                                                        "kind": "WhitespaceTrivia",
                                                        "text": "     "
                                                    }
                                                ]
                                            },
                                            "openBracketToken": {
                                                "kind": "OpenBracketToken",
                                                "fullStart": 844,
                                                "fullEnd": 845,
                                                "start": 844,
                                                "end": 845,
                                                "fullWidth": 1,
                                                "width": 1,
                                                "text": "[",
                                                "value": "[",
                                                "valueText": "["
                                            },
                                            "argumentExpression": {
                                                "kind": "NumericLiteral",
                                                "fullStart": 845,
                                                "fullEnd": 846,
                                                "start": 845,
                                                "end": 846,
                                                "fullWidth": 1,
                                                "width": 1,
                                                "text": "1",
                                                "value": 1,
                                                "valueText": "1"
                                            },
                                            "closeBracketToken": {
                                                "kind": "CloseBracketToken",
                                                "fullStart": 846,
                                                "fullEnd": 848,
                                                "start": 846,
                                                "end": 847,
                                                "fullWidth": 2,
                                                "width": 1,
                                                "text": "]",
                                                "value": "]",
                                                "valueText": "]",
                                                "hasTrailingTrivia": true,
                                                "trailingTrivia": [
                                                    {
                                                        "kind": "WhitespaceTrivia",
                                                        "text": " "
                                                    }
                                                ]
                                            }
                                        },
                                        "operatorToken": {
                                            "kind": "EqualsEqualsEqualsToken",
                                            "fullStart": 848,
                                            "fullEnd": 852,
                                            "start": 848,
                                            "end": 851,
                                            "fullWidth": 4,
                                            "width": 3,
                                            "text": "===",
                                            "value": "===",
                                            "valueText": "===",
                                            "hasTrailingTrivia": true,
                                            "trailingTrivia": [
                                                {
                                                    "kind": "WhitespaceTrivia",
                                                    "text": " "
                                                }
                                            ]
                                        },
                                        "right": {
                                            "kind": "NumericLiteral",
                                            "fullStart": 852,
                                            "fullEnd": 854,
                                            "start": 852,
                                            "end": 853,
                                            "fullWidth": 2,
                                            "width": 1,
                                            "text": "3",
                                            "value": 3,
                                            "valueText": "3",
                                            "hasTrailingTrivia": true,
                                            "trailingTrivia": [
                                                {
                                                    "kind": "WhitespaceTrivia",
                                                    "text": " "
                                                }
                                            ]
                                        }
                                    }
                                },
                                "operatorToken": {
                                    "kind": "AmpersandAmpersandToken",
                                    "fullStart": 854,
                                    "fullEnd": 858,
                                    "start": 854,
                                    "end": 856,
                                    "fullWidth": 4,
                                    "width": 2,
                                    "text": "&&",
                                    "value": "&&",
                                    "valueText": "&&",
                                    "hasTrailingTrivia": true,
                                    "hasTrailingNewLine": true,
                                    "trailingTrivia": [
                                        {
                                            "kind": "NewLineTrivia",
                                            "text": "\r\n"
                                        }
                                    ]
                                },
                                "right": {
                                    "kind": "EqualsExpression",
                                    "fullStart": 858,
                                    "fullEnd": 878,
                                    "start": 863,
                                    "end": 878,
                                    "fullWidth": 20,
                                    "width": 15,
                                    "left": {
                                        "kind": "ElementAccessExpression",
                                        "fullStart": 858,
                                        "fullEnd": 873,
                                        "start": 863,
                                        "end": 872,
                                        "fullWidth": 15,
                                        "width": 9,
                                        "expression": {
                                            "kind": "IdentifierName",
                                            "fullStart": 858,
                                            "fullEnd": 869,
                                            "start": 863,
                                            "end": 869,
                                            "fullWidth": 11,
                                            "width": 6,
                                            "text": "resArr",
                                            "value": "resArr",
                                            "valueText": "resArr",
                                            "hasLeadingTrivia": true,
                                            "leadingTrivia": [
                                                {
                                                    "kind": "WhitespaceTrivia",
                                                    "text": "     "
                                                }
                                            ]
                                        },
                                        "openBracketToken": {
                                            "kind": "OpenBracketToken",
                                            "fullStart": 869,
                                            "fullEnd": 870,
                                            "start": 869,
                                            "end": 870,
                                            "fullWidth": 1,
                                            "width": 1,
                                            "text": "[",
                                            "value": "[",
                                            "valueText": "["
                                        },
                                        "argumentExpression": {
                                            "kind": "NumericLiteral",
                                            "fullStart": 870,
                                            "fullEnd": 871,
                                            "start": 870,
                                            "end": 871,
                                            "fullWidth": 1,
                                            "width": 1,
                                            "text": "2",
                                            "value": 2,
                                            "valueText": "2"
                                        },
                                        "closeBracketToken": {
                                            "kind": "CloseBracketToken",
                                            "fullStart": 871,
                                            "fullEnd": 873,
                                            "start": 871,
                                            "end": 872,
                                            "fullWidth": 2,
                                            "width": 1,
                                            "text": "]",
                                            "value": "]",
                                            "valueText": "]",
                                            "hasTrailingTrivia": true,
                                            "trailingTrivia": [
                                                {
                                                    "kind": "WhitespaceTrivia",
                                                    "text": " "
                                                }
                                            ]
                                        }
                                    },
                                    "operatorToken": {
                                        "kind": "EqualsEqualsEqualsToken",
                                        "fullStart": 873,
                                        "fullEnd": 877,
                                        "start": 873,
                                        "end": 876,
                                        "fullWidth": 4,
                                        "width": 3,
                                        "text": "===",
                                        "value": "===",
                                        "valueText": "===",
                                        "hasTrailingTrivia": true,
                                        "trailingTrivia": [
                                            {
                                                "kind": "WhitespaceTrivia",
                                                "text": " "
                                            }
                                        ]
                                    },
                                    "right": {
                                        "kind": "NumericLiteral",
                                        "fullStart": 877,
                                        "fullEnd": 878,
                                        "start": 877,
                                        "end": 878,
                                        "fullWidth": 1,
                                        "width": 1,
                                        "text": "5",
                                        "value": 5,
                                        "valueText": "5"
                                    }
                                }
                            },
                            "closeParenToken": {
                                "kind": "CloseParenToken",
                                "fullStart": 878,
                                "fullEnd": 881,
                                "start": 878,
                                "end": 879,
                                "fullWidth": 3,
                                "width": 1,
                                "text": ")",
                                "value": ")",
                                "valueText": ")",
                                "hasTrailingTrivia": true,
                                "hasTrailingNewLine": true,
                                "trailingTrivia": [
                                    {
                                        "kind": "NewLineTrivia",
                                        "text": "\r\n"
                                    }
                                ]
                            },
                            "statement": {
                                "kind": "Block",
                                "fullStart": 881,
                                "fullEnd": 909,
                                "start": 883,
                                "end": 907,
                                "fullWidth": 28,
                                "width": 24,
                                "openBraceToken": {
                                    "kind": "OpenBraceToken",
                                    "fullStart": 881,
                                    "fullEnd": 886,
                                    "start": 883,
                                    "end": 884,
                                    "fullWidth": 5,
                                    "width": 1,
                                    "text": "{",
                                    "value": "{",
                                    "valueText": "{",
                                    "hasLeadingTrivia": true,
                                    "hasTrailingTrivia": true,
                                    "hasTrailingNewLine": true,
                                    "leadingTrivia": [
                                        {
                                            "kind": "WhitespaceTrivia",
                                            "text": "  "
                                        }
                                    ],
                                    "trailingTrivia": [
                                        {
                                            "kind": "NewLineTrivia",
                                            "text": "\r\n"
                                        }
                                    ]
                                },
                                "statements": [
                                    {
                                        "kind": "ReturnStatement",
                                        "fullStart": 886,
                                        "fullEnd": 904,
                                        "start": 890,
                                        "end": 902,
                                        "fullWidth": 18,
                                        "width": 12,
                                        "returnKeyword": {
                                            "kind": "ReturnKeyword",
                                            "fullStart": 886,
                                            "fullEnd": 897,
                                            "start": 890,
                                            "end": 896,
                                            "fullWidth": 11,
                                            "width": 6,
                                            "text": "return",
                                            "value": "return",
                                            "valueText": "return",
                                            "hasLeadingTrivia": true,
                                            "hasTrailingTrivia": true,
                                            "leadingTrivia": [
                                                {
                                                    "kind": "WhitespaceTrivia",
                                                    "text": "    "
                                                }
                                            ],
                                            "trailingTrivia": [
                                                {
                                                    "kind": "WhitespaceTrivia",
                                                    "text": " "
                                                }
                                            ]
                                        },
                                        "expression": {
                                            "kind": "TrueKeyword",
                                            "fullStart": 897,
                                            "fullEnd": 901,
                                            "start": 897,
                                            "end": 901,
                                            "fullWidth": 4,
                                            "width": 4,
                                            "text": "true",
                                            "value": true,
                                            "valueText": "true"
                                        },
                                        "semicolonToken": {
                                            "kind": "SemicolonToken",
                                            "fullStart": 901,
                                            "fullEnd": 904,
                                            "start": 901,
                                            "end": 902,
                                            "fullWidth": 3,
                                            "width": 1,
                                            "text": ";",
                                            "value": ";",
                                            "valueText": ";",
                                            "hasTrailingTrivia": true,
                                            "hasTrailingNewLine": true,
                                            "trailingTrivia": [
                                                {
                                                    "kind": "NewLineTrivia",
                                                    "text": "\r\n"
                                                }
                                            ]
                                        }
                                    }
                                ],
                                "closeBraceToken": {
                                    "kind": "CloseBraceToken",
                                    "fullStart": 904,
                                    "fullEnd": 909,
                                    "start": 906,
                                    "end": 907,
                                    "fullWidth": 5,
                                    "width": 1,
                                    "text": "}",
                                    "value": "}",
                                    "valueText": "}",
                                    "hasLeadingTrivia": true,
                                    "hasTrailingTrivia": true,
                                    "hasTrailingNewLine": true,
                                    "leadingTrivia": [
                                        {
                                            "kind": "WhitespaceTrivia",
                                            "text": "  "
                                        }
                                    ],
                                    "trailingTrivia": [
                                        {
                                            "kind": "NewLineTrivia",
                                            "text": "\r\n"
                                        }
                                    ]
                                }
                            }
                        }
                    ],
                    "closeBraceToken": {
                        "kind": "CloseBraceToken",
                        "fullStart": 909,
                        "fullEnd": 915,
                        "start": 912,
                        "end": 913,
                        "fullWidth": 6,
                        "width": 1,
                        "text": "}",
                        "value": "}",
                        "valueText": "}",
                        "hasLeadingTrivia": true,
                        "hasLeadingNewLine": true,
                        "hasTrailingTrivia": true,
                        "hasTrailingNewLine": true,
                        "leadingTrivia": [
                            {
                                "kind": "NewLineTrivia",
                                "text": "\r\n"
                            },
                            {
                                "kind": "WhitespaceTrivia",
                                "text": " "
                            }
                        ],
                        "trailingTrivia": [
                            {
                                "kind": "NewLineTrivia",
                                "text": "\r\n"
                            }
                        ]
                    }
                }
            },
            {
                "kind": "ExpressionStatement",
                "fullStart": 915,
                "fullEnd": 939,
                "start": 915,
                "end": 937,
                "fullWidth": 24,
                "width": 22,
                "expression": {
                    "kind": "InvocationExpression",
                    "fullStart": 915,
                    "fullEnd": 936,
                    "start": 915,
                    "end": 936,
                    "fullWidth": 21,
                    "width": 21,
                    "expression": {
                        "kind": "IdentifierName",
                        "fullStart": 915,
                        "fullEnd": 926,
                        "start": 915,
                        "end": 926,
                        "fullWidth": 11,
                        "width": 11,
                        "text": "runTestCase",
                        "value": "runTestCase",
                        "valueText": "runTestCase"
                    },
                    "argumentList": {
                        "kind": "ArgumentList",
                        "fullStart": 926,
                        "fullEnd": 936,
                        "start": 926,
                        "end": 936,
                        "fullWidth": 10,
                        "width": 10,
                        "openParenToken": {
                            "kind": "OpenParenToken",
                            "fullStart": 926,
                            "fullEnd": 927,
                            "start": 926,
                            "end": 927,
                            "fullWidth": 1,
                            "width": 1,
                            "text": "(",
                            "value": "(",
                            "valueText": "("
                        },
                        "arguments": [
                            {
                                "kind": "IdentifierName",
                                "fullStart": 927,
                                "fullEnd": 935,
                                "start": 927,
                                "end": 935,
                                "fullWidth": 8,
                                "width": 8,
                                "text": "testcase",
                                "value": "testcase",
                                "valueText": "testcase"
                            }
                        ],
                        "closeParenToken": {
                            "kind": "CloseParenToken",
                            "fullStart": 935,
                            "fullEnd": 936,
                            "start": 935,
                            "end": 936,
                            "fullWidth": 1,
                            "width": 1,
                            "text": ")",
                            "value": ")",
                            "valueText": ")"
                        }
                    }
                },
                "semicolonToken": {
                    "kind": "SemicolonToken",
                    "fullStart": 936,
                    "fullEnd": 939,
                    "start": 936,
                    "end": 937,
                    "fullWidth": 3,
                    "width": 1,
                    "text": ";",
                    "value": ";",
                    "valueText": ";",
                    "hasTrailingTrivia": true,
                    "hasTrailingNewLine": true,
                    "trailingTrivia": [
                        {
                            "kind": "NewLineTrivia",
                            "text": "\r\n"
                        }
                    ]
                }
            }
        ],
        "endOfFileToken": {
            "kind": "EndOfFileToken",
            "fullStart": 939,
            "fullEnd": 939,
            "start": 939,
            "end": 939,
            "fullWidth": 0,
            "width": 0,
            "text": ""
        }
    },
    "lineMap": {
        "lineStarts": [
            0,
            67,
            152,
            232,
            308,
            380,
            385,
            440,
            557,
            562,
            564,
            566,
            589,
            591,
            629,
            634,
            651,
            671,
            681,
            702,
            707,
            736,
            779,
            808,
            833,
            858,
            881,
            886,
            904,
            909,
            911,
            915,
            939
        ],
        "length": 939
    }
}<|MERGE_RESOLUTION|>--- conflicted
+++ resolved
@@ -808,12 +808,8 @@
                                         "start": 713,
                                         "end": 733,
                                         "fullWidth": 20,
-<<<<<<< HEAD
                                         "width": 20,
-                                        "identifier": {
-=======
                                         "propertyName": {
->>>>>>> 85e84683
                                             "kind": "IdentifierName",
                                             "fullStart": 713,
                                             "fullEnd": 720,
@@ -1078,12 +1074,8 @@
                                         "start": 742,
                                         "end": 776,
                                         "fullWidth": 34,
-<<<<<<< HEAD
                                         "width": 34,
-                                        "identifier": {
-=======
                                         "propertyName": {
->>>>>>> 85e84683
                                             "kind": "IdentifierName",
                                             "fullStart": 742,
                                             "fullEnd": 749,
