{
    "isDeclaration": false,
    "languageVersion": "EcmaScript5",
    "parseOptions": {
        "allowAutomaticSemicolonInsertion": true
    },
    "sourceUnit": {
        "kind": "SourceUnit",
        "fullStart": 0,
        "fullEnd": 875,
        "start": 552,
        "end": 875,
        "fullWidth": 875,
        "width": 323,
        "isIncrementallyUnusable": true,
        "moduleElements": [
            {
                "kind": "FunctionDeclaration",
                "fullStart": 0,
                "fullEnd": 851,
                "start": 552,
                "end": 849,
                "fullWidth": 851,
                "width": 297,
                "isIncrementallyUnusable": true,
                "modifiers": [],
                "functionKeyword": {
                    "kind": "FunctionKeyword",
                    "fullStart": 0,
                    "fullEnd": 561,
                    "start": 552,
                    "end": 560,
                    "fullWidth": 561,
                    "width": 8,
                    "text": "function",
                    "value": "function",
                    "valueText": "function",
                    "hasLeadingTrivia": true,
                    "hasLeadingComment": true,
                    "hasLeadingNewLine": true,
                    "hasTrailingTrivia": true,
                    "leadingTrivia": [
                        {
                            "kind": "SingleLineCommentTrivia",
                            "text": "/// Copyright (c) 2012 Ecma International.  All rights reserved. "
                        },
                        {
                            "kind": "NewLineTrivia",
                            "text": "\r\n"
                        },
                        {
                            "kind": "SingleLineCommentTrivia",
                            "text": "/// Ecma International makes this code available under the terms and conditions set"
                        },
                        {
                            "kind": "NewLineTrivia",
                            "text": "\r\n"
                        },
                        {
                            "kind": "SingleLineCommentTrivia",
                            "text": "/// forth on http://hg.ecmascript.org/tests/test262/raw-file/tip/LICENSE (the "
                        },
                        {
                            "kind": "NewLineTrivia",
                            "text": "\r\n"
                        },
                        {
                            "kind": "SingleLineCommentTrivia",
                            "text": "/// \"Use Terms\").   Any redistribution of this code must retain the above "
                        },
                        {
                            "kind": "NewLineTrivia",
                            "text": "\r\n"
                        },
                        {
                            "kind": "SingleLineCommentTrivia",
                            "text": "/// copyright and this notice and otherwise comply with the Use Terms."
                        },
                        {
                            "kind": "NewLineTrivia",
                            "text": "\r\n"
                        },
                        {
                            "kind": "MultiLineCommentTrivia",
                            "text": "/**\r\n * @path ch15/15.4/15.4.4/15.4.4.20/15.4.4.20-9-1.js\r\n * @description Array.prototype.filter doesn't consider new elements added to array after it is called\r\n */"
                        },
                        {
                            "kind": "NewLineTrivia",
                            "text": "\r\n"
                        },
                        {
                            "kind": "NewLineTrivia",
                            "text": "\r\n"
                        },
                        {
                            "kind": "NewLineTrivia",
                            "text": "\r\n"
                        }
                    ],
                    "trailingTrivia": [
                        {
                            "kind": "WhitespaceTrivia",
                            "text": " "
                        }
                    ]
                },
                "identifier": {
                    "kind": "IdentifierName",
                    "fullStart": 561,
                    "fullEnd": 569,
                    "start": 561,
                    "end": 569,
                    "fullWidth": 8,
                    "width": 8,
                    "text": "testcase",
                    "value": "testcase",
                    "valueText": "testcase"
                },
                "callSignature": {
                    "kind": "CallSignature",
                    "fullStart": 569,
                    "fullEnd": 572,
                    "start": 569,
                    "end": 571,
                    "fullWidth": 3,
                    "width": 2,
                    "parameterList": {
                        "kind": "ParameterList",
                        "fullStart": 569,
                        "fullEnd": 572,
                        "start": 569,
                        "end": 571,
                        "fullWidth": 3,
                        "width": 2,
                        "openParenToken": {
                            "kind": "OpenParenToken",
                            "fullStart": 569,
                            "fullEnd": 570,
                            "start": 569,
                            "end": 570,
                            "fullWidth": 1,
                            "width": 1,
                            "text": "(",
                            "value": "(",
                            "valueText": "("
                        },
                        "parameters": [],
                        "closeParenToken": {
                            "kind": "CloseParenToken",
                            "fullStart": 570,
                            "fullEnd": 572,
                            "start": 570,
                            "end": 571,
                            "fullWidth": 2,
                            "width": 1,
                            "text": ")",
                            "value": ")",
                            "valueText": ")",
                            "hasTrailingTrivia": true,
                            "trailingTrivia": [
                                {
                                    "kind": "WhitespaceTrivia",
                                    "text": " "
                                }
                            ]
                        }
                    }
                },
                "block": {
                    "kind": "Block",
                    "fullStart": 572,
                    "fullEnd": 851,
                    "start": 572,
                    "end": 849,
                    "fullWidth": 279,
                    "width": 277,
                    "isIncrementallyUnusable": true,
                    "openBraceToken": {
                        "kind": "OpenBraceToken",
                        "fullStart": 572,
                        "fullEnd": 575,
                        "start": 572,
                        "end": 573,
                        "fullWidth": 3,
                        "width": 1,
                        "text": "{",
                        "value": "{",
                        "valueText": "{",
                        "hasTrailingTrivia": true,
                        "hasTrailingNewLine": true,
                        "trailingTrivia": [
                            {
                                "kind": "NewLineTrivia",
                                "text": "\r\n"
                            }
                        ]
                    },
                    "statements": [
                        {
                            "kind": "FunctionDeclaration",
                            "fullStart": 575,
                            "fullEnd": 716,
                            "start": 585,
                            "end": 714,
                            "fullWidth": 141,
                            "width": 129,
                            "modifiers": [],
                            "functionKeyword": {
                                "kind": "FunctionKeyword",
                                "fullStart": 575,
                                "fullEnd": 594,
                                "start": 585,
                                "end": 593,
                                "fullWidth": 19,
                                "width": 8,
                                "text": "function",
                                "value": "function",
                                "valueText": "function",
                                "hasLeadingTrivia": true,
                                "hasLeadingNewLine": true,
                                "hasTrailingTrivia": true,
                                "leadingTrivia": [
                                    {
                                        "kind": "NewLineTrivia",
                                        "text": "\r\n"
                                    },
                                    {
                                        "kind": "WhitespaceTrivia",
                                        "text": "        "
                                    }
                                ],
                                "trailingTrivia": [
                                    {
                                        "kind": "WhitespaceTrivia",
                                        "text": " "
                                    }
                                ]
                            },
                            "identifier": {
                                "kind": "IdentifierName",
                                "fullStart": 594,
                                "fullEnd": 604,
                                "start": 594,
                                "end": 604,
                                "fullWidth": 10,
                                "width": 10,
                                "text": "callbackfn",
                                "value": "callbackfn",
                                "valueText": "callbackfn"
                            },
                            "callSignature": {
                                "kind": "CallSignature",
                                "fullStart": 604,
                                "fullEnd": 620,
                                "start": 604,
                                "end": 619,
                                "fullWidth": 16,
                                "width": 15,
                                "parameterList": {
                                    "kind": "ParameterList",
                                    "fullStart": 604,
                                    "fullEnd": 620,
                                    "start": 604,
                                    "end": 619,
                                    "fullWidth": 16,
                                    "width": 15,
                                    "openParenToken": {
                                        "kind": "OpenParenToken",
                                        "fullStart": 604,
                                        "fullEnd": 605,
                                        "start": 604,
                                        "end": 605,
                                        "fullWidth": 1,
                                        "width": 1,
                                        "text": "(",
                                        "value": "(",
                                        "valueText": "("
                                    },
                                    "parameters": [
                                        {
                                            "kind": "Parameter",
                                            "fullStart": 605,
                                            "fullEnd": 608,
                                            "start": 605,
                                            "end": 608,
                                            "fullWidth": 3,
                                            "width": 3,
                                            "modifiers": [],
                                            "identifier": {
                                                "kind": "IdentifierName",
                                                "fullStart": 605,
                                                "fullEnd": 608,
                                                "start": 605,
                                                "end": 608,
                                                "fullWidth": 3,
                                                "width": 3,
                                                "text": "val",
                                                "value": "val",
                                                "valueText": "val"
                                            }
                                        },
                                        {
                                            "kind": "CommaToken",
                                            "fullStart": 608,
                                            "fullEnd": 610,
                                            "start": 608,
                                            "end": 609,
                                            "fullWidth": 2,
                                            "width": 1,
                                            "text": ",",
                                            "value": ",",
                                            "valueText": ",",
                                            "hasTrailingTrivia": true,
                                            "trailingTrivia": [
                                                {
                                                    "kind": "WhitespaceTrivia",
                                                    "text": " "
                                                }
                                            ]
                                        },
                                        {
                                            "kind": "Parameter",
                                            "fullStart": 610,
                                            "fullEnd": 613,
                                            "start": 610,
                                            "end": 613,
                                            "fullWidth": 3,
                                            "width": 3,
                                            "modifiers": [],
                                            "identifier": {
                                                "kind": "IdentifierName",
                                                "fullStart": 610,
                                                "fullEnd": 613,
                                                "start": 610,
                                                "end": 613,
                                                "fullWidth": 3,
                                                "width": 3,
                                                "text": "idx",
                                                "value": "idx",
                                                "valueText": "idx"
                                            }
                                        },
                                        {
                                            "kind": "CommaToken",
                                            "fullStart": 613,
                                            "fullEnd": 615,
                                            "start": 613,
                                            "end": 614,
                                            "fullWidth": 2,
                                            "width": 1,
                                            "text": ",",
                                            "value": ",",
                                            "valueText": ",",
                                            "hasTrailingTrivia": true,
                                            "trailingTrivia": [
                                                {
                                                    "kind": "WhitespaceTrivia",
                                                    "text": " "
                                                }
                                            ]
                                        },
                                        {
                                            "kind": "Parameter",
                                            "fullStart": 615,
                                            "fullEnd": 618,
                                            "start": 615,
                                            "end": 618,
                                            "fullWidth": 3,
                                            "width": 3,
                                            "modifiers": [],
                                            "identifier": {
                                                "kind": "IdentifierName",
                                                "fullStart": 615,
                                                "fullEnd": 618,
                                                "start": 615,
                                                "end": 618,
                                                "fullWidth": 3,
                                                "width": 3,
                                                "text": "obj",
                                                "value": "obj",
                                                "valueText": "obj"
                                            }
                                        }
                                    ],
                                    "closeParenToken": {
                                        "kind": "CloseParenToken",
                                        "fullStart": 618,
                                        "fullEnd": 620,
                                        "start": 618,
                                        "end": 619,
                                        "fullWidth": 2,
                                        "width": 1,
                                        "text": ")",
                                        "value": ")",
                                        "valueText": ")",
                                        "hasTrailingTrivia": true,
                                        "trailingTrivia": [
                                            {
                                                "kind": "WhitespaceTrivia",
                                                "text": " "
                                            }
                                        ]
                                    }
                                }
                            },
                            "block": {
                                "kind": "Block",
                                "fullStart": 620,
                                "fullEnd": 716,
                                "start": 620,
                                "end": 714,
                                "fullWidth": 96,
                                "width": 94,
                                "openBraceToken": {
                                    "kind": "OpenBraceToken",
                                    "fullStart": 620,
                                    "fullEnd": 623,
                                    "start": 620,
                                    "end": 621,
                                    "fullWidth": 3,
                                    "width": 1,
                                    "text": "{",
                                    "value": "{",
                                    "valueText": "{",
                                    "hasTrailingTrivia": true,
                                    "hasTrailingNewLine": true,
                                    "trailingTrivia": [
                                        {
                                            "kind": "NewLineTrivia",
                                            "text": "\r\n"
                                        }
                                    ]
                                },
                                "statements": [
                                    {
                                        "kind": "ExpressionStatement",
                                        "fullStart": 623,
                                        "fullEnd": 651,
                                        "start": 635,
                                        "end": 649,
                                        "fullWidth": 28,
                                        "width": 14,
                                        "expression": {
                                            "kind": "AssignmentExpression",
                                            "fullStart": 623,
                                            "fullEnd": 648,
                                            "start": 635,
                                            "end": 648,
                                            "fullWidth": 25,
                                            "width": 13,
                                            "left": {
                                                "kind": "ElementAccessExpression",
                                                "fullStart": 623,
                                                "fullEnd": 645,
                                                "start": 635,
                                                "end": 644,
                                                "fullWidth": 22,
                                                "width": 9,
                                                "expression": {
                                                    "kind": "IdentifierName",
                                                    "fullStart": 623,
                                                    "fullEnd": 641,
                                                    "start": 635,
                                                    "end": 641,
                                                    "fullWidth": 18,
                                                    "width": 6,
                                                    "text": "srcArr",
                                                    "value": "srcArr",
                                                    "valueText": "srcArr",
                                                    "hasLeadingTrivia": true,
                                                    "leadingTrivia": [
                                                        {
                                                            "kind": "WhitespaceTrivia",
                                                            "text": "            "
                                                        }
                                                    ]
                                                },
                                                "openBracketToken": {
                                                    "kind": "OpenBracketToken",
                                                    "fullStart": 641,
                                                    "fullEnd": 642,
                                                    "start": 641,
                                                    "end": 642,
                                                    "fullWidth": 1,
                                                    "width": 1,
                                                    "text": "[",
                                                    "value": "[",
                                                    "valueText": "["
                                                },
                                                "argumentExpression": {
                                                    "kind": "NumericLiteral",
                                                    "fullStart": 642,
                                                    "fullEnd": 643,
                                                    "start": 642,
                                                    "end": 643,
                                                    "fullWidth": 1,
                                                    "width": 1,
                                                    "text": "2",
                                                    "value": 2,
                                                    "valueText": "2"
                                                },
                                                "closeBracketToken": {
                                                    "kind": "CloseBracketToken",
                                                    "fullStart": 643,
                                                    "fullEnd": 645,
                                                    "start": 643,
                                                    "end": 644,
                                                    "fullWidth": 2,
                                                    "width": 1,
                                                    "text": "]",
                                                    "value": "]",
                                                    "valueText": "]",
                                                    "hasTrailingTrivia": true,
                                                    "trailingTrivia": [
                                                        {
                                                            "kind": "WhitespaceTrivia",
                                                            "text": " "
                                                        }
                                                    ]
                                                }
                                            },
                                            "operatorToken": {
                                                "kind": "EqualsToken",
                                                "fullStart": 645,
                                                "fullEnd": 647,
                                                "start": 645,
                                                "end": 646,
                                                "fullWidth": 2,
                                                "width": 1,
                                                "text": "=",
                                                "value": "=",
                                                "valueText": "=",
                                                "hasTrailingTrivia": true,
                                                "trailingTrivia": [
                                                    {
                                                        "kind": "WhitespaceTrivia",
                                                        "text": " "
                                                    }
                                                ]
                                            },
                                            "right": {
                                                "kind": "NumericLiteral",
                                                "fullStart": 647,
                                                "fullEnd": 648,
                                                "start": 647,
                                                "end": 648,
                                                "fullWidth": 1,
                                                "width": 1,
                                                "text": "3",
                                                "value": 3,
                                                "valueText": "3"
                                            }
                                        },
                                        "semicolonToken": {
                                            "kind": "SemicolonToken",
                                            "fullStart": 648,
                                            "fullEnd": 651,
                                            "start": 648,
                                            "end": 649,
                                            "fullWidth": 3,
                                            "width": 1,
                                            "text": ";",
                                            "value": ";",
                                            "valueText": ";",
                                            "hasTrailingTrivia": true,
                                            "hasTrailingNewLine": true,
                                            "trailingTrivia": [
                                                {
                                                    "kind": "NewLineTrivia",
                                                    "text": "\r\n"
                                                }
                                            ]
                                        }
                                    },
                                    {
                                        "kind": "ExpressionStatement",
                                        "fullStart": 651,
                                        "fullEnd": 679,
                                        "start": 663,
                                        "end": 677,
                                        "fullWidth": 28,
                                        "width": 14,
                                        "expression": {
                                            "kind": "AssignmentExpression",
                                            "fullStart": 651,
                                            "fullEnd": 676,
                                            "start": 663,
                                            "end": 676,
                                            "fullWidth": 25,
                                            "width": 13,
                                            "left": {
                                                "kind": "ElementAccessExpression",
                                                "fullStart": 651,
                                                "fullEnd": 673,
                                                "start": 663,
                                                "end": 672,
                                                "fullWidth": 22,
                                                "width": 9,
                                                "expression": {
                                                    "kind": "IdentifierName",
                                                    "fullStart": 651,
                                                    "fullEnd": 669,
                                                    "start": 663,
                                                    "end": 669,
                                                    "fullWidth": 18,
                                                    "width": 6,
                                                    "text": "srcArr",
                                                    "value": "srcArr",
                                                    "valueText": "srcArr",
                                                    "hasLeadingTrivia": true,
                                                    "leadingTrivia": [
                                                        {
                                                            "kind": "WhitespaceTrivia",
                                                            "text": "            "
                                                        }
                                                    ]
                                                },
                                                "openBracketToken": {
                                                    "kind": "OpenBracketToken",
                                                    "fullStart": 669,
                                                    "fullEnd": 670,
                                                    "start": 669,
                                                    "end": 670,
                                                    "fullWidth": 1,
                                                    "width": 1,
                                                    "text": "[",
                                                    "value": "[",
                                                    "valueText": "["
                                                },
                                                "argumentExpression": {
                                                    "kind": "NumericLiteral",
                                                    "fullStart": 670,
                                                    "fullEnd": 671,
                                                    "start": 670,
                                                    "end": 671,
                                                    "fullWidth": 1,
                                                    "width": 1,
                                                    "text": "5",
                                                    "value": 5,
                                                    "valueText": "5"
                                                },
                                                "closeBracketToken": {
                                                    "kind": "CloseBracketToken",
                                                    "fullStart": 671,
                                                    "fullEnd": 673,
                                                    "start": 671,
                                                    "end": 672,
                                                    "fullWidth": 2,
                                                    "width": 1,
                                                    "text": "]",
                                                    "value": "]",
                                                    "valueText": "]",
                                                    "hasTrailingTrivia": true,
                                                    "trailingTrivia": [
                                                        {
                                                            "kind": "WhitespaceTrivia",
                                                            "text": " "
                                                        }
                                                    ]
                                                }
                                            },
                                            "operatorToken": {
                                                "kind": "EqualsToken",
                                                "fullStart": 673,
                                                "fullEnd": 675,
                                                "start": 673,
                                                "end": 674,
                                                "fullWidth": 2,
                                                "width": 1,
                                                "text": "=",
                                                "value": "=",
                                                "valueText": "=",
                                                "hasTrailingTrivia": true,
                                                "trailingTrivia": [
                                                    {
                                                        "kind": "WhitespaceTrivia",
                                                        "text": " "
                                                    }
                                                ]
                                            },
                                            "right": {
                                                "kind": "NumericLiteral",
                                                "fullStart": 675,
                                                "fullEnd": 676,
                                                "start": 675,
                                                "end": 676,
                                                "fullWidth": 1,
                                                "width": 1,
                                                "text": "6",
                                                "value": 6,
                                                "valueText": "6"
                                            }
                                        },
                                        "semicolonToken": {
                                            "kind": "SemicolonToken",
                                            "fullStart": 676,
                                            "fullEnd": 679,
                                            "start": 676,
                                            "end": 677,
                                            "fullWidth": 3,
                                            "width": 1,
                                            "text": ";",
                                            "value": ";",
                                            "valueText": ";",
                                            "hasTrailingTrivia": true,
                                            "hasTrailingNewLine": true,
                                            "trailingTrivia": [
                                                {
                                                    "kind": "NewLineTrivia",
                                                    "text": "\r\n"
                                                }
                                            ]
                                        }
                                    },
                                    {
                                        "kind": "ReturnStatement",
                                        "fullStart": 679,
                                        "fullEnd": 705,
                                        "start": 691,
                                        "end": 703,
                                        "fullWidth": 26,
                                        "width": 12,
                                        "returnKeyword": {
                                            "kind": "ReturnKeyword",
                                            "fullStart": 679,
                                            "fullEnd": 698,
                                            "start": 691,
                                            "end": 697,
                                            "fullWidth": 19,
                                            "width": 6,
                                            "text": "return",
                                            "value": "return",
                                            "valueText": "return",
                                            "hasLeadingTrivia": true,
                                            "hasTrailingTrivia": true,
                                            "leadingTrivia": [
                                                {
                                                    "kind": "WhitespaceTrivia",
                                                    "text": "            "
                                                }
                                            ],
                                            "trailingTrivia": [
                                                {
                                                    "kind": "WhitespaceTrivia",
                                                    "text": " "
                                                }
                                            ]
                                        },
                                        "expression": {
                                            "kind": "TrueKeyword",
                                            "fullStart": 698,
                                            "fullEnd": 702,
                                            "start": 698,
                                            "end": 702,
                                            "fullWidth": 4,
                                            "width": 4,
                                            "text": "true",
                                            "value": true,
                                            "valueText": "true"
                                        },
                                        "semicolonToken": {
                                            "kind": "SemicolonToken",
                                            "fullStart": 702,
                                            "fullEnd": 705,
                                            "start": 702,
                                            "end": 703,
                                            "fullWidth": 3,
                                            "width": 1,
                                            "text": ";",
                                            "value": ";",
                                            "valueText": ";",
                                            "hasTrailingTrivia": true,
                                            "hasTrailingNewLine": true,
                                            "trailingTrivia": [
                                                {
                                                    "kind": "NewLineTrivia",
                                                    "text": "\r\n"
                                                }
                                            ]
                                        }
                                    }
                                ],
                                "closeBraceToken": {
                                    "kind": "CloseBraceToken",
                                    "fullStart": 705,
                                    "fullEnd": 716,
                                    "start": 713,
                                    "end": 714,
                                    "fullWidth": 11,
                                    "width": 1,
                                    "text": "}",
                                    "value": "}",
                                    "valueText": "}",
                                    "hasLeadingTrivia": true,
                                    "hasTrailingTrivia": true,
                                    "hasTrailingNewLine": true,
                                    "leadingTrivia": [
                                        {
                                            "kind": "WhitespaceTrivia",
                                            "text": "        "
                                        }
                                    ],
                                    "trailingTrivia": [
                                        {
                                            "kind": "NewLineTrivia",
                                            "text": "\r\n"
                                        }
                                    ]
                                }
                            }
                        },
                        {
                            "kind": "VariableStatement",
                            "fullStart": 716,
                            "fullEnd": 756,
                            "start": 726,
                            "end": 754,
                            "fullWidth": 40,
                            "width": 28,
                            "isIncrementallyUnusable": true,
                            "modifiers": [],
                            "variableDeclaration": {
                                "kind": "VariableDeclaration",
                                "fullStart": 716,
                                "fullEnd": 753,
                                "start": 726,
                                "end": 753,
                                "fullWidth": 37,
                                "width": 27,
                                "isIncrementallyUnusable": true,
                                "varKeyword": {
                                    "kind": "VarKeyword",
                                    "fullStart": 716,
                                    "fullEnd": 730,
                                    "start": 726,
                                    "end": 729,
                                    "fullWidth": 14,
                                    "width": 3,
                                    "text": "var",
                                    "value": "var",
                                    "valueText": "var",
                                    "hasLeadingTrivia": true,
                                    "hasLeadingNewLine": true,
                                    "hasTrailingTrivia": true,
                                    "leadingTrivia": [
                                        {
                                            "kind": "NewLineTrivia",
                                            "text": "\r\n"
                                        },
                                        {
                                            "kind": "WhitespaceTrivia",
                                            "text": "        "
                                        }
                                    ],
                                    "trailingTrivia": [
                                        {
                                            "kind": "WhitespaceTrivia",
                                            "text": " "
                                        }
                                    ]
                                },
                                "variableDeclarators": [
                                    {
                                        "kind": "VariableDeclarator",
                                        "fullStart": 730,
                                        "fullEnd": 753,
                                        "start": 730,
                                        "end": 753,
                                        "fullWidth": 23,
                                        "width": 23,
                                        "isIncrementallyUnusable": true,
                                        "propertyName": {
                                            "kind": "IdentifierName",
                                            "fullStart": 730,
                                            "fullEnd": 737,
                                            "start": 730,
                                            "end": 736,
                                            "fullWidth": 7,
                                            "width": 6,
                                            "text": "srcArr",
                                            "value": "srcArr",
                                            "valueText": "srcArr",
                                            "hasTrailingTrivia": true,
                                            "trailingTrivia": [
                                                {
                                                    "kind": "WhitespaceTrivia",
                                                    "text": " "
                                                }
                                            ]
                                        },
                                        "equalsValueClause": {
                                            "kind": "EqualsValueClause",
                                            "fullStart": 737,
                                            "fullEnd": 753,
                                            "start": 737,
                                            "end": 753,
                                            "fullWidth": 16,
                                            "width": 16,
                                            "isIncrementallyUnusable": true,
                                            "equalsToken": {
                                                "kind": "EqualsToken",
                                                "fullStart": 737,
                                                "fullEnd": 739,
                                                "start": 737,
                                                "end": 738,
                                                "fullWidth": 2,
                                                "width": 1,
                                                "text": "=",
                                                "value": "=",
                                                "valueText": "=",
                                                "hasTrailingTrivia": true,
                                                "trailingTrivia": [
                                                    {
                                                        "kind": "WhitespaceTrivia",
                                                        "text": " "
                                                    }
                                                ]
                                            },
                                            "value": {
                                                "kind": "ArrayLiteralExpression",
                                                "fullStart": 739,
                                                "fullEnd": 753,
                                                "start": 739,
                                                "end": 753,
                                                "fullWidth": 14,
                                                "width": 14,
                                                "isIncrementallyUnusable": true,
                                                "openBracketToken": {
                                                    "kind": "OpenBracketToken",
                                                    "fullStart": 739,
                                                    "fullEnd": 740,
                                                    "start": 739,
                                                    "end": 740,
                                                    "fullWidth": 1,
                                                    "width": 1,
                                                    "text": "[",
                                                    "value": "[",
                                                    "valueText": "["
                                                },
                                                "expressions": [
                                                    {
                                                        "kind": "NumericLiteral",
                                                        "fullStart": 740,
                                                        "fullEnd": 741,
                                                        "start": 740,
                                                        "end": 741,
                                                        "fullWidth": 1,
                                                        "width": 1,
                                                        "text": "1",
                                                        "value": 1,
                                                        "valueText": "1"
                                                    },
                                                    {
                                                        "kind": "CommaToken",
                                                        "fullStart": 741,
                                                        "fullEnd": 743,
                                                        "start": 741,
                                                        "end": 742,
                                                        "fullWidth": 2,
                                                        "width": 1,
                                                        "text": ",",
                                                        "value": ",",
                                                        "valueText": ",",
                                                        "hasTrailingTrivia": true,
                                                        "trailingTrivia": [
                                                            {
                                                                "kind": "WhitespaceTrivia",
                                                                "text": " "
                                                            }
                                                        ]
                                                    },
                                                    {
                                                        "kind": "NumericLiteral",
                                                        "fullStart": 743,
                                                        "fullEnd": 744,
                                                        "start": 743,
                                                        "end": 744,
                                                        "fullWidth": 1,
                                                        "width": 1,
                                                        "text": "2",
                                                        "value": 2,
                                                        "valueText": "2"
                                                    },
                                                    {
                                                        "kind": "CommaToken",
                                                        "fullStart": 744,
                                                        "fullEnd": 746,
                                                        "start": 744,
                                                        "end": 745,
                                                        "fullWidth": 2,
                                                        "width": 1,
                                                        "text": ",",
                                                        "value": ",",
                                                        "valueText": ",",
                                                        "hasTrailingTrivia": true,
                                                        "trailingTrivia": [
                                                            {
                                                                "kind": "WhitespaceTrivia",
                                                                "text": " "
                                                            }
                                                        ]
                                                    },
                                                    {
                                                        "kind": "OmittedExpression",
                                                        "fullStart": -1,
                                                        "fullEnd": -1,
                                                        "start": -1,
                                                        "end": -1,
                                                        "fullWidth": 0,
                                                        "width": 0,
                                                        "isIncrementallyUnusable": true
                                                    },
                                                    {
                                                        "kind": "CommaToken",
                                                        "fullStart": 746,
                                                        "fullEnd": 748,
                                                        "start": 746,
                                                        "end": 747,
                                                        "fullWidth": 2,
                                                        "width": 1,
                                                        "text": ",",
                                                        "value": ",",
                                                        "valueText": ",",
                                                        "hasTrailingTrivia": true,
                                                        "trailingTrivia": [
                                                            {
                                                                "kind": "WhitespaceTrivia",
                                                                "text": " "
                                                            }
                                                        ]
                                                    },
                                                    {
                                                        "kind": "NumericLiteral",
                                                        "fullStart": 748,
                                                        "fullEnd": 749,
                                                        "start": 748,
                                                        "end": 749,
                                                        "fullWidth": 1,
                                                        "width": 1,
                                                        "text": "4",
                                                        "value": 4,
                                                        "valueText": "4"
                                                    },
                                                    {
                                                        "kind": "CommaToken",
                                                        "fullStart": 749,
                                                        "fullEnd": 751,
                                                        "start": 749,
                                                        "end": 750,
                                                        "fullWidth": 2,
                                                        "width": 1,
                                                        "text": ",",
                                                        "value": ",",
                                                        "valueText": ",",
                                                        "hasTrailingTrivia": true,
                                                        "trailingTrivia": [
                                                            {
                                                                "kind": "WhitespaceTrivia",
                                                                "text": " "
                                                            }
                                                        ]
                                                    },
                                                    {
                                                        "kind": "NumericLiteral",
                                                        "fullStart": 751,
                                                        "fullEnd": 752,
                                                        "start": 751,
                                                        "end": 752,
                                                        "fullWidth": 1,
                                                        "width": 1,
                                                        "text": "5",
                                                        "value": 5,
                                                        "valueText": "5"
                                                    }
                                                ],
                                                "closeBracketToken": {
                                                    "kind": "CloseBracketToken",
                                                    "fullStart": 752,
                                                    "fullEnd": 753,
                                                    "start": 752,
                                                    "end": 753,
                                                    "fullWidth": 1,
                                                    "width": 1,
                                                    "text": "]",
                                                    "value": "]",
                                                    "valueText": "]"
                                                }
                                            }
                                        }
                                    }
                                ]
                            },
                            "semicolonToken": {
                                "kind": "SemicolonToken",
                                "fullStart": 753,
                                "fullEnd": 756,
                                "start": 753,
                                "end": 754,
                                "fullWidth": 3,
                                "width": 1,
                                "text": ";",
                                "value": ";",
                                "valueText": ";",
                                "hasTrailingTrivia": true,
                                "hasTrailingNewLine": true,
                                "trailingTrivia": [
                                    {
                                        "kind": "NewLineTrivia",
                                        "text": "\r\n"
                                    }
                                ]
                            }
                        },
                        {
                            "kind": "VariableStatement",
                            "fullStart": 756,
                            "fullEnd": 805,
                            "start": 764,
                            "end": 803,
                            "fullWidth": 49,
                            "width": 39,
                            "modifiers": [],
                            "variableDeclaration": {
                                "kind": "VariableDeclaration",
                                "fullStart": 756,
                                "fullEnd": 802,
                                "start": 764,
                                "end": 802,
                                "fullWidth": 46,
                                "width": 38,
                                "varKeyword": {
                                    "kind": "VarKeyword",
                                    "fullStart": 756,
                                    "fullEnd": 768,
                                    "start": 764,
                                    "end": 767,
                                    "fullWidth": 12,
                                    "width": 3,
                                    "text": "var",
                                    "value": "var",
                                    "valueText": "var",
                                    "hasLeadingTrivia": true,
                                    "hasTrailingTrivia": true,
                                    "leadingTrivia": [
                                        {
                                            "kind": "WhitespaceTrivia",
                                            "text": "        "
                                        }
                                    ],
                                    "trailingTrivia": [
                                        {
                                            "kind": "WhitespaceTrivia",
                                            "text": " "
                                        }
                                    ]
                                },
                                "variableDeclarators": [
                                    {
                                        "kind": "VariableDeclarator",
                                        "fullStart": 768,
                                        "fullEnd": 802,
                                        "start": 768,
                                        "end": 802,
                                        "fullWidth": 34,
<<<<<<< HEAD
                                        "width": 34,
                                        "identifier": {
=======
                                        "propertyName": {
>>>>>>> 85e84683
                                            "kind": "IdentifierName",
                                            "fullStart": 768,
                                            "fullEnd": 775,
                                            "start": 768,
                                            "end": 774,
                                            "fullWidth": 7,
                                            "width": 6,
                                            "text": "resArr",
                                            "value": "resArr",
                                            "valueText": "resArr",
                                            "hasTrailingTrivia": true,
                                            "trailingTrivia": [
                                                {
                                                    "kind": "WhitespaceTrivia",
                                                    "text": " "
                                                }
                                            ]
                                        },
                                        "equalsValueClause": {
                                            "kind": "EqualsValueClause",
                                            "fullStart": 775,
                                            "fullEnd": 802,
                                            "start": 775,
                                            "end": 802,
                                            "fullWidth": 27,
                                            "width": 27,
                                            "equalsToken": {
                                                "kind": "EqualsToken",
                                                "fullStart": 775,
                                                "fullEnd": 777,
                                                "start": 775,
                                                "end": 776,
                                                "fullWidth": 2,
                                                "width": 1,
                                                "text": "=",
                                                "value": "=",
                                                "valueText": "=",
                                                "hasTrailingTrivia": true,
                                                "trailingTrivia": [
                                                    {
                                                        "kind": "WhitespaceTrivia",
                                                        "text": " "
                                                    }
                                                ]
                                            },
                                            "value": {
                                                "kind": "InvocationExpression",
                                                "fullStart": 777,
                                                "fullEnd": 802,
                                                "start": 777,
                                                "end": 802,
                                                "fullWidth": 25,
                                                "width": 25,
                                                "expression": {
                                                    "kind": "MemberAccessExpression",
                                                    "fullStart": 777,
                                                    "fullEnd": 790,
                                                    "start": 777,
                                                    "end": 790,
                                                    "fullWidth": 13,
                                                    "width": 13,
                                                    "expression": {
                                                        "kind": "IdentifierName",
                                                        "fullStart": 777,
                                                        "fullEnd": 783,
                                                        "start": 777,
                                                        "end": 783,
                                                        "fullWidth": 6,
                                                        "width": 6,
                                                        "text": "srcArr",
                                                        "value": "srcArr",
                                                        "valueText": "srcArr"
                                                    },
                                                    "dotToken": {
                                                        "kind": "DotToken",
                                                        "fullStart": 783,
                                                        "fullEnd": 784,
                                                        "start": 783,
                                                        "end": 784,
                                                        "fullWidth": 1,
                                                        "width": 1,
                                                        "text": ".",
                                                        "value": ".",
                                                        "valueText": "."
                                                    },
                                                    "name": {
                                                        "kind": "IdentifierName",
                                                        "fullStart": 784,
                                                        "fullEnd": 790,
                                                        "start": 784,
                                                        "end": 790,
                                                        "fullWidth": 6,
                                                        "width": 6,
                                                        "text": "filter",
                                                        "value": "filter",
                                                        "valueText": "filter"
                                                    }
                                                },
                                                "argumentList": {
                                                    "kind": "ArgumentList",
                                                    "fullStart": 790,
                                                    "fullEnd": 802,
                                                    "start": 790,
                                                    "end": 802,
                                                    "fullWidth": 12,
                                                    "width": 12,
                                                    "openParenToken": {
                                                        "kind": "OpenParenToken",
                                                        "fullStart": 790,
                                                        "fullEnd": 791,
                                                        "start": 790,
                                                        "end": 791,
                                                        "fullWidth": 1,
                                                        "width": 1,
                                                        "text": "(",
                                                        "value": "(",
                                                        "valueText": "("
                                                    },
                                                    "arguments": [
                                                        {
                                                            "kind": "IdentifierName",
                                                            "fullStart": 791,
                                                            "fullEnd": 801,
                                                            "start": 791,
                                                            "end": 801,
                                                            "fullWidth": 10,
                                                            "width": 10,
                                                            "text": "callbackfn",
                                                            "value": "callbackfn",
                                                            "valueText": "callbackfn"
                                                        }
                                                    ],
                                                    "closeParenToken": {
                                                        "kind": "CloseParenToken",
                                                        "fullStart": 801,
                                                        "fullEnd": 802,
                                                        "start": 801,
                                                        "end": 802,
                                                        "fullWidth": 1,
                                                        "width": 1,
                                                        "text": ")",
                                                        "value": ")",
                                                        "valueText": ")"
                                                    }
                                                }
                                            }
                                        }
                                    }
                                ]
                            },
                            "semicolonToken": {
                                "kind": "SemicolonToken",
                                "fullStart": 802,
                                "fullEnd": 805,
                                "start": 802,
                                "end": 803,
                                "fullWidth": 3,
                                "width": 1,
                                "text": ";",
                                "value": ";",
                                "valueText": ";",
                                "hasTrailingTrivia": true,
                                "hasTrailingNewLine": true,
                                "trailingTrivia": [
                                    {
                                        "kind": "NewLineTrivia",
                                        "text": "\r\n"
                                    }
                                ]
                            }
                        },
                        {
                            "kind": "ReturnStatement",
                            "fullStart": 805,
                            "fullEnd": 842,
                            "start": 813,
                            "end": 840,
                            "fullWidth": 37,
                            "width": 27,
                            "returnKeyword": {
                                "kind": "ReturnKeyword",
                                "fullStart": 805,
                                "fullEnd": 820,
                                "start": 813,
                                "end": 819,
                                "fullWidth": 15,
                                "width": 6,
                                "text": "return",
                                "value": "return",
                                "valueText": "return",
                                "hasLeadingTrivia": true,
                                "hasTrailingTrivia": true,
                                "leadingTrivia": [
                                    {
                                        "kind": "WhitespaceTrivia",
                                        "text": "        "
                                    }
                                ],
                                "trailingTrivia": [
                                    {
                                        "kind": "WhitespaceTrivia",
                                        "text": " "
                                    }
                                ]
                            },
                            "expression": {
                                "kind": "EqualsExpression",
                                "fullStart": 820,
                                "fullEnd": 839,
                                "start": 820,
                                "end": 839,
                                "fullWidth": 19,
                                "width": 19,
                                "left": {
                                    "kind": "MemberAccessExpression",
                                    "fullStart": 820,
                                    "fullEnd": 834,
                                    "start": 820,
                                    "end": 833,
                                    "fullWidth": 14,
                                    "width": 13,
                                    "expression": {
                                        "kind": "IdentifierName",
                                        "fullStart": 820,
                                        "fullEnd": 826,
                                        "start": 820,
                                        "end": 826,
                                        "fullWidth": 6,
                                        "width": 6,
                                        "text": "resArr",
                                        "value": "resArr",
                                        "valueText": "resArr"
                                    },
                                    "dotToken": {
                                        "kind": "DotToken",
                                        "fullStart": 826,
                                        "fullEnd": 827,
                                        "start": 826,
                                        "end": 827,
                                        "fullWidth": 1,
                                        "width": 1,
                                        "text": ".",
                                        "value": ".",
                                        "valueText": "."
                                    },
                                    "name": {
                                        "kind": "IdentifierName",
                                        "fullStart": 827,
                                        "fullEnd": 834,
                                        "start": 827,
                                        "end": 833,
                                        "fullWidth": 7,
                                        "width": 6,
                                        "text": "length",
                                        "value": "length",
                                        "valueText": "length",
                                        "hasTrailingTrivia": true,
                                        "trailingTrivia": [
                                            {
                                                "kind": "WhitespaceTrivia",
                                                "text": " "
                                            }
                                        ]
                                    }
                                },
                                "operatorToken": {
                                    "kind": "EqualsEqualsEqualsToken",
                                    "fullStart": 834,
                                    "fullEnd": 838,
                                    "start": 834,
                                    "end": 837,
                                    "fullWidth": 4,
                                    "width": 3,
                                    "text": "===",
                                    "value": "===",
                                    "valueText": "===",
                                    "hasTrailingTrivia": true,
                                    "trailingTrivia": [
                                        {
                                            "kind": "WhitespaceTrivia",
                                            "text": " "
                                        }
                                    ]
                                },
                                "right": {
                                    "kind": "NumericLiteral",
                                    "fullStart": 838,
                                    "fullEnd": 839,
                                    "start": 838,
                                    "end": 839,
                                    "fullWidth": 1,
                                    "width": 1,
                                    "text": "5",
                                    "value": 5,
                                    "valueText": "5"
                                }
                            },
                            "semicolonToken": {
                                "kind": "SemicolonToken",
                                "fullStart": 839,
                                "fullEnd": 842,
                                "start": 839,
                                "end": 840,
                                "fullWidth": 3,
                                "width": 1,
                                "text": ";",
                                "value": ";",
                                "valueText": ";",
                                "hasTrailingTrivia": true,
                                "hasTrailingNewLine": true,
                                "trailingTrivia": [
                                    {
                                        "kind": "NewLineTrivia",
                                        "text": "\r\n"
                                    }
                                ]
                            }
                        }
                    ],
                    "closeBraceToken": {
                        "kind": "CloseBraceToken",
                        "fullStart": 842,
                        "fullEnd": 851,
                        "start": 848,
                        "end": 849,
                        "fullWidth": 9,
                        "width": 1,
                        "text": "}",
                        "value": "}",
                        "valueText": "}",
                        "hasLeadingTrivia": true,
                        "hasLeadingNewLine": true,
                        "hasTrailingTrivia": true,
                        "hasTrailingNewLine": true,
                        "leadingTrivia": [
                            {
                                "kind": "NewLineTrivia",
                                "text": "\r\n"
                            },
                            {
                                "kind": "WhitespaceTrivia",
                                "text": "    "
                            }
                        ],
                        "trailingTrivia": [
                            {
                                "kind": "NewLineTrivia",
                                "text": "\r\n"
                            }
                        ]
                    }
                }
            },
            {
                "kind": "ExpressionStatement",
                "fullStart": 851,
                "fullEnd": 875,
                "start": 851,
                "end": 873,
                "fullWidth": 24,
                "width": 22,
                "expression": {
                    "kind": "InvocationExpression",
                    "fullStart": 851,
                    "fullEnd": 872,
                    "start": 851,
                    "end": 872,
                    "fullWidth": 21,
                    "width": 21,
                    "expression": {
                        "kind": "IdentifierName",
                        "fullStart": 851,
                        "fullEnd": 862,
                        "start": 851,
                        "end": 862,
                        "fullWidth": 11,
                        "width": 11,
                        "text": "runTestCase",
                        "value": "runTestCase",
                        "valueText": "runTestCase"
                    },
                    "argumentList": {
                        "kind": "ArgumentList",
                        "fullStart": 862,
                        "fullEnd": 872,
                        "start": 862,
                        "end": 872,
                        "fullWidth": 10,
                        "width": 10,
                        "openParenToken": {
                            "kind": "OpenParenToken",
                            "fullStart": 862,
                            "fullEnd": 863,
                            "start": 862,
                            "end": 863,
                            "fullWidth": 1,
                            "width": 1,
                            "text": "(",
                            "value": "(",
                            "valueText": "("
                        },
                        "arguments": [
                            {
                                "kind": "IdentifierName",
                                "fullStart": 863,
                                "fullEnd": 871,
                                "start": 863,
                                "end": 871,
                                "fullWidth": 8,
                                "width": 8,
                                "text": "testcase",
                                "value": "testcase",
                                "valueText": "testcase"
                            }
                        ],
                        "closeParenToken": {
                            "kind": "CloseParenToken",
                            "fullStart": 871,
                            "fullEnd": 872,
                            "start": 871,
                            "end": 872,
                            "fullWidth": 1,
                            "width": 1,
                            "text": ")",
                            "value": ")",
                            "valueText": ")"
                        }
                    }
                },
                "semicolonToken": {
                    "kind": "SemicolonToken",
                    "fullStart": 872,
                    "fullEnd": 875,
                    "start": 872,
                    "end": 873,
                    "fullWidth": 3,
                    "width": 1,
                    "text": ";",
                    "value": ";",
                    "valueText": ";",
                    "hasTrailingTrivia": true,
                    "hasTrailingNewLine": true,
                    "trailingTrivia": [
                        {
                            "kind": "NewLineTrivia",
                            "text": "\r\n"
                        }
                    ]
                }
            }
        ],
        "endOfFileToken": {
            "kind": "EndOfFileToken",
            "fullStart": 875,
            "fullEnd": 875,
            "start": 875,
            "end": 875,
            "fullWidth": 0,
            "width": 0,
            "text": ""
        }
    },
    "lineMap": {
        "lineStarts": [
            0,
            67,
            152,
            232,
            308,
            380,
            385,
            439,
            543,
            548,
            550,
            552,
            575,
            577,
            623,
            651,
            679,
            705,
            716,
            718,
            756,
            805,
            842,
            844,
            851,
            875
        ],
        "length": 875
    }
}<|MERGE_RESOLUTION|>--- conflicted
+++ resolved
@@ -1162,12 +1162,8 @@
                                         "start": 768,
                                         "end": 802,
                                         "fullWidth": 34,
-<<<<<<< HEAD
                                         "width": 34,
-                                        "identifier": {
-=======
                                         "propertyName": {
->>>>>>> 85e84683
                                             "kind": "IdentifierName",
                                             "fullStart": 768,
                                             "fullEnd": 775,
