--- conflicted
+++ resolved
@@ -813,12 +813,8 @@
                                         "start": 728,
                                         "end": 760,
                                         "fullWidth": 32,
-<<<<<<< HEAD
                                         "width": 32,
-                                        "identifier": {
-=======
                                         "propertyName": {
->>>>>>> 85e84683
                                             "kind": "IdentifierName",
                                             "fullStart": 728,
                                             "fullEnd": 735,
