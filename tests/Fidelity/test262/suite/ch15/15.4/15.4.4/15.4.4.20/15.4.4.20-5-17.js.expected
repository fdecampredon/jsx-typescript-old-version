--- conflicted
+++ resolved
@@ -417,11 +417,8 @@
                                             "start": 614,
                                             "end": 617,
                                             "fullWidth": 3,
-<<<<<<< HEAD
                                             "width": 3,
-=======
                                             "modifiers": [],
->>>>>>> e3c38734
                                             "identifier": {
                                                 "kind": "IdentifierName",
                                                 "fullStart": 614,
@@ -461,11 +458,8 @@
                                             "start": 619,
                                             "end": 622,
                                             "fullWidth": 3,
-<<<<<<< HEAD
                                             "width": 3,
-=======
                                             "modifiers": [],
->>>>>>> e3c38734
                                             "identifier": {
                                                 "kind": "IdentifierName",
                                                 "fullStart": 619,
@@ -505,11 +499,8 @@
                                             "start": 624,
                                             "end": 627,
                                             "fullWidth": 3,
-<<<<<<< HEAD
                                             "width": 3,
-=======
                                             "modifiers": [],
->>>>>>> e3c38734
                                             "identifier": {
                                                 "kind": "IdentifierName",
                                                 "fullStart": 624,
