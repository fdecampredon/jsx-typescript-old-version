{
    "isDeclaration": false,
    "languageVersion": "EcmaScript5",
    "parseOptions": {
        "allowAutomaticSemicolonInsertion": true
    },
    "sourceUnit": {
        "kind": "SourceUnit",
        "fullStart": 0,
        "fullEnd": 807,
        "start": 544,
        "end": 807,
        "fullWidth": 807,
        "width": 263,
        "isIncrementallyUnusable": true,
        "moduleElements": [
            {
                "kind": "FunctionDeclaration",
                "fullStart": 0,
                "fullEnd": 783,
                "start": 544,
                "end": 781,
                "fullWidth": 783,
                "width": 237,
                "modifiers": [],
                "functionKeyword": {
                    "kind": "FunctionKeyword",
                    "fullStart": 0,
                    "fullEnd": 553,
                    "start": 544,
                    "end": 552,
                    "fullWidth": 553,
                    "width": 8,
                    "text": "function",
                    "value": "function",
                    "valueText": "function",
                    "hasLeadingTrivia": true,
                    "hasLeadingComment": true,
                    "hasLeadingNewLine": true,
                    "hasTrailingTrivia": true,
                    "leadingTrivia": [
                        {
                            "kind": "SingleLineCommentTrivia",
                            "text": "/// Copyright (c) 2012 Ecma International.  All rights reserved. "
                        },
                        {
                            "kind": "NewLineTrivia",
                            "text": "\r\n"
                        },
                        {
                            "kind": "SingleLineCommentTrivia",
                            "text": "/// Ecma International makes this code available under the terms and conditions set"
                        },
                        {
                            "kind": "NewLineTrivia",
                            "text": "\r\n"
                        },
                        {
                            "kind": "SingleLineCommentTrivia",
                            "text": "/// forth on http://hg.ecmascript.org/tests/test262/raw-file/tip/LICENSE (the "
                        },
                        {
                            "kind": "NewLineTrivia",
                            "text": "\r\n"
                        },
                        {
                            "kind": "SingleLineCommentTrivia",
                            "text": "/// \"Use Terms\").   Any redistribution of this code must retain the above "
                        },
                        {
                            "kind": "NewLineTrivia",
                            "text": "\r\n"
                        },
                        {
                            "kind": "SingleLineCommentTrivia",
                            "text": "/// copyright and this notice and otherwise comply with the Use Terms."
                        },
                        {
                            "kind": "NewLineTrivia",
                            "text": "\r\n"
                        },
                        {
                            "kind": "MultiLineCommentTrivia",
                            "text": "/**\r\n * @path ch15/15.4/15.4.4/15.4.4.20/15.4.4.20-9-c-iii-15.js\r\n * @description Array.prototype.filter return value of callbackfn is a non-empty string\r\n */"
                        },
                        {
                            "kind": "NewLineTrivia",
                            "text": "\r\n"
                        },
                        {
                            "kind": "NewLineTrivia",
                            "text": "\r\n"
                        },
                        {
                            "kind": "NewLineTrivia",
                            "text": "\r\n"
                        }
                    ],
                    "trailingTrivia": [
                        {
                            "kind": "WhitespaceTrivia",
                            "text": " "
                        }
                    ]
                },
                "identifier": {
                    "kind": "IdentifierName",
                    "fullStart": 553,
                    "fullEnd": 561,
                    "start": 553,
                    "end": 561,
                    "fullWidth": 8,
                    "width": 8,
                    "text": "testcase",
                    "value": "testcase",
                    "valueText": "testcase"
                },
                "callSignature": {
                    "kind": "CallSignature",
                    "fullStart": 561,
                    "fullEnd": 564,
                    "start": 561,
                    "end": 563,
                    "fullWidth": 3,
                    "width": 2,
                    "parameterList": {
                        "kind": "ParameterList",
                        "fullStart": 561,
                        "fullEnd": 564,
                        "start": 561,
                        "end": 563,
                        "fullWidth": 3,
                        "width": 2,
                        "openParenToken": {
                            "kind": "OpenParenToken",
                            "fullStart": 561,
                            "fullEnd": 562,
                            "start": 561,
                            "end": 562,
                            "fullWidth": 1,
                            "width": 1,
                            "text": "(",
                            "value": "(",
                            "valueText": "("
                        },
                        "parameters": [],
                        "closeParenToken": {
                            "kind": "CloseParenToken",
                            "fullStart": 562,
                            "fullEnd": 564,
                            "start": 562,
                            "end": 563,
                            "fullWidth": 2,
                            "width": 1,
                            "text": ")",
                            "value": ")",
                            "valueText": ")",
                            "hasTrailingTrivia": true,
                            "trailingTrivia": [
                                {
                                    "kind": "WhitespaceTrivia",
                                    "text": " "
                                }
                            ]
                        }
                    }
                },
                "block": {
                    "kind": "Block",
                    "fullStart": 564,
                    "fullEnd": 783,
                    "start": 564,
                    "end": 781,
                    "fullWidth": 219,
                    "width": 217,
                    "openBraceToken": {
                        "kind": "OpenBraceToken",
                        "fullStart": 564,
                        "fullEnd": 567,
                        "start": 564,
                        "end": 565,
                        "fullWidth": 3,
                        "width": 1,
                        "text": "{",
                        "value": "{",
                        "valueText": "{",
                        "hasTrailingTrivia": true,
                        "hasTrailingNewLine": true,
                        "trailingTrivia": [
                            {
                                "kind": "NewLineTrivia",
                                "text": "\r\n"
                            }
                        ]
                    },
                    "statements": [
                        {
                            "kind": "FunctionDeclaration",
                            "fullStart": 567,
                            "fullEnd": 670,
                            "start": 581,
                            "end": 668,
                            "fullWidth": 103,
                            "width": 87,
                            "modifiers": [],
                            "functionKeyword": {
                                "kind": "FunctionKeyword",
                                "fullStart": 567,
                                "fullEnd": 590,
                                "start": 581,
                                "end": 589,
                                "fullWidth": 23,
                                "width": 8,
                                "text": "function",
                                "value": "function",
                                "valueText": "function",
                                "hasLeadingTrivia": true,
                                "hasLeadingNewLine": true,
                                "hasTrailingTrivia": true,
                                "leadingTrivia": [
                                    {
                                        "kind": "WhitespaceTrivia",
                                        "text": "    "
                                    },
                                    {
                                        "kind": "NewLineTrivia",
                                        "text": "\r\n"
                                    },
                                    {
                                        "kind": "WhitespaceTrivia",
                                        "text": "        "
                                    }
                                ],
                                "trailingTrivia": [
                                    {
                                        "kind": "WhitespaceTrivia",
                                        "text": " "
                                    }
                                ]
                            },
                            "identifier": {
                                "kind": "IdentifierName",
                                "fullStart": 590,
                                "fullEnd": 600,
                                "start": 590,
                                "end": 600,
                                "fullWidth": 10,
                                "width": 10,
                                "text": "callbackfn",
                                "value": "callbackfn",
                                "valueText": "callbackfn"
                            },
                            "callSignature": {
                                "kind": "CallSignature",
                                "fullStart": 600,
                                "fullEnd": 616,
                                "start": 600,
                                "end": 615,
                                "fullWidth": 16,
                                "width": 15,
                                "parameterList": {
                                    "kind": "ParameterList",
                                    "fullStart": 600,
                                    "fullEnd": 616,
                                    "start": 600,
                                    "end": 615,
                                    "fullWidth": 16,
                                    "width": 15,
                                    "openParenToken": {
                                        "kind": "OpenParenToken",
                                        "fullStart": 600,
                                        "fullEnd": 601,
                                        "start": 600,
                                        "end": 601,
                                        "fullWidth": 1,
                                        "width": 1,
                                        "text": "(",
                                        "value": "(",
                                        "valueText": "("
                                    },
                                    "parameters": [
                                        {
                                            "kind": "Parameter",
                                            "fullStart": 601,
                                            "fullEnd": 604,
                                            "start": 601,
                                            "end": 604,
                                            "fullWidth": 3,
<<<<<<< HEAD
                                            "width": 3,
=======
                                            "modifiers": [],
>>>>>>> e3c38734
                                            "identifier": {
                                                "kind": "IdentifierName",
                                                "fullStart": 601,
                                                "fullEnd": 604,
                                                "start": 601,
                                                "end": 604,
                                                "fullWidth": 3,
                                                "width": 3,
                                                "text": "val",
                                                "value": "val",
                                                "valueText": "val"
                                            }
                                        },
                                        {
                                            "kind": "CommaToken",
                                            "fullStart": 604,
                                            "fullEnd": 606,
                                            "start": 604,
                                            "end": 605,
                                            "fullWidth": 2,
                                            "width": 1,
                                            "text": ",",
                                            "value": ",",
                                            "valueText": ",",
                                            "hasTrailingTrivia": true,
                                            "trailingTrivia": [
                                                {
                                                    "kind": "WhitespaceTrivia",
                                                    "text": " "
                                                }
                                            ]
                                        },
                                        {
                                            "kind": "Parameter",
                                            "fullStart": 606,
                                            "fullEnd": 609,
                                            "start": 606,
                                            "end": 609,
                                            "fullWidth": 3,
<<<<<<< HEAD
                                            "width": 3,
=======
                                            "modifiers": [],
>>>>>>> e3c38734
                                            "identifier": {
                                                "kind": "IdentifierName",
                                                "fullStart": 606,
                                                "fullEnd": 609,
                                                "start": 606,
                                                "end": 609,
                                                "fullWidth": 3,
                                                "width": 3,
                                                "text": "idx",
                                                "value": "idx",
                                                "valueText": "idx"
                                            }
                                        },
                                        {
                                            "kind": "CommaToken",
                                            "fullStart": 609,
                                            "fullEnd": 611,
                                            "start": 609,
                                            "end": 610,
                                            "fullWidth": 2,
                                            "width": 1,
                                            "text": ",",
                                            "value": ",",
                                            "valueText": ",",
                                            "hasTrailingTrivia": true,
                                            "trailingTrivia": [
                                                {
                                                    "kind": "WhitespaceTrivia",
                                                    "text": " "
                                                }
                                            ]
                                        },
                                        {
                                            "kind": "Parameter",
                                            "fullStart": 611,
                                            "fullEnd": 614,
                                            "start": 611,
                                            "end": 614,
                                            "fullWidth": 3,
<<<<<<< HEAD
                                            "width": 3,
=======
                                            "modifiers": [],
>>>>>>> e3c38734
                                            "identifier": {
                                                "kind": "IdentifierName",
                                                "fullStart": 611,
                                                "fullEnd": 614,
                                                "start": 611,
                                                "end": 614,
                                                "fullWidth": 3,
                                                "width": 3,
                                                "text": "obj",
                                                "value": "obj",
                                                "valueText": "obj"
                                            }
                                        }
                                    ],
                                    "closeParenToken": {
                                        "kind": "CloseParenToken",
                                        "fullStart": 614,
                                        "fullEnd": 616,
                                        "start": 614,
                                        "end": 615,
                                        "fullWidth": 2,
                                        "width": 1,
                                        "text": ")",
                                        "value": ")",
                                        "valueText": ")",
                                        "hasTrailingTrivia": true,
                                        "trailingTrivia": [
                                            {
                                                "kind": "WhitespaceTrivia",
                                                "text": " "
                                            }
                                        ]
                                    }
                                }
                            },
                            "block": {
                                "kind": "Block",
                                "fullStart": 616,
                                "fullEnd": 670,
                                "start": 616,
                                "end": 668,
                                "fullWidth": 54,
                                "width": 52,
                                "openBraceToken": {
                                    "kind": "OpenBraceToken",
                                    "fullStart": 616,
                                    "fullEnd": 619,
                                    "start": 616,
                                    "end": 617,
                                    "fullWidth": 3,
                                    "width": 1,
                                    "text": "{",
                                    "value": "{",
                                    "valueText": "{",
                                    "hasTrailingTrivia": true,
                                    "hasTrailingNewLine": true,
                                    "trailingTrivia": [
                                        {
                                            "kind": "NewLineTrivia",
                                            "text": "\r\n"
                                        }
                                    ]
                                },
                                "statements": [
                                    {
                                        "kind": "ReturnStatement",
                                        "fullStart": 619,
                                        "fullEnd": 659,
                                        "start": 631,
                                        "end": 657,
                                        "fullWidth": 40,
                                        "width": 26,
                                        "returnKeyword": {
                                            "kind": "ReturnKeyword",
                                            "fullStart": 619,
                                            "fullEnd": 638,
                                            "start": 631,
                                            "end": 637,
                                            "fullWidth": 19,
                                            "width": 6,
                                            "text": "return",
                                            "value": "return",
                                            "valueText": "return",
                                            "hasLeadingTrivia": true,
                                            "hasTrailingTrivia": true,
                                            "leadingTrivia": [
                                                {
                                                    "kind": "WhitespaceTrivia",
                                                    "text": "            "
                                                }
                                            ],
                                            "trailingTrivia": [
                                                {
                                                    "kind": "WhitespaceTrivia",
                                                    "text": " "
                                                }
                                            ]
                                        },
                                        "expression": {
                                            "kind": "StringLiteral",
                                            "fullStart": 638,
                                            "fullEnd": 656,
                                            "start": 638,
                                            "end": 656,
                                            "fullWidth": 18,
                                            "width": 18,
                                            "text": "\"non-empty string\"",
                                            "value": "non-empty string",
                                            "valueText": "non-empty string"
                                        },
                                        "semicolonToken": {
                                            "kind": "SemicolonToken",
                                            "fullStart": 656,
                                            "fullEnd": 659,
                                            "start": 656,
                                            "end": 657,
                                            "fullWidth": 3,
                                            "width": 1,
                                            "text": ";",
                                            "value": ";",
                                            "valueText": ";",
                                            "hasTrailingTrivia": true,
                                            "hasTrailingNewLine": true,
                                            "trailingTrivia": [
                                                {
                                                    "kind": "NewLineTrivia",
                                                    "text": "\r\n"
                                                }
                                            ]
                                        }
                                    }
                                ],
                                "closeBraceToken": {
                                    "kind": "CloseBraceToken",
                                    "fullStart": 659,
                                    "fullEnd": 670,
                                    "start": 667,
                                    "end": 668,
                                    "fullWidth": 11,
                                    "width": 1,
                                    "text": "}",
                                    "value": "}",
                                    "valueText": "}",
                                    "hasLeadingTrivia": true,
                                    "hasTrailingTrivia": true,
                                    "hasTrailingNewLine": true,
                                    "leadingTrivia": [
                                        {
                                            "kind": "WhitespaceTrivia",
                                            "text": "        "
                                        }
                                    ],
                                    "trailingTrivia": [
                                        {
                                            "kind": "NewLineTrivia",
                                            "text": "\r\n"
                                        }
                                    ]
                                }
                            }
                        },
                        {
                            "kind": "VariableStatement",
                            "fullStart": 670,
                            "fullEnd": 719,
                            "start": 680,
                            "end": 717,
                            "fullWidth": 49,
                            "width": 37,
                            "modifiers": [],
                            "variableDeclaration": {
                                "kind": "VariableDeclaration",
                                "fullStart": 670,
                                "fullEnd": 716,
                                "start": 680,
                                "end": 716,
                                "fullWidth": 46,
                                "width": 36,
                                "varKeyword": {
                                    "kind": "VarKeyword",
                                    "fullStart": 670,
                                    "fullEnd": 684,
                                    "start": 680,
                                    "end": 683,
                                    "fullWidth": 14,
                                    "width": 3,
                                    "text": "var",
                                    "value": "var",
                                    "valueText": "var",
                                    "hasLeadingTrivia": true,
                                    "hasLeadingNewLine": true,
                                    "hasTrailingTrivia": true,
                                    "leadingTrivia": [
                                        {
                                            "kind": "NewLineTrivia",
                                            "text": "\r\n"
                                        },
                                        {
                                            "kind": "WhitespaceTrivia",
                                            "text": "        "
                                        }
                                    ],
                                    "trailingTrivia": [
                                        {
                                            "kind": "WhitespaceTrivia",
                                            "text": " "
                                        }
                                    ]
                                },
                                "variableDeclarators": [
                                    {
                                        "kind": "VariableDeclarator",
                                        "fullStart": 684,
                                        "fullEnd": 716,
                                        "start": 684,
                                        "end": 716,
                                        "fullWidth": 32,
                                        "width": 32,
                                        "identifier": {
                                            "kind": "IdentifierName",
                                            "fullStart": 684,
                                            "fullEnd": 691,
                                            "start": 684,
                                            "end": 690,
                                            "fullWidth": 7,
                                            "width": 6,
                                            "text": "newArr",
                                            "value": "newArr",
                                            "valueText": "newArr",
                                            "hasTrailingTrivia": true,
                                            "trailingTrivia": [
                                                {
                                                    "kind": "WhitespaceTrivia",
                                                    "text": " "
                                                }
                                            ]
                                        },
                                        "equalsValueClause": {
                                            "kind": "EqualsValueClause",
                                            "fullStart": 691,
                                            "fullEnd": 716,
                                            "start": 691,
                                            "end": 716,
                                            "fullWidth": 25,
                                            "width": 25,
                                            "equalsToken": {
                                                "kind": "EqualsToken",
                                                "fullStart": 691,
                                                "fullEnd": 693,
                                                "start": 691,
                                                "end": 692,
                                                "fullWidth": 2,
                                                "width": 1,
                                                "text": "=",
                                                "value": "=",
                                                "valueText": "=",
                                                "hasTrailingTrivia": true,
                                                "trailingTrivia": [
                                                    {
                                                        "kind": "WhitespaceTrivia",
                                                        "text": " "
                                                    }
                                                ]
                                            },
                                            "value": {
                                                "kind": "InvocationExpression",
                                                "fullStart": 693,
                                                "fullEnd": 716,
                                                "start": 693,
                                                "end": 716,
                                                "fullWidth": 23,
                                                "width": 23,
                                                "expression": {
                                                    "kind": "MemberAccessExpression",
                                                    "fullStart": 693,
                                                    "fullEnd": 704,
                                                    "start": 693,
                                                    "end": 704,
                                                    "fullWidth": 11,
                                                    "width": 11,
                                                    "expression": {
                                                        "kind": "ArrayLiteralExpression",
                                                        "fullStart": 693,
                                                        "fullEnd": 697,
                                                        "start": 693,
                                                        "end": 697,
                                                        "fullWidth": 4,
                                                        "width": 4,
                                                        "openBracketToken": {
                                                            "kind": "OpenBracketToken",
                                                            "fullStart": 693,
                                                            "fullEnd": 694,
                                                            "start": 693,
                                                            "end": 694,
                                                            "fullWidth": 1,
                                                            "width": 1,
                                                            "text": "[",
                                                            "value": "[",
                                                            "valueText": "["
                                                        },
                                                        "expressions": [
                                                            {
                                                                "kind": "NumericLiteral",
                                                                "fullStart": 694,
                                                                "fullEnd": 696,
                                                                "start": 694,
                                                                "end": 696,
                                                                "fullWidth": 2,
                                                                "width": 2,
                                                                "text": "11",
                                                                "value": 11,
                                                                "valueText": "11"
                                                            }
                                                        ],
                                                        "closeBracketToken": {
                                                            "kind": "CloseBracketToken",
                                                            "fullStart": 696,
                                                            "fullEnd": 697,
                                                            "start": 696,
                                                            "end": 697,
                                                            "fullWidth": 1,
                                                            "width": 1,
                                                            "text": "]",
                                                            "value": "]",
                                                            "valueText": "]"
                                                        }
                                                    },
                                                    "dotToken": {
                                                        "kind": "DotToken",
                                                        "fullStart": 697,
                                                        "fullEnd": 698,
                                                        "start": 697,
                                                        "end": 698,
                                                        "fullWidth": 1,
                                                        "width": 1,
                                                        "text": ".",
                                                        "value": ".",
                                                        "valueText": "."
                                                    },
                                                    "name": {
                                                        "kind": "IdentifierName",
                                                        "fullStart": 698,
                                                        "fullEnd": 704,
                                                        "start": 698,
                                                        "end": 704,
                                                        "fullWidth": 6,
                                                        "width": 6,
                                                        "text": "filter",
                                                        "value": "filter",
                                                        "valueText": "filter"
                                                    }
                                                },
                                                "argumentList": {
                                                    "kind": "ArgumentList",
                                                    "fullStart": 704,
                                                    "fullEnd": 716,
                                                    "start": 704,
                                                    "end": 716,
                                                    "fullWidth": 12,
                                                    "width": 12,
                                                    "openParenToken": {
                                                        "kind": "OpenParenToken",
                                                        "fullStart": 704,
                                                        "fullEnd": 705,
                                                        "start": 704,
                                                        "end": 705,
                                                        "fullWidth": 1,
                                                        "width": 1,
                                                        "text": "(",
                                                        "value": "(",
                                                        "valueText": "("
                                                    },
                                                    "arguments": [
                                                        {
                                                            "kind": "IdentifierName",
                                                            "fullStart": 705,
                                                            "fullEnd": 715,
                                                            "start": 705,
                                                            "end": 715,
                                                            "fullWidth": 10,
                                                            "width": 10,
                                                            "text": "callbackfn",
                                                            "value": "callbackfn",
                                                            "valueText": "callbackfn"
                                                        }
                                                    ],
                                                    "closeParenToken": {
                                                        "kind": "CloseParenToken",
                                                        "fullStart": 715,
                                                        "fullEnd": 716,
                                                        "start": 715,
                                                        "end": 716,
                                                        "fullWidth": 1,
                                                        "width": 1,
                                                        "text": ")",
                                                        "value": ")",
                                                        "valueText": ")"
                                                    }
                                                }
                                            }
                                        }
                                    }
                                ]
                            },
                            "semicolonToken": {
                                "kind": "SemicolonToken",
                                "fullStart": 716,
                                "fullEnd": 719,
                                "start": 716,
                                "end": 717,
                                "fullWidth": 3,
                                "width": 1,
                                "text": ";",
                                "value": ";",
                                "valueText": ";",
                                "hasTrailingTrivia": true,
                                "hasTrailingNewLine": true,
                                "trailingTrivia": [
                                    {
                                        "kind": "NewLineTrivia",
                                        "text": "\r\n"
                                    }
                                ]
                            }
                        },
                        {
                            "kind": "ReturnStatement",
                            "fullStart": 719,
                            "fullEnd": 776,
                            "start": 727,
                            "end": 774,
                            "fullWidth": 57,
                            "width": 47,
                            "returnKeyword": {
                                "kind": "ReturnKeyword",
                                "fullStart": 719,
                                "fullEnd": 734,
                                "start": 727,
                                "end": 733,
                                "fullWidth": 15,
                                "width": 6,
                                "text": "return",
                                "value": "return",
                                "valueText": "return",
                                "hasLeadingTrivia": true,
                                "hasTrailingTrivia": true,
                                "leadingTrivia": [
                                    {
                                        "kind": "WhitespaceTrivia",
                                        "text": "        "
                                    }
                                ],
                                "trailingTrivia": [
                                    {
                                        "kind": "WhitespaceTrivia",
                                        "text": " "
                                    }
                                ]
                            },
                            "expression": {
                                "kind": "LogicalAndExpression",
                                "fullStart": 734,
                                "fullEnd": 773,
                                "start": 734,
                                "end": 773,
                                "fullWidth": 39,
                                "width": 39,
                                "left": {
                                    "kind": "EqualsExpression",
                                    "fullStart": 734,
                                    "fullEnd": 754,
                                    "start": 734,
                                    "end": 753,
                                    "fullWidth": 20,
                                    "width": 19,
                                    "left": {
                                        "kind": "MemberAccessExpression",
                                        "fullStart": 734,
                                        "fullEnd": 748,
                                        "start": 734,
                                        "end": 747,
                                        "fullWidth": 14,
                                        "width": 13,
                                        "expression": {
                                            "kind": "IdentifierName",
                                            "fullStart": 734,
                                            "fullEnd": 740,
                                            "start": 734,
                                            "end": 740,
                                            "fullWidth": 6,
                                            "width": 6,
                                            "text": "newArr",
                                            "value": "newArr",
                                            "valueText": "newArr"
                                        },
                                        "dotToken": {
                                            "kind": "DotToken",
                                            "fullStart": 740,
                                            "fullEnd": 741,
                                            "start": 740,
                                            "end": 741,
                                            "fullWidth": 1,
                                            "width": 1,
                                            "text": ".",
                                            "value": ".",
                                            "valueText": "."
                                        },
                                        "name": {
                                            "kind": "IdentifierName",
                                            "fullStart": 741,
                                            "fullEnd": 748,
                                            "start": 741,
                                            "end": 747,
                                            "fullWidth": 7,
                                            "width": 6,
                                            "text": "length",
                                            "value": "length",
                                            "valueText": "length",
                                            "hasTrailingTrivia": true,
                                            "trailingTrivia": [
                                                {
                                                    "kind": "WhitespaceTrivia",
                                                    "text": " "
                                                }
                                            ]
                                        }
                                    },
                                    "operatorToken": {
                                        "kind": "EqualsEqualsEqualsToken",
                                        "fullStart": 748,
                                        "fullEnd": 752,
                                        "start": 748,
                                        "end": 751,
                                        "fullWidth": 4,
                                        "width": 3,
                                        "text": "===",
                                        "value": "===",
                                        "valueText": "===",
                                        "hasTrailingTrivia": true,
                                        "trailingTrivia": [
                                            {
                                                "kind": "WhitespaceTrivia",
                                                "text": " "
                                            }
                                        ]
                                    },
                                    "right": {
                                        "kind": "NumericLiteral",
                                        "fullStart": 752,
                                        "fullEnd": 754,
                                        "start": 752,
                                        "end": 753,
                                        "fullWidth": 2,
                                        "width": 1,
                                        "text": "1",
                                        "value": 1,
                                        "valueText": "1",
                                        "hasTrailingTrivia": true,
                                        "trailingTrivia": [
                                            {
                                                "kind": "WhitespaceTrivia",
                                                "text": " "
                                            }
                                        ]
                                    }
                                },
                                "operatorToken": {
                                    "kind": "AmpersandAmpersandToken",
                                    "fullStart": 754,
                                    "fullEnd": 757,
                                    "start": 754,
                                    "end": 756,
                                    "fullWidth": 3,
                                    "width": 2,
                                    "text": "&&",
                                    "value": "&&",
                                    "valueText": "&&",
                                    "hasTrailingTrivia": true,
                                    "trailingTrivia": [
                                        {
                                            "kind": "WhitespaceTrivia",
                                            "text": " "
                                        }
                                    ]
                                },
                                "right": {
                                    "kind": "EqualsExpression",
                                    "fullStart": 757,
                                    "fullEnd": 773,
                                    "start": 757,
                                    "end": 773,
                                    "fullWidth": 16,
                                    "width": 16,
                                    "left": {
                                        "kind": "ElementAccessExpression",
                                        "fullStart": 757,
                                        "fullEnd": 767,
                                        "start": 757,
                                        "end": 766,
                                        "fullWidth": 10,
                                        "width": 9,
                                        "expression": {
                                            "kind": "IdentifierName",
                                            "fullStart": 757,
                                            "fullEnd": 763,
                                            "start": 757,
                                            "end": 763,
                                            "fullWidth": 6,
                                            "width": 6,
                                            "text": "newArr",
                                            "value": "newArr",
                                            "valueText": "newArr"
                                        },
                                        "openBracketToken": {
                                            "kind": "OpenBracketToken",
                                            "fullStart": 763,
                                            "fullEnd": 764,
                                            "start": 763,
                                            "end": 764,
                                            "fullWidth": 1,
                                            "width": 1,
                                            "text": "[",
                                            "value": "[",
                                            "valueText": "["
                                        },
                                        "argumentExpression": {
                                            "kind": "NumericLiteral",
                                            "fullStart": 764,
                                            "fullEnd": 765,
                                            "start": 764,
                                            "end": 765,
                                            "fullWidth": 1,
                                            "width": 1,
                                            "text": "0",
                                            "value": 0,
                                            "valueText": "0"
                                        },
                                        "closeBracketToken": {
                                            "kind": "CloseBracketToken",
                                            "fullStart": 765,
                                            "fullEnd": 767,
                                            "start": 765,
                                            "end": 766,
                                            "fullWidth": 2,
                                            "width": 1,
                                            "text": "]",
                                            "value": "]",
                                            "valueText": "]",
                                            "hasTrailingTrivia": true,
                                            "trailingTrivia": [
                                                {
                                                    "kind": "WhitespaceTrivia",
                                                    "text": " "
                                                }
                                            ]
                                        }
                                    },
                                    "operatorToken": {
                                        "kind": "EqualsEqualsEqualsToken",
                                        "fullStart": 767,
                                        "fullEnd": 771,
                                        "start": 767,
                                        "end": 770,
                                        "fullWidth": 4,
                                        "width": 3,
                                        "text": "===",
                                        "value": "===",
                                        "valueText": "===",
                                        "hasTrailingTrivia": true,
                                        "trailingTrivia": [
                                            {
                                                "kind": "WhitespaceTrivia",
                                                "text": " "
                                            }
                                        ]
                                    },
                                    "right": {
                                        "kind": "NumericLiteral",
                                        "fullStart": 771,
                                        "fullEnd": 773,
                                        "start": 771,
                                        "end": 773,
                                        "fullWidth": 2,
                                        "width": 2,
                                        "text": "11",
                                        "value": 11,
                                        "valueText": "11"
                                    }
                                }
                            },
                            "semicolonToken": {
                                "kind": "SemicolonToken",
                                "fullStart": 773,
                                "fullEnd": 776,
                                "start": 773,
                                "end": 774,
                                "fullWidth": 3,
                                "width": 1,
                                "text": ";",
                                "value": ";",
                                "valueText": ";",
                                "hasTrailingTrivia": true,
                                "hasTrailingNewLine": true,
                                "trailingTrivia": [
                                    {
                                        "kind": "NewLineTrivia",
                                        "text": "\r\n"
                                    }
                                ]
                            }
                        }
                    ],
                    "closeBraceToken": {
                        "kind": "CloseBraceToken",
                        "fullStart": 776,
                        "fullEnd": 783,
                        "start": 780,
                        "end": 781,
                        "fullWidth": 7,
                        "width": 1,
                        "text": "}",
                        "value": "}",
                        "valueText": "}",
                        "hasLeadingTrivia": true,
                        "hasTrailingTrivia": true,
                        "hasTrailingNewLine": true,
                        "leadingTrivia": [
                            {
                                "kind": "WhitespaceTrivia",
                                "text": "    "
                            }
                        ],
                        "trailingTrivia": [
                            {
                                "kind": "NewLineTrivia",
                                "text": "\r\n"
                            }
                        ]
                    }
                }
            },
            {
                "kind": "ExpressionStatement",
                "fullStart": 783,
                "fullEnd": 807,
                "start": 783,
                "end": 805,
                "fullWidth": 24,
                "width": 22,
                "expression": {
                    "kind": "InvocationExpression",
                    "fullStart": 783,
                    "fullEnd": 804,
                    "start": 783,
                    "end": 804,
                    "fullWidth": 21,
                    "width": 21,
                    "expression": {
                        "kind": "IdentifierName",
                        "fullStart": 783,
                        "fullEnd": 794,
                        "start": 783,
                        "end": 794,
                        "fullWidth": 11,
                        "width": 11,
                        "text": "runTestCase",
                        "value": "runTestCase",
                        "valueText": "runTestCase"
                    },
                    "argumentList": {
                        "kind": "ArgumentList",
                        "fullStart": 794,
                        "fullEnd": 804,
                        "start": 794,
                        "end": 804,
                        "fullWidth": 10,
                        "width": 10,
                        "openParenToken": {
                            "kind": "OpenParenToken",
                            "fullStart": 794,
                            "fullEnd": 795,
                            "start": 794,
                            "end": 795,
                            "fullWidth": 1,
                            "width": 1,
                            "text": "(",
                            "value": "(",
                            "valueText": "("
                        },
                        "arguments": [
                            {
                                "kind": "IdentifierName",
                                "fullStart": 795,
                                "fullEnd": 803,
                                "start": 795,
                                "end": 803,
                                "fullWidth": 8,
                                "width": 8,
                                "text": "testcase",
                                "value": "testcase",
                                "valueText": "testcase"
                            }
                        ],
                        "closeParenToken": {
                            "kind": "CloseParenToken",
                            "fullStart": 803,
                            "fullEnd": 804,
                            "start": 803,
                            "end": 804,
                            "fullWidth": 1,
                            "width": 1,
                            "text": ")",
                            "value": ")",
                            "valueText": ")"
                        }
                    }
                },
                "semicolonToken": {
                    "kind": "SemicolonToken",
                    "fullStart": 804,
                    "fullEnd": 807,
                    "start": 804,
                    "end": 805,
                    "fullWidth": 3,
                    "width": 1,
                    "text": ";",
                    "value": ";",
                    "valueText": ";",
                    "hasTrailingTrivia": true,
                    "hasTrailingNewLine": true,
                    "trailingTrivia": [
                        {
                            "kind": "NewLineTrivia",
                            "text": "\r\n"
                        }
                    ]
                }
            }
        ],
        "endOfFileToken": {
            "kind": "EndOfFileToken",
            "fullStart": 807,
            "fullEnd": 807,
            "start": 807,
            "end": 807,
            "fullWidth": 0,
            "width": 0,
            "text": ""
        }
    },
    "lineMap": {
        "lineStarts": [
            0,
            67,
            152,
            232,
            308,
            380,
            385,
            446,
            535,
            540,
            542,
            544,
            567,
            573,
            619,
            659,
            670,
            672,
            719,
            776,
            783,
            807
        ],
        "length": 807
    }
}<|MERGE_RESOLUTION|>--- conflicted
+++ resolved
@@ -286,11 +286,8 @@
                                             "start": 601,
                                             "end": 604,
                                             "fullWidth": 3,
-<<<<<<< HEAD
                                             "width": 3,
-=======
                                             "modifiers": [],
->>>>>>> e3c38734
                                             "identifier": {
                                                 "kind": "IdentifierName",
                                                 "fullStart": 601,
@@ -330,11 +327,8 @@
                                             "start": 606,
                                             "end": 609,
                                             "fullWidth": 3,
-<<<<<<< HEAD
                                             "width": 3,
-=======
                                             "modifiers": [],
->>>>>>> e3c38734
                                             "identifier": {
                                                 "kind": "IdentifierName",
                                                 "fullStart": 606,
@@ -374,11 +368,8 @@
                                             "start": 611,
                                             "end": 614,
                                             "fullWidth": 3,
-<<<<<<< HEAD
                                             "width": 3,
-=======
                                             "modifiers": [],
->>>>>>> e3c38734
                                             "identifier": {
                                                 "kind": "IdentifierName",
                                                 "fullStart": 611,
