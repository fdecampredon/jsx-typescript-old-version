--- conflicted
+++ resolved
@@ -282,11 +282,8 @@
                                             "start": 679,
                                             "end": 682,
                                             "fullWidth": 3,
-<<<<<<< HEAD
                                             "width": 3,
-=======
                                             "modifiers": [],
->>>>>>> e3c38734
                                             "identifier": {
                                                 "kind": "IdentifierName",
                                                 "fullStart": 679,
@@ -326,11 +323,8 @@
                                             "start": 684,
                                             "end": 687,
                                             "fullWidth": 3,
-<<<<<<< HEAD
                                             "width": 3,
-=======
                                             "modifiers": [],
->>>>>>> e3c38734
                                             "identifier": {
                                                 "kind": "IdentifierName",
                                                 "fullStart": 684,
@@ -370,11 +364,8 @@
                                             "start": 689,
                                             "end": 692,
                                             "fullWidth": 3,
-<<<<<<< HEAD
                                             "width": 3,
-=======
                                             "modifiers": [],
->>>>>>> e3c38734
                                             "identifier": {
                                                 "kind": "IdentifierName",
                                                 "fullStart": 689,
@@ -1401,11 +1392,8 @@
                                                                 "start": 945,
                                                                 "end": 946,
                                                                 "fullWidth": 1,
-<<<<<<< HEAD
                                                                 "width": 1,
-=======
                                                                 "modifiers": [],
->>>>>>> e3c38734
                                                                 "identifier": {
                                                                     "kind": "IdentifierName",
                                                                     "fullStart": 945,
@@ -1445,11 +1433,8 @@
                                                                 "start": 948,
                                                                 "end": 949,
                                                                 "fullWidth": 1,
-<<<<<<< HEAD
                                                                 "width": 1,
-=======
                                                                 "modifiers": [],
->>>>>>> e3c38734
                                                                 "identifier": {
                                                                     "kind": "IdentifierName",
                                                                     "fullStart": 948,
