--- conflicted
+++ resolved
@@ -583,12 +583,8 @@
                                         "start": 671,
                                         "end": 703,
                                         "fullWidth": 32,
-<<<<<<< HEAD
                                         "width": 32,
-                                        "identifier": {
-=======
                                         "propertyName": {
->>>>>>> 85e84683
                                             "kind": "IdentifierName",
                                             "fullStart": 671,
                                             "fullEnd": 675,
@@ -953,12 +949,8 @@
                                         "start": 718,
                                         "end": 771,
                                         "fullWidth": 53,
-<<<<<<< HEAD
                                         "width": 53,
-                                        "identifier": {
-=======
                                         "propertyName": {
->>>>>>> 85e84683
                                             "kind": "IdentifierName",
                                             "fullStart": 718,
                                             "fullEnd": 725,
@@ -1346,12 +1338,8 @@
                                                     "start": 807,
                                                     "end": 826,
                                                     "fullWidth": 19,
-<<<<<<< HEAD
                                                     "width": 19,
-                                                    "identifier": {
-=======
                                                     "propertyName": {
->>>>>>> 85e84683
                                                         "kind": "IdentifierName",
                                                         "fullStart": 807,
                                                         "fullEnd": 815,
