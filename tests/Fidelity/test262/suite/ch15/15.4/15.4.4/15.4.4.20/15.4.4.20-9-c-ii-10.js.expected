--- conflicted
+++ resolved
@@ -282,11 +282,8 @@
                                             "start": 594,
                                             "end": 597,
                                             "fullWidth": 3,
-<<<<<<< HEAD
                                             "width": 3,
-=======
                                             "modifiers": [],
->>>>>>> e3c38734
                                             "identifier": {
                                                 "kind": "IdentifierName",
                                                 "fullStart": 594,
