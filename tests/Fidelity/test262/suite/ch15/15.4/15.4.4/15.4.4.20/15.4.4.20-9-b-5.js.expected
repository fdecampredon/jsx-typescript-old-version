--- conflicted
+++ resolved
@@ -279,11 +279,8 @@
                                             "start": 623,
                                             "end": 626,
                                             "fullWidth": 3,
-<<<<<<< HEAD
                                             "width": 3,
-=======
                                             "modifiers": [],
->>>>>>> e3c38734
                                             "identifier": {
                                                 "kind": "IdentifierName",
                                                 "fullStart": 623,
@@ -323,11 +320,8 @@
                                             "start": 628,
                                             "end": 631,
                                             "fullWidth": 3,
-<<<<<<< HEAD
                                             "width": 3,
-=======
                                             "modifiers": [],
->>>>>>> e3c38734
                                             "identifier": {
                                                 "kind": "IdentifierName",
                                                 "fullStart": 628,
@@ -367,11 +361,8 @@
                                             "start": 633,
                                             "end": 636,
                                             "fullWidth": 3,
-<<<<<<< HEAD
                                             "width": 3,
-=======
                                             "modifiers": [],
->>>>>>> e3c38734
                                             "identifier": {
                                                 "kind": "IdentifierName",
                                                 "fullStart": 633,
