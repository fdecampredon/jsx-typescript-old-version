--- conflicted
+++ resolved
@@ -1599,12 +1599,8 @@
                                         "start": 1010,
                                         "end": 1117,
                                         "fullWidth": 107,
-<<<<<<< HEAD
                                         "width": 107,
-                                        "identifier": {
-=======
                                         "propertyName": {
->>>>>>> 85e84683
                                             "kind": "IdentifierName",
                                             "fullStart": 1010,
                                             "fullEnd": 1015,
@@ -2171,12 +2167,8 @@
                                         "start": 1132,
                                         "end": 1156,
                                         "fullWidth": 24,
-<<<<<<< HEAD
                                         "width": 24,
-                                        "identifier": {
-=======
                                         "propertyName": {
->>>>>>> 85e84683
                                             "kind": "IdentifierName",
                                             "fullStart": 1132,
                                             "fullEnd": 1139,
