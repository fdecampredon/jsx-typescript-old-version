--- conflicted
+++ resolved
@@ -585,12 +585,8 @@
                                         "start": 706,
                                         "end": 725,
                                         "fullWidth": 19,
-<<<<<<< HEAD
                                         "width": 19,
-                                        "identifier": {
-=======
                                         "propertyName": {
->>>>>>> 85e84683
                                             "kind": "IdentifierName",
                                             "fullStart": 706,
                                             "fullEnd": 710,
@@ -1967,12 +1963,8 @@
                                         "start": 1121,
                                         "end": 1174,
                                         "fullWidth": 53,
-<<<<<<< HEAD
                                         "width": 53,
-                                        "identifier": {
-=======
                                         "propertyName": {
->>>>>>> 85e84683
                                             "kind": "IdentifierName",
                                             "fullStart": 1121,
                                             "fullEnd": 1128,
