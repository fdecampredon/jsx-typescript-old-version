--- conflicted
+++ resolved
@@ -624,11 +624,8 @@
                                             "start": 655,
                                             "end": 658,
                                             "fullWidth": 3,
-<<<<<<< HEAD
                                             "width": 3,
-=======
                                             "modifiers": [],
->>>>>>> e3c38734
                                             "identifier": {
                                                 "kind": "IdentifierName",
                                                 "fullStart": 655,
@@ -668,11 +665,8 @@
                                             "start": 660,
                                             "end": 663,
                                             "fullWidth": 3,
-<<<<<<< HEAD
                                             "width": 3,
-=======
                                             "modifiers": [],
->>>>>>> e3c38734
                                             "identifier": {
                                                 "kind": "IdentifierName",
                                                 "fullStart": 660,
@@ -712,11 +706,8 @@
                                             "start": 665,
                                             "end": 668,
                                             "fullWidth": 3,
-<<<<<<< HEAD
                                             "width": 3,
-=======
                                             "modifiers": [],
->>>>>>> e3c38734
                                             "identifier": {
                                                 "kind": "IdentifierName",
                                                 "fullStart": 665,
