{
    "isDeclaration": false,
    "languageVersion": "EcmaScript5",
    "parseOptions": {
        "allowAutomaticSemicolonInsertion": true
    },
    "sourceUnit": {
        "kind": "SourceUnit",
        "fullStart": 0,
        "fullEnd": 954,
        "start": 585,
        "end": 954,
        "fullWidth": 954,
        "width": 369,
        "isIncrementallyUnusable": true,
        "moduleElements": [
            {
                "kind": "FunctionDeclaration",
                "fullStart": 0,
                "fullEnd": 930,
                "start": 585,
                "end": 928,
                "fullWidth": 930,
                "width": 343,
                "modifiers": [],
                "functionKeyword": {
                    "kind": "FunctionKeyword",
                    "fullStart": 0,
                    "fullEnd": 594,
                    "start": 585,
                    "end": 593,
                    "fullWidth": 594,
                    "width": 8,
                    "text": "function",
                    "value": "function",
                    "valueText": "function",
                    "hasLeadingTrivia": true,
                    "hasLeadingComment": true,
                    "hasLeadingNewLine": true,
                    "hasTrailingTrivia": true,
                    "leadingTrivia": [
                        {
                            "kind": "SingleLineCommentTrivia",
                            "text": "/// Copyright (c) 2012 Ecma International.  All rights reserved. "
                        },
                        {
                            "kind": "NewLineTrivia",
                            "text": "\r\n"
                        },
                        {
                            "kind": "SingleLineCommentTrivia",
                            "text": "/// Ecma International makes this code available under the terms and conditions set"
                        },
                        {
                            "kind": "NewLineTrivia",
                            "text": "\r\n"
                        },
                        {
                            "kind": "SingleLineCommentTrivia",
                            "text": "/// forth on http://hg.ecmascript.org/tests/test262/raw-file/tip/LICENSE (the "
                        },
                        {
                            "kind": "NewLineTrivia",
                            "text": "\r\n"
                        },
                        {
                            "kind": "SingleLineCommentTrivia",
                            "text": "/// \"Use Terms\").   Any redistribution of this code must retain the above "
                        },
                        {
                            "kind": "NewLineTrivia",
                            "text": "\r\n"
                        },
                        {
                            "kind": "SingleLineCommentTrivia",
                            "text": "/// copyright and this notice and otherwise comply with the Use Terms."
                        },
                        {
                            "kind": "NewLineTrivia",
                            "text": "\r\n"
                        },
                        {
                            "kind": "MultiLineCommentTrivia",
                            "text": "/**\r\n * @path ch15/15.4/15.4.4/15.4.4.20/15.4.4.20-3-24.js\r\n * @description Array.prototype.filter - value of 'length' is a positive non-integer, ensure truncation occurs in the proper direction\r\n */"
                        },
                        {
                            "kind": "NewLineTrivia",
                            "text": "\r\n"
                        },
                        {
                            "kind": "NewLineTrivia",
                            "text": "\r\n"
                        },
                        {
                            "kind": "NewLineTrivia",
                            "text": "\r\n"
                        }
                    ],
                    "trailingTrivia": [
                        {
                            "kind": "WhitespaceTrivia",
                            "text": " "
                        }
                    ]
                },
                "identifier": {
                    "kind": "IdentifierName",
                    "fullStart": 594,
                    "fullEnd": 602,
                    "start": 594,
                    "end": 602,
                    "fullWidth": 8,
                    "width": 8,
                    "text": "testcase",
                    "value": "testcase",
                    "valueText": "testcase"
                },
                "callSignature": {
                    "kind": "CallSignature",
                    "fullStart": 602,
                    "fullEnd": 605,
                    "start": 602,
                    "end": 604,
                    "fullWidth": 3,
                    "width": 2,
                    "parameterList": {
                        "kind": "ParameterList",
                        "fullStart": 602,
                        "fullEnd": 605,
                        "start": 602,
                        "end": 604,
                        "fullWidth": 3,
                        "width": 2,
                        "openParenToken": {
                            "kind": "OpenParenToken",
                            "fullStart": 602,
                            "fullEnd": 603,
                            "start": 602,
                            "end": 603,
                            "fullWidth": 1,
                            "width": 1,
                            "text": "(",
                            "value": "(",
                            "valueText": "("
                        },
                        "parameters": [],
                        "closeParenToken": {
                            "kind": "CloseParenToken",
                            "fullStart": 603,
                            "fullEnd": 605,
                            "start": 603,
                            "end": 604,
                            "fullWidth": 2,
                            "width": 1,
                            "text": ")",
                            "value": ")",
                            "valueText": ")",
                            "hasTrailingTrivia": true,
                            "trailingTrivia": [
                                {
                                    "kind": "WhitespaceTrivia",
                                    "text": " "
                                }
                            ]
                        }
                    }
                },
                "block": {
                    "kind": "Block",
                    "fullStart": 605,
                    "fullEnd": 930,
                    "start": 605,
                    "end": 928,
                    "fullWidth": 325,
                    "width": 323,
                    "openBraceToken": {
                        "kind": "OpenBraceToken",
                        "fullStart": 605,
                        "fullEnd": 608,
                        "start": 605,
                        "end": 606,
                        "fullWidth": 3,
                        "width": 1,
                        "text": "{",
                        "value": "{",
                        "valueText": "{",
                        "hasTrailingTrivia": true,
                        "hasTrailingNewLine": true,
                        "trailingTrivia": [
                            {
                                "kind": "NewLineTrivia",
                                "text": "\r\n"
                            }
                        ]
                    },
                    "statements": [
                        {
                            "kind": "FunctionDeclaration",
                            "fullStart": 608,
                            "fullEnd": 693,
                            "start": 618,
                            "end": 691,
                            "fullWidth": 85,
                            "width": 73,
                            "modifiers": [],
                            "functionKeyword": {
                                "kind": "FunctionKeyword",
                                "fullStart": 608,
                                "fullEnd": 627,
                                "start": 618,
                                "end": 626,
                                "fullWidth": 19,
                                "width": 8,
                                "text": "function",
                                "value": "function",
                                "valueText": "function",
                                "hasLeadingTrivia": true,
                                "hasLeadingNewLine": true,
                                "hasTrailingTrivia": true,
                                "leadingTrivia": [
                                    {
                                        "kind": "NewLineTrivia",
                                        "text": "\r\n"
                                    },
                                    {
                                        "kind": "WhitespaceTrivia",
                                        "text": "        "
                                    }
                                ],
                                "trailingTrivia": [
                                    {
                                        "kind": "WhitespaceTrivia",
                                        "text": " "
                                    }
                                ]
                            },
                            "identifier": {
                                "kind": "IdentifierName",
                                "fullStart": 627,
                                "fullEnd": 637,
                                "start": 627,
                                "end": 637,
                                "fullWidth": 10,
                                "width": 10,
                                "text": "callbackfn",
                                "value": "callbackfn",
                                "valueText": "callbackfn"
                            },
                            "callSignature": {
                                "kind": "CallSignature",
                                "fullStart": 637,
                                "fullEnd": 653,
                                "start": 637,
                                "end": 652,
                                "fullWidth": 16,
                                "width": 15,
                                "parameterList": {
                                    "kind": "ParameterList",
                                    "fullStart": 637,
                                    "fullEnd": 653,
                                    "start": 637,
                                    "end": 652,
                                    "fullWidth": 16,
                                    "width": 15,
                                    "openParenToken": {
                                        "kind": "OpenParenToken",
                                        "fullStart": 637,
                                        "fullEnd": 638,
                                        "start": 637,
                                        "end": 638,
                                        "fullWidth": 1,
                                        "width": 1,
                                        "text": "(",
                                        "value": "(",
                                        "valueText": "("
                                    },
                                    "parameters": [
                                        {
                                            "kind": "Parameter",
                                            "fullStart": 638,
                                            "fullEnd": 641,
                                            "start": 638,
                                            "end": 641,
                                            "fullWidth": 3,
<<<<<<< HEAD
                                            "width": 3,
=======
                                            "modifiers": [],
>>>>>>> e3c38734
                                            "identifier": {
                                                "kind": "IdentifierName",
                                                "fullStart": 638,
                                                "fullEnd": 641,
                                                "start": 638,
                                                "end": 641,
                                                "fullWidth": 3,
                                                "width": 3,
                                                "text": "val",
                                                "value": "val",
                                                "valueText": "val"
                                            }
                                        },
                                        {
                                            "kind": "CommaToken",
                                            "fullStart": 641,
                                            "fullEnd": 643,
                                            "start": 641,
                                            "end": 642,
                                            "fullWidth": 2,
                                            "width": 1,
                                            "text": ",",
                                            "value": ",",
                                            "valueText": ",",
                                            "hasTrailingTrivia": true,
                                            "trailingTrivia": [
                                                {
                                                    "kind": "WhitespaceTrivia",
                                                    "text": " "
                                                }
                                            ]
                                        },
                                        {
                                            "kind": "Parameter",
                                            "fullStart": 643,
                                            "fullEnd": 646,
                                            "start": 643,
                                            "end": 646,
                                            "fullWidth": 3,
<<<<<<< HEAD
                                            "width": 3,
=======
                                            "modifiers": [],
>>>>>>> e3c38734
                                            "identifier": {
                                                "kind": "IdentifierName",
                                                "fullStart": 643,
                                                "fullEnd": 646,
                                                "start": 643,
                                                "end": 646,
                                                "fullWidth": 3,
                                                "width": 3,
                                                "text": "idx",
                                                "value": "idx",
                                                "valueText": "idx"
                                            }
                                        },
                                        {
                                            "kind": "CommaToken",
                                            "fullStart": 646,
                                            "fullEnd": 648,
                                            "start": 646,
                                            "end": 647,
                                            "fullWidth": 2,
                                            "width": 1,
                                            "text": ",",
                                            "value": ",",
                                            "valueText": ",",
                                            "hasTrailingTrivia": true,
                                            "trailingTrivia": [
                                                {
                                                    "kind": "WhitespaceTrivia",
                                                    "text": " "
                                                }
                                            ]
                                        },
                                        {
                                            "kind": "Parameter",
                                            "fullStart": 648,
                                            "fullEnd": 651,
                                            "start": 648,
                                            "end": 651,
                                            "fullWidth": 3,
<<<<<<< HEAD
                                            "width": 3,
=======
                                            "modifiers": [],
>>>>>>> e3c38734
                                            "identifier": {
                                                "kind": "IdentifierName",
                                                "fullStart": 648,
                                                "fullEnd": 651,
                                                "start": 648,
                                                "end": 651,
                                                "fullWidth": 3,
                                                "width": 3,
                                                "text": "obj",
                                                "value": "obj",
                                                "valueText": "obj"
                                            }
                                        }
                                    ],
                                    "closeParenToken": {
                                        "kind": "CloseParenToken",
                                        "fullStart": 651,
                                        "fullEnd": 653,
                                        "start": 651,
                                        "end": 652,
                                        "fullWidth": 2,
                                        "width": 1,
                                        "text": ")",
                                        "value": ")",
                                        "valueText": ")",
                                        "hasTrailingTrivia": true,
                                        "trailingTrivia": [
                                            {
                                                "kind": "WhitespaceTrivia",
                                                "text": " "
                                            }
                                        ]
                                    }
                                }
                            },
                            "block": {
                                "kind": "Block",
                                "fullStart": 653,
                                "fullEnd": 693,
                                "start": 653,
                                "end": 691,
                                "fullWidth": 40,
                                "width": 38,
                                "openBraceToken": {
                                    "kind": "OpenBraceToken",
                                    "fullStart": 653,
                                    "fullEnd": 656,
                                    "start": 653,
                                    "end": 654,
                                    "fullWidth": 3,
                                    "width": 1,
                                    "text": "{",
                                    "value": "{",
                                    "valueText": "{",
                                    "hasTrailingTrivia": true,
                                    "hasTrailingNewLine": true,
                                    "trailingTrivia": [
                                        {
                                            "kind": "NewLineTrivia",
                                            "text": "\r\n"
                                        }
                                    ]
                                },
                                "statements": [
                                    {
                                        "kind": "ReturnStatement",
                                        "fullStart": 656,
                                        "fullEnd": 682,
                                        "start": 668,
                                        "end": 680,
                                        "fullWidth": 26,
                                        "width": 12,
                                        "returnKeyword": {
                                            "kind": "ReturnKeyword",
                                            "fullStart": 656,
                                            "fullEnd": 675,
                                            "start": 668,
                                            "end": 674,
                                            "fullWidth": 19,
                                            "width": 6,
                                            "text": "return",
                                            "value": "return",
                                            "valueText": "return",
                                            "hasLeadingTrivia": true,
                                            "hasTrailingTrivia": true,
                                            "leadingTrivia": [
                                                {
                                                    "kind": "WhitespaceTrivia",
                                                    "text": "            "
                                                }
                                            ],
                                            "trailingTrivia": [
                                                {
                                                    "kind": "WhitespaceTrivia",
                                                    "text": " "
                                                }
                                            ]
                                        },
                                        "expression": {
                                            "kind": "TrueKeyword",
                                            "fullStart": 675,
                                            "fullEnd": 679,
                                            "start": 675,
                                            "end": 679,
                                            "fullWidth": 4,
                                            "width": 4,
                                            "text": "true",
                                            "value": true,
                                            "valueText": "true"
                                        },
                                        "semicolonToken": {
                                            "kind": "SemicolonToken",
                                            "fullStart": 679,
                                            "fullEnd": 682,
                                            "start": 679,
                                            "end": 680,
                                            "fullWidth": 3,
                                            "width": 1,
                                            "text": ";",
                                            "value": ";",
                                            "valueText": ";",
                                            "hasTrailingTrivia": true,
                                            "hasTrailingNewLine": true,
                                            "trailingTrivia": [
                                                {
                                                    "kind": "NewLineTrivia",
                                                    "text": "\r\n"
                                                }
                                            ]
                                        }
                                    }
                                ],
                                "closeBraceToken": {
                                    "kind": "CloseBraceToken",
                                    "fullStart": 682,
                                    "fullEnd": 693,
                                    "start": 690,
                                    "end": 691,
                                    "fullWidth": 11,
                                    "width": 1,
                                    "text": "}",
                                    "value": "}",
                                    "valueText": "}",
                                    "hasLeadingTrivia": true,
                                    "hasTrailingTrivia": true,
                                    "hasTrailingNewLine": true,
                                    "leadingTrivia": [
                                        {
                                            "kind": "WhitespaceTrivia",
                                            "text": "        "
                                        }
                                    ],
                                    "trailingTrivia": [
                                        {
                                            "kind": "NewLineTrivia",
                                            "text": "\r\n"
                                        }
                                    ]
                                }
                            }
                        },
                        {
                            "kind": "VariableStatement",
                            "fullStart": 693,
                            "fullEnd": 794,
                            "start": 703,
                            "end": 792,
                            "fullWidth": 101,
                            "width": 89,
                            "modifiers": [],
                            "variableDeclaration": {
                                "kind": "VariableDeclaration",
                                "fullStart": 693,
                                "fullEnd": 791,
                                "start": 703,
                                "end": 791,
                                "fullWidth": 98,
                                "width": 88,
                                "varKeyword": {
                                    "kind": "VarKeyword",
                                    "fullStart": 693,
                                    "fullEnd": 707,
                                    "start": 703,
                                    "end": 706,
                                    "fullWidth": 14,
                                    "width": 3,
                                    "text": "var",
                                    "value": "var",
                                    "valueText": "var",
                                    "hasLeadingTrivia": true,
                                    "hasLeadingNewLine": true,
                                    "hasTrailingTrivia": true,
                                    "leadingTrivia": [
                                        {
                                            "kind": "NewLineTrivia",
                                            "text": "\r\n"
                                        },
                                        {
                                            "kind": "WhitespaceTrivia",
                                            "text": "        "
                                        }
                                    ],
                                    "trailingTrivia": [
                                        {
                                            "kind": "WhitespaceTrivia",
                                            "text": " "
                                        }
                                    ]
                                },
                                "variableDeclarators": [
                                    {
                                        "kind": "VariableDeclarator",
                                        "fullStart": 707,
                                        "fullEnd": 791,
                                        "start": 707,
                                        "end": 791,
                                        "fullWidth": 84,
                                        "width": 84,
                                        "identifier": {
                                            "kind": "IdentifierName",
                                            "fullStart": 707,
                                            "fullEnd": 711,
                                            "start": 707,
                                            "end": 710,
                                            "fullWidth": 4,
                                            "width": 3,
                                            "text": "obj",
                                            "value": "obj",
                                            "valueText": "obj",
                                            "hasTrailingTrivia": true,
                                            "trailingTrivia": [
                                                {
                                                    "kind": "WhitespaceTrivia",
                                                    "text": " "
                                                }
                                            ]
                                        },
                                        "equalsValueClause": {
                                            "kind": "EqualsValueClause",
                                            "fullStart": 711,
                                            "fullEnd": 791,
                                            "start": 711,
                                            "end": 791,
                                            "fullWidth": 80,
                                            "width": 80,
                                            "equalsToken": {
                                                "kind": "EqualsToken",
                                                "fullStart": 711,
                                                "fullEnd": 713,
                                                "start": 711,
                                                "end": 712,
                                                "fullWidth": 2,
                                                "width": 1,
                                                "text": "=",
                                                "value": "=",
                                                "valueText": "=",
                                                "hasTrailingTrivia": true,
                                                "trailingTrivia": [
                                                    {
                                                        "kind": "WhitespaceTrivia",
                                                        "text": " "
                                                    }
                                                ]
                                            },
                                            "value": {
                                                "kind": "ObjectLiteralExpression",
                                                "fullStart": 713,
                                                "fullEnd": 791,
                                                "start": 713,
                                                "end": 791,
                                                "fullWidth": 78,
                                                "width": 78,
                                                "openBraceToken": {
                                                    "kind": "OpenBraceToken",
                                                    "fullStart": 713,
                                                    "fullEnd": 716,
                                                    "start": 713,
                                                    "end": 714,
                                                    "fullWidth": 3,
                                                    "width": 1,
                                                    "text": "{",
                                                    "value": "{",
                                                    "valueText": "{",
                                                    "hasTrailingTrivia": true,
                                                    "hasTrailingNewLine": true,
                                                    "trailingTrivia": [
                                                        {
                                                            "kind": "NewLineTrivia",
                                                            "text": "\r\n"
                                                        }
                                                    ]
                                                },
                                                "propertyAssignments": [
                                                    {
                                                        "kind": "SimplePropertyAssignment",
                                                        "fullStart": 716,
                                                        "fullEnd": 733,
                                                        "start": 728,
                                                        "end": 733,
                                                        "fullWidth": 17,
                                                        "width": 5,
                                                        "propertyName": {
                                                            "kind": "NumericLiteral",
                                                            "fullStart": 716,
                                                            "fullEnd": 729,
                                                            "start": 728,
                                                            "end": 729,
                                                            "fullWidth": 13,
                                                            "width": 1,
                                                            "text": "1",
                                                            "value": 1,
                                                            "valueText": "1",
                                                            "hasLeadingTrivia": true,
                                                            "leadingTrivia": [
                                                                {
                                                                    "kind": "WhitespaceTrivia",
                                                                    "text": "            "
                                                                }
                                                            ]
                                                        },
                                                        "colonToken": {
                                                            "kind": "ColonToken",
                                                            "fullStart": 729,
                                                            "fullEnd": 731,
                                                            "start": 729,
                                                            "end": 730,
                                                            "fullWidth": 2,
                                                            "width": 1,
                                                            "text": ":",
                                                            "value": ":",
                                                            "valueText": ":",
                                                            "hasTrailingTrivia": true,
                                                            "trailingTrivia": [
                                                                {
                                                                    "kind": "WhitespaceTrivia",
                                                                    "text": " "
                                                                }
                                                            ]
                                                        },
                                                        "expression": {
                                                            "kind": "NumericLiteral",
                                                            "fullStart": 731,
                                                            "fullEnd": 733,
                                                            "start": 731,
                                                            "end": 733,
                                                            "fullWidth": 2,
                                                            "width": 2,
                                                            "text": "11",
                                                            "value": 11,
                                                            "valueText": "11"
                                                        }
                                                    },
                                                    {
                                                        "kind": "CommaToken",
                                                        "fullStart": 733,
                                                        "fullEnd": 736,
                                                        "start": 733,
                                                        "end": 734,
                                                        "fullWidth": 3,
                                                        "width": 1,
                                                        "text": ",",
                                                        "value": ",",
                                                        "valueText": ",",
                                                        "hasTrailingTrivia": true,
                                                        "hasTrailingNewLine": true,
                                                        "trailingTrivia": [
                                                            {
                                                                "kind": "NewLineTrivia",
                                                                "text": "\r\n"
                                                            }
                                                        ]
                                                    },
                                                    {
                                                        "kind": "SimplePropertyAssignment",
                                                        "fullStart": 736,
                                                        "fullEnd": 752,
                                                        "start": 748,
                                                        "end": 752,
                                                        "fullWidth": 16,
                                                        "width": 4,
                                                        "propertyName": {
                                                            "kind": "NumericLiteral",
                                                            "fullStart": 736,
                                                            "fullEnd": 749,
                                                            "start": 748,
                                                            "end": 749,
                                                            "fullWidth": 13,
                                                            "width": 1,
                                                            "text": "2",
                                                            "value": 2,
                                                            "valueText": "2",
                                                            "hasLeadingTrivia": true,
                                                            "leadingTrivia": [
                                                                {
                                                                    "kind": "WhitespaceTrivia",
                                                                    "text": "            "
                                                                }
                                                            ]
                                                        },
                                                        "colonToken": {
                                                            "kind": "ColonToken",
                                                            "fullStart": 749,
                                                            "fullEnd": 751,
                                                            "start": 749,
                                                            "end": 750,
                                                            "fullWidth": 2,
                                                            "width": 1,
                                                            "text": ":",
                                                            "value": ":",
                                                            "valueText": ":",
                                                            "hasTrailingTrivia": true,
                                                            "trailingTrivia": [
                                                                {
                                                                    "kind": "WhitespaceTrivia",
                                                                    "text": " "
                                                                }
                                                            ]
                                                        },
                                                        "expression": {
                                                            "kind": "NumericLiteral",
                                                            "fullStart": 751,
                                                            "fullEnd": 752,
                                                            "start": 751,
                                                            "end": 752,
                                                            "fullWidth": 1,
                                                            "width": 1,
                                                            "text": "9",
                                                            "value": 9,
                                                            "valueText": "9"
                                                        }
                                                    },
                                                    {
                                                        "kind": "CommaToken",
                                                        "fullStart": 752,
                                                        "fullEnd": 755,
                                                        "start": 752,
                                                        "end": 753,
                                                        "fullWidth": 3,
                                                        "width": 1,
                                                        "text": ",",
                                                        "value": ",",
                                                        "valueText": ",",
                                                        "hasTrailingTrivia": true,
                                                        "hasTrailingNewLine": true,
                                                        "trailingTrivia": [
                                                            {
                                                                "kind": "NewLineTrivia",
                                                                "text": "\r\n"
                                                            }
                                                        ]
                                                    },
                                                    {
                                                        "kind": "SimplePropertyAssignment",
                                                        "fullStart": 755,
                                                        "fullEnd": 782,
                                                        "start": 767,
                                                        "end": 780,
                                                        "fullWidth": 27,
                                                        "width": 13,
                                                        "propertyName": {
                                                            "kind": "IdentifierName",
                                                            "fullStart": 755,
                                                            "fullEnd": 773,
                                                            "start": 767,
                                                            "end": 773,
                                                            "fullWidth": 18,
                                                            "width": 6,
                                                            "text": "length",
                                                            "value": "length",
                                                            "valueText": "length",
                                                            "hasLeadingTrivia": true,
                                                            "leadingTrivia": [
                                                                {
                                                                    "kind": "WhitespaceTrivia",
                                                                    "text": "            "
                                                                }
                                                            ]
                                                        },
                                                        "colonToken": {
                                                            "kind": "ColonToken",
                                                            "fullStart": 773,
                                                            "fullEnd": 775,
                                                            "start": 773,
                                                            "end": 774,
                                                            "fullWidth": 2,
                                                            "width": 1,
                                                            "text": ":",
                                                            "value": ":",
                                                            "valueText": ":",
                                                            "hasTrailingTrivia": true,
                                                            "trailingTrivia": [
                                                                {
                                                                    "kind": "WhitespaceTrivia",
                                                                    "text": " "
                                                                }
                                                            ]
                                                        },
                                                        "expression": {
                                                            "kind": "NumericLiteral",
                                                            "fullStart": 775,
                                                            "fullEnd": 782,
                                                            "start": 775,
                                                            "end": 780,
                                                            "fullWidth": 7,
                                                            "width": 5,
                                                            "text": "2.685",
                                                            "value": 2.685,
                                                            "valueText": "2.685",
                                                            "hasTrailingTrivia": true,
                                                            "hasTrailingNewLine": true,
                                                            "trailingTrivia": [
                                                                {
                                                                    "kind": "NewLineTrivia",
                                                                    "text": "\r\n"
                                                                }
                                                            ]
                                                        }
                                                    }
                                                ],
                                                "closeBraceToken": {
                                                    "kind": "CloseBraceToken",
                                                    "fullStart": 782,
                                                    "fullEnd": 791,
                                                    "start": 790,
                                                    "end": 791,
                                                    "fullWidth": 9,
                                                    "width": 1,
                                                    "text": "}",
                                                    "value": "}",
                                                    "valueText": "}",
                                                    "hasLeadingTrivia": true,
                                                    "leadingTrivia": [
                                                        {
                                                            "kind": "WhitespaceTrivia",
                                                            "text": "        "
                                                        }
                                                    ]
                                                }
                                            }
                                        }
                                    }
                                ]
                            },
                            "semicolonToken": {
                                "kind": "SemicolonToken",
                                "fullStart": 791,
                                "fullEnd": 794,
                                "start": 791,
                                "end": 792,
                                "fullWidth": 3,
                                "width": 1,
                                "text": ";",
                                "value": ";",
                                "valueText": ";",
                                "hasTrailingTrivia": true,
                                "hasTrailingNewLine": true,
                                "trailingTrivia": [
                                    {
                                        "kind": "NewLineTrivia",
                                        "text": "\r\n"
                                    }
                                ]
                            }
                        },
                        {
                            "kind": "VariableStatement",
                            "fullStart": 794,
                            "fullEnd": 864,
                            "start": 804,
                            "end": 862,
                            "fullWidth": 70,
                            "width": 58,
                            "modifiers": [],
                            "variableDeclaration": {
                                "kind": "VariableDeclaration",
                                "fullStart": 794,
                                "fullEnd": 861,
                                "start": 804,
                                "end": 861,
                                "fullWidth": 67,
                                "width": 57,
                                "varKeyword": {
                                    "kind": "VarKeyword",
                                    "fullStart": 794,
                                    "fullEnd": 808,
                                    "start": 804,
                                    "end": 807,
                                    "fullWidth": 14,
                                    "width": 3,
                                    "text": "var",
                                    "value": "var",
                                    "valueText": "var",
                                    "hasLeadingTrivia": true,
                                    "hasLeadingNewLine": true,
                                    "hasTrailingTrivia": true,
                                    "leadingTrivia": [
                                        {
                                            "kind": "NewLineTrivia",
                                            "text": "\r\n"
                                        },
                                        {
                                            "kind": "WhitespaceTrivia",
                                            "text": "        "
                                        }
                                    ],
                                    "trailingTrivia": [
                                        {
                                            "kind": "WhitespaceTrivia",
                                            "text": " "
                                        }
                                    ]
                                },
                                "variableDeclarators": [
                                    {
                                        "kind": "VariableDeclarator",
                                        "fullStart": 808,
                                        "fullEnd": 861,
                                        "start": 808,
                                        "end": 861,
                                        "fullWidth": 53,
                                        "width": 53,
                                        "identifier": {
                                            "kind": "IdentifierName",
                                            "fullStart": 808,
                                            "fullEnd": 815,
                                            "start": 808,
                                            "end": 814,
                                            "fullWidth": 7,
                                            "width": 6,
                                            "text": "newArr",
                                            "value": "newArr",
                                            "valueText": "newArr",
                                            "hasTrailingTrivia": true,
                                            "trailingTrivia": [
                                                {
                                                    "kind": "WhitespaceTrivia",
                                                    "text": " "
                                                }
                                            ]
                                        },
                                        "equalsValueClause": {
                                            "kind": "EqualsValueClause",
                                            "fullStart": 815,
                                            "fullEnd": 861,
                                            "start": 815,
                                            "end": 861,
                                            "fullWidth": 46,
                                            "width": 46,
                                            "equalsToken": {
                                                "kind": "EqualsToken",
                                                "fullStart": 815,
                                                "fullEnd": 817,
                                                "start": 815,
                                                "end": 816,
                                                "fullWidth": 2,
                                                "width": 1,
                                                "text": "=",
                                                "value": "=",
                                                "valueText": "=",
                                                "hasTrailingTrivia": true,
                                                "trailingTrivia": [
                                                    {
                                                        "kind": "WhitespaceTrivia",
                                                        "text": " "
                                                    }
                                                ]
                                            },
                                            "value": {
                                                "kind": "InvocationExpression",
                                                "fullStart": 817,
                                                "fullEnd": 861,
                                                "start": 817,
                                                "end": 861,
                                                "fullWidth": 44,
                                                "width": 44,
                                                "expression": {
                                                    "kind": "MemberAccessExpression",
                                                    "fullStart": 817,
                                                    "fullEnd": 844,
                                                    "start": 817,
                                                    "end": 844,
                                                    "fullWidth": 27,
                                                    "width": 27,
                                                    "expression": {
                                                        "kind": "MemberAccessExpression",
                                                        "fullStart": 817,
                                                        "fullEnd": 839,
                                                        "start": 817,
                                                        "end": 839,
                                                        "fullWidth": 22,
                                                        "width": 22,
                                                        "expression": {
                                                            "kind": "MemberAccessExpression",
                                                            "fullStart": 817,
                                                            "fullEnd": 832,
                                                            "start": 817,
                                                            "end": 832,
                                                            "fullWidth": 15,
                                                            "width": 15,
                                                            "expression": {
                                                                "kind": "IdentifierName",
                                                                "fullStart": 817,
                                                                "fullEnd": 822,
                                                                "start": 817,
                                                                "end": 822,
                                                                "fullWidth": 5,
                                                                "width": 5,
                                                                "text": "Array",
                                                                "value": "Array",
                                                                "valueText": "Array"
                                                            },
                                                            "dotToken": {
                                                                "kind": "DotToken",
                                                                "fullStart": 822,
                                                                "fullEnd": 823,
                                                                "start": 822,
                                                                "end": 823,
                                                                "fullWidth": 1,
                                                                "width": 1,
                                                                "text": ".",
                                                                "value": ".",
                                                                "valueText": "."
                                                            },
                                                            "name": {
                                                                "kind": "IdentifierName",
                                                                "fullStart": 823,
                                                                "fullEnd": 832,
                                                                "start": 823,
                                                                "end": 832,
                                                                "fullWidth": 9,
                                                                "width": 9,
                                                                "text": "prototype",
                                                                "value": "prototype",
                                                                "valueText": "prototype"
                                                            }
                                                        },
                                                        "dotToken": {
                                                            "kind": "DotToken",
                                                            "fullStart": 832,
                                                            "fullEnd": 833,
                                                            "start": 832,
                                                            "end": 833,
                                                            "fullWidth": 1,
                                                            "width": 1,
                                                            "text": ".",
                                                            "value": ".",
                                                            "valueText": "."
                                                        },
                                                        "name": {
                                                            "kind": "IdentifierName",
                                                            "fullStart": 833,
                                                            "fullEnd": 839,
                                                            "start": 833,
                                                            "end": 839,
                                                            "fullWidth": 6,
                                                            "width": 6,
                                                            "text": "filter",
                                                            "value": "filter",
                                                            "valueText": "filter"
                                                        }
                                                    },
                                                    "dotToken": {
                                                        "kind": "DotToken",
                                                        "fullStart": 839,
                                                        "fullEnd": 840,
                                                        "start": 839,
                                                        "end": 840,
                                                        "fullWidth": 1,
                                                        "width": 1,
                                                        "text": ".",
                                                        "value": ".",
                                                        "valueText": "."
                                                    },
                                                    "name": {
                                                        "kind": "IdentifierName",
                                                        "fullStart": 840,
                                                        "fullEnd": 844,
                                                        "start": 840,
                                                        "end": 844,
                                                        "fullWidth": 4,
                                                        "width": 4,
                                                        "text": "call",
                                                        "value": "call",
                                                        "valueText": "call"
                                                    }
                                                },
                                                "argumentList": {
                                                    "kind": "ArgumentList",
                                                    "fullStart": 844,
                                                    "fullEnd": 861,
                                                    "start": 844,
                                                    "end": 861,
                                                    "fullWidth": 17,
                                                    "width": 17,
                                                    "openParenToken": {
                                                        "kind": "OpenParenToken",
                                                        "fullStart": 844,
                                                        "fullEnd": 845,
                                                        "start": 844,
                                                        "end": 845,
                                                        "fullWidth": 1,
                                                        "width": 1,
                                                        "text": "(",
                                                        "value": "(",
                                                        "valueText": "("
                                                    },
                                                    "arguments": [
                                                        {
                                                            "kind": "IdentifierName",
                                                            "fullStart": 845,
                                                            "fullEnd": 848,
                                                            "start": 845,
                                                            "end": 848,
                                                            "fullWidth": 3,
                                                            "width": 3,
                                                            "text": "obj",
                                                            "value": "obj",
                                                            "valueText": "obj"
                                                        },
                                                        {
                                                            "kind": "CommaToken",
                                                            "fullStart": 848,
                                                            "fullEnd": 850,
                                                            "start": 848,
                                                            "end": 849,
                                                            "fullWidth": 2,
                                                            "width": 1,
                                                            "text": ",",
                                                            "value": ",",
                                                            "valueText": ",",
                                                            "hasTrailingTrivia": true,
                                                            "trailingTrivia": [
                                                                {
                                                                    "kind": "WhitespaceTrivia",
                                                                    "text": " "
                                                                }
                                                            ]
                                                        },
                                                        {
                                                            "kind": "IdentifierName",
                                                            "fullStart": 850,
                                                            "fullEnd": 860,
                                                            "start": 850,
                                                            "end": 860,
                                                            "fullWidth": 10,
                                                            "width": 10,
                                                            "text": "callbackfn",
                                                            "value": "callbackfn",
                                                            "valueText": "callbackfn"
                                                        }
                                                    ],
                                                    "closeParenToken": {
                                                        "kind": "CloseParenToken",
                                                        "fullStart": 860,
                                                        "fullEnd": 861,
                                                        "start": 860,
                                                        "end": 861,
                                                        "fullWidth": 1,
                                                        "width": 1,
                                                        "text": ")",
                                                        "value": ")",
                                                        "valueText": ")"
                                                    }
                                                }
                                            }
                                        }
                                    }
                                ]
                            },
                            "semicolonToken": {
                                "kind": "SemicolonToken",
                                "fullStart": 861,
                                "fullEnd": 864,
                                "start": 861,
                                "end": 862,
                                "fullWidth": 3,
                                "width": 1,
                                "text": ";",
                                "value": ";",
                                "valueText": ";",
                                "hasTrailingTrivia": true,
                                "hasTrailingNewLine": true,
                                "trailingTrivia": [
                                    {
                                        "kind": "NewLineTrivia",
                                        "text": "\r\n"
                                    }
                                ]
                            }
                        },
                        {
                            "kind": "ReturnStatement",
                            "fullStart": 864,
                            "fullEnd": 923,
                            "start": 874,
                            "end": 921,
                            "fullWidth": 59,
                            "width": 47,
                            "returnKeyword": {
                                "kind": "ReturnKeyword",
                                "fullStart": 864,
                                "fullEnd": 881,
                                "start": 874,
                                "end": 880,
                                "fullWidth": 17,
                                "width": 6,
                                "text": "return",
                                "value": "return",
                                "valueText": "return",
                                "hasLeadingTrivia": true,
                                "hasLeadingNewLine": true,
                                "hasTrailingTrivia": true,
                                "leadingTrivia": [
                                    {
                                        "kind": "NewLineTrivia",
                                        "text": "\r\n"
                                    },
                                    {
                                        "kind": "WhitespaceTrivia",
                                        "text": "        "
                                    }
                                ],
                                "trailingTrivia": [
                                    {
                                        "kind": "WhitespaceTrivia",
                                        "text": " "
                                    }
                                ]
                            },
                            "expression": {
                                "kind": "LogicalAndExpression",
                                "fullStart": 881,
                                "fullEnd": 920,
                                "start": 881,
                                "end": 920,
                                "fullWidth": 39,
                                "width": 39,
                                "left": {
                                    "kind": "EqualsExpression",
                                    "fullStart": 881,
                                    "fullEnd": 901,
                                    "start": 881,
                                    "end": 900,
                                    "fullWidth": 20,
                                    "width": 19,
                                    "left": {
                                        "kind": "MemberAccessExpression",
                                        "fullStart": 881,
                                        "fullEnd": 895,
                                        "start": 881,
                                        "end": 894,
                                        "fullWidth": 14,
                                        "width": 13,
                                        "expression": {
                                            "kind": "IdentifierName",
                                            "fullStart": 881,
                                            "fullEnd": 887,
                                            "start": 881,
                                            "end": 887,
                                            "fullWidth": 6,
                                            "width": 6,
                                            "text": "newArr",
                                            "value": "newArr",
                                            "valueText": "newArr"
                                        },
                                        "dotToken": {
                                            "kind": "DotToken",
                                            "fullStart": 887,
                                            "fullEnd": 888,
                                            "start": 887,
                                            "end": 888,
                                            "fullWidth": 1,
                                            "width": 1,
                                            "text": ".",
                                            "value": ".",
                                            "valueText": "."
                                        },
                                        "name": {
                                            "kind": "IdentifierName",
                                            "fullStart": 888,
                                            "fullEnd": 895,
                                            "start": 888,
                                            "end": 894,
                                            "fullWidth": 7,
                                            "width": 6,
                                            "text": "length",
                                            "value": "length",
                                            "valueText": "length",
                                            "hasTrailingTrivia": true,
                                            "trailingTrivia": [
                                                {
                                                    "kind": "WhitespaceTrivia",
                                                    "text": " "
                                                }
                                            ]
                                        }
                                    },
                                    "operatorToken": {
                                        "kind": "EqualsEqualsEqualsToken",
                                        "fullStart": 895,
                                        "fullEnd": 899,
                                        "start": 895,
                                        "end": 898,
                                        "fullWidth": 4,
                                        "width": 3,
                                        "text": "===",
                                        "value": "===",
                                        "valueText": "===",
                                        "hasTrailingTrivia": true,
                                        "trailingTrivia": [
                                            {
                                                "kind": "WhitespaceTrivia",
                                                "text": " "
                                            }
                                        ]
                                    },
                                    "right": {
                                        "kind": "NumericLiteral",
                                        "fullStart": 899,
                                        "fullEnd": 901,
                                        "start": 899,
                                        "end": 900,
                                        "fullWidth": 2,
                                        "width": 1,
                                        "text": "1",
                                        "value": 1,
                                        "valueText": "1",
                                        "hasTrailingTrivia": true,
                                        "trailingTrivia": [
                                            {
                                                "kind": "WhitespaceTrivia",
                                                "text": " "
                                            }
                                        ]
                                    }
                                },
                                "operatorToken": {
                                    "kind": "AmpersandAmpersandToken",
                                    "fullStart": 901,
                                    "fullEnd": 904,
                                    "start": 901,
                                    "end": 903,
                                    "fullWidth": 3,
                                    "width": 2,
                                    "text": "&&",
                                    "value": "&&",
                                    "valueText": "&&",
                                    "hasTrailingTrivia": true,
                                    "trailingTrivia": [
                                        {
                                            "kind": "WhitespaceTrivia",
                                            "text": " "
                                        }
                                    ]
                                },
                                "right": {
                                    "kind": "EqualsExpression",
                                    "fullStart": 904,
                                    "fullEnd": 920,
                                    "start": 904,
                                    "end": 920,
                                    "fullWidth": 16,
                                    "width": 16,
                                    "left": {
                                        "kind": "ElementAccessExpression",
                                        "fullStart": 904,
                                        "fullEnd": 914,
                                        "start": 904,
                                        "end": 913,
                                        "fullWidth": 10,
                                        "width": 9,
                                        "expression": {
                                            "kind": "IdentifierName",
                                            "fullStart": 904,
                                            "fullEnd": 910,
                                            "start": 904,
                                            "end": 910,
                                            "fullWidth": 6,
                                            "width": 6,
                                            "text": "newArr",
                                            "value": "newArr",
                                            "valueText": "newArr"
                                        },
                                        "openBracketToken": {
                                            "kind": "OpenBracketToken",
                                            "fullStart": 910,
                                            "fullEnd": 911,
                                            "start": 910,
                                            "end": 911,
                                            "fullWidth": 1,
                                            "width": 1,
                                            "text": "[",
                                            "value": "[",
                                            "valueText": "["
                                        },
                                        "argumentExpression": {
                                            "kind": "NumericLiteral",
                                            "fullStart": 911,
                                            "fullEnd": 912,
                                            "start": 911,
                                            "end": 912,
                                            "fullWidth": 1,
                                            "width": 1,
                                            "text": "0",
                                            "value": 0,
                                            "valueText": "0"
                                        },
                                        "closeBracketToken": {
                                            "kind": "CloseBracketToken",
                                            "fullStart": 912,
                                            "fullEnd": 914,
                                            "start": 912,
                                            "end": 913,
                                            "fullWidth": 2,
                                            "width": 1,
                                            "text": "]",
                                            "value": "]",
                                            "valueText": "]",
                                            "hasTrailingTrivia": true,
                                            "trailingTrivia": [
                                                {
                                                    "kind": "WhitespaceTrivia",
                                                    "text": " "
                                                }
                                            ]
                                        }
                                    },
                                    "operatorToken": {
                                        "kind": "EqualsEqualsEqualsToken",
                                        "fullStart": 914,
                                        "fullEnd": 918,
                                        "start": 914,
                                        "end": 917,
                                        "fullWidth": 4,
                                        "width": 3,
                                        "text": "===",
                                        "value": "===",
                                        "valueText": "===",
                                        "hasTrailingTrivia": true,
                                        "trailingTrivia": [
                                            {
                                                "kind": "WhitespaceTrivia",
                                                "text": " "
                                            }
                                        ]
                                    },
                                    "right": {
                                        "kind": "NumericLiteral",
                                        "fullStart": 918,
                                        "fullEnd": 920,
                                        "start": 918,
                                        "end": 920,
                                        "fullWidth": 2,
                                        "width": 2,
                                        "text": "11",
                                        "value": 11,
                                        "valueText": "11"
                                    }
                                }
                            },
                            "semicolonToken": {
                                "kind": "SemicolonToken",
                                "fullStart": 920,
                                "fullEnd": 923,
                                "start": 920,
                                "end": 921,
                                "fullWidth": 3,
                                "width": 1,
                                "text": ";",
                                "value": ";",
                                "valueText": ";",
                                "hasTrailingTrivia": true,
                                "hasTrailingNewLine": true,
                                "trailingTrivia": [
                                    {
                                        "kind": "NewLineTrivia",
                                        "text": "\r\n"
                                    }
                                ]
                            }
                        }
                    ],
                    "closeBraceToken": {
                        "kind": "CloseBraceToken",
                        "fullStart": 923,
                        "fullEnd": 930,
                        "start": 927,
                        "end": 928,
                        "fullWidth": 7,
                        "width": 1,
                        "text": "}",
                        "value": "}",
                        "valueText": "}",
                        "hasLeadingTrivia": true,
                        "hasTrailingTrivia": true,
                        "hasTrailingNewLine": true,
                        "leadingTrivia": [
                            {
                                "kind": "WhitespaceTrivia",
                                "text": "    "
                            }
                        ],
                        "trailingTrivia": [
                            {
                                "kind": "NewLineTrivia",
                                "text": "\r\n"
                            }
                        ]
                    }
                }
            },
            {
                "kind": "ExpressionStatement",
                "fullStart": 930,
                "fullEnd": 954,
                "start": 930,
                "end": 952,
                "fullWidth": 24,
                "width": 22,
                "expression": {
                    "kind": "InvocationExpression",
                    "fullStart": 930,
                    "fullEnd": 951,
                    "start": 930,
                    "end": 951,
                    "fullWidth": 21,
                    "width": 21,
                    "expression": {
                        "kind": "IdentifierName",
                        "fullStart": 930,
                        "fullEnd": 941,
                        "start": 930,
                        "end": 941,
                        "fullWidth": 11,
                        "width": 11,
                        "text": "runTestCase",
                        "value": "runTestCase",
                        "valueText": "runTestCase"
                    },
                    "argumentList": {
                        "kind": "ArgumentList",
                        "fullStart": 941,
                        "fullEnd": 951,
                        "start": 941,
                        "end": 951,
                        "fullWidth": 10,
                        "width": 10,
                        "openParenToken": {
                            "kind": "OpenParenToken",
                            "fullStart": 941,
                            "fullEnd": 942,
                            "start": 941,
                            "end": 942,
                            "fullWidth": 1,
                            "width": 1,
                            "text": "(",
                            "value": "(",
                            "valueText": "("
                        },
                        "arguments": [
                            {
                                "kind": "IdentifierName",
                                "fullStart": 942,
                                "fullEnd": 950,
                                "start": 942,
                                "end": 950,
                                "fullWidth": 8,
                                "width": 8,
                                "text": "testcase",
                                "value": "testcase",
                                "valueText": "testcase"
                            }
                        ],
                        "closeParenToken": {
                            "kind": "CloseParenToken",
                            "fullStart": 950,
                            "fullEnd": 951,
                            "start": 950,
                            "end": 951,
                            "fullWidth": 1,
                            "width": 1,
                            "text": ")",
                            "value": ")",
                            "valueText": ")"
                        }
                    }
                },
                "semicolonToken": {
                    "kind": "SemicolonToken",
                    "fullStart": 951,
                    "fullEnd": 954,
                    "start": 951,
                    "end": 952,
                    "fullWidth": 3,
                    "width": 1,
                    "text": ";",
                    "value": ";",
                    "valueText": ";",
                    "hasTrailingTrivia": true,
                    "hasTrailingNewLine": true,
                    "trailingTrivia": [
                        {
                            "kind": "NewLineTrivia",
                            "text": "\r\n"
                        }
                    ]
                }
            }
        ],
        "endOfFileToken": {
            "kind": "EndOfFileToken",
            "fullStart": 954,
            "fullEnd": 954,
            "start": 954,
            "end": 954,
            "fullWidth": 0,
            "width": 0,
            "text": ""
        }
    },
    "lineMap": {
        "lineStarts": [
            0,
            67,
            152,
            232,
            308,
            380,
            385,
            440,
            576,
            581,
            583,
            585,
            608,
            610,
            656,
            682,
            693,
            695,
            716,
            736,
            755,
            782,
            794,
            796,
            864,
            866,
            923,
            930,
            954
        ],
        "length": 954
    }
}<|MERGE_RESOLUTION|>--- conflicted
+++ resolved
@@ -282,11 +282,8 @@
                                             "start": 638,
                                             "end": 641,
                                             "fullWidth": 3,
-<<<<<<< HEAD
                                             "width": 3,
-=======
                                             "modifiers": [],
->>>>>>> e3c38734
                                             "identifier": {
                                                 "kind": "IdentifierName",
                                                 "fullStart": 638,
@@ -326,11 +323,8 @@
                                             "start": 643,
                                             "end": 646,
                                             "fullWidth": 3,
-<<<<<<< HEAD
                                             "width": 3,
-=======
                                             "modifiers": [],
->>>>>>> e3c38734
                                             "identifier": {
                                                 "kind": "IdentifierName",
                                                 "fullStart": 643,
@@ -370,11 +364,8 @@
                                             "start": 648,
                                             "end": 651,
                                             "fullWidth": 3,
-<<<<<<< HEAD
                                             "width": 3,
-=======
                                             "modifiers": [],
->>>>>>> e3c38734
                                             "identifier": {
                                                 "kind": "IdentifierName",
                                                 "fullStart": 648,
