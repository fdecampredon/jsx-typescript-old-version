--- conflicted
+++ resolved
@@ -583,12 +583,8 @@
                                         "start": 707,
                                         "end": 791,
                                         "fullWidth": 84,
-<<<<<<< HEAD
                                         "width": 84,
-                                        "identifier": {
-=======
                                         "propertyName": {
->>>>>>> 85e84683
                                             "kind": "IdentifierName",
                                             "fullStart": 707,
                                             "fullEnd": 711,
@@ -990,12 +986,8 @@
                                         "start": 808,
                                         "end": 861,
                                         "fullWidth": 53,
-<<<<<<< HEAD
                                         "width": 53,
-                                        "identifier": {
-=======
                                         "propertyName": {
->>>>>>> 85e84683
                                             "kind": "IdentifierName",
                                             "fullStart": 808,
                                             "fullEnd": 815,
