--- conflicted
+++ resolved
@@ -250,12 +250,8 @@
                                         "start": 558,
                                         "end": 574,
                                         "fullWidth": 16,
-<<<<<<< HEAD
                                         "width": 16,
-                                        "identifier": {
-=======
                                         "propertyName": {
->>>>>>> 85e84683
                                             "kind": "IdentifierName",
                                             "fullStart": 558,
                                             "fullEnd": 567,
@@ -817,12 +813,8 @@
                                         "start": 704,
                                         "end": 743,
                                         "fullWidth": 39,
-<<<<<<< HEAD
                                         "width": 39,
-                                        "identifier": {
-=======
                                         "propertyName": {
->>>>>>> 85e84683
                                             "kind": "IdentifierName",
                                             "fullStart": 704,
                                             "fullEnd": 708,
@@ -1187,12 +1179,8 @@
                                         "start": 758,
                                         "end": 811,
                                         "fullWidth": 53,
-<<<<<<< HEAD
                                         "width": 53,
-                                        "identifier": {
-=======
                                         "propertyName": {
->>>>>>> 85e84683
                                             "kind": "IdentifierName",
                                             "fullStart": 758,
                                             "fullEnd": 765,
