{
    "isDeclaration": false,
    "languageVersion": "EcmaScript5",
    "parseOptions": {
        "allowAutomaticSemicolonInsertion": true
    },
    "sourceUnit": {
        "kind": "SourceUnit",
        "fullStart": 0,
        "fullEnd": 1071,
        "start": 569,
        "end": 1071,
        "fullWidth": 1071,
        "width": 502,
        "isIncrementallyUnusable": true,
        "moduleElements": [
            {
                "kind": "FunctionDeclaration",
                "fullStart": 0,
                "fullEnd": 1047,
                "start": 569,
                "end": 1045,
                "fullWidth": 1047,
                "width": 476,
                "modifiers": [],
                "functionKeyword": {
                    "kind": "FunctionKeyword",
                    "fullStart": 0,
                    "fullEnd": 578,
                    "start": 569,
                    "end": 577,
                    "fullWidth": 578,
                    "width": 8,
                    "text": "function",
                    "value": "function",
                    "valueText": "function",
                    "hasLeadingTrivia": true,
                    "hasLeadingComment": true,
                    "hasLeadingNewLine": true,
                    "hasTrailingTrivia": true,
                    "leadingTrivia": [
                        {
                            "kind": "SingleLineCommentTrivia",
                            "text": "/// Copyright (c) 2012 Ecma International.  All rights reserved. "
                        },
                        {
                            "kind": "NewLineTrivia",
                            "text": "\r\n"
                        },
                        {
                            "kind": "SingleLineCommentTrivia",
                            "text": "/// Ecma International makes this code available under the terms and conditions set"
                        },
                        {
                            "kind": "NewLineTrivia",
                            "text": "\r\n"
                        },
                        {
                            "kind": "SingleLineCommentTrivia",
                            "text": "/// forth on http://hg.ecmascript.org/tests/test262/raw-file/tip/LICENSE (the "
                        },
                        {
                            "kind": "NewLineTrivia",
                            "text": "\r\n"
                        },
                        {
                            "kind": "SingleLineCommentTrivia",
                            "text": "/// \"Use Terms\").   Any redistribution of this code must retain the above "
                        },
                        {
                            "kind": "NewLineTrivia",
                            "text": "\r\n"
                        },
                        {
                            "kind": "SingleLineCommentTrivia",
                            "text": "/// copyright and this notice and otherwise comply with the Use Terms."
                        },
                        {
                            "kind": "NewLineTrivia",
                            "text": "\r\n"
                        },
                        {
                            "kind": "MultiLineCommentTrivia",
                            "text": "/**\r\n * @path ch15/15.4/15.4.4/15.4.4.20/15.4.4.20-9-c-i-7.js\r\n * @description Array.prototype.filter - element to be retrieved is inherited data property on an Array-like object\r\n */"
                        },
                        {
                            "kind": "NewLineTrivia",
                            "text": "\r\n"
                        },
                        {
                            "kind": "NewLineTrivia",
                            "text": "\r\n"
                        },
                        {
                            "kind": "NewLineTrivia",
                            "text": "\r\n"
                        }
                    ],
                    "trailingTrivia": [
                        {
                            "kind": "WhitespaceTrivia",
                            "text": " "
                        }
                    ]
                },
                "identifier": {
                    "kind": "IdentifierName",
                    "fullStart": 578,
                    "fullEnd": 586,
                    "start": 578,
                    "end": 586,
                    "fullWidth": 8,
                    "width": 8,
                    "text": "testcase",
                    "value": "testcase",
                    "valueText": "testcase"
                },
                "callSignature": {
                    "kind": "CallSignature",
                    "fullStart": 586,
                    "fullEnd": 589,
                    "start": 586,
                    "end": 588,
                    "fullWidth": 3,
                    "width": 2,
                    "parameterList": {
                        "kind": "ParameterList",
                        "fullStart": 586,
                        "fullEnd": 589,
                        "start": 586,
                        "end": 588,
                        "fullWidth": 3,
                        "width": 2,
                        "openParenToken": {
                            "kind": "OpenParenToken",
                            "fullStart": 586,
                            "fullEnd": 587,
                            "start": 586,
                            "end": 587,
                            "fullWidth": 1,
                            "width": 1,
                            "text": "(",
                            "value": "(",
                            "valueText": "("
                        },
                        "parameters": [],
                        "closeParenToken": {
                            "kind": "CloseParenToken",
                            "fullStart": 587,
                            "fullEnd": 589,
                            "start": 587,
                            "end": 588,
                            "fullWidth": 2,
                            "width": 1,
                            "text": ")",
                            "value": ")",
                            "valueText": ")",
                            "hasTrailingTrivia": true,
                            "trailingTrivia": [
                                {
                                    "kind": "WhitespaceTrivia",
                                    "text": " "
                                }
                            ]
                        }
                    }
                },
                "block": {
                    "kind": "Block",
                    "fullStart": 589,
                    "fullEnd": 1047,
                    "start": 589,
                    "end": 1045,
                    "fullWidth": 458,
                    "width": 456,
                    "openBraceToken": {
                        "kind": "OpenBraceToken",
                        "fullStart": 589,
                        "fullEnd": 592,
                        "start": 589,
                        "end": 590,
                        "fullWidth": 3,
                        "width": 1,
                        "text": "{",
                        "value": "{",
                        "valueText": "{",
                        "hasTrailingTrivia": true,
                        "hasTrailingNewLine": true,
                        "trailingTrivia": [
                            {
                                "kind": "NewLineTrivia",
                                "text": "\r\n"
                            }
                        ]
                    },
                    "statements": [
                        {
                            "kind": "VariableStatement",
                            "fullStart": 592,
                            "fullEnd": 623,
                            "start": 602,
                            "end": 621,
                            "fullWidth": 31,
                            "width": 19,
                            "modifiers": [],
                            "variableDeclaration": {
                                "kind": "VariableDeclaration",
                                "fullStart": 592,
                                "fullEnd": 620,
                                "start": 602,
                                "end": 620,
                                "fullWidth": 28,
                                "width": 18,
                                "varKeyword": {
                                    "kind": "VarKeyword",
                                    "fullStart": 592,
                                    "fullEnd": 606,
                                    "start": 602,
                                    "end": 605,
                                    "fullWidth": 14,
                                    "width": 3,
                                    "text": "var",
                                    "value": "var",
                                    "valueText": "var",
                                    "hasLeadingTrivia": true,
                                    "hasLeadingNewLine": true,
                                    "hasTrailingTrivia": true,
                                    "leadingTrivia": [
                                        {
                                            "kind": "NewLineTrivia",
                                            "text": "\r\n"
                                        },
                                        {
                                            "kind": "WhitespaceTrivia",
                                            "text": "        "
                                        }
                                    ],
                                    "trailingTrivia": [
                                        {
                                            "kind": "WhitespaceTrivia",
                                            "text": " "
                                        }
                                    ]
                                },
                                "variableDeclarators": [
                                    {
                                        "kind": "VariableDeclarator",
                                        "fullStart": 606,
                                        "fullEnd": 620,
                                        "start": 606,
                                        "end": 620,
                                        "fullWidth": 14,
<<<<<<< HEAD
                                        "width": 14,
                                        "identifier": {
=======
                                        "propertyName": {
>>>>>>> 85e84683
                                            "kind": "IdentifierName",
                                            "fullStart": 606,
                                            "fullEnd": 613,
                                            "start": 606,
                                            "end": 612,
                                            "fullWidth": 7,
                                            "width": 6,
                                            "text": "kValue",
                                            "value": "kValue",
                                            "valueText": "kValue",
                                            "hasTrailingTrivia": true,
                                            "trailingTrivia": [
                                                {
                                                    "kind": "WhitespaceTrivia",
                                                    "text": " "
                                                }
                                            ]
                                        },
                                        "equalsValueClause": {
                                            "kind": "EqualsValueClause",
                                            "fullStart": 613,
                                            "fullEnd": 620,
                                            "start": 613,
                                            "end": 620,
                                            "fullWidth": 7,
                                            "width": 7,
                                            "equalsToken": {
                                                "kind": "EqualsToken",
                                                "fullStart": 613,
                                                "fullEnd": 615,
                                                "start": 613,
                                                "end": 614,
                                                "fullWidth": 2,
                                                "width": 1,
                                                "text": "=",
                                                "value": "=",
                                                "valueText": "=",
                                                "hasTrailingTrivia": true,
                                                "trailingTrivia": [
                                                    {
                                                        "kind": "WhitespaceTrivia",
                                                        "text": " "
                                                    }
                                                ]
                                            },
                                            "value": {
                                                "kind": "StringLiteral",
                                                "fullStart": 615,
                                                "fullEnd": 620,
                                                "start": 615,
                                                "end": 620,
                                                "fullWidth": 5,
                                                "width": 5,
                                                "text": "'abc'",
                                                "value": "abc",
                                                "valueText": "abc"
                                            }
                                        }
                                    }
                                ]
                            },
                            "semicolonToken": {
                                "kind": "SemicolonToken",
                                "fullStart": 620,
                                "fullEnd": 623,
                                "start": 620,
                                "end": 621,
                                "fullWidth": 3,
                                "width": 1,
                                "text": ";",
                                "value": ";",
                                "valueText": ";",
                                "hasTrailingTrivia": true,
                                "hasTrailingNewLine": true,
                                "trailingTrivia": [
                                    {
                                        "kind": "NewLineTrivia",
                                        "text": "\r\n"
                                    }
                                ]
                            }
                        },
                        {
                            "kind": "FunctionDeclaration",
                            "fullStart": 623,
                            "fullEnd": 735,
                            "start": 633,
                            "end": 733,
                            "fullWidth": 112,
                            "width": 100,
                            "modifiers": [],
                            "functionKeyword": {
                                "kind": "FunctionKeyword",
                                "fullStart": 623,
                                "fullEnd": 642,
                                "start": 633,
                                "end": 641,
                                "fullWidth": 19,
                                "width": 8,
                                "text": "function",
                                "value": "function",
                                "valueText": "function",
                                "hasLeadingTrivia": true,
                                "hasLeadingNewLine": true,
                                "hasTrailingTrivia": true,
                                "leadingTrivia": [
                                    {
                                        "kind": "NewLineTrivia",
                                        "text": "\r\n"
                                    },
                                    {
                                        "kind": "WhitespaceTrivia",
                                        "text": "        "
                                    }
                                ],
                                "trailingTrivia": [
                                    {
                                        "kind": "WhitespaceTrivia",
                                        "text": " "
                                    }
                                ]
                            },
                            "identifier": {
                                "kind": "IdentifierName",
                                "fullStart": 642,
                                "fullEnd": 652,
                                "start": 642,
                                "end": 652,
                                "fullWidth": 10,
                                "width": 10,
                                "text": "callbackfn",
                                "value": "callbackfn",
                                "valueText": "callbackfn"
                            },
                            "callSignature": {
                                "kind": "CallSignature",
                                "fullStart": 652,
                                "fullEnd": 668,
                                "start": 652,
                                "end": 667,
                                "fullWidth": 16,
                                "width": 15,
                                "parameterList": {
                                    "kind": "ParameterList",
                                    "fullStart": 652,
                                    "fullEnd": 668,
                                    "start": 652,
                                    "end": 667,
                                    "fullWidth": 16,
                                    "width": 15,
                                    "openParenToken": {
                                        "kind": "OpenParenToken",
                                        "fullStart": 652,
                                        "fullEnd": 653,
                                        "start": 652,
                                        "end": 653,
                                        "fullWidth": 1,
                                        "width": 1,
                                        "text": "(",
                                        "value": "(",
                                        "valueText": "("
                                    },
                                    "parameters": [
                                        {
                                            "kind": "Parameter",
                                            "fullStart": 653,
                                            "fullEnd": 656,
                                            "start": 653,
                                            "end": 656,
                                            "fullWidth": 3,
                                            "width": 3,
                                            "modifiers": [],
                                            "identifier": {
                                                "kind": "IdentifierName",
                                                "fullStart": 653,
                                                "fullEnd": 656,
                                                "start": 653,
                                                "end": 656,
                                                "fullWidth": 3,
                                                "width": 3,
                                                "text": "val",
                                                "value": "val",
                                                "valueText": "val"
                                            }
                                        },
                                        {
                                            "kind": "CommaToken",
                                            "fullStart": 656,
                                            "fullEnd": 658,
                                            "start": 656,
                                            "end": 657,
                                            "fullWidth": 2,
                                            "width": 1,
                                            "text": ",",
                                            "value": ",",
                                            "valueText": ",",
                                            "hasTrailingTrivia": true,
                                            "trailingTrivia": [
                                                {
                                                    "kind": "WhitespaceTrivia",
                                                    "text": " "
                                                }
                                            ]
                                        },
                                        {
                                            "kind": "Parameter",
                                            "fullStart": 658,
                                            "fullEnd": 661,
                                            "start": 658,
                                            "end": 661,
                                            "fullWidth": 3,
                                            "width": 3,
                                            "modifiers": [],
                                            "identifier": {
                                                "kind": "IdentifierName",
                                                "fullStart": 658,
                                                "fullEnd": 661,
                                                "start": 658,
                                                "end": 661,
                                                "fullWidth": 3,
                                                "width": 3,
                                                "text": "idx",
                                                "value": "idx",
                                                "valueText": "idx"
                                            }
                                        },
                                        {
                                            "kind": "CommaToken",
                                            "fullStart": 661,
                                            "fullEnd": 663,
                                            "start": 661,
                                            "end": 662,
                                            "fullWidth": 2,
                                            "width": 1,
                                            "text": ",",
                                            "value": ",",
                                            "valueText": ",",
                                            "hasTrailingTrivia": true,
                                            "trailingTrivia": [
                                                {
                                                    "kind": "WhitespaceTrivia",
                                                    "text": " "
                                                }
                                            ]
                                        },
                                        {
                                            "kind": "Parameter",
                                            "fullStart": 663,
                                            "fullEnd": 666,
                                            "start": 663,
                                            "end": 666,
                                            "fullWidth": 3,
                                            "width": 3,
                                            "modifiers": [],
                                            "identifier": {
                                                "kind": "IdentifierName",
                                                "fullStart": 663,
                                                "fullEnd": 666,
                                                "start": 663,
                                                "end": 666,
                                                "fullWidth": 3,
                                                "width": 3,
                                                "text": "obj",
                                                "value": "obj",
                                                "valueText": "obj"
                                            }
                                        }
                                    ],
                                    "closeParenToken": {
                                        "kind": "CloseParenToken",
                                        "fullStart": 666,
                                        "fullEnd": 668,
                                        "start": 666,
                                        "end": 667,
                                        "fullWidth": 2,
                                        "width": 1,
                                        "text": ")",
                                        "value": ")",
                                        "valueText": ")",
                                        "hasTrailingTrivia": true,
                                        "trailingTrivia": [
                                            {
                                                "kind": "WhitespaceTrivia",
                                                "text": " "
                                            }
                                        ]
                                    }
                                }
                            },
                            "block": {
                                "kind": "Block",
                                "fullStart": 668,
                                "fullEnd": 735,
                                "start": 668,
                                "end": 733,
                                "fullWidth": 67,
                                "width": 65,
                                "openBraceToken": {
                                    "kind": "OpenBraceToken",
                                    "fullStart": 668,
                                    "fullEnd": 671,
                                    "start": 668,
                                    "end": 669,
                                    "fullWidth": 3,
                                    "width": 1,
                                    "text": "{",
                                    "value": "{",
                                    "valueText": "{",
                                    "hasTrailingTrivia": true,
                                    "hasTrailingNewLine": true,
                                    "trailingTrivia": [
                                        {
                                            "kind": "NewLineTrivia",
                                            "text": "\r\n"
                                        }
                                    ]
                                },
                                "statements": [
                                    {
                                        "kind": "ReturnStatement",
                                        "fullStart": 671,
                                        "fullEnd": 724,
                                        "start": 683,
                                        "end": 722,
                                        "fullWidth": 53,
                                        "width": 39,
                                        "returnKeyword": {
                                            "kind": "ReturnKeyword",
                                            "fullStart": 671,
                                            "fullEnd": 690,
                                            "start": 683,
                                            "end": 689,
                                            "fullWidth": 19,
                                            "width": 6,
                                            "text": "return",
                                            "value": "return",
                                            "valueText": "return",
                                            "hasLeadingTrivia": true,
                                            "hasTrailingTrivia": true,
                                            "leadingTrivia": [
                                                {
                                                    "kind": "WhitespaceTrivia",
                                                    "text": "            "
                                                }
                                            ],
                                            "trailingTrivia": [
                                                {
                                                    "kind": "WhitespaceTrivia",
                                                    "text": " "
                                                }
                                            ]
                                        },
                                        "expression": {
                                            "kind": "LogicalAndExpression",
                                            "fullStart": 690,
                                            "fullEnd": 721,
                                            "start": 690,
                                            "end": 721,
                                            "fullWidth": 31,
                                            "width": 31,
                                            "left": {
                                                "kind": "ParenthesizedExpression",
                                                "fullStart": 690,
                                                "fullEnd": 702,
                                                "start": 690,
                                                "end": 701,
                                                "fullWidth": 12,
                                                "width": 11,
                                                "openParenToken": {
                                                    "kind": "OpenParenToken",
                                                    "fullStart": 690,
                                                    "fullEnd": 691,
                                                    "start": 690,
                                                    "end": 691,
                                                    "fullWidth": 1,
                                                    "width": 1,
                                                    "text": "(",
                                                    "value": "(",
                                                    "valueText": "("
                                                },
                                                "expression": {
                                                    "kind": "EqualsExpression",
                                                    "fullStart": 691,
                                                    "fullEnd": 700,
                                                    "start": 691,
                                                    "end": 700,
                                                    "fullWidth": 9,
                                                    "width": 9,
                                                    "left": {
                                                        "kind": "IdentifierName",
                                                        "fullStart": 691,
                                                        "fullEnd": 695,
                                                        "start": 691,
                                                        "end": 694,
                                                        "fullWidth": 4,
                                                        "width": 3,
                                                        "text": "idx",
                                                        "value": "idx",
                                                        "valueText": "idx",
                                                        "hasTrailingTrivia": true,
                                                        "trailingTrivia": [
                                                            {
                                                                "kind": "WhitespaceTrivia",
                                                                "text": " "
                                                            }
                                                        ]
                                                    },
                                                    "operatorToken": {
                                                        "kind": "EqualsEqualsEqualsToken",
                                                        "fullStart": 695,
                                                        "fullEnd": 699,
                                                        "start": 695,
                                                        "end": 698,
                                                        "fullWidth": 4,
                                                        "width": 3,
                                                        "text": "===",
                                                        "value": "===",
                                                        "valueText": "===",
                                                        "hasTrailingTrivia": true,
                                                        "trailingTrivia": [
                                                            {
                                                                "kind": "WhitespaceTrivia",
                                                                "text": " "
                                                            }
                                                        ]
                                                    },
                                                    "right": {
                                                        "kind": "NumericLiteral",
                                                        "fullStart": 699,
                                                        "fullEnd": 700,
                                                        "start": 699,
                                                        "end": 700,
                                                        "fullWidth": 1,
                                                        "width": 1,
                                                        "text": "5",
                                                        "value": 5,
                                                        "valueText": "5"
                                                    }
                                                },
                                                "closeParenToken": {
                                                    "kind": "CloseParenToken",
                                                    "fullStart": 700,
                                                    "fullEnd": 702,
                                                    "start": 700,
                                                    "end": 701,
                                                    "fullWidth": 2,
                                                    "width": 1,
                                                    "text": ")",
                                                    "value": ")",
                                                    "valueText": ")",
                                                    "hasTrailingTrivia": true,
                                                    "trailingTrivia": [
                                                        {
                                                            "kind": "WhitespaceTrivia",
                                                            "text": " "
                                                        }
                                                    ]
                                                }
                                            },
                                            "operatorToken": {
                                                "kind": "AmpersandAmpersandToken",
                                                "fullStart": 702,
                                                "fullEnd": 705,
                                                "start": 702,
                                                "end": 704,
                                                "fullWidth": 3,
                                                "width": 2,
                                                "text": "&&",
                                                "value": "&&",
                                                "valueText": "&&",
                                                "hasTrailingTrivia": true,
                                                "trailingTrivia": [
                                                    {
                                                        "kind": "WhitespaceTrivia",
                                                        "text": " "
                                                    }
                                                ]
                                            },
                                            "right": {
                                                "kind": "ParenthesizedExpression",
                                                "fullStart": 705,
                                                "fullEnd": 721,
                                                "start": 705,
                                                "end": 721,
                                                "fullWidth": 16,
                                                "width": 16,
                                                "openParenToken": {
                                                    "kind": "OpenParenToken",
                                                    "fullStart": 705,
                                                    "fullEnd": 706,
                                                    "start": 705,
                                                    "end": 706,
                                                    "fullWidth": 1,
                                                    "width": 1,
                                                    "text": "(",
                                                    "value": "(",
                                                    "valueText": "("
                                                },
                                                "expression": {
                                                    "kind": "EqualsExpression",
                                                    "fullStart": 706,
                                                    "fullEnd": 720,
                                                    "start": 706,
                                                    "end": 720,
                                                    "fullWidth": 14,
                                                    "width": 14,
                                                    "left": {
                                                        "kind": "IdentifierName",
                                                        "fullStart": 706,
                                                        "fullEnd": 710,
                                                        "start": 706,
                                                        "end": 709,
                                                        "fullWidth": 4,
                                                        "width": 3,
                                                        "text": "val",
                                                        "value": "val",
                                                        "valueText": "val",
                                                        "hasTrailingTrivia": true,
                                                        "trailingTrivia": [
                                                            {
                                                                "kind": "WhitespaceTrivia",
                                                                "text": " "
                                                            }
                                                        ]
                                                    },
                                                    "operatorToken": {
                                                        "kind": "EqualsEqualsEqualsToken",
                                                        "fullStart": 710,
                                                        "fullEnd": 714,
                                                        "start": 710,
                                                        "end": 713,
                                                        "fullWidth": 4,
                                                        "width": 3,
                                                        "text": "===",
                                                        "value": "===",
                                                        "valueText": "===",
                                                        "hasTrailingTrivia": true,
                                                        "trailingTrivia": [
                                                            {
                                                                "kind": "WhitespaceTrivia",
                                                                "text": " "
                                                            }
                                                        ]
                                                    },
                                                    "right": {
                                                        "kind": "IdentifierName",
                                                        "fullStart": 714,
                                                        "fullEnd": 720,
                                                        "start": 714,
                                                        "end": 720,
                                                        "fullWidth": 6,
                                                        "width": 6,
                                                        "text": "kValue",
                                                        "value": "kValue",
                                                        "valueText": "kValue"
                                                    }
                                                },
                                                "closeParenToken": {
                                                    "kind": "CloseParenToken",
                                                    "fullStart": 720,
                                                    "fullEnd": 721,
                                                    "start": 720,
                                                    "end": 721,
                                                    "fullWidth": 1,
                                                    "width": 1,
                                                    "text": ")",
                                                    "value": ")",
                                                    "valueText": ")"
                                                }
                                            }
                                        },
                                        "semicolonToken": {
                                            "kind": "SemicolonToken",
                                            "fullStart": 721,
                                            "fullEnd": 724,
                                            "start": 721,
                                            "end": 722,
                                            "fullWidth": 3,
                                            "width": 1,
                                            "text": ";",
                                            "value": ";",
                                            "valueText": ";",
                                            "hasTrailingTrivia": true,
                                            "hasTrailingNewLine": true,
                                            "trailingTrivia": [
                                                {
                                                    "kind": "NewLineTrivia",
                                                    "text": "\r\n"
                                                }
                                            ]
                                        }
                                    }
                                ],
                                "closeBraceToken": {
                                    "kind": "CloseBraceToken",
                                    "fullStart": 724,
                                    "fullEnd": 735,
                                    "start": 732,
                                    "end": 733,
                                    "fullWidth": 11,
                                    "width": 1,
                                    "text": "}",
                                    "value": "}",
                                    "valueText": "}",
                                    "hasLeadingTrivia": true,
                                    "hasTrailingTrivia": true,
                                    "hasTrailingNewLine": true,
                                    "leadingTrivia": [
                                        {
                                            "kind": "WhitespaceTrivia",
                                            "text": "        "
                                        }
                                    ],
                                    "trailingTrivia": [
                                        {
                                            "kind": "NewLineTrivia",
                                            "text": "\r\n"
                                        }
                                    ]
                                }
                            }
                        },
                        {
                            "kind": "VariableStatement",
                            "fullStart": 735,
                            "fullEnd": 773,
                            "start": 745,
                            "end": 771,
                            "fullWidth": 38,
                            "width": 26,
                            "modifiers": [],
                            "variableDeclaration": {
                                "kind": "VariableDeclaration",
                                "fullStart": 735,
                                "fullEnd": 770,
                                "start": 745,
                                "end": 770,
                                "fullWidth": 35,
                                "width": 25,
                                "varKeyword": {
                                    "kind": "VarKeyword",
                                    "fullStart": 735,
                                    "fullEnd": 749,
                                    "start": 745,
                                    "end": 748,
                                    "fullWidth": 14,
                                    "width": 3,
                                    "text": "var",
                                    "value": "var",
                                    "valueText": "var",
                                    "hasLeadingTrivia": true,
                                    "hasLeadingNewLine": true,
                                    "hasTrailingTrivia": true,
                                    "leadingTrivia": [
                                        {
                                            "kind": "NewLineTrivia",
                                            "text": "\r\n"
                                        },
                                        {
                                            "kind": "WhitespaceTrivia",
                                            "text": "        "
                                        }
                                    ],
                                    "trailingTrivia": [
                                        {
                                            "kind": "WhitespaceTrivia",
                                            "text": " "
                                        }
                                    ]
                                },
                                "variableDeclarators": [
                                    {
                                        "kind": "VariableDeclarator",
                                        "fullStart": 749,
                                        "fullEnd": 770,
                                        "start": 749,
                                        "end": 770,
                                        "fullWidth": 21,
<<<<<<< HEAD
                                        "width": 21,
                                        "identifier": {
=======
                                        "propertyName": {
>>>>>>> 85e84683
                                            "kind": "IdentifierName",
                                            "fullStart": 749,
                                            "fullEnd": 755,
                                            "start": 749,
                                            "end": 754,
                                            "fullWidth": 6,
                                            "width": 5,
                                            "text": "proto",
                                            "value": "proto",
                                            "valueText": "proto",
                                            "hasTrailingTrivia": true,
                                            "trailingTrivia": [
                                                {
                                                    "kind": "WhitespaceTrivia",
                                                    "text": " "
                                                }
                                            ]
                                        },
                                        "equalsValueClause": {
                                            "kind": "EqualsValueClause",
                                            "fullStart": 755,
                                            "fullEnd": 770,
                                            "start": 755,
                                            "end": 770,
                                            "fullWidth": 15,
                                            "width": 15,
                                            "equalsToken": {
                                                "kind": "EqualsToken",
                                                "fullStart": 755,
                                                "fullEnd": 757,
                                                "start": 755,
                                                "end": 756,
                                                "fullWidth": 2,
                                                "width": 1,
                                                "text": "=",
                                                "value": "=",
                                                "valueText": "=",
                                                "hasTrailingTrivia": true,
                                                "trailingTrivia": [
                                                    {
                                                        "kind": "WhitespaceTrivia",
                                                        "text": " "
                                                    }
                                                ]
                                            },
                                            "value": {
                                                "kind": "ObjectLiteralExpression",
                                                "fullStart": 757,
                                                "fullEnd": 770,
                                                "start": 757,
                                                "end": 770,
                                                "fullWidth": 13,
                                                "width": 13,
                                                "openBraceToken": {
                                                    "kind": "OpenBraceToken",
                                                    "fullStart": 757,
                                                    "fullEnd": 759,
                                                    "start": 757,
                                                    "end": 758,
                                                    "fullWidth": 2,
                                                    "width": 1,
                                                    "text": "{",
                                                    "value": "{",
                                                    "valueText": "{",
                                                    "hasTrailingTrivia": true,
                                                    "trailingTrivia": [
                                                        {
                                                            "kind": "WhitespaceTrivia",
                                                            "text": " "
                                                        }
                                                    ]
                                                },
                                                "propertyAssignments": [
                                                    {
                                                        "kind": "SimplePropertyAssignment",
                                                        "fullStart": 759,
                                                        "fullEnd": 769,
                                                        "start": 759,
                                                        "end": 768,
                                                        "fullWidth": 10,
                                                        "width": 9,
                                                        "propertyName": {
                                                            "kind": "NumericLiteral",
                                                            "fullStart": 759,
                                                            "fullEnd": 760,
                                                            "start": 759,
                                                            "end": 760,
                                                            "fullWidth": 1,
                                                            "width": 1,
                                                            "text": "5",
                                                            "value": 5,
                                                            "valueText": "5"
                                                        },
                                                        "colonToken": {
                                                            "kind": "ColonToken",
                                                            "fullStart": 760,
                                                            "fullEnd": 762,
                                                            "start": 760,
                                                            "end": 761,
                                                            "fullWidth": 2,
                                                            "width": 1,
                                                            "text": ":",
                                                            "value": ":",
                                                            "valueText": ":",
                                                            "hasTrailingTrivia": true,
                                                            "trailingTrivia": [
                                                                {
                                                                    "kind": "WhitespaceTrivia",
                                                                    "text": " "
                                                                }
                                                            ]
                                                        },
                                                        "expression": {
                                                            "kind": "IdentifierName",
                                                            "fullStart": 762,
                                                            "fullEnd": 769,
                                                            "start": 762,
                                                            "end": 768,
                                                            "fullWidth": 7,
                                                            "width": 6,
                                                            "text": "kValue",
                                                            "value": "kValue",
                                                            "valueText": "kValue",
                                                            "hasTrailingTrivia": true,
                                                            "trailingTrivia": [
                                                                {
                                                                    "kind": "WhitespaceTrivia",
                                                                    "text": " "
                                                                }
                                                            ]
                                                        }
                                                    }
                                                ],
                                                "closeBraceToken": {
                                                    "kind": "CloseBraceToken",
                                                    "fullStart": 769,
                                                    "fullEnd": 770,
                                                    "start": 769,
                                                    "end": 770,
                                                    "fullWidth": 1,
                                                    "width": 1,
                                                    "text": "}",
                                                    "value": "}",
                                                    "valueText": "}"
                                                }
                                            }
                                        }
                                    }
                                ]
                            },
                            "semicolonToken": {
                                "kind": "SemicolonToken",
                                "fullStart": 770,
                                "fullEnd": 773,
                                "start": 770,
                                "end": 771,
                                "fullWidth": 3,
                                "width": 1,
                                "text": ";",
                                "value": ";",
                                "valueText": ";",
                                "hasTrailingTrivia": true,
                                "hasTrailingNewLine": true,
                                "trailingTrivia": [
                                    {
                                        "kind": "NewLineTrivia",
                                        "text": "\r\n"
                                    }
                                ]
                            }
                        },
                        {
                            "kind": "VariableStatement",
                            "fullStart": 773,
                            "fullEnd": 811,
                            "start": 783,
                            "end": 809,
                            "fullWidth": 38,
                            "width": 26,
                            "modifiers": [],
                            "variableDeclaration": {
                                "kind": "VariableDeclaration",
                                "fullStart": 773,
                                "fullEnd": 808,
                                "start": 783,
                                "end": 808,
                                "fullWidth": 35,
                                "width": 25,
                                "varKeyword": {
                                    "kind": "VarKeyword",
                                    "fullStart": 773,
                                    "fullEnd": 787,
                                    "start": 783,
                                    "end": 786,
                                    "fullWidth": 14,
                                    "width": 3,
                                    "text": "var",
                                    "value": "var",
                                    "valueText": "var",
                                    "hasLeadingTrivia": true,
                                    "hasLeadingNewLine": true,
                                    "hasTrailingTrivia": true,
                                    "leadingTrivia": [
                                        {
                                            "kind": "NewLineTrivia",
                                            "text": "\r\n"
                                        },
                                        {
                                            "kind": "WhitespaceTrivia",
                                            "text": "        "
                                        }
                                    ],
                                    "trailingTrivia": [
                                        {
                                            "kind": "WhitespaceTrivia",
                                            "text": " "
                                        }
                                    ]
                                },
                                "variableDeclarators": [
                                    {
                                        "kind": "VariableDeclarator",
                                        "fullStart": 787,
                                        "fullEnd": 808,
                                        "start": 787,
                                        "end": 808,
                                        "fullWidth": 21,
<<<<<<< HEAD
                                        "width": 21,
                                        "identifier": {
=======
                                        "propertyName": {
>>>>>>> 85e84683
                                            "kind": "IdentifierName",
                                            "fullStart": 787,
                                            "fullEnd": 791,
                                            "start": 787,
                                            "end": 790,
                                            "fullWidth": 4,
                                            "width": 3,
                                            "text": "Con",
                                            "value": "Con",
                                            "valueText": "Con",
                                            "hasTrailingTrivia": true,
                                            "trailingTrivia": [
                                                {
                                                    "kind": "WhitespaceTrivia",
                                                    "text": " "
                                                }
                                            ]
                                        },
                                        "equalsValueClause": {
                                            "kind": "EqualsValueClause",
                                            "fullStart": 791,
                                            "fullEnd": 808,
                                            "start": 791,
                                            "end": 808,
                                            "fullWidth": 17,
                                            "width": 17,
                                            "equalsToken": {
                                                "kind": "EqualsToken",
                                                "fullStart": 791,
                                                "fullEnd": 793,
                                                "start": 791,
                                                "end": 792,
                                                "fullWidth": 2,
                                                "width": 1,
                                                "text": "=",
                                                "value": "=",
                                                "valueText": "=",
                                                "hasTrailingTrivia": true,
                                                "trailingTrivia": [
                                                    {
                                                        "kind": "WhitespaceTrivia",
                                                        "text": " "
                                                    }
                                                ]
                                            },
                                            "value": {
                                                "kind": "FunctionExpression",
                                                "fullStart": 793,
                                                "fullEnd": 808,
                                                "start": 793,
                                                "end": 808,
                                                "fullWidth": 15,
                                                "width": 15,
                                                "functionKeyword": {
                                                    "kind": "FunctionKeyword",
                                                    "fullStart": 793,
                                                    "fullEnd": 802,
                                                    "start": 793,
                                                    "end": 801,
                                                    "fullWidth": 9,
                                                    "width": 8,
                                                    "text": "function",
                                                    "value": "function",
                                                    "valueText": "function",
                                                    "hasTrailingTrivia": true,
                                                    "trailingTrivia": [
                                                        {
                                                            "kind": "WhitespaceTrivia",
                                                            "text": " "
                                                        }
                                                    ]
                                                },
                                                "callSignature": {
                                                    "kind": "CallSignature",
                                                    "fullStart": 802,
                                                    "fullEnd": 805,
                                                    "start": 802,
                                                    "end": 804,
                                                    "fullWidth": 3,
                                                    "width": 2,
                                                    "parameterList": {
                                                        "kind": "ParameterList",
                                                        "fullStart": 802,
                                                        "fullEnd": 805,
                                                        "start": 802,
                                                        "end": 804,
                                                        "fullWidth": 3,
                                                        "width": 2,
                                                        "openParenToken": {
                                                            "kind": "OpenParenToken",
                                                            "fullStart": 802,
                                                            "fullEnd": 803,
                                                            "start": 802,
                                                            "end": 803,
                                                            "fullWidth": 1,
                                                            "width": 1,
                                                            "text": "(",
                                                            "value": "(",
                                                            "valueText": "("
                                                        },
                                                        "parameters": [],
                                                        "closeParenToken": {
                                                            "kind": "CloseParenToken",
                                                            "fullStart": 803,
                                                            "fullEnd": 805,
                                                            "start": 803,
                                                            "end": 804,
                                                            "fullWidth": 2,
                                                            "width": 1,
                                                            "text": ")",
                                                            "value": ")",
                                                            "valueText": ")",
                                                            "hasTrailingTrivia": true,
                                                            "trailingTrivia": [
                                                                {
                                                                    "kind": "WhitespaceTrivia",
                                                                    "text": " "
                                                                }
                                                            ]
                                                        }
                                                    }
                                                },
                                                "block": {
                                                    "kind": "Block",
                                                    "fullStart": 805,
                                                    "fullEnd": 808,
                                                    "start": 805,
                                                    "end": 808,
                                                    "fullWidth": 3,
                                                    "width": 3,
                                                    "openBraceToken": {
                                                        "kind": "OpenBraceToken",
                                                        "fullStart": 805,
                                                        "fullEnd": 807,
                                                        "start": 805,
                                                        "end": 806,
                                                        "fullWidth": 2,
                                                        "width": 1,
                                                        "text": "{",
                                                        "value": "{",
                                                        "valueText": "{",
                                                        "hasTrailingTrivia": true,
                                                        "trailingTrivia": [
                                                            {
                                                                "kind": "WhitespaceTrivia",
                                                                "text": " "
                                                            }
                                                        ]
                                                    },
                                                    "statements": [],
                                                    "closeBraceToken": {
                                                        "kind": "CloseBraceToken",
                                                        "fullStart": 807,
                                                        "fullEnd": 808,
                                                        "start": 807,
                                                        "end": 808,
                                                        "fullWidth": 1,
                                                        "width": 1,
                                                        "text": "}",
                                                        "value": "}",
                                                        "valueText": "}"
                                                    }
                                                }
                                            }
                                        }
                                    }
                                ]
                            },
                            "semicolonToken": {
                                "kind": "SemicolonToken",
                                "fullStart": 808,
                                "fullEnd": 811,
                                "start": 808,
                                "end": 809,
                                "fullWidth": 3,
                                "width": 1,
                                "text": ";",
                                "value": ";",
                                "valueText": ";",
                                "hasTrailingTrivia": true,
                                "hasTrailingNewLine": true,
                                "trailingTrivia": [
                                    {
                                        "kind": "NewLineTrivia",
                                        "text": "\r\n"
                                    }
                                ]
                            }
                        },
                        {
                            "kind": "ExpressionStatement",
                            "fullStart": 811,
                            "fullEnd": 843,
                            "start": 819,
                            "end": 841,
                            "fullWidth": 32,
                            "width": 22,
                            "expression": {
                                "kind": "AssignmentExpression",
                                "fullStart": 811,
                                "fullEnd": 840,
                                "start": 819,
                                "end": 840,
                                "fullWidth": 29,
                                "width": 21,
                                "left": {
                                    "kind": "MemberAccessExpression",
                                    "fullStart": 811,
                                    "fullEnd": 833,
                                    "start": 819,
                                    "end": 832,
                                    "fullWidth": 22,
                                    "width": 13,
                                    "expression": {
                                        "kind": "IdentifierName",
                                        "fullStart": 811,
                                        "fullEnd": 822,
                                        "start": 819,
                                        "end": 822,
                                        "fullWidth": 11,
                                        "width": 3,
                                        "text": "Con",
                                        "value": "Con",
                                        "valueText": "Con",
                                        "hasLeadingTrivia": true,
                                        "leadingTrivia": [
                                            {
                                                "kind": "WhitespaceTrivia",
                                                "text": "        "
                                            }
                                        ]
                                    },
                                    "dotToken": {
                                        "kind": "DotToken",
                                        "fullStart": 822,
                                        "fullEnd": 823,
                                        "start": 822,
                                        "end": 823,
                                        "fullWidth": 1,
                                        "width": 1,
                                        "text": ".",
                                        "value": ".",
                                        "valueText": "."
                                    },
                                    "name": {
                                        "kind": "IdentifierName",
                                        "fullStart": 823,
                                        "fullEnd": 833,
                                        "start": 823,
                                        "end": 832,
                                        "fullWidth": 10,
                                        "width": 9,
                                        "text": "prototype",
                                        "value": "prototype",
                                        "valueText": "prototype",
                                        "hasTrailingTrivia": true,
                                        "trailingTrivia": [
                                            {
                                                "kind": "WhitespaceTrivia",
                                                "text": " "
                                            }
                                        ]
                                    }
                                },
                                "operatorToken": {
                                    "kind": "EqualsToken",
                                    "fullStart": 833,
                                    "fullEnd": 835,
                                    "start": 833,
                                    "end": 834,
                                    "fullWidth": 2,
                                    "width": 1,
                                    "text": "=",
                                    "value": "=",
                                    "valueText": "=",
                                    "hasTrailingTrivia": true,
                                    "trailingTrivia": [
                                        {
                                            "kind": "WhitespaceTrivia",
                                            "text": " "
                                        }
                                    ]
                                },
                                "right": {
                                    "kind": "IdentifierName",
                                    "fullStart": 835,
                                    "fullEnd": 840,
                                    "start": 835,
                                    "end": 840,
                                    "fullWidth": 5,
                                    "width": 5,
                                    "text": "proto",
                                    "value": "proto",
                                    "valueText": "proto"
                                }
                            },
                            "semicolonToken": {
                                "kind": "SemicolonToken",
                                "fullStart": 840,
                                "fullEnd": 843,
                                "start": 840,
                                "end": 841,
                                "fullWidth": 3,
                                "width": 1,
                                "text": ";",
                                "value": ";",
                                "valueText": ";",
                                "hasTrailingTrivia": true,
                                "hasTrailingNewLine": true,
                                "trailingTrivia": [
                                    {
                                        "kind": "NewLineTrivia",
                                        "text": "\r\n"
                                    }
                                ]
                            }
                        },
                        {
                            "kind": "VariableStatement",
                            "fullStart": 843,
                            "fullEnd": 877,
                            "start": 853,
                            "end": 875,
                            "fullWidth": 34,
                            "width": 22,
                            "modifiers": [],
                            "variableDeclaration": {
                                "kind": "VariableDeclaration",
                                "fullStart": 843,
                                "fullEnd": 874,
                                "start": 853,
                                "end": 874,
                                "fullWidth": 31,
                                "width": 21,
                                "varKeyword": {
                                    "kind": "VarKeyword",
                                    "fullStart": 843,
                                    "fullEnd": 857,
                                    "start": 853,
                                    "end": 856,
                                    "fullWidth": 14,
                                    "width": 3,
                                    "text": "var",
                                    "value": "var",
                                    "valueText": "var",
                                    "hasLeadingTrivia": true,
                                    "hasLeadingNewLine": true,
                                    "hasTrailingTrivia": true,
                                    "leadingTrivia": [
                                        {
                                            "kind": "NewLineTrivia",
                                            "text": "\r\n"
                                        },
                                        {
                                            "kind": "WhitespaceTrivia",
                                            "text": "        "
                                        }
                                    ],
                                    "trailingTrivia": [
                                        {
                                            "kind": "WhitespaceTrivia",
                                            "text": " "
                                        }
                                    ]
                                },
                                "variableDeclarators": [
                                    {
                                        "kind": "VariableDeclarator",
                                        "fullStart": 857,
                                        "fullEnd": 874,
                                        "start": 857,
                                        "end": 874,
                                        "fullWidth": 17,
<<<<<<< HEAD
                                        "width": 17,
                                        "identifier": {
=======
                                        "propertyName": {
>>>>>>> 85e84683
                                            "kind": "IdentifierName",
                                            "fullStart": 857,
                                            "fullEnd": 863,
                                            "start": 857,
                                            "end": 862,
                                            "fullWidth": 6,
                                            "width": 5,
                                            "text": "child",
                                            "value": "child",
                                            "valueText": "child",
                                            "hasTrailingTrivia": true,
                                            "trailingTrivia": [
                                                {
                                                    "kind": "WhitespaceTrivia",
                                                    "text": " "
                                                }
                                            ]
                                        },
                                        "equalsValueClause": {
                                            "kind": "EqualsValueClause",
                                            "fullStart": 863,
                                            "fullEnd": 874,
                                            "start": 863,
                                            "end": 874,
                                            "fullWidth": 11,
                                            "width": 11,
                                            "equalsToken": {
                                                "kind": "EqualsToken",
                                                "fullStart": 863,
                                                "fullEnd": 865,
                                                "start": 863,
                                                "end": 864,
                                                "fullWidth": 2,
                                                "width": 1,
                                                "text": "=",
                                                "value": "=",
                                                "valueText": "=",
                                                "hasTrailingTrivia": true,
                                                "trailingTrivia": [
                                                    {
                                                        "kind": "WhitespaceTrivia",
                                                        "text": " "
                                                    }
                                                ]
                                            },
                                            "value": {
                                                "kind": "ObjectCreationExpression",
                                                "fullStart": 865,
                                                "fullEnd": 874,
                                                "start": 865,
                                                "end": 874,
                                                "fullWidth": 9,
                                                "width": 9,
                                                "newKeyword": {
                                                    "kind": "NewKeyword",
                                                    "fullStart": 865,
                                                    "fullEnd": 869,
                                                    "start": 865,
                                                    "end": 868,
                                                    "fullWidth": 4,
                                                    "width": 3,
                                                    "text": "new",
                                                    "value": "new",
                                                    "valueText": "new",
                                                    "hasTrailingTrivia": true,
                                                    "trailingTrivia": [
                                                        {
                                                            "kind": "WhitespaceTrivia",
                                                            "text": " "
                                                        }
                                                    ]
                                                },
                                                "expression": {
                                                    "kind": "IdentifierName",
                                                    "fullStart": 869,
                                                    "fullEnd": 872,
                                                    "start": 869,
                                                    "end": 872,
                                                    "fullWidth": 3,
                                                    "width": 3,
                                                    "text": "Con",
                                                    "value": "Con",
                                                    "valueText": "Con"
                                                },
                                                "argumentList": {
                                                    "kind": "ArgumentList",
                                                    "fullStart": 872,
                                                    "fullEnd": 874,
                                                    "start": 872,
                                                    "end": 874,
                                                    "fullWidth": 2,
                                                    "width": 2,
                                                    "openParenToken": {
                                                        "kind": "OpenParenToken",
                                                        "fullStart": 872,
                                                        "fullEnd": 873,
                                                        "start": 872,
                                                        "end": 873,
                                                        "fullWidth": 1,
                                                        "width": 1,
                                                        "text": "(",
                                                        "value": "(",
                                                        "valueText": "("
                                                    },
                                                    "arguments": [],
                                                    "closeParenToken": {
                                                        "kind": "CloseParenToken",
                                                        "fullStart": 873,
                                                        "fullEnd": 874,
                                                        "start": 873,
                                                        "end": 874,
                                                        "fullWidth": 1,
                                                        "width": 1,
                                                        "text": ")",
                                                        "value": ")",
                                                        "valueText": ")"
                                                    }
                                                }
                                            }
                                        }
                                    }
                                ]
                            },
                            "semicolonToken": {
                                "kind": "SemicolonToken",
                                "fullStart": 874,
                                "fullEnd": 877,
                                "start": 874,
                                "end": 875,
                                "fullWidth": 3,
                                "width": 1,
                                "text": ";",
                                "value": ";",
                                "valueText": ";",
                                "hasTrailingTrivia": true,
                                "hasTrailingNewLine": true,
                                "trailingTrivia": [
                                    {
                                        "kind": "NewLineTrivia",
                                        "text": "\r\n"
                                    }
                                ]
                            }
                        },
                        {
                            "kind": "ExpressionStatement",
                            "fullStart": 877,
                            "fullEnd": 905,
                            "start": 885,
                            "end": 903,
                            "fullWidth": 28,
                            "width": 18,
                            "expression": {
                                "kind": "AssignmentExpression",
                                "fullStart": 877,
                                "fullEnd": 902,
                                "start": 885,
                                "end": 902,
                                "fullWidth": 25,
                                "width": 17,
                                "left": {
                                    "kind": "MemberAccessExpression",
                                    "fullStart": 877,
                                    "fullEnd": 898,
                                    "start": 885,
                                    "end": 897,
                                    "fullWidth": 21,
                                    "width": 12,
                                    "expression": {
                                        "kind": "IdentifierName",
                                        "fullStart": 877,
                                        "fullEnd": 890,
                                        "start": 885,
                                        "end": 890,
                                        "fullWidth": 13,
                                        "width": 5,
                                        "text": "child",
                                        "value": "child",
                                        "valueText": "child",
                                        "hasLeadingTrivia": true,
                                        "leadingTrivia": [
                                            {
                                                "kind": "WhitespaceTrivia",
                                                "text": "        "
                                            }
                                        ]
                                    },
                                    "dotToken": {
                                        "kind": "DotToken",
                                        "fullStart": 890,
                                        "fullEnd": 891,
                                        "start": 890,
                                        "end": 891,
                                        "fullWidth": 1,
                                        "width": 1,
                                        "text": ".",
                                        "value": ".",
                                        "valueText": "."
                                    },
                                    "name": {
                                        "kind": "IdentifierName",
                                        "fullStart": 891,
                                        "fullEnd": 898,
                                        "start": 891,
                                        "end": 897,
                                        "fullWidth": 7,
                                        "width": 6,
                                        "text": "length",
                                        "value": "length",
                                        "valueText": "length",
                                        "hasTrailingTrivia": true,
                                        "trailingTrivia": [
                                            {
                                                "kind": "WhitespaceTrivia",
                                                "text": " "
                                            }
                                        ]
                                    }
                                },
                                "operatorToken": {
                                    "kind": "EqualsToken",
                                    "fullStart": 898,
                                    "fullEnd": 900,
                                    "start": 898,
                                    "end": 899,
                                    "fullWidth": 2,
                                    "width": 1,
                                    "text": "=",
                                    "value": "=",
                                    "valueText": "=",
                                    "hasTrailingTrivia": true,
                                    "trailingTrivia": [
                                        {
                                            "kind": "WhitespaceTrivia",
                                            "text": " "
                                        }
                                    ]
                                },
                                "right": {
                                    "kind": "NumericLiteral",
                                    "fullStart": 900,
                                    "fullEnd": 902,
                                    "start": 900,
                                    "end": 902,
                                    "fullWidth": 2,
                                    "width": 2,
                                    "text": "10",
                                    "value": 10,
                                    "valueText": "10"
                                }
                            },
                            "semicolonToken": {
                                "kind": "SemicolonToken",
                                "fullStart": 902,
                                "fullEnd": 905,
                                "start": 902,
                                "end": 903,
                                "fullWidth": 3,
                                "width": 1,
                                "text": ";",
                                "value": ";",
                                "valueText": ";",
                                "hasTrailingTrivia": true,
                                "hasTrailingNewLine": true,
                                "trailingTrivia": [
                                    {
                                        "kind": "NewLineTrivia",
                                        "text": "\r\n"
                                    }
                                ]
                            }
                        },
                        {
                            "kind": "VariableStatement",
                            "fullStart": 905,
                            "fullEnd": 977,
                            "start": 915,
                            "end": 975,
                            "fullWidth": 72,
                            "width": 60,
                            "modifiers": [],
                            "variableDeclaration": {
                                "kind": "VariableDeclaration",
                                "fullStart": 905,
                                "fullEnd": 974,
                                "start": 915,
                                "end": 974,
                                "fullWidth": 69,
                                "width": 59,
                                "varKeyword": {
                                    "kind": "VarKeyword",
                                    "fullStart": 905,
                                    "fullEnd": 919,
                                    "start": 915,
                                    "end": 918,
                                    "fullWidth": 14,
                                    "width": 3,
                                    "text": "var",
                                    "value": "var",
                                    "valueText": "var",
                                    "hasLeadingTrivia": true,
                                    "hasLeadingNewLine": true,
                                    "hasTrailingTrivia": true,
                                    "leadingTrivia": [
                                        {
                                            "kind": "NewLineTrivia",
                                            "text": "\r\n"
                                        },
                                        {
                                            "kind": "WhitespaceTrivia",
                                            "text": "        "
                                        }
                                    ],
                                    "trailingTrivia": [
                                        {
                                            "kind": "WhitespaceTrivia",
                                            "text": " "
                                        }
                                    ]
                                },
                                "variableDeclarators": [
                                    {
                                        "kind": "VariableDeclarator",
                                        "fullStart": 919,
                                        "fullEnd": 974,
                                        "start": 919,
                                        "end": 974,
                                        "fullWidth": 55,
<<<<<<< HEAD
                                        "width": 55,
                                        "identifier": {
=======
                                        "propertyName": {
>>>>>>> 85e84683
                                            "kind": "IdentifierName",
                                            "fullStart": 919,
                                            "fullEnd": 926,
                                            "start": 919,
                                            "end": 925,
                                            "fullWidth": 7,
                                            "width": 6,
                                            "text": "newArr",
                                            "value": "newArr",
                                            "valueText": "newArr",
                                            "hasTrailingTrivia": true,
                                            "trailingTrivia": [
                                                {
                                                    "kind": "WhitespaceTrivia",
                                                    "text": " "
                                                }
                                            ]
                                        },
                                        "equalsValueClause": {
                                            "kind": "EqualsValueClause",
                                            "fullStart": 926,
                                            "fullEnd": 974,
                                            "start": 926,
                                            "end": 974,
                                            "fullWidth": 48,
                                            "width": 48,
                                            "equalsToken": {
                                                "kind": "EqualsToken",
                                                "fullStart": 926,
                                                "fullEnd": 928,
                                                "start": 926,
                                                "end": 927,
                                                "fullWidth": 2,
                                                "width": 1,
                                                "text": "=",
                                                "value": "=",
                                                "valueText": "=",
                                                "hasTrailingTrivia": true,
                                                "trailingTrivia": [
                                                    {
                                                        "kind": "WhitespaceTrivia",
                                                        "text": " "
                                                    }
                                                ]
                                            },
                                            "value": {
                                                "kind": "InvocationExpression",
                                                "fullStart": 928,
                                                "fullEnd": 974,
                                                "start": 928,
                                                "end": 974,
                                                "fullWidth": 46,
                                                "width": 46,
                                                "expression": {
                                                    "kind": "MemberAccessExpression",
                                                    "fullStart": 928,
                                                    "fullEnd": 955,
                                                    "start": 928,
                                                    "end": 955,
                                                    "fullWidth": 27,
                                                    "width": 27,
                                                    "expression": {
                                                        "kind": "MemberAccessExpression",
                                                        "fullStart": 928,
                                                        "fullEnd": 950,
                                                        "start": 928,
                                                        "end": 950,
                                                        "fullWidth": 22,
                                                        "width": 22,
                                                        "expression": {
                                                            "kind": "MemberAccessExpression",
                                                            "fullStart": 928,
                                                            "fullEnd": 943,
                                                            "start": 928,
                                                            "end": 943,
                                                            "fullWidth": 15,
                                                            "width": 15,
                                                            "expression": {
                                                                "kind": "IdentifierName",
                                                                "fullStart": 928,
                                                                "fullEnd": 933,
                                                                "start": 928,
                                                                "end": 933,
                                                                "fullWidth": 5,
                                                                "width": 5,
                                                                "text": "Array",
                                                                "value": "Array",
                                                                "valueText": "Array"
                                                            },
                                                            "dotToken": {
                                                                "kind": "DotToken",
                                                                "fullStart": 933,
                                                                "fullEnd": 934,
                                                                "start": 933,
                                                                "end": 934,
                                                                "fullWidth": 1,
                                                                "width": 1,
                                                                "text": ".",
                                                                "value": ".",
                                                                "valueText": "."
                                                            },
                                                            "name": {
                                                                "kind": "IdentifierName",
                                                                "fullStart": 934,
                                                                "fullEnd": 943,
                                                                "start": 934,
                                                                "end": 943,
                                                                "fullWidth": 9,
                                                                "width": 9,
                                                                "text": "prototype",
                                                                "value": "prototype",
                                                                "valueText": "prototype"
                                                            }
                                                        },
                                                        "dotToken": {
                                                            "kind": "DotToken",
                                                            "fullStart": 943,
                                                            "fullEnd": 944,
                                                            "start": 943,
                                                            "end": 944,
                                                            "fullWidth": 1,
                                                            "width": 1,
                                                            "text": ".",
                                                            "value": ".",
                                                            "valueText": "."
                                                        },
                                                        "name": {
                                                            "kind": "IdentifierName",
                                                            "fullStart": 944,
                                                            "fullEnd": 950,
                                                            "start": 944,
                                                            "end": 950,
                                                            "fullWidth": 6,
                                                            "width": 6,
                                                            "text": "filter",
                                                            "value": "filter",
                                                            "valueText": "filter"
                                                        }
                                                    },
                                                    "dotToken": {
                                                        "kind": "DotToken",
                                                        "fullStart": 950,
                                                        "fullEnd": 951,
                                                        "start": 950,
                                                        "end": 951,
                                                        "fullWidth": 1,
                                                        "width": 1,
                                                        "text": ".",
                                                        "value": ".",
                                                        "valueText": "."
                                                    },
                                                    "name": {
                                                        "kind": "IdentifierName",
                                                        "fullStart": 951,
                                                        "fullEnd": 955,
                                                        "start": 951,
                                                        "end": 955,
                                                        "fullWidth": 4,
                                                        "width": 4,
                                                        "text": "call",
                                                        "value": "call",
                                                        "valueText": "call"
                                                    }
                                                },
                                                "argumentList": {
                                                    "kind": "ArgumentList",
                                                    "fullStart": 955,
                                                    "fullEnd": 974,
                                                    "start": 955,
                                                    "end": 974,
                                                    "fullWidth": 19,
                                                    "width": 19,
                                                    "openParenToken": {
                                                        "kind": "OpenParenToken",
                                                        "fullStart": 955,
                                                        "fullEnd": 956,
                                                        "start": 955,
                                                        "end": 956,
                                                        "fullWidth": 1,
                                                        "width": 1,
                                                        "text": "(",
                                                        "value": "(",
                                                        "valueText": "("
                                                    },
                                                    "arguments": [
                                                        {
                                                            "kind": "IdentifierName",
                                                            "fullStart": 956,
                                                            "fullEnd": 961,
                                                            "start": 956,
                                                            "end": 961,
                                                            "fullWidth": 5,
                                                            "width": 5,
                                                            "text": "child",
                                                            "value": "child",
                                                            "valueText": "child"
                                                        },
                                                        {
                                                            "kind": "CommaToken",
                                                            "fullStart": 961,
                                                            "fullEnd": 963,
                                                            "start": 961,
                                                            "end": 962,
                                                            "fullWidth": 2,
                                                            "width": 1,
                                                            "text": ",",
                                                            "value": ",",
                                                            "valueText": ",",
                                                            "hasTrailingTrivia": true,
                                                            "trailingTrivia": [
                                                                {
                                                                    "kind": "WhitespaceTrivia",
                                                                    "text": " "
                                                                }
                                                            ]
                                                        },
                                                        {
                                                            "kind": "IdentifierName",
                                                            "fullStart": 963,
                                                            "fullEnd": 973,
                                                            "start": 963,
                                                            "end": 973,
                                                            "fullWidth": 10,
                                                            "width": 10,
                                                            "text": "callbackfn",
                                                            "value": "callbackfn",
                                                            "valueText": "callbackfn"
                                                        }
                                                    ],
                                                    "closeParenToken": {
                                                        "kind": "CloseParenToken",
                                                        "fullStart": 973,
                                                        "fullEnd": 974,
                                                        "start": 973,
                                                        "end": 974,
                                                        "fullWidth": 1,
                                                        "width": 1,
                                                        "text": ")",
                                                        "value": ")",
                                                        "valueText": ")"
                                                    }
                                                }
                                            }
                                        }
                                    }
                                ]
                            },
                            "semicolonToken": {
                                "kind": "SemicolonToken",
                                "fullStart": 974,
                                "fullEnd": 977,
                                "start": 974,
                                "end": 975,
                                "fullWidth": 3,
                                "width": 1,
                                "text": ";",
                                "value": ";",
                                "valueText": ";",
                                "hasTrailingTrivia": true,
                                "hasTrailingNewLine": true,
                                "trailingTrivia": [
                                    {
                                        "kind": "NewLineTrivia",
                                        "text": "\r\n"
                                    }
                                ]
                            }
                        },
                        {
                            "kind": "ReturnStatement",
                            "fullStart": 977,
                            "fullEnd": 1040,
                            "start": 987,
                            "end": 1038,
                            "fullWidth": 63,
                            "width": 51,
                            "returnKeyword": {
                                "kind": "ReturnKeyword",
                                "fullStart": 977,
                                "fullEnd": 994,
                                "start": 987,
                                "end": 993,
                                "fullWidth": 17,
                                "width": 6,
                                "text": "return",
                                "value": "return",
                                "valueText": "return",
                                "hasLeadingTrivia": true,
                                "hasLeadingNewLine": true,
                                "hasTrailingTrivia": true,
                                "leadingTrivia": [
                                    {
                                        "kind": "NewLineTrivia",
                                        "text": "\r\n"
                                    },
                                    {
                                        "kind": "WhitespaceTrivia",
                                        "text": "        "
                                    }
                                ],
                                "trailingTrivia": [
                                    {
                                        "kind": "WhitespaceTrivia",
                                        "text": " "
                                    }
                                ]
                            },
                            "expression": {
                                "kind": "LogicalAndExpression",
                                "fullStart": 994,
                                "fullEnd": 1037,
                                "start": 994,
                                "end": 1037,
                                "fullWidth": 43,
                                "width": 43,
                                "left": {
                                    "kind": "EqualsExpression",
                                    "fullStart": 994,
                                    "fullEnd": 1014,
                                    "start": 994,
                                    "end": 1013,
                                    "fullWidth": 20,
                                    "width": 19,
                                    "left": {
                                        "kind": "MemberAccessExpression",
                                        "fullStart": 994,
                                        "fullEnd": 1008,
                                        "start": 994,
                                        "end": 1007,
                                        "fullWidth": 14,
                                        "width": 13,
                                        "expression": {
                                            "kind": "IdentifierName",
                                            "fullStart": 994,
                                            "fullEnd": 1000,
                                            "start": 994,
                                            "end": 1000,
                                            "fullWidth": 6,
                                            "width": 6,
                                            "text": "newArr",
                                            "value": "newArr",
                                            "valueText": "newArr"
                                        },
                                        "dotToken": {
                                            "kind": "DotToken",
                                            "fullStart": 1000,
                                            "fullEnd": 1001,
                                            "start": 1000,
                                            "end": 1001,
                                            "fullWidth": 1,
                                            "width": 1,
                                            "text": ".",
                                            "value": ".",
                                            "valueText": "."
                                        },
                                        "name": {
                                            "kind": "IdentifierName",
                                            "fullStart": 1001,
                                            "fullEnd": 1008,
                                            "start": 1001,
                                            "end": 1007,
                                            "fullWidth": 7,
                                            "width": 6,
                                            "text": "length",
                                            "value": "length",
                                            "valueText": "length",
                                            "hasTrailingTrivia": true,
                                            "trailingTrivia": [
                                                {
                                                    "kind": "WhitespaceTrivia",
                                                    "text": " "
                                                }
                                            ]
                                        }
                                    },
                                    "operatorToken": {
                                        "kind": "EqualsEqualsEqualsToken",
                                        "fullStart": 1008,
                                        "fullEnd": 1012,
                                        "start": 1008,
                                        "end": 1011,
                                        "fullWidth": 4,
                                        "width": 3,
                                        "text": "===",
                                        "value": "===",
                                        "valueText": "===",
                                        "hasTrailingTrivia": true,
                                        "trailingTrivia": [
                                            {
                                                "kind": "WhitespaceTrivia",
                                                "text": " "
                                            }
                                        ]
                                    },
                                    "right": {
                                        "kind": "NumericLiteral",
                                        "fullStart": 1012,
                                        "fullEnd": 1014,
                                        "start": 1012,
                                        "end": 1013,
                                        "fullWidth": 2,
                                        "width": 1,
                                        "text": "1",
                                        "value": 1,
                                        "valueText": "1",
                                        "hasTrailingTrivia": true,
                                        "trailingTrivia": [
                                            {
                                                "kind": "WhitespaceTrivia",
                                                "text": " "
                                            }
                                        ]
                                    }
                                },
                                "operatorToken": {
                                    "kind": "AmpersandAmpersandToken",
                                    "fullStart": 1014,
                                    "fullEnd": 1017,
                                    "start": 1014,
                                    "end": 1016,
                                    "fullWidth": 3,
                                    "width": 2,
                                    "text": "&&",
                                    "value": "&&",
                                    "valueText": "&&",
                                    "hasTrailingTrivia": true,
                                    "trailingTrivia": [
                                        {
                                            "kind": "WhitespaceTrivia",
                                            "text": " "
                                        }
                                    ]
                                },
                                "right": {
                                    "kind": "EqualsExpression",
                                    "fullStart": 1017,
                                    "fullEnd": 1037,
                                    "start": 1017,
                                    "end": 1037,
                                    "fullWidth": 20,
                                    "width": 20,
                                    "left": {
                                        "kind": "ElementAccessExpression",
                                        "fullStart": 1017,
                                        "fullEnd": 1027,
                                        "start": 1017,
                                        "end": 1026,
                                        "fullWidth": 10,
                                        "width": 9,
                                        "expression": {
                                            "kind": "IdentifierName",
                                            "fullStart": 1017,
                                            "fullEnd": 1023,
                                            "start": 1017,
                                            "end": 1023,
                                            "fullWidth": 6,
                                            "width": 6,
                                            "text": "newArr",
                                            "value": "newArr",
                                            "valueText": "newArr"
                                        },
                                        "openBracketToken": {
                                            "kind": "OpenBracketToken",
                                            "fullStart": 1023,
                                            "fullEnd": 1024,
                                            "start": 1023,
                                            "end": 1024,
                                            "fullWidth": 1,
                                            "width": 1,
                                            "text": "[",
                                            "value": "[",
                                            "valueText": "["
                                        },
                                        "argumentExpression": {
                                            "kind": "NumericLiteral",
                                            "fullStart": 1024,
                                            "fullEnd": 1025,
                                            "start": 1024,
                                            "end": 1025,
                                            "fullWidth": 1,
                                            "width": 1,
                                            "text": "0",
                                            "value": 0,
                                            "valueText": "0"
                                        },
                                        "closeBracketToken": {
                                            "kind": "CloseBracketToken",
                                            "fullStart": 1025,
                                            "fullEnd": 1027,
                                            "start": 1025,
                                            "end": 1026,
                                            "fullWidth": 2,
                                            "width": 1,
                                            "text": "]",
                                            "value": "]",
                                            "valueText": "]",
                                            "hasTrailingTrivia": true,
                                            "trailingTrivia": [
                                                {
                                                    "kind": "WhitespaceTrivia",
                                                    "text": " "
                                                }
                                            ]
                                        }
                                    },
                                    "operatorToken": {
                                        "kind": "EqualsEqualsEqualsToken",
                                        "fullStart": 1027,
                                        "fullEnd": 1031,
                                        "start": 1027,
                                        "end": 1030,
                                        "fullWidth": 4,
                                        "width": 3,
                                        "text": "===",
                                        "value": "===",
                                        "valueText": "===",
                                        "hasTrailingTrivia": true,
                                        "trailingTrivia": [
                                            {
                                                "kind": "WhitespaceTrivia",
                                                "text": " "
                                            }
                                        ]
                                    },
                                    "right": {
                                        "kind": "IdentifierName",
                                        "fullStart": 1031,
                                        "fullEnd": 1037,
                                        "start": 1031,
                                        "end": 1037,
                                        "fullWidth": 6,
                                        "width": 6,
                                        "text": "kValue",
                                        "value": "kValue",
                                        "valueText": "kValue"
                                    }
                                }
                            },
                            "semicolonToken": {
                                "kind": "SemicolonToken",
                                "fullStart": 1037,
                                "fullEnd": 1040,
                                "start": 1037,
                                "end": 1038,
                                "fullWidth": 3,
                                "width": 1,
                                "text": ";",
                                "value": ";",
                                "valueText": ";",
                                "hasTrailingTrivia": true,
                                "hasTrailingNewLine": true,
                                "trailingTrivia": [
                                    {
                                        "kind": "NewLineTrivia",
                                        "text": "\r\n"
                                    }
                                ]
                            }
                        }
                    ],
                    "closeBraceToken": {
                        "kind": "CloseBraceToken",
                        "fullStart": 1040,
                        "fullEnd": 1047,
                        "start": 1044,
                        "end": 1045,
                        "fullWidth": 7,
                        "width": 1,
                        "text": "}",
                        "value": "}",
                        "valueText": "}",
                        "hasLeadingTrivia": true,
                        "hasTrailingTrivia": true,
                        "hasTrailingNewLine": true,
                        "leadingTrivia": [
                            {
                                "kind": "WhitespaceTrivia",
                                "text": "    "
                            }
                        ],
                        "trailingTrivia": [
                            {
                                "kind": "NewLineTrivia",
                                "text": "\r\n"
                            }
                        ]
                    }
                }
            },
            {
                "kind": "ExpressionStatement",
                "fullStart": 1047,
                "fullEnd": 1071,
                "start": 1047,
                "end": 1069,
                "fullWidth": 24,
                "width": 22,
                "expression": {
                    "kind": "InvocationExpression",
                    "fullStart": 1047,
                    "fullEnd": 1068,
                    "start": 1047,
                    "end": 1068,
                    "fullWidth": 21,
                    "width": 21,
                    "expression": {
                        "kind": "IdentifierName",
                        "fullStart": 1047,
                        "fullEnd": 1058,
                        "start": 1047,
                        "end": 1058,
                        "fullWidth": 11,
                        "width": 11,
                        "text": "runTestCase",
                        "value": "runTestCase",
                        "valueText": "runTestCase"
                    },
                    "argumentList": {
                        "kind": "ArgumentList",
                        "fullStart": 1058,
                        "fullEnd": 1068,
                        "start": 1058,
                        "end": 1068,
                        "fullWidth": 10,
                        "width": 10,
                        "openParenToken": {
                            "kind": "OpenParenToken",
                            "fullStart": 1058,
                            "fullEnd": 1059,
                            "start": 1058,
                            "end": 1059,
                            "fullWidth": 1,
                            "width": 1,
                            "text": "(",
                            "value": "(",
                            "valueText": "("
                        },
                        "arguments": [
                            {
                                "kind": "IdentifierName",
                                "fullStart": 1059,
                                "fullEnd": 1067,
                                "start": 1059,
                                "end": 1067,
                                "fullWidth": 8,
                                "width": 8,
                                "text": "testcase",
                                "value": "testcase",
                                "valueText": "testcase"
                            }
                        ],
                        "closeParenToken": {
                            "kind": "CloseParenToken",
                            "fullStart": 1067,
                            "fullEnd": 1068,
                            "start": 1067,
                            "end": 1068,
                            "fullWidth": 1,
                            "width": 1,
                            "text": ")",
                            "value": ")",
                            "valueText": ")"
                        }
                    }
                },
                "semicolonToken": {
                    "kind": "SemicolonToken",
                    "fullStart": 1068,
                    "fullEnd": 1071,
                    "start": 1068,
                    "end": 1069,
                    "fullWidth": 3,
                    "width": 1,
                    "text": ";",
                    "value": ";",
                    "valueText": ";",
                    "hasTrailingTrivia": true,
                    "hasTrailingNewLine": true,
                    "trailingTrivia": [
                        {
                            "kind": "NewLineTrivia",
                            "text": "\r\n"
                        }
                    ]
                }
            }
        ],
        "endOfFileToken": {
            "kind": "EndOfFileToken",
            "fullStart": 1071,
            "fullEnd": 1071,
            "start": 1071,
            "end": 1071,
            "fullWidth": 0,
            "width": 0,
            "text": ""
        }
    },
    "lineMap": {
        "lineStarts": [
            0,
            67,
            152,
            232,
            308,
            380,
            385,
            443,
            560,
            565,
            567,
            569,
            592,
            594,
            623,
            625,
            671,
            724,
            735,
            737,
            773,
            775,
            811,
            843,
            845,
            877,
            905,
            907,
            977,
            979,
            1040,
            1047,
            1071
        ],
        "length": 1071
    }
}<|MERGE_RESOLUTION|>--- conflicted
+++ resolved
@@ -250,12 +250,8 @@
                                         "start": 606,
                                         "end": 620,
                                         "fullWidth": 14,
-<<<<<<< HEAD
                                         "width": 14,
-                                        "identifier": {
-=======
                                         "propertyName": {
->>>>>>> 85e84683
                                             "kind": "IdentifierName",
                                             "fullStart": 606,
                                             "fullEnd": 613,
@@ -934,12 +930,8 @@
                                         "start": 749,
                                         "end": 770,
                                         "fullWidth": 21,
-<<<<<<< HEAD
                                         "width": 21,
-                                        "identifier": {
-=======
                                         "propertyName": {
->>>>>>> 85e84683
                                             "kind": "IdentifierName",
                                             "fullStart": 749,
                                             "fullEnd": 755,
@@ -1167,12 +1159,8 @@
                                         "start": 787,
                                         "end": 808,
                                         "fullWidth": 21,
-<<<<<<< HEAD
                                         "width": 21,
-                                        "identifier": {
-=======
                                         "propertyName": {
->>>>>>> 85e84683
                                             "kind": "IdentifierName",
                                             "fullStart": 787,
                                             "fullEnd": 791,
@@ -1546,12 +1534,8 @@
                                         "start": 857,
                                         "end": 874,
                                         "fullWidth": 17,
-<<<<<<< HEAD
                                         "width": 17,
-                                        "identifier": {
-=======
                                         "propertyName": {
->>>>>>> 85e84683
                                             "kind": "IdentifierName",
                                             "fullStart": 857,
                                             "fullEnd": 863,
@@ -1880,12 +1864,8 @@
                                         "start": 919,
                                         "end": 974,
                                         "fullWidth": 55,
-<<<<<<< HEAD
                                         "width": 55,
-                                        "identifier": {
-=======
                                         "propertyName": {
->>>>>>> 85e84683
                                             "kind": "IdentifierName",
                                             "fullStart": 919,
                                             "fullEnd": 926,
