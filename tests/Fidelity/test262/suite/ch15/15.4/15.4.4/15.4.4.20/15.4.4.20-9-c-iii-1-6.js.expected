--- conflicted
+++ resolved
@@ -592,11 +592,8 @@
                                             "start": 869,
                                             "end": 872,
                                             "fullWidth": 3,
-<<<<<<< HEAD
                                             "width": 3,
-=======
                                             "modifiers": [],
->>>>>>> e3c38734
                                             "identifier": {
                                                 "kind": "IdentifierName",
                                                 "fullStart": 869,
@@ -636,11 +633,8 @@
                                             "start": 874,
                                             "end": 877,
                                             "fullWidth": 3,
-<<<<<<< HEAD
                                             "width": 3,
-=======
                                             "modifiers": [],
->>>>>>> e3c38734
                                             "identifier": {
                                                 "kind": "IdentifierName",
                                                 "fullStart": 874,
@@ -680,11 +674,8 @@
                                             "start": 879,
                                             "end": 882,
                                             "fullWidth": 3,
-<<<<<<< HEAD
                                             "width": 3,
-=======
                                             "modifiers": [],
->>>>>>> e3c38734
                                             "identifier": {
                                                 "kind": "IdentifierName",
                                                 "fullStart": 879,
