{
    "isDeclaration": false,
    "languageVersion": "EcmaScript5",
    "parseOptions": {
        "allowAutomaticSemicolonInsertion": true
    },
    "sourceUnit": {
        "kind": "SourceUnit",
        "fullStart": 0,
        "fullEnd": 1590,
        "start": 620,
        "end": 1590,
        "fullWidth": 1590,
        "width": 970,
        "isIncrementallyUnusable": true,
        "moduleElements": [
            {
                "kind": "FunctionDeclaration",
                "fullStart": 0,
                "fullEnd": 1566,
                "start": 620,
                "end": 1564,
                "fullWidth": 1566,
                "width": 944,
                "modifiers": [],
                "functionKeyword": {
                    "kind": "FunctionKeyword",
                    "fullStart": 0,
                    "fullEnd": 629,
                    "start": 620,
                    "end": 628,
                    "fullWidth": 629,
                    "width": 8,
                    "text": "function",
                    "value": "function",
                    "valueText": "function",
                    "hasLeadingTrivia": true,
                    "hasLeadingComment": true,
                    "hasLeadingNewLine": true,
                    "hasTrailingTrivia": true,
                    "leadingTrivia": [
                        {
                            "kind": "SingleLineCommentTrivia",
                            "text": "/// Copyright (c) 2012 Ecma International.  All rights reserved. "
                        },
                        {
                            "kind": "NewLineTrivia",
                            "text": "\r\n"
                        },
                        {
                            "kind": "SingleLineCommentTrivia",
                            "text": "/// Ecma International makes this code available under the terms and conditions set"
                        },
                        {
                            "kind": "NewLineTrivia",
                            "text": "\r\n"
                        },
                        {
                            "kind": "SingleLineCommentTrivia",
                            "text": "/// forth on http://hg.ecmascript.org/tests/test262/raw-file/tip/LICENSE (the "
                        },
                        {
                            "kind": "NewLineTrivia",
                            "text": "\r\n"
                        },
                        {
                            "kind": "SingleLineCommentTrivia",
                            "text": "/// \"Use Terms\").   Any redistribution of this code must retain the above "
                        },
                        {
                            "kind": "NewLineTrivia",
                            "text": "\r\n"
                        },
                        {
                            "kind": "SingleLineCommentTrivia",
                            "text": "/// copyright and this notice and otherwise comply with the Use Terms."
                        },
                        {
                            "kind": "NewLineTrivia",
                            "text": "\r\n"
                        },
                        {
                            "kind": "MultiLineCommentTrivia",
                            "text": "/**\r\n * @path ch15/15.4/15.4.4/15.4.4.20/15.4.4.20-9-c-iii-1-6.js\r\n * @description Array.prototype.filter - values of 'to' are accessed during each iteration when 'selected' is converted to true and not prior to starting the loop\r\n */"
                        },
                        {
                            "kind": "NewLineTrivia",
                            "text": "\r\n"
                        },
                        {
                            "kind": "NewLineTrivia",
                            "text": "\r\n"
                        },
                        {
                            "kind": "NewLineTrivia",
                            "text": "\r\n"
                        }
                    ],
                    "trailingTrivia": [
                        {
                            "kind": "WhitespaceTrivia",
                            "text": " "
                        }
                    ]
                },
                "identifier": {
                    "kind": "IdentifierName",
                    "fullStart": 629,
                    "fullEnd": 637,
                    "start": 629,
                    "end": 637,
                    "fullWidth": 8,
                    "width": 8,
                    "text": "testcase",
                    "value": "testcase",
                    "valueText": "testcase"
                },
                "callSignature": {
                    "kind": "CallSignature",
                    "fullStart": 637,
                    "fullEnd": 640,
                    "start": 637,
                    "end": 639,
                    "fullWidth": 3,
                    "width": 2,
                    "parameterList": {
                        "kind": "ParameterList",
                        "fullStart": 637,
                        "fullEnd": 640,
                        "start": 637,
                        "end": 639,
                        "fullWidth": 3,
                        "width": 2,
                        "openParenToken": {
                            "kind": "OpenParenToken",
                            "fullStart": 637,
                            "fullEnd": 638,
                            "start": 637,
                            "end": 638,
                            "fullWidth": 1,
                            "width": 1,
                            "text": "(",
                            "value": "(",
                            "valueText": "("
                        },
                        "parameters": [],
                        "closeParenToken": {
                            "kind": "CloseParenToken",
                            "fullStart": 638,
                            "fullEnd": 640,
                            "start": 638,
                            "end": 639,
                            "fullWidth": 2,
                            "width": 1,
                            "text": ")",
                            "value": ")",
                            "valueText": ")",
                            "hasTrailingTrivia": true,
                            "trailingTrivia": [
                                {
                                    "kind": "WhitespaceTrivia",
                                    "text": " "
                                }
                            ]
                        }
                    }
                },
                "block": {
                    "kind": "Block",
                    "fullStart": 640,
                    "fullEnd": 1566,
                    "start": 640,
                    "end": 1564,
                    "fullWidth": 926,
                    "width": 924,
                    "openBraceToken": {
                        "kind": "OpenBraceToken",
                        "fullStart": 640,
                        "fullEnd": 643,
                        "start": 640,
                        "end": 641,
                        "fullWidth": 3,
                        "width": 1,
                        "text": "{",
                        "value": "{",
                        "valueText": "{",
                        "hasTrailingTrivia": true,
                        "hasTrailingNewLine": true,
                        "trailingTrivia": [
                            {
                                "kind": "NewLineTrivia",
                                "text": "\r\n"
                            }
                        ]
                    },
                    "statements": [
                        {
                            "kind": "VariableStatement",
                            "fullStart": 643,
                            "fullEnd": 672,
                            "start": 653,
                            "end": 670,
                            "fullWidth": 29,
                            "width": 17,
                            "modifiers": [],
                            "variableDeclaration": {
                                "kind": "VariableDeclaration",
                                "fullStart": 643,
                                "fullEnd": 669,
                                "start": 653,
                                "end": 669,
                                "fullWidth": 26,
                                "width": 16,
                                "varKeyword": {
                                    "kind": "VarKeyword",
                                    "fullStart": 643,
                                    "fullEnd": 657,
                                    "start": 653,
                                    "end": 656,
                                    "fullWidth": 14,
                                    "width": 3,
                                    "text": "var",
                                    "value": "var",
                                    "valueText": "var",
                                    "hasLeadingTrivia": true,
                                    "hasLeadingNewLine": true,
                                    "hasTrailingTrivia": true,
                                    "leadingTrivia": [
                                        {
                                            "kind": "NewLineTrivia",
                                            "text": "\r\n"
                                        },
                                        {
                                            "kind": "WhitespaceTrivia",
                                            "text": "        "
                                        }
                                    ],
                                    "trailingTrivia": [
                                        {
                                            "kind": "WhitespaceTrivia",
                                            "text": " "
                                        }
                                    ]
                                },
                                "variableDeclarators": [
                                    {
                                        "kind": "VariableDeclarator",
                                        "fullStart": 657,
                                        "fullEnd": 669,
                                        "start": 657,
                                        "end": 669,
                                        "fullWidth": 12,
<<<<<<< HEAD
                                        "width": 12,
                                        "identifier": {
=======
                                        "propertyName": {
>>>>>>> 85e84683
                                            "kind": "IdentifierName",
                                            "fullStart": 657,
                                            "fullEnd": 665,
                                            "start": 657,
                                            "end": 664,
                                            "fullWidth": 8,
                                            "width": 7,
                                            "text": "toIndex",
                                            "value": "toIndex",
                                            "valueText": "toIndex",
                                            "hasTrailingTrivia": true,
                                            "trailingTrivia": [
                                                {
                                                    "kind": "WhitespaceTrivia",
                                                    "text": " "
                                                }
                                            ]
                                        },
                                        "equalsValueClause": {
                                            "kind": "EqualsValueClause",
                                            "fullStart": 665,
                                            "fullEnd": 669,
                                            "start": 665,
                                            "end": 669,
                                            "fullWidth": 4,
                                            "width": 4,
                                            "equalsToken": {
                                                "kind": "EqualsToken",
                                                "fullStart": 665,
                                                "fullEnd": 667,
                                                "start": 665,
                                                "end": 666,
                                                "fullWidth": 2,
                                                "width": 1,
                                                "text": "=",
                                                "value": "=",
                                                "valueText": "=",
                                                "hasTrailingTrivia": true,
                                                "trailingTrivia": [
                                                    {
                                                        "kind": "WhitespaceTrivia",
                                                        "text": " "
                                                    }
                                                ]
                                            },
                                            "value": {
                                                "kind": "ArrayLiteralExpression",
                                                "fullStart": 667,
                                                "fullEnd": 669,
                                                "start": 667,
                                                "end": 669,
                                                "fullWidth": 2,
                                                "width": 2,
                                                "openBracketToken": {
                                                    "kind": "OpenBracketToken",
                                                    "fullStart": 667,
                                                    "fullEnd": 668,
                                                    "start": 667,
                                                    "end": 668,
                                                    "fullWidth": 1,
                                                    "width": 1,
                                                    "text": "[",
                                                    "value": "[",
                                                    "valueText": "["
                                                },
                                                "expressions": [],
                                                "closeBracketToken": {
                                                    "kind": "CloseBracketToken",
                                                    "fullStart": 668,
                                                    "fullEnd": 669,
                                                    "start": 668,
                                                    "end": 669,
                                                    "fullWidth": 1,
                                                    "width": 1,
                                                    "text": "]",
                                                    "value": "]",
                                                    "valueText": "]"
                                                }
                                            }
                                        }
                                    }
                                ]
                            },
                            "semicolonToken": {
                                "kind": "SemicolonToken",
                                "fullStart": 669,
                                "fullEnd": 672,
                                "start": 669,
                                "end": 670,
                                "fullWidth": 3,
                                "width": 1,
                                "text": ";",
                                "value": ";",
                                "valueText": ";",
                                "hasTrailingTrivia": true,
                                "hasTrailingNewLine": true,
                                "trailingTrivia": [
                                    {
                                        "kind": "NewLineTrivia",
                                        "text": "\r\n"
                                    }
                                ]
                            }
                        },
                        {
                            "kind": "VariableStatement",
                            "fullStart": 672,
                            "fullEnd": 697,
                            "start": 680,
                            "end": 695,
                            "fullWidth": 25,
                            "width": 15,
                            "modifiers": [],
                            "variableDeclaration": {
                                "kind": "VariableDeclaration",
                                "fullStart": 672,
                                "fullEnd": 694,
                                "start": 680,
                                "end": 694,
                                "fullWidth": 22,
                                "width": 14,
                                "varKeyword": {
                                    "kind": "VarKeyword",
                                    "fullStart": 672,
                                    "fullEnd": 684,
                                    "start": 680,
                                    "end": 683,
                                    "fullWidth": 12,
                                    "width": 3,
                                    "text": "var",
                                    "value": "var",
                                    "valueText": "var",
                                    "hasLeadingTrivia": true,
                                    "hasTrailingTrivia": true,
                                    "leadingTrivia": [
                                        {
                                            "kind": "WhitespaceTrivia",
                                            "text": "        "
                                        }
                                    ],
                                    "trailingTrivia": [
                                        {
                                            "kind": "WhitespaceTrivia",
                                            "text": " "
                                        }
                                    ]
                                },
                                "variableDeclarators": [
                                    {
                                        "kind": "VariableDeclarator",
                                        "fullStart": 684,
                                        "fullEnd": 694,
                                        "start": 684,
                                        "end": 694,
                                        "fullWidth": 10,
<<<<<<< HEAD
                                        "width": 10,
                                        "identifier": {
=======
                                        "propertyName": {
>>>>>>> 85e84683
                                            "kind": "IdentifierName",
                                            "fullStart": 684,
                                            "fullEnd": 691,
                                            "start": 684,
                                            "end": 690,
                                            "fullWidth": 7,
                                            "width": 6,
                                            "text": "called",
                                            "value": "called",
                                            "valueText": "called",
                                            "hasTrailingTrivia": true,
                                            "trailingTrivia": [
                                                {
                                                    "kind": "WhitespaceTrivia",
                                                    "text": " "
                                                }
                                            ]
                                        },
                                        "equalsValueClause": {
                                            "kind": "EqualsValueClause",
                                            "fullStart": 691,
                                            "fullEnd": 694,
                                            "start": 691,
                                            "end": 694,
                                            "fullWidth": 3,
                                            "width": 3,
                                            "equalsToken": {
                                                "kind": "EqualsToken",
                                                "fullStart": 691,
                                                "fullEnd": 693,
                                                "start": 691,
                                                "end": 692,
                                                "fullWidth": 2,
                                                "width": 1,
                                                "text": "=",
                                                "value": "=",
                                                "valueText": "=",
                                                "hasTrailingTrivia": true,
                                                "trailingTrivia": [
                                                    {
                                                        "kind": "WhitespaceTrivia",
                                                        "text": " "
                                                    }
                                                ]
                                            },
                                            "value": {
                                                "kind": "NumericLiteral",
                                                "fullStart": 693,
                                                "fullEnd": 694,
                                                "start": 693,
                                                "end": 694,
                                                "fullWidth": 1,
                                                "width": 1,
                                                "text": "0",
                                                "value": 0,
                                                "valueText": "0"
                                            }
                                        }
                                    }
                                ]
                            },
                            "semicolonToken": {
                                "kind": "SemicolonToken",
                                "fullStart": 694,
                                "fullEnd": 697,
                                "start": 694,
                                "end": 695,
                                "fullWidth": 3,
                                "width": 1,
                                "text": ";",
                                "value": ";",
                                "valueText": ";",
                                "hasTrailingTrivia": true,
                                "hasTrailingNewLine": true,
                                "trailingTrivia": [
                                    {
                                        "kind": "NewLineTrivia",
                                        "text": "\r\n"
                                    }
                                ]
                            }
                        },
                        {
                            "kind": "FunctionDeclaration",
                            "fullStart": 697,
                            "fullEnd": 1434,
                            "start": 849,
                            "end": 1432,
                            "fullWidth": 737,
                            "width": 583,
                            "modifiers": [],
                            "functionKeyword": {
                                "kind": "FunctionKeyword",
                                "fullStart": 697,
                                "fullEnd": 858,
                                "start": 849,
                                "end": 857,
                                "fullWidth": 161,
                                "width": 8,
                                "text": "function",
                                "value": "function",
                                "valueText": "function",
                                "hasLeadingTrivia": true,
                                "hasLeadingComment": true,
                                "hasLeadingNewLine": true,
                                "hasTrailingTrivia": true,
                                "leadingTrivia": [
                                    {
                                        "kind": "NewLineTrivia",
                                        "text": "\r\n"
                                    },
                                    {
                                        "kind": "WhitespaceTrivia",
                                        "text": "        "
                                    },
                                    {
                                        "kind": "SingleLineCommentTrivia",
                                        "text": "//By below way, we could verify that 'to' would be setted as 0, 1, ..., length - 1 in order, and each value will be setted one time."
                                    },
                                    {
                                        "kind": "NewLineTrivia",
                                        "text": "\r\n"
                                    },
                                    {
                                        "kind": "WhitespaceTrivia",
                                        "text": "        "
                                    }
                                ],
                                "trailingTrivia": [
                                    {
                                        "kind": "WhitespaceTrivia",
                                        "text": " "
                                    }
                                ]
                            },
                            "identifier": {
                                "kind": "IdentifierName",
                                "fullStart": 858,
                                "fullEnd": 868,
                                "start": 858,
                                "end": 868,
                                "fullWidth": 10,
                                "width": 10,
                                "text": "callbackfn",
                                "value": "callbackfn",
                                "valueText": "callbackfn"
                            },
                            "callSignature": {
                                "kind": "CallSignature",
                                "fullStart": 868,
                                "fullEnd": 884,
                                "start": 868,
                                "end": 883,
                                "fullWidth": 16,
                                "width": 15,
                                "parameterList": {
                                    "kind": "ParameterList",
                                    "fullStart": 868,
                                    "fullEnd": 884,
                                    "start": 868,
                                    "end": 883,
                                    "fullWidth": 16,
                                    "width": 15,
                                    "openParenToken": {
                                        "kind": "OpenParenToken",
                                        "fullStart": 868,
                                        "fullEnd": 869,
                                        "start": 868,
                                        "end": 869,
                                        "fullWidth": 1,
                                        "width": 1,
                                        "text": "(",
                                        "value": "(",
                                        "valueText": "("
                                    },
                                    "parameters": [
                                        {
                                            "kind": "Parameter",
                                            "fullStart": 869,
                                            "fullEnd": 872,
                                            "start": 869,
                                            "end": 872,
                                            "fullWidth": 3,
                                            "width": 3,
                                            "modifiers": [],
                                            "identifier": {
                                                "kind": "IdentifierName",
                                                "fullStart": 869,
                                                "fullEnd": 872,
                                                "start": 869,
                                                "end": 872,
                                                "fullWidth": 3,
                                                "width": 3,
                                                "text": "val",
                                                "value": "val",
                                                "valueText": "val"
                                            }
                                        },
                                        {
                                            "kind": "CommaToken",
                                            "fullStart": 872,
                                            "fullEnd": 874,
                                            "start": 872,
                                            "end": 873,
                                            "fullWidth": 2,
                                            "width": 1,
                                            "text": ",",
                                            "value": ",",
                                            "valueText": ",",
                                            "hasTrailingTrivia": true,
                                            "trailingTrivia": [
                                                {
                                                    "kind": "WhitespaceTrivia",
                                                    "text": " "
                                                }
                                            ]
                                        },
                                        {
                                            "kind": "Parameter",
                                            "fullStart": 874,
                                            "fullEnd": 877,
                                            "start": 874,
                                            "end": 877,
                                            "fullWidth": 3,
                                            "width": 3,
                                            "modifiers": [],
                                            "identifier": {
                                                "kind": "IdentifierName",
                                                "fullStart": 874,
                                                "fullEnd": 877,
                                                "start": 874,
                                                "end": 877,
                                                "fullWidth": 3,
                                                "width": 3,
                                                "text": "idx",
                                                "value": "idx",
                                                "valueText": "idx"
                                            }
                                        },
                                        {
                                            "kind": "CommaToken",
                                            "fullStart": 877,
                                            "fullEnd": 879,
                                            "start": 877,
                                            "end": 878,
                                            "fullWidth": 2,
                                            "width": 1,
                                            "text": ",",
                                            "value": ",",
                                            "valueText": ",",
                                            "hasTrailingTrivia": true,
                                            "trailingTrivia": [
                                                {
                                                    "kind": "WhitespaceTrivia",
                                                    "text": " "
                                                }
                                            ]
                                        },
                                        {
                                            "kind": "Parameter",
                                            "fullStart": 879,
                                            "fullEnd": 882,
                                            "start": 879,
                                            "end": 882,
                                            "fullWidth": 3,
                                            "width": 3,
                                            "modifiers": [],
                                            "identifier": {
                                                "kind": "IdentifierName",
                                                "fullStart": 879,
                                                "fullEnd": 882,
                                                "start": 879,
                                                "end": 882,
                                                "fullWidth": 3,
                                                "width": 3,
                                                "text": "obj",
                                                "value": "obj",
                                                "valueText": "obj"
                                            }
                                        }
                                    ],
                                    "closeParenToken": {
                                        "kind": "CloseParenToken",
                                        "fullStart": 882,
                                        "fullEnd": 884,
                                        "start": 882,
                                        "end": 883,
                                        "fullWidth": 2,
                                        "width": 1,
                                        "text": ")",
                                        "value": ")",
                                        "valueText": ")",
                                        "hasTrailingTrivia": true,
                                        "trailingTrivia": [
                                            {
                                                "kind": "WhitespaceTrivia",
                                                "text": " "
                                            }
                                        ]
                                    }
                                }
                            },
                            "block": {
                                "kind": "Block",
                                "fullStart": 884,
                                "fullEnd": 1434,
                                "start": 884,
                                "end": 1432,
                                "fullWidth": 550,
                                "width": 548,
                                "openBraceToken": {
                                    "kind": "OpenBraceToken",
                                    "fullStart": 884,
                                    "fullEnd": 887,
                                    "start": 884,
                                    "end": 885,
                                    "fullWidth": 3,
                                    "width": 1,
                                    "text": "{",
                                    "value": "{",
                                    "valueText": "{",
                                    "hasTrailingTrivia": true,
                                    "hasTrailingNewLine": true,
                                    "trailingTrivia": [
                                        {
                                            "kind": "NewLineTrivia",
                                            "text": "\r\n"
                                        }
                                    ]
                                },
                                "statements": [
                                    {
                                        "kind": "ExpressionStatement",
                                        "fullStart": 887,
                                        "fullEnd": 910,
                                        "start": 899,
                                        "end": 908,
                                        "fullWidth": 23,
                                        "width": 9,
                                        "expression": {
                                            "kind": "PostIncrementExpression",
                                            "fullStart": 887,
                                            "fullEnd": 907,
                                            "start": 899,
                                            "end": 907,
                                            "fullWidth": 20,
                                            "width": 8,
                                            "operand": {
                                                "kind": "IdentifierName",
                                                "fullStart": 887,
                                                "fullEnd": 905,
                                                "start": 899,
                                                "end": 905,
                                                "fullWidth": 18,
                                                "width": 6,
                                                "text": "called",
                                                "value": "called",
                                                "valueText": "called",
                                                "hasLeadingTrivia": true,
                                                "leadingTrivia": [
                                                    {
                                                        "kind": "WhitespaceTrivia",
                                                        "text": "            "
                                                    }
                                                ]
                                            },
                                            "operatorToken": {
                                                "kind": "PlusPlusToken",
                                                "fullStart": 905,
                                                "fullEnd": 907,
                                                "start": 905,
                                                "end": 907,
                                                "fullWidth": 2,
                                                "width": 2,
                                                "text": "++",
                                                "value": "++",
                                                "valueText": "++"
                                            }
                                        },
                                        "semicolonToken": {
                                            "kind": "SemicolonToken",
                                            "fullStart": 907,
                                            "fullEnd": 910,
                                            "start": 907,
                                            "end": 908,
                                            "fullWidth": 3,
                                            "width": 1,
                                            "text": ";",
                                            "value": ";",
                                            "valueText": ";",
                                            "hasTrailingTrivia": true,
                                            "hasTrailingNewLine": true,
                                            "trailingTrivia": [
                                                {
                                                    "kind": "NewLineTrivia",
                                                    "text": "\r\n"
                                                }
                                            ]
                                        }
                                    },
                                    {
                                        "kind": "IfStatement",
                                        "fullStart": 910,
                                        "fullEnd": 1423,
                                        "start": 1036,
                                        "end": 1421,
                                        "fullWidth": 513,
                                        "width": 385,
                                        "ifKeyword": {
                                            "kind": "IfKeyword",
                                            "fullStart": 910,
                                            "fullEnd": 1039,
                                            "start": 1036,
                                            "end": 1038,
                                            "fullWidth": 129,
                                            "width": 2,
                                            "text": "if",
                                            "value": "if",
                                            "valueText": "if",
                                            "hasLeadingTrivia": true,
                                            "hasLeadingComment": true,
                                            "hasLeadingNewLine": true,
                                            "hasTrailingTrivia": true,
                                            "leadingTrivia": [
                                                {
                                                    "kind": "WhitespaceTrivia",
                                                    "text": "            "
                                                },
                                                {
                                                    "kind": "SingleLineCommentTrivia",
                                                    "text": "//Each position should be visited one time, which means 'to' is accessed one time during iterations."
                                                },
                                                {
                                                    "kind": "NewLineTrivia",
                                                    "text": "\r\n"
                                                },
                                                {
                                                    "kind": "WhitespaceTrivia",
                                                    "text": "            "
                                                }
                                            ],
                                            "trailingTrivia": [
                                                {
                                                    "kind": "WhitespaceTrivia",
                                                    "text": " "
                                                }
                                            ]
                                        },
                                        "openParenToken": {
                                            "kind": "OpenParenToken",
                                            "fullStart": 1039,
                                            "fullEnd": 1040,
                                            "start": 1039,
                                            "end": 1040,
                                            "fullWidth": 1,
                                            "width": 1,
                                            "text": "(",
                                            "value": "(",
                                            "valueText": "("
                                        },
                                        "condition": {
                                            "kind": "EqualsExpression",
                                            "fullStart": 1040,
                                            "fullEnd": 1066,
                                            "start": 1040,
                                            "end": 1066,
                                            "fullWidth": 26,
                                            "width": 26,
                                            "left": {
                                                "kind": "ElementAccessExpression",
                                                "fullStart": 1040,
                                                "fullEnd": 1053,
                                                "start": 1040,
                                                "end": 1052,
                                                "fullWidth": 13,
                                                "width": 12,
                                                "expression": {
                                                    "kind": "IdentifierName",
                                                    "fullStart": 1040,
                                                    "fullEnd": 1047,
                                                    "start": 1040,
                                                    "end": 1047,
                                                    "fullWidth": 7,
                                                    "width": 7,
                                                    "text": "toIndex",
                                                    "value": "toIndex",
                                                    "valueText": "toIndex"
                                                },
                                                "openBracketToken": {
                                                    "kind": "OpenBracketToken",
                                                    "fullStart": 1047,
                                                    "fullEnd": 1048,
                                                    "start": 1047,
                                                    "end": 1048,
                                                    "fullWidth": 1,
                                                    "width": 1,
                                                    "text": "[",
                                                    "value": "[",
                                                    "valueText": "["
                                                },
                                                "argumentExpression": {
                                                    "kind": "IdentifierName",
                                                    "fullStart": 1048,
                                                    "fullEnd": 1051,
                                                    "start": 1048,
                                                    "end": 1051,
                                                    "fullWidth": 3,
                                                    "width": 3,
                                                    "text": "idx",
                                                    "value": "idx",
                                                    "valueText": "idx"
                                                },
                                                "closeBracketToken": {
                                                    "kind": "CloseBracketToken",
                                                    "fullStart": 1051,
                                                    "fullEnd": 1053,
                                                    "start": 1051,
                                                    "end": 1052,
                                                    "fullWidth": 2,
                                                    "width": 1,
                                                    "text": "]",
                                                    "value": "]",
                                                    "valueText": "]",
                                                    "hasTrailingTrivia": true,
                                                    "trailingTrivia": [
                                                        {
                                                            "kind": "WhitespaceTrivia",
                                                            "text": " "
                                                        }
                                                    ]
                                                }
                                            },
                                            "operatorToken": {
                                                "kind": "EqualsEqualsEqualsToken",
                                                "fullStart": 1053,
                                                "fullEnd": 1057,
                                                "start": 1053,
                                                "end": 1056,
                                                "fullWidth": 4,
                                                "width": 3,
                                                "text": "===",
                                                "value": "===",
                                                "valueText": "===",
                                                "hasTrailingTrivia": true,
                                                "trailingTrivia": [
                                                    {
                                                        "kind": "WhitespaceTrivia",
                                                        "text": " "
                                                    }
                                                ]
                                            },
                                            "right": {
                                                "kind": "IdentifierName",
                                                "fullStart": 1057,
                                                "fullEnd": 1066,
                                                "start": 1057,
                                                "end": 1066,
                                                "fullWidth": 9,
                                                "width": 9,
                                                "text": "undefined",
                                                "value": "undefined",
                                                "valueText": "undefined"
                                            }
                                        },
                                        "closeParenToken": {
                                            "kind": "CloseParenToken",
                                            "fullStart": 1066,
                                            "fullEnd": 1068,
                                            "start": 1066,
                                            "end": 1067,
                                            "fullWidth": 2,
                                            "width": 1,
                                            "text": ")",
                                            "value": ")",
                                            "valueText": ")",
                                            "hasTrailingTrivia": true,
                                            "trailingTrivia": [
                                                {
                                                    "kind": "WhitespaceTrivia",
                                                    "text": " "
                                                }
                                            ]
                                        },
                                        "statement": {
                                            "kind": "Block",
                                            "fullStart": 1068,
                                            "fullEnd": 1369,
                                            "start": 1068,
                                            "end": 1368,
                                            "fullWidth": 301,
                                            "width": 300,
                                            "openBraceToken": {
                                                "kind": "OpenBraceToken",
                                                "fullStart": 1068,
                                                "fullEnd": 1071,
                                                "start": 1068,
                                                "end": 1069,
                                                "fullWidth": 3,
                                                "width": 1,
                                                "text": "{",
                                                "value": "{",
                                                "valueText": "{",
                                                "hasTrailingTrivia": true,
                                                "hasTrailingNewLine": true,
                                                "trailingTrivia": [
                                                    {
                                                        "kind": "NewLineTrivia",
                                                        "text": "\r\n"
                                                    }
                                                ]
                                            },
                                            "statements": [
                                                {
                                                    "kind": "IfStatement",
                                                    "fullStart": 1071,
                                                    "fullEnd": 1290,
                                                    "start": 1184,
                                                    "end": 1288,
                                                    "fullWidth": 219,
                                                    "width": 104,
                                                    "ifKeyword": {
                                                        "kind": "IfKeyword",
                                                        "fullStart": 1071,
                                                        "fullEnd": 1187,
                                                        "start": 1184,
                                                        "end": 1186,
                                                        "fullWidth": 116,
                                                        "width": 2,
                                                        "text": "if",
                                                        "value": "if",
                                                        "valueText": "if",
                                                        "hasLeadingTrivia": true,
                                                        "hasLeadingComment": true,
                                                        "hasLeadingNewLine": true,
                                                        "hasTrailingTrivia": true,
                                                        "leadingTrivia": [
                                                            {
                                                                "kind": "WhitespaceTrivia",
                                                                "text": "                "
                                                            },
                                                            {
                                                                "kind": "SingleLineCommentTrivia",
                                                                "text": "//when current position is visited, its previous index should has been visited."
                                                            },
                                                            {
                                                                "kind": "NewLineTrivia",
                                                                "text": "\r\n"
                                                            },
                                                            {
                                                                "kind": "WhitespaceTrivia",
                                                                "text": "                "
                                                            }
                                                        ],
                                                        "trailingTrivia": [
                                                            {
                                                                "kind": "WhitespaceTrivia",
                                                                "text": " "
                                                            }
                                                        ]
                                                    },
                                                    "openParenToken": {
                                                        "kind": "OpenParenToken",
                                                        "fullStart": 1187,
                                                        "fullEnd": 1188,
                                                        "start": 1187,
                                                        "end": 1188,
                                                        "fullWidth": 1,
                                                        "width": 1,
                                                        "text": "(",
                                                        "value": "(",
                                                        "valueText": "("
                                                    },
                                                    "condition": {
                                                        "kind": "LogicalAndExpression",
                                                        "fullStart": 1188,
                                                        "fullEnd": 1231,
                                                        "start": 1188,
                                                        "end": 1231,
                                                        "fullWidth": 43,
                                                        "width": 43,
                                                        "left": {
                                                            "kind": "NotEqualsExpression",
                                                            "fullStart": 1188,
                                                            "fullEnd": 1198,
                                                            "start": 1188,
                                                            "end": 1197,
                                                            "fullWidth": 10,
                                                            "width": 9,
                                                            "left": {
                                                                "kind": "IdentifierName",
                                                                "fullStart": 1188,
                                                                "fullEnd": 1192,
                                                                "start": 1188,
                                                                "end": 1191,
                                                                "fullWidth": 4,
                                                                "width": 3,
                                                                "text": "idx",
                                                                "value": "idx",
                                                                "valueText": "idx",
                                                                "hasTrailingTrivia": true,
                                                                "trailingTrivia": [
                                                                    {
                                                                        "kind": "WhitespaceTrivia",
                                                                        "text": " "
                                                                    }
                                                                ]
                                                            },
                                                            "operatorToken": {
                                                                "kind": "ExclamationEqualsEqualsToken",
                                                                "fullStart": 1192,
                                                                "fullEnd": 1196,
                                                                "start": 1192,
                                                                "end": 1195,
                                                                "fullWidth": 4,
                                                                "width": 3,
                                                                "text": "!==",
                                                                "value": "!==",
                                                                "valueText": "!==",
                                                                "hasTrailingTrivia": true,
                                                                "trailingTrivia": [
                                                                    {
                                                                        "kind": "WhitespaceTrivia",
                                                                        "text": " "
                                                                    }
                                                                ]
                                                            },
                                                            "right": {
                                                                "kind": "NumericLiteral",
                                                                "fullStart": 1196,
                                                                "fullEnd": 1198,
                                                                "start": 1196,
                                                                "end": 1197,
                                                                "fullWidth": 2,
                                                                "width": 1,
                                                                "text": "0",
                                                                "value": 0,
                                                                "valueText": "0",
                                                                "hasTrailingTrivia": true,
                                                                "trailingTrivia": [
                                                                    {
                                                                        "kind": "WhitespaceTrivia",
                                                                        "text": " "
                                                                    }
                                                                ]
                                                            }
                                                        },
                                                        "operatorToken": {
                                                            "kind": "AmpersandAmpersandToken",
                                                            "fullStart": 1198,
                                                            "fullEnd": 1201,
                                                            "start": 1198,
                                                            "end": 1200,
                                                            "fullWidth": 3,
                                                            "width": 2,
                                                            "text": "&&",
                                                            "value": "&&",
                                                            "valueText": "&&",
                                                            "hasTrailingTrivia": true,
                                                            "trailingTrivia": [
                                                                {
                                                                    "kind": "WhitespaceTrivia",
                                                                    "text": " "
                                                                }
                                                            ]
                                                        },
                                                        "right": {
                                                            "kind": "EqualsExpression",
                                                            "fullStart": 1201,
                                                            "fullEnd": 1231,
                                                            "start": 1201,
                                                            "end": 1231,
                                                            "fullWidth": 30,
                                                            "width": 30,
                                                            "left": {
                                                                "kind": "ElementAccessExpression",
                                                                "fullStart": 1201,
                                                                "fullEnd": 1218,
                                                                "start": 1201,
                                                                "end": 1217,
                                                                "fullWidth": 17,
                                                                "width": 16,
                                                                "expression": {
                                                                    "kind": "IdentifierName",
                                                                    "fullStart": 1201,
                                                                    "fullEnd": 1208,
                                                                    "start": 1201,
                                                                    "end": 1208,
                                                                    "fullWidth": 7,
                                                                    "width": 7,
                                                                    "text": "toIndex",
                                                                    "value": "toIndex",
                                                                    "valueText": "toIndex"
                                                                },
                                                                "openBracketToken": {
                                                                    "kind": "OpenBracketToken",
                                                                    "fullStart": 1208,
                                                                    "fullEnd": 1209,
                                                                    "start": 1208,
                                                                    "end": 1209,
                                                                    "fullWidth": 1,
                                                                    "width": 1,
                                                                    "text": "[",
                                                                    "value": "[",
                                                                    "valueText": "["
                                                                },
                                                                "argumentExpression": {
                                                                    "kind": "SubtractExpression",
                                                                    "fullStart": 1209,
                                                                    "fullEnd": 1216,
                                                                    "start": 1209,
                                                                    "end": 1216,
                                                                    "fullWidth": 7,
                                                                    "width": 7,
                                                                    "left": {
                                                                        "kind": "IdentifierName",
                                                                        "fullStart": 1209,
                                                                        "fullEnd": 1213,
                                                                        "start": 1209,
                                                                        "end": 1212,
                                                                        "fullWidth": 4,
                                                                        "width": 3,
                                                                        "text": "idx",
                                                                        "value": "idx",
                                                                        "valueText": "idx",
                                                                        "hasTrailingTrivia": true,
                                                                        "trailingTrivia": [
                                                                            {
                                                                                "kind": "WhitespaceTrivia",
                                                                                "text": " "
                                                                            }
                                                                        ]
                                                                    },
                                                                    "operatorToken": {
                                                                        "kind": "MinusToken",
                                                                        "fullStart": 1213,
                                                                        "fullEnd": 1215,
                                                                        "start": 1213,
                                                                        "end": 1214,
                                                                        "fullWidth": 2,
                                                                        "width": 1,
                                                                        "text": "-",
                                                                        "value": "-",
                                                                        "valueText": "-",
                                                                        "hasTrailingTrivia": true,
                                                                        "trailingTrivia": [
                                                                            {
                                                                                "kind": "WhitespaceTrivia",
                                                                                "text": " "
                                                                            }
                                                                        ]
                                                                    },
                                                                    "right": {
                                                                        "kind": "NumericLiteral",
                                                                        "fullStart": 1215,
                                                                        "fullEnd": 1216,
                                                                        "start": 1215,
                                                                        "end": 1216,
                                                                        "fullWidth": 1,
                                                                        "width": 1,
                                                                        "text": "1",
                                                                        "value": 1,
                                                                        "valueText": "1"
                                                                    }
                                                                },
                                                                "closeBracketToken": {
                                                                    "kind": "CloseBracketToken",
                                                                    "fullStart": 1216,
                                                                    "fullEnd": 1218,
                                                                    "start": 1216,
                                                                    "end": 1217,
                                                                    "fullWidth": 2,
                                                                    "width": 1,
                                                                    "text": "]",
                                                                    "value": "]",
                                                                    "valueText": "]",
                                                                    "hasTrailingTrivia": true,
                                                                    "trailingTrivia": [
                                                                        {
                                                                            "kind": "WhitespaceTrivia",
                                                                            "text": " "
                                                                        }
                                                                    ]
                                                                }
                                                            },
                                                            "operatorToken": {
                                                                "kind": "EqualsEqualsEqualsToken",
                                                                "fullStart": 1218,
                                                                "fullEnd": 1222,
                                                                "start": 1218,
                                                                "end": 1221,
                                                                "fullWidth": 4,
                                                                "width": 3,
                                                                "text": "===",
                                                                "value": "===",
                                                                "valueText": "===",
                                                                "hasTrailingTrivia": true,
                                                                "trailingTrivia": [
                                                                    {
                                                                        "kind": "WhitespaceTrivia",
                                                                        "text": " "
                                                                    }
                                                                ]
                                                            },
                                                            "right": {
                                                                "kind": "IdentifierName",
                                                                "fullStart": 1222,
                                                                "fullEnd": 1231,
                                                                "start": 1222,
                                                                "end": 1231,
                                                                "fullWidth": 9,
                                                                "width": 9,
                                                                "text": "undefined",
                                                                "value": "undefined",
                                                                "valueText": "undefined"
                                                            }
                                                        }
                                                    },
                                                    "closeParenToken": {
                                                        "kind": "CloseParenToken",
                                                        "fullStart": 1231,
                                                        "fullEnd": 1233,
                                                        "start": 1231,
                                                        "end": 1232,
                                                        "fullWidth": 2,
                                                        "width": 1,
                                                        "text": ")",
                                                        "value": ")",
                                                        "valueText": ")",
                                                        "hasTrailingTrivia": true,
                                                        "trailingTrivia": [
                                                            {
                                                                "kind": "WhitespaceTrivia",
                                                                "text": " "
                                                            }
                                                        ]
                                                    },
                                                    "statement": {
                                                        "kind": "Block",
                                                        "fullStart": 1233,
                                                        "fullEnd": 1290,
                                                        "start": 1233,
                                                        "end": 1288,
                                                        "fullWidth": 57,
                                                        "width": 55,
                                                        "openBraceToken": {
                                                            "kind": "OpenBraceToken",
                                                            "fullStart": 1233,
                                                            "fullEnd": 1236,
                                                            "start": 1233,
                                                            "end": 1234,
                                                            "fullWidth": 3,
                                                            "width": 1,
                                                            "text": "{",
                                                            "value": "{",
                                                            "valueText": "{",
                                                            "hasTrailingTrivia": true,
                                                            "hasTrailingNewLine": true,
                                                            "trailingTrivia": [
                                                                {
                                                                    "kind": "NewLineTrivia",
                                                                    "text": "\r\n"
                                                                }
                                                            ]
                                                        },
                                                        "statements": [
                                                            {
                                                                "kind": "ReturnStatement",
                                                                "fullStart": 1236,
                                                                "fullEnd": 1271,
                                                                "start": 1256,
                                                                "end": 1269,
                                                                "fullWidth": 35,
                                                                "width": 13,
                                                                "returnKeyword": {
                                                                    "kind": "ReturnKeyword",
                                                                    "fullStart": 1236,
                                                                    "fullEnd": 1263,
                                                                    "start": 1256,
                                                                    "end": 1262,
                                                                    "fullWidth": 27,
                                                                    "width": 6,
                                                                    "text": "return",
                                                                    "value": "return",
                                                                    "valueText": "return",
                                                                    "hasLeadingTrivia": true,
                                                                    "hasTrailingTrivia": true,
                                                                    "leadingTrivia": [
                                                                        {
                                                                            "kind": "WhitespaceTrivia",
                                                                            "text": "                    "
                                                                        }
                                                                    ],
                                                                    "trailingTrivia": [
                                                                        {
                                                                            "kind": "WhitespaceTrivia",
                                                                            "text": " "
                                                                        }
                                                                    ]
                                                                },
                                                                "expression": {
                                                                    "kind": "FalseKeyword",
                                                                    "fullStart": 1263,
                                                                    "fullEnd": 1268,
                                                                    "start": 1263,
                                                                    "end": 1268,
                                                                    "fullWidth": 5,
                                                                    "width": 5,
                                                                    "text": "false",
                                                                    "value": false,
                                                                    "valueText": "false"
                                                                },
                                                                "semicolonToken": {
                                                                    "kind": "SemicolonToken",
                                                                    "fullStart": 1268,
                                                                    "fullEnd": 1271,
                                                                    "start": 1268,
                                                                    "end": 1269,
                                                                    "fullWidth": 3,
                                                                    "width": 1,
                                                                    "text": ";",
                                                                    "value": ";",
                                                                    "valueText": ";",
                                                                    "hasTrailingTrivia": true,
                                                                    "hasTrailingNewLine": true,
                                                                    "trailingTrivia": [
                                                                        {
                                                                            "kind": "NewLineTrivia",
                                                                            "text": "\r\n"
                                                                        }
                                                                    ]
                                                                }
                                                            }
                                                        ],
                                                        "closeBraceToken": {
                                                            "kind": "CloseBraceToken",
                                                            "fullStart": 1271,
                                                            "fullEnd": 1290,
                                                            "start": 1287,
                                                            "end": 1288,
                                                            "fullWidth": 19,
                                                            "width": 1,
                                                            "text": "}",
                                                            "value": "}",
                                                            "valueText": "}",
                                                            "hasLeadingTrivia": true,
                                                            "hasTrailingTrivia": true,
                                                            "hasTrailingNewLine": true,
                                                            "leadingTrivia": [
                                                                {
                                                                    "kind": "WhitespaceTrivia",
                                                                    "text": "                "
                                                                }
                                                            ],
                                                            "trailingTrivia": [
                                                                {
                                                                    "kind": "NewLineTrivia",
                                                                    "text": "\r\n"
                                                                }
                                                            ]
                                                        }
                                                    }
                                                },
                                                {
                                                    "kind": "ExpressionStatement",
                                                    "fullStart": 1290,
                                                    "fullEnd": 1325,
                                                    "start": 1306,
                                                    "end": 1323,
                                                    "fullWidth": 35,
                                                    "width": 17,
                                                    "expression": {
                                                        "kind": "AssignmentExpression",
                                                        "fullStart": 1290,
                                                        "fullEnd": 1322,
                                                        "start": 1306,
                                                        "end": 1322,
                                                        "fullWidth": 32,
                                                        "width": 16,
                                                        "left": {
                                                            "kind": "ElementAccessExpression",
                                                            "fullStart": 1290,
                                                            "fullEnd": 1319,
                                                            "start": 1306,
                                                            "end": 1318,
                                                            "fullWidth": 29,
                                                            "width": 12,
                                                            "expression": {
                                                                "kind": "IdentifierName",
                                                                "fullStart": 1290,
                                                                "fullEnd": 1313,
                                                                "start": 1306,
                                                                "end": 1313,
                                                                "fullWidth": 23,
                                                                "width": 7,
                                                                "text": "toIndex",
                                                                "value": "toIndex",
                                                                "valueText": "toIndex",
                                                                "hasLeadingTrivia": true,
                                                                "leadingTrivia": [
                                                                    {
                                                                        "kind": "WhitespaceTrivia",
                                                                        "text": "                "
                                                                    }
                                                                ]
                                                            },
                                                            "openBracketToken": {
                                                                "kind": "OpenBracketToken",
                                                                "fullStart": 1313,
                                                                "fullEnd": 1314,
                                                                "start": 1313,
                                                                "end": 1314,
                                                                "fullWidth": 1,
                                                                "width": 1,
                                                                "text": "[",
                                                                "value": "[",
                                                                "valueText": "["
                                                            },
                                                            "argumentExpression": {
                                                                "kind": "IdentifierName",
                                                                "fullStart": 1314,
                                                                "fullEnd": 1317,
                                                                "start": 1314,
                                                                "end": 1317,
                                                                "fullWidth": 3,
                                                                "width": 3,
                                                                "text": "idx",
                                                                "value": "idx",
                                                                "valueText": "idx"
                                                            },
                                                            "closeBracketToken": {
                                                                "kind": "CloseBracketToken",
                                                                "fullStart": 1317,
                                                                "fullEnd": 1319,
                                                                "start": 1317,
                                                                "end": 1318,
                                                                "fullWidth": 2,
                                                                "width": 1,
                                                                "text": "]",
                                                                "value": "]",
                                                                "valueText": "]",
                                                                "hasTrailingTrivia": true,
                                                                "trailingTrivia": [
                                                                    {
                                                                        "kind": "WhitespaceTrivia",
                                                                        "text": " "
                                                                    }
                                                                ]
                                                            }
                                                        },
                                                        "operatorToken": {
                                                            "kind": "EqualsToken",
                                                            "fullStart": 1319,
                                                            "fullEnd": 1321,
                                                            "start": 1319,
                                                            "end": 1320,
                                                            "fullWidth": 2,
                                                            "width": 1,
                                                            "text": "=",
                                                            "value": "=",
                                                            "valueText": "=",
                                                            "hasTrailingTrivia": true,
                                                            "trailingTrivia": [
                                                                {
                                                                    "kind": "WhitespaceTrivia",
                                                                    "text": " "
                                                                }
                                                            ]
                                                        },
                                                        "right": {
                                                            "kind": "NumericLiteral",
                                                            "fullStart": 1321,
                                                            "fullEnd": 1322,
                                                            "start": 1321,
                                                            "end": 1322,
                                                            "fullWidth": 1,
                                                            "width": 1,
                                                            "text": "1",
                                                            "value": 1,
                                                            "valueText": "1"
                                                        }
                                                    },
                                                    "semicolonToken": {
                                                        "kind": "SemicolonToken",
                                                        "fullStart": 1322,
                                                        "fullEnd": 1325,
                                                        "start": 1322,
                                                        "end": 1323,
                                                        "fullWidth": 3,
                                                        "width": 1,
                                                        "text": ";",
                                                        "value": ";",
                                                        "valueText": ";",
                                                        "hasTrailingTrivia": true,
                                                        "hasTrailingNewLine": true,
                                                        "trailingTrivia": [
                                                            {
                                                                "kind": "NewLineTrivia",
                                                                "text": "\r\n"
                                                            }
                                                        ]
                                                    }
                                                },
                                                {
                                                    "kind": "ReturnStatement",
                                                    "fullStart": 1325,
                                                    "fullEnd": 1355,
                                                    "start": 1341,
                                                    "end": 1353,
                                                    "fullWidth": 30,
                                                    "width": 12,
                                                    "returnKeyword": {
                                                        "kind": "ReturnKeyword",
                                                        "fullStart": 1325,
                                                        "fullEnd": 1348,
                                                        "start": 1341,
                                                        "end": 1347,
                                                        "fullWidth": 23,
                                                        "width": 6,
                                                        "text": "return",
                                                        "value": "return",
                                                        "valueText": "return",
                                                        "hasLeadingTrivia": true,
                                                        "hasTrailingTrivia": true,
                                                        "leadingTrivia": [
                                                            {
                                                                "kind": "WhitespaceTrivia",
                                                                "text": "                "
                                                            }
                                                        ],
                                                        "trailingTrivia": [
                                                            {
                                                                "kind": "WhitespaceTrivia",
                                                                "text": " "
                                                            }
                                                        ]
                                                    },
                                                    "expression": {
                                                        "kind": "TrueKeyword",
                                                        "fullStart": 1348,
                                                        "fullEnd": 1352,
                                                        "start": 1348,
                                                        "end": 1352,
                                                        "fullWidth": 4,
                                                        "width": 4,
                                                        "text": "true",
                                                        "value": true,
                                                        "valueText": "true"
                                                    },
                                                    "semicolonToken": {
                                                        "kind": "SemicolonToken",
                                                        "fullStart": 1352,
                                                        "fullEnd": 1355,
                                                        "start": 1352,
                                                        "end": 1353,
                                                        "fullWidth": 3,
                                                        "width": 1,
                                                        "text": ";",
                                                        "value": ";",
                                                        "valueText": ";",
                                                        "hasTrailingTrivia": true,
                                                        "hasTrailingNewLine": true,
                                                        "trailingTrivia": [
                                                            {
                                                                "kind": "NewLineTrivia",
                                                                "text": "\r\n"
                                                            }
                                                        ]
                                                    }
                                                }
                                            ],
                                            "closeBraceToken": {
                                                "kind": "CloseBraceToken",
                                                "fullStart": 1355,
                                                "fullEnd": 1369,
                                                "start": 1367,
                                                "end": 1368,
                                                "fullWidth": 14,
                                                "width": 1,
                                                "text": "}",
                                                "value": "}",
                                                "valueText": "}",
                                                "hasLeadingTrivia": true,
                                                "hasTrailingTrivia": true,
                                                "leadingTrivia": [
                                                    {
                                                        "kind": "WhitespaceTrivia",
                                                        "text": "            "
                                                    }
                                                ],
                                                "trailingTrivia": [
                                                    {
                                                        "kind": "WhitespaceTrivia",
                                                        "text": " "
                                                    }
                                                ]
                                            }
                                        },
                                        "elseClause": {
                                            "kind": "ElseClause",
                                            "fullStart": 1369,
                                            "fullEnd": 1423,
                                            "start": 1369,
                                            "end": 1421,
                                            "fullWidth": 54,
                                            "width": 52,
                                            "elseKeyword": {
                                                "kind": "ElseKeyword",
                                                "fullStart": 1369,
                                                "fullEnd": 1374,
                                                "start": 1369,
                                                "end": 1373,
                                                "fullWidth": 5,
                                                "width": 4,
                                                "text": "else",
                                                "value": "else",
                                                "valueText": "else",
                                                "hasTrailingTrivia": true,
                                                "trailingTrivia": [
                                                    {
                                                        "kind": "WhitespaceTrivia",
                                                        "text": " "
                                                    }
                                                ]
                                            },
                                            "statement": {
                                                "kind": "Block",
                                                "fullStart": 1374,
                                                "fullEnd": 1423,
                                                "start": 1374,
                                                "end": 1421,
                                                "fullWidth": 49,
                                                "width": 47,
                                                "openBraceToken": {
                                                    "kind": "OpenBraceToken",
                                                    "fullStart": 1374,
                                                    "fullEnd": 1377,
                                                    "start": 1374,
                                                    "end": 1375,
                                                    "fullWidth": 3,
                                                    "width": 1,
                                                    "text": "{",
                                                    "value": "{",
                                                    "valueText": "{",
                                                    "hasTrailingTrivia": true,
                                                    "hasTrailingNewLine": true,
                                                    "trailingTrivia": [
                                                        {
                                                            "kind": "NewLineTrivia",
                                                            "text": "\r\n"
                                                        }
                                                    ]
                                                },
                                                "statements": [
                                                    {
                                                        "kind": "ReturnStatement",
                                                        "fullStart": 1377,
                                                        "fullEnd": 1408,
                                                        "start": 1393,
                                                        "end": 1406,
                                                        "fullWidth": 31,
                                                        "width": 13,
                                                        "returnKeyword": {
                                                            "kind": "ReturnKeyword",
                                                            "fullStart": 1377,
                                                            "fullEnd": 1400,
                                                            "start": 1393,
                                                            "end": 1399,
                                                            "fullWidth": 23,
                                                            "width": 6,
                                                            "text": "return",
                                                            "value": "return",
                                                            "valueText": "return",
                                                            "hasLeadingTrivia": true,
                                                            "hasTrailingTrivia": true,
                                                            "leadingTrivia": [
                                                                {
                                                                    "kind": "WhitespaceTrivia",
                                                                    "text": "                "
                                                                }
                                                            ],
                                                            "trailingTrivia": [
                                                                {
                                                                    "kind": "WhitespaceTrivia",
                                                                    "text": " "
                                                                }
                                                            ]
                                                        },
                                                        "expression": {
                                                            "kind": "FalseKeyword",
                                                            "fullStart": 1400,
                                                            "fullEnd": 1405,
                                                            "start": 1400,
                                                            "end": 1405,
                                                            "fullWidth": 5,
                                                            "width": 5,
                                                            "text": "false",
                                                            "value": false,
                                                            "valueText": "false"
                                                        },
                                                        "semicolonToken": {
                                                            "kind": "SemicolonToken",
                                                            "fullStart": 1405,
                                                            "fullEnd": 1408,
                                                            "start": 1405,
                                                            "end": 1406,
                                                            "fullWidth": 3,
                                                            "width": 1,
                                                            "text": ";",
                                                            "value": ";",
                                                            "valueText": ";",
                                                            "hasTrailingTrivia": true,
                                                            "hasTrailingNewLine": true,
                                                            "trailingTrivia": [
                                                                {
                                                                    "kind": "NewLineTrivia",
                                                                    "text": "\r\n"
                                                                }
                                                            ]
                                                        }
                                                    }
                                                ],
                                                "closeBraceToken": {
                                                    "kind": "CloseBraceToken",
                                                    "fullStart": 1408,
                                                    "fullEnd": 1423,
                                                    "start": 1420,
                                                    "end": 1421,
                                                    "fullWidth": 15,
                                                    "width": 1,
                                                    "text": "}",
                                                    "value": "}",
                                                    "valueText": "}",
                                                    "hasLeadingTrivia": true,
                                                    "hasTrailingTrivia": true,
                                                    "hasTrailingNewLine": true,
                                                    "leadingTrivia": [
                                                        {
                                                            "kind": "WhitespaceTrivia",
                                                            "text": "            "
                                                        }
                                                    ],
                                                    "trailingTrivia": [
                                                        {
                                                            "kind": "NewLineTrivia",
                                                            "text": "\r\n"
                                                        }
                                                    ]
                                                }
                                            }
                                        }
                                    }
                                ],
                                "closeBraceToken": {
                                    "kind": "CloseBraceToken",
                                    "fullStart": 1423,
                                    "fullEnd": 1434,
                                    "start": 1431,
                                    "end": 1432,
                                    "fullWidth": 11,
                                    "width": 1,
                                    "text": "}",
                                    "value": "}",
                                    "valueText": "}",
                                    "hasLeadingTrivia": true,
                                    "hasTrailingTrivia": true,
                                    "hasTrailingNewLine": true,
                                    "leadingTrivia": [
                                        {
                                            "kind": "WhitespaceTrivia",
                                            "text": "        "
                                        }
                                    ],
                                    "trailingTrivia": [
                                        {
                                            "kind": "NewLineTrivia",
                                            "text": "\r\n"
                                        }
                                    ]
                                }
                            }
                        },
                        {
                            "kind": "VariableStatement",
                            "fullStart": 1434,
                            "fullEnd": 1504,
                            "start": 1442,
                            "end": 1502,
                            "fullWidth": 70,
                            "width": 60,
                            "modifiers": [],
                            "variableDeclaration": {
                                "kind": "VariableDeclaration",
                                "fullStart": 1434,
                                "fullEnd": 1501,
                                "start": 1442,
                                "end": 1501,
                                "fullWidth": 67,
                                "width": 59,
                                "varKeyword": {
                                    "kind": "VarKeyword",
                                    "fullStart": 1434,
                                    "fullEnd": 1446,
                                    "start": 1442,
                                    "end": 1445,
                                    "fullWidth": 12,
                                    "width": 3,
                                    "text": "var",
                                    "value": "var",
                                    "valueText": "var",
                                    "hasLeadingTrivia": true,
                                    "hasTrailingTrivia": true,
                                    "leadingTrivia": [
                                        {
                                            "kind": "WhitespaceTrivia",
                                            "text": "        "
                                        }
                                    ],
                                    "trailingTrivia": [
                                        {
                                            "kind": "WhitespaceTrivia",
                                            "text": " "
                                        }
                                    ]
                                },
                                "variableDeclarators": [
                                    {
                                        "kind": "VariableDeclarator",
                                        "fullStart": 1446,
                                        "fullEnd": 1501,
                                        "start": 1446,
                                        "end": 1501,
                                        "fullWidth": 55,
<<<<<<< HEAD
                                        "width": 55,
                                        "identifier": {
=======
                                        "propertyName": {
>>>>>>> 85e84683
                                            "kind": "IdentifierName",
                                            "fullStart": 1446,
                                            "fullEnd": 1453,
                                            "start": 1446,
                                            "end": 1452,
                                            "fullWidth": 7,
                                            "width": 6,
                                            "text": "newArr",
                                            "value": "newArr",
                                            "valueText": "newArr",
                                            "hasTrailingTrivia": true,
                                            "trailingTrivia": [
                                                {
                                                    "kind": "WhitespaceTrivia",
                                                    "text": " "
                                                }
                                            ]
                                        },
                                        "equalsValueClause": {
                                            "kind": "EqualsValueClause",
                                            "fullStart": 1453,
                                            "fullEnd": 1501,
                                            "start": 1453,
                                            "end": 1501,
                                            "fullWidth": 48,
                                            "width": 48,
                                            "equalsToken": {
                                                "kind": "EqualsToken",
                                                "fullStart": 1453,
                                                "fullEnd": 1455,
                                                "start": 1453,
                                                "end": 1454,
                                                "fullWidth": 2,
                                                "width": 1,
                                                "text": "=",
                                                "value": "=",
                                                "valueText": "=",
                                                "hasTrailingTrivia": true,
                                                "trailingTrivia": [
                                                    {
                                                        "kind": "WhitespaceTrivia",
                                                        "text": " "
                                                    }
                                                ]
                                            },
                                            "value": {
                                                "kind": "InvocationExpression",
                                                "fullStart": 1455,
                                                "fullEnd": 1501,
                                                "start": 1455,
                                                "end": 1501,
                                                "fullWidth": 46,
                                                "width": 46,
                                                "expression": {
                                                    "kind": "MemberAccessExpression",
                                                    "fullStart": 1455,
                                                    "fullEnd": 1478,
                                                    "start": 1455,
                                                    "end": 1478,
                                                    "fullWidth": 23,
                                                    "width": 23,
                                                    "expression": {
                                                        "kind": "ArrayLiteralExpression",
                                                        "fullStart": 1455,
                                                        "fullEnd": 1471,
                                                        "start": 1455,
                                                        "end": 1471,
                                                        "fullWidth": 16,
                                                        "width": 16,
                                                        "openBracketToken": {
                                                            "kind": "OpenBracketToken",
                                                            "fullStart": 1455,
                                                            "fullEnd": 1456,
                                                            "start": 1455,
                                                            "end": 1456,
                                                            "fullWidth": 1,
                                                            "width": 1,
                                                            "text": "[",
                                                            "value": "[",
                                                            "valueText": "["
                                                        },
                                                        "expressions": [
                                                            {
                                                                "kind": "NumericLiteral",
                                                                "fullStart": 1456,
                                                                "fullEnd": 1458,
                                                                "start": 1456,
                                                                "end": 1458,
                                                                "fullWidth": 2,
                                                                "width": 2,
                                                                "text": "11",
                                                                "value": 11,
                                                                "valueText": "11"
                                                            },
                                                            {
                                                                "kind": "CommaToken",
                                                                "fullStart": 1458,
                                                                "fullEnd": 1460,
                                                                "start": 1458,
                                                                "end": 1459,
                                                                "fullWidth": 2,
                                                                "width": 1,
                                                                "text": ",",
                                                                "value": ",",
                                                                "valueText": ",",
                                                                "hasTrailingTrivia": true,
                                                                "trailingTrivia": [
                                                                    {
                                                                        "kind": "WhitespaceTrivia",
                                                                        "text": " "
                                                                    }
                                                                ]
                                                            },
                                                            {
                                                                "kind": "NumericLiteral",
                                                                "fullStart": 1460,
                                                                "fullEnd": 1462,
                                                                "start": 1460,
                                                                "end": 1462,
                                                                "fullWidth": 2,
                                                                "width": 2,
                                                                "text": "12",
                                                                "value": 12,
                                                                "valueText": "12"
                                                            },
                                                            {
                                                                "kind": "CommaToken",
                                                                "fullStart": 1462,
                                                                "fullEnd": 1464,
                                                                "start": 1462,
                                                                "end": 1463,
                                                                "fullWidth": 2,
                                                                "width": 1,
                                                                "text": ",",
                                                                "value": ",",
                                                                "valueText": ",",
                                                                "hasTrailingTrivia": true,
                                                                "trailingTrivia": [
                                                                    {
                                                                        "kind": "WhitespaceTrivia",
                                                                        "text": " "
                                                                    }
                                                                ]
                                                            },
                                                            {
                                                                "kind": "NumericLiteral",
                                                                "fullStart": 1464,
                                                                "fullEnd": 1466,
                                                                "start": 1464,
                                                                "end": 1466,
                                                                "fullWidth": 2,
                                                                "width": 2,
                                                                "text": "13",
                                                                "value": 13,
                                                                "valueText": "13"
                                                            },
                                                            {
                                                                "kind": "CommaToken",
                                                                "fullStart": 1466,
                                                                "fullEnd": 1468,
                                                                "start": 1466,
                                                                "end": 1467,
                                                                "fullWidth": 2,
                                                                "width": 1,
                                                                "text": ",",
                                                                "value": ",",
                                                                "valueText": ",",
                                                                "hasTrailingTrivia": true,
                                                                "trailingTrivia": [
                                                                    {
                                                                        "kind": "WhitespaceTrivia",
                                                                        "text": " "
                                                                    }
                                                                ]
                                                            },
                                                            {
                                                                "kind": "NumericLiteral",
                                                                "fullStart": 1468,
                                                                "fullEnd": 1470,
                                                                "start": 1468,
                                                                "end": 1470,
                                                                "fullWidth": 2,
                                                                "width": 2,
                                                                "text": "14",
                                                                "value": 14,
                                                                "valueText": "14"
                                                            }
                                                        ],
                                                        "closeBracketToken": {
                                                            "kind": "CloseBracketToken",
                                                            "fullStart": 1470,
                                                            "fullEnd": 1471,
                                                            "start": 1470,
                                                            "end": 1471,
                                                            "fullWidth": 1,
                                                            "width": 1,
                                                            "text": "]",
                                                            "value": "]",
                                                            "valueText": "]"
                                                        }
                                                    },
                                                    "dotToken": {
                                                        "kind": "DotToken",
                                                        "fullStart": 1471,
                                                        "fullEnd": 1472,
                                                        "start": 1471,
                                                        "end": 1472,
                                                        "fullWidth": 1,
                                                        "width": 1,
                                                        "text": ".",
                                                        "value": ".",
                                                        "valueText": "."
                                                    },
                                                    "name": {
                                                        "kind": "IdentifierName",
                                                        "fullStart": 1472,
                                                        "fullEnd": 1478,
                                                        "start": 1472,
                                                        "end": 1478,
                                                        "fullWidth": 6,
                                                        "width": 6,
                                                        "text": "filter",
                                                        "value": "filter",
                                                        "valueText": "filter"
                                                    }
                                                },
                                                "argumentList": {
                                                    "kind": "ArgumentList",
                                                    "fullStart": 1478,
                                                    "fullEnd": 1501,
                                                    "start": 1478,
                                                    "end": 1501,
                                                    "fullWidth": 23,
                                                    "width": 23,
                                                    "openParenToken": {
                                                        "kind": "OpenParenToken",
                                                        "fullStart": 1478,
                                                        "fullEnd": 1479,
                                                        "start": 1478,
                                                        "end": 1479,
                                                        "fullWidth": 1,
                                                        "width": 1,
                                                        "text": "(",
                                                        "value": "(",
                                                        "valueText": "("
                                                    },
                                                    "arguments": [
                                                        {
                                                            "kind": "IdentifierName",
                                                            "fullStart": 1479,
                                                            "fullEnd": 1489,
                                                            "start": 1479,
                                                            "end": 1489,
                                                            "fullWidth": 10,
                                                            "width": 10,
                                                            "text": "callbackfn",
                                                            "value": "callbackfn",
                                                            "valueText": "callbackfn"
                                                        },
                                                        {
                                                            "kind": "CommaToken",
                                                            "fullStart": 1489,
                                                            "fullEnd": 1491,
                                                            "start": 1489,
                                                            "end": 1490,
                                                            "fullWidth": 2,
                                                            "width": 1,
                                                            "text": ",",
                                                            "value": ",",
                                                            "valueText": ",",
                                                            "hasTrailingTrivia": true,
                                                            "trailingTrivia": [
                                                                {
                                                                    "kind": "WhitespaceTrivia",
                                                                    "text": " "
                                                                }
                                                            ]
                                                        },
                                                        {
                                                            "kind": "IdentifierName",
                                                            "fullStart": 1491,
                                                            "fullEnd": 1500,
                                                            "start": 1491,
                                                            "end": 1500,
                                                            "fullWidth": 9,
                                                            "width": 9,
                                                            "text": "undefined",
                                                            "value": "undefined",
                                                            "valueText": "undefined"
                                                        }
                                                    ],
                                                    "closeParenToken": {
                                                        "kind": "CloseParenToken",
                                                        "fullStart": 1500,
                                                        "fullEnd": 1501,
                                                        "start": 1500,
                                                        "end": 1501,
                                                        "fullWidth": 1,
                                                        "width": 1,
                                                        "text": ")",
                                                        "value": ")",
                                                        "valueText": ")"
                                                    }
                                                }
                                            }
                                        }
                                    }
                                ]
                            },
                            "semicolonToken": {
                                "kind": "SemicolonToken",
                                "fullStart": 1501,
                                "fullEnd": 1504,
                                "start": 1501,
                                "end": 1502,
                                "fullWidth": 3,
                                "width": 1,
                                "text": ";",
                                "value": ";",
                                "valueText": ";",
                                "hasTrailingTrivia": true,
                                "hasTrailingNewLine": true,
                                "trailingTrivia": [
                                    {
                                        "kind": "NewLineTrivia",
                                        "text": "\r\n"
                                    }
                                ]
                            }
                        },
                        {
                            "kind": "ReturnStatement",
                            "fullStart": 1504,
                            "fullEnd": 1559,
                            "start": 1514,
                            "end": 1557,
                            "fullWidth": 55,
                            "width": 43,
                            "returnKeyword": {
                                "kind": "ReturnKeyword",
                                "fullStart": 1504,
                                "fullEnd": 1521,
                                "start": 1514,
                                "end": 1520,
                                "fullWidth": 17,
                                "width": 6,
                                "text": "return",
                                "value": "return",
                                "valueText": "return",
                                "hasLeadingTrivia": true,
                                "hasLeadingNewLine": true,
                                "hasTrailingTrivia": true,
                                "leadingTrivia": [
                                    {
                                        "kind": "NewLineTrivia",
                                        "text": "\r\n"
                                    },
                                    {
                                        "kind": "WhitespaceTrivia",
                                        "text": "        "
                                    }
                                ],
                                "trailingTrivia": [
                                    {
                                        "kind": "WhitespaceTrivia",
                                        "text": " "
                                    }
                                ]
                            },
                            "expression": {
                                "kind": "LogicalAndExpression",
                                "fullStart": 1521,
                                "fullEnd": 1556,
                                "start": 1521,
                                "end": 1556,
                                "fullWidth": 35,
                                "width": 35,
                                "left": {
                                    "kind": "EqualsExpression",
                                    "fullStart": 1521,
                                    "fullEnd": 1541,
                                    "start": 1521,
                                    "end": 1540,
                                    "fullWidth": 20,
                                    "width": 19,
                                    "left": {
                                        "kind": "MemberAccessExpression",
                                        "fullStart": 1521,
                                        "fullEnd": 1535,
                                        "start": 1521,
                                        "end": 1534,
                                        "fullWidth": 14,
                                        "width": 13,
                                        "expression": {
                                            "kind": "IdentifierName",
                                            "fullStart": 1521,
                                            "fullEnd": 1527,
                                            "start": 1521,
                                            "end": 1527,
                                            "fullWidth": 6,
                                            "width": 6,
                                            "text": "newArr",
                                            "value": "newArr",
                                            "valueText": "newArr"
                                        },
                                        "dotToken": {
                                            "kind": "DotToken",
                                            "fullStart": 1527,
                                            "fullEnd": 1528,
                                            "start": 1527,
                                            "end": 1528,
                                            "fullWidth": 1,
                                            "width": 1,
                                            "text": ".",
                                            "value": ".",
                                            "valueText": "."
                                        },
                                        "name": {
                                            "kind": "IdentifierName",
                                            "fullStart": 1528,
                                            "fullEnd": 1535,
                                            "start": 1528,
                                            "end": 1534,
                                            "fullWidth": 7,
                                            "width": 6,
                                            "text": "length",
                                            "value": "length",
                                            "valueText": "length",
                                            "hasTrailingTrivia": true,
                                            "trailingTrivia": [
                                                {
                                                    "kind": "WhitespaceTrivia",
                                                    "text": " "
                                                }
                                            ]
                                        }
                                    },
                                    "operatorToken": {
                                        "kind": "EqualsEqualsEqualsToken",
                                        "fullStart": 1535,
                                        "fullEnd": 1539,
                                        "start": 1535,
                                        "end": 1538,
                                        "fullWidth": 4,
                                        "width": 3,
                                        "text": "===",
                                        "value": "===",
                                        "valueText": "===",
                                        "hasTrailingTrivia": true,
                                        "trailingTrivia": [
                                            {
                                                "kind": "WhitespaceTrivia",
                                                "text": " "
                                            }
                                        ]
                                    },
                                    "right": {
                                        "kind": "NumericLiteral",
                                        "fullStart": 1539,
                                        "fullEnd": 1541,
                                        "start": 1539,
                                        "end": 1540,
                                        "fullWidth": 2,
                                        "width": 1,
                                        "text": "4",
                                        "value": 4,
                                        "valueText": "4",
                                        "hasTrailingTrivia": true,
                                        "trailingTrivia": [
                                            {
                                                "kind": "WhitespaceTrivia",
                                                "text": " "
                                            }
                                        ]
                                    }
                                },
                                "operatorToken": {
                                    "kind": "AmpersandAmpersandToken",
                                    "fullStart": 1541,
                                    "fullEnd": 1544,
                                    "start": 1541,
                                    "end": 1543,
                                    "fullWidth": 3,
                                    "width": 2,
                                    "text": "&&",
                                    "value": "&&",
                                    "valueText": "&&",
                                    "hasTrailingTrivia": true,
                                    "trailingTrivia": [
                                        {
                                            "kind": "WhitespaceTrivia",
                                            "text": " "
                                        }
                                    ]
                                },
                                "right": {
                                    "kind": "EqualsExpression",
                                    "fullStart": 1544,
                                    "fullEnd": 1556,
                                    "start": 1544,
                                    "end": 1556,
                                    "fullWidth": 12,
                                    "width": 12,
                                    "left": {
                                        "kind": "IdentifierName",
                                        "fullStart": 1544,
                                        "fullEnd": 1551,
                                        "start": 1544,
                                        "end": 1550,
                                        "fullWidth": 7,
                                        "width": 6,
                                        "text": "called",
                                        "value": "called",
                                        "valueText": "called",
                                        "hasTrailingTrivia": true,
                                        "trailingTrivia": [
                                            {
                                                "kind": "WhitespaceTrivia",
                                                "text": " "
                                            }
                                        ]
                                    },
                                    "operatorToken": {
                                        "kind": "EqualsEqualsEqualsToken",
                                        "fullStart": 1551,
                                        "fullEnd": 1555,
                                        "start": 1551,
                                        "end": 1554,
                                        "fullWidth": 4,
                                        "width": 3,
                                        "text": "===",
                                        "value": "===",
                                        "valueText": "===",
                                        "hasTrailingTrivia": true,
                                        "trailingTrivia": [
                                            {
                                                "kind": "WhitespaceTrivia",
                                                "text": " "
                                            }
                                        ]
                                    },
                                    "right": {
                                        "kind": "NumericLiteral",
                                        "fullStart": 1555,
                                        "fullEnd": 1556,
                                        "start": 1555,
                                        "end": 1556,
                                        "fullWidth": 1,
                                        "width": 1,
                                        "text": "4",
                                        "value": 4,
                                        "valueText": "4"
                                    }
                                }
                            },
                            "semicolonToken": {
                                "kind": "SemicolonToken",
                                "fullStart": 1556,
                                "fullEnd": 1559,
                                "start": 1556,
                                "end": 1557,
                                "fullWidth": 3,
                                "width": 1,
                                "text": ";",
                                "value": ";",
                                "valueText": ";",
                                "hasTrailingTrivia": true,
                                "hasTrailingNewLine": true,
                                "trailingTrivia": [
                                    {
                                        "kind": "NewLineTrivia",
                                        "text": "\r\n"
                                    }
                                ]
                            }
                        }
                    ],
                    "closeBraceToken": {
                        "kind": "CloseBraceToken",
                        "fullStart": 1559,
                        "fullEnd": 1566,
                        "start": 1563,
                        "end": 1564,
                        "fullWidth": 7,
                        "width": 1,
                        "text": "}",
                        "value": "}",
                        "valueText": "}",
                        "hasLeadingTrivia": true,
                        "hasTrailingTrivia": true,
                        "hasTrailingNewLine": true,
                        "leadingTrivia": [
                            {
                                "kind": "WhitespaceTrivia",
                                "text": "    "
                            }
                        ],
                        "trailingTrivia": [
                            {
                                "kind": "NewLineTrivia",
                                "text": "\r\n"
                            }
                        ]
                    }
                }
            },
            {
                "kind": "ExpressionStatement",
                "fullStart": 1566,
                "fullEnd": 1590,
                "start": 1566,
                "end": 1588,
                "fullWidth": 24,
                "width": 22,
                "expression": {
                    "kind": "InvocationExpression",
                    "fullStart": 1566,
                    "fullEnd": 1587,
                    "start": 1566,
                    "end": 1587,
                    "fullWidth": 21,
                    "width": 21,
                    "expression": {
                        "kind": "IdentifierName",
                        "fullStart": 1566,
                        "fullEnd": 1577,
                        "start": 1566,
                        "end": 1577,
                        "fullWidth": 11,
                        "width": 11,
                        "text": "runTestCase",
                        "value": "runTestCase",
                        "valueText": "runTestCase"
                    },
                    "argumentList": {
                        "kind": "ArgumentList",
                        "fullStart": 1577,
                        "fullEnd": 1587,
                        "start": 1577,
                        "end": 1587,
                        "fullWidth": 10,
                        "width": 10,
                        "openParenToken": {
                            "kind": "OpenParenToken",
                            "fullStart": 1577,
                            "fullEnd": 1578,
                            "start": 1577,
                            "end": 1578,
                            "fullWidth": 1,
                            "width": 1,
                            "text": "(",
                            "value": "(",
                            "valueText": "("
                        },
                        "arguments": [
                            {
                                "kind": "IdentifierName",
                                "fullStart": 1578,
                                "fullEnd": 1586,
                                "start": 1578,
                                "end": 1586,
                                "fullWidth": 8,
                                "width": 8,
                                "text": "testcase",
                                "value": "testcase",
                                "valueText": "testcase"
                            }
                        ],
                        "closeParenToken": {
                            "kind": "CloseParenToken",
                            "fullStart": 1586,
                            "fullEnd": 1587,
                            "start": 1586,
                            "end": 1587,
                            "fullWidth": 1,
                            "width": 1,
                            "text": ")",
                            "value": ")",
                            "valueText": ")"
                        }
                    }
                },
                "semicolonToken": {
                    "kind": "SemicolonToken",
                    "fullStart": 1587,
                    "fullEnd": 1590,
                    "start": 1587,
                    "end": 1588,
                    "fullWidth": 3,
                    "width": 1,
                    "text": ";",
                    "value": ";",
                    "valueText": ";",
                    "hasTrailingTrivia": true,
                    "hasTrailingNewLine": true,
                    "trailingTrivia": [
                        {
                            "kind": "NewLineTrivia",
                            "text": "\r\n"
                        }
                    ]
                }
            }
        ],
        "endOfFileToken": {
            "kind": "EndOfFileToken",
            "fullStart": 1590,
            "fullEnd": 1590,
            "start": 1590,
            "end": 1590,
            "fullWidth": 0,
            "width": 0,
            "text": ""
        }
    },
    "lineMap": {
        "lineStarts": [
            0,
            67,
            152,
            232,
            308,
            380,
            385,
            447,
            611,
            616,
            618,
            620,
            643,
            645,
            672,
            697,
            699,
            841,
            887,
            910,
            1024,
            1071,
            1168,
            1236,
            1271,
            1290,
            1325,
            1355,
            1377,
            1408,
            1423,
            1434,
            1504,
            1506,
            1559,
            1566,
            1590
        ],
        "length": 1590
    }
}<|MERGE_RESOLUTION|>--- conflicted
+++ resolved
@@ -250,12 +250,8 @@
                                         "start": 657,
                                         "end": 669,
                                         "fullWidth": 12,
-<<<<<<< HEAD
                                         "width": 12,
-                                        "identifier": {
-=======
                                         "propertyName": {
->>>>>>> 85e84683
                                             "kind": "IdentifierName",
                                             "fullStart": 657,
                                             "fullEnd": 665,
@@ -411,12 +407,8 @@
                                         "start": 684,
                                         "end": 694,
                                         "fullWidth": 10,
-<<<<<<< HEAD
                                         "width": 10,
-                                        "identifier": {
-=======
                                         "propertyName": {
->>>>>>> 85e84683
                                             "kind": "IdentifierName",
                                             "fullStart": 684,
                                             "fullEnd": 691,
@@ -1949,12 +1941,8 @@
                                         "start": 1446,
                                         "end": 1501,
                                         "fullWidth": 55,
-<<<<<<< HEAD
                                         "width": 55,
-                                        "identifier": {
-=======
                                         "propertyName": {
->>>>>>> 85e84683
                                             "kind": "IdentifierName",
                                             "fullStart": 1446,
                                             "fullEnd": 1453,
