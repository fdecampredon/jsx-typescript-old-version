{
    "isDeclaration": false,
    "languageVersion": "EcmaScript5",
    "parseOptions": {
        "allowAutomaticSemicolonInsertion": true
    },
    "sourceUnit": {
        "kind": "SourceUnit",
        "fullStart": 0,
        "fullEnd": 850,
        "start": 512,
        "end": 850,
        "fullWidth": 850,
        "width": 338,
        "isIncrementallyUnusable": true,
        "moduleElements": [
            {
                "kind": "FunctionDeclaration",
                "fullStart": 0,
                "fullEnd": 826,
                "start": 512,
                "end": 824,
                "fullWidth": 826,
                "width": 312,
                "modifiers": [],
                "functionKeyword": {
                    "kind": "FunctionKeyword",
                    "fullStart": 0,
                    "fullEnd": 521,
                    "start": 512,
                    "end": 520,
                    "fullWidth": 521,
                    "width": 8,
                    "text": "function",
                    "value": "function",
                    "valueText": "function",
                    "hasLeadingTrivia": true,
                    "hasLeadingComment": true,
                    "hasLeadingNewLine": true,
                    "hasTrailingTrivia": true,
                    "leadingTrivia": [
                        {
                            "kind": "SingleLineCommentTrivia",
                            "text": "/// Copyright (c) 2012 Ecma International.  All rights reserved. "
                        },
                        {
                            "kind": "NewLineTrivia",
                            "text": "\r\n"
                        },
                        {
                            "kind": "SingleLineCommentTrivia",
                            "text": "/// Ecma International makes this code available under the terms and conditions set"
                        },
                        {
                            "kind": "NewLineTrivia",
                            "text": "\r\n"
                        },
                        {
                            "kind": "SingleLineCommentTrivia",
                            "text": "/// forth on http://hg.ecmascript.org/tests/test262/raw-file/tip/LICENSE (the "
                        },
                        {
                            "kind": "NewLineTrivia",
                            "text": "\r\n"
                        },
                        {
                            "kind": "SingleLineCommentTrivia",
                            "text": "/// \"Use Terms\").   Any redistribution of this code must retain the above "
                        },
                        {
                            "kind": "NewLineTrivia",
                            "text": "\r\n"
                        },
                        {
                            "kind": "SingleLineCommentTrivia",
                            "text": "/// copyright and this notice and otherwise comply with the Use Terms."
                        },
                        {
                            "kind": "NewLineTrivia",
                            "text": "\r\n"
                        },
                        {
                            "kind": "MultiLineCommentTrivia",
                            "text": "/**\r\n * @path ch15/15.4/15.4.4/15.4.4.20/15.4.4.20-1-11.js\r\n * @description Array.prototype.filter applied to Date object\r\n */"
                        },
                        {
                            "kind": "NewLineTrivia",
                            "text": "\r\n"
                        },
                        {
                            "kind": "NewLineTrivia",
                            "text": "\r\n"
                        },
                        {
                            "kind": "NewLineTrivia",
                            "text": "\r\n"
                        }
                    ],
                    "trailingTrivia": [
                        {
                            "kind": "WhitespaceTrivia",
                            "text": " "
                        }
                    ]
                },
                "identifier": {
                    "kind": "IdentifierName",
                    "fullStart": 521,
                    "fullEnd": 529,
                    "start": 521,
                    "end": 529,
                    "fullWidth": 8,
                    "width": 8,
                    "text": "testcase",
                    "value": "testcase",
                    "valueText": "testcase"
                },
                "callSignature": {
                    "kind": "CallSignature",
                    "fullStart": 529,
                    "fullEnd": 532,
                    "start": 529,
                    "end": 531,
                    "fullWidth": 3,
                    "width": 2,
                    "parameterList": {
                        "kind": "ParameterList",
                        "fullStart": 529,
                        "fullEnd": 532,
                        "start": 529,
                        "end": 531,
                        "fullWidth": 3,
                        "width": 2,
                        "openParenToken": {
                            "kind": "OpenParenToken",
                            "fullStart": 529,
                            "fullEnd": 530,
                            "start": 529,
                            "end": 530,
                            "fullWidth": 1,
                            "width": 1,
                            "text": "(",
                            "value": "(",
                            "valueText": "("
                        },
                        "parameters": [],
                        "closeParenToken": {
                            "kind": "CloseParenToken",
                            "fullStart": 530,
                            "fullEnd": 532,
                            "start": 530,
                            "end": 531,
                            "fullWidth": 2,
                            "width": 1,
                            "text": ")",
                            "value": ")",
                            "valueText": ")",
                            "hasTrailingTrivia": true,
                            "trailingTrivia": [
                                {
                                    "kind": "WhitespaceTrivia",
                                    "text": " "
                                }
                            ]
                        }
                    }
                },
                "block": {
                    "kind": "Block",
                    "fullStart": 532,
                    "fullEnd": 826,
                    "start": 532,
                    "end": 824,
                    "fullWidth": 294,
                    "width": 292,
                    "openBraceToken": {
                        "kind": "OpenBraceToken",
                        "fullStart": 532,
                        "fullEnd": 535,
                        "start": 532,
                        "end": 533,
                        "fullWidth": 3,
                        "width": 1,
                        "text": "{",
                        "value": "{",
                        "valueText": "{",
                        "hasTrailingTrivia": true,
                        "hasTrailingNewLine": true,
                        "trailingTrivia": [
                            {
                                "kind": "NewLineTrivia",
                                "text": "\r\n"
                            }
                        ]
                    },
                    "statements": [
                        {
                            "kind": "FunctionDeclaration",
                            "fullStart": 535,
                            "fullEnd": 635,
                            "start": 545,
                            "end": 633,
                            "fullWidth": 100,
                            "width": 88,
                            "modifiers": [],
                            "functionKeyword": {
                                "kind": "FunctionKeyword",
                                "fullStart": 535,
                                "fullEnd": 554,
                                "start": 545,
                                "end": 553,
                                "fullWidth": 19,
                                "width": 8,
                                "text": "function",
                                "value": "function",
                                "valueText": "function",
                                "hasLeadingTrivia": true,
                                "hasLeadingNewLine": true,
                                "hasTrailingTrivia": true,
                                "leadingTrivia": [
                                    {
                                        "kind": "NewLineTrivia",
                                        "text": "\r\n"
                                    },
                                    {
                                        "kind": "WhitespaceTrivia",
                                        "text": "        "
                                    }
                                ],
                                "trailingTrivia": [
                                    {
                                        "kind": "WhitespaceTrivia",
                                        "text": " "
                                    }
                                ]
                            },
                            "identifier": {
                                "kind": "IdentifierName",
                                "fullStart": 554,
                                "fullEnd": 564,
                                "start": 554,
                                "end": 564,
                                "fullWidth": 10,
                                "width": 10,
                                "text": "callbackfn",
                                "value": "callbackfn",
                                "valueText": "callbackfn"
                            },
                            "callSignature": {
                                "kind": "CallSignature",
                                "fullStart": 564,
                                "fullEnd": 580,
                                "start": 564,
                                "end": 579,
                                "fullWidth": 16,
                                "width": 15,
                                "parameterList": {
                                    "kind": "ParameterList",
                                    "fullStart": 564,
                                    "fullEnd": 580,
                                    "start": 564,
                                    "end": 579,
                                    "fullWidth": 16,
                                    "width": 15,
                                    "openParenToken": {
                                        "kind": "OpenParenToken",
                                        "fullStart": 564,
                                        "fullEnd": 565,
                                        "start": 564,
                                        "end": 565,
                                        "fullWidth": 1,
                                        "width": 1,
                                        "text": "(",
                                        "value": "(",
                                        "valueText": "("
                                    },
                                    "parameters": [
                                        {
                                            "kind": "Parameter",
                                            "fullStart": 565,
                                            "fullEnd": 568,
                                            "start": 565,
                                            "end": 568,
                                            "fullWidth": 3,
                                            "width": 3,
                                            "modifiers": [],
                                            "identifier": {
                                                "kind": "IdentifierName",
                                                "fullStart": 565,
                                                "fullEnd": 568,
                                                "start": 565,
                                                "end": 568,
                                                "fullWidth": 3,
                                                "width": 3,
                                                "text": "val",
                                                "value": "val",
                                                "valueText": "val"
                                            }
                                        },
                                        {
                                            "kind": "CommaToken",
                                            "fullStart": 568,
                                            "fullEnd": 570,
                                            "start": 568,
                                            "end": 569,
                                            "fullWidth": 2,
                                            "width": 1,
                                            "text": ",",
                                            "value": ",",
                                            "valueText": ",",
                                            "hasTrailingTrivia": true,
                                            "trailingTrivia": [
                                                {
                                                    "kind": "WhitespaceTrivia",
                                                    "text": " "
                                                }
                                            ]
                                        },
                                        {
                                            "kind": "Parameter",
                                            "fullStart": 570,
                                            "fullEnd": 573,
                                            "start": 570,
                                            "end": 573,
                                            "fullWidth": 3,
                                            "width": 3,
                                            "modifiers": [],
                                            "identifier": {
                                                "kind": "IdentifierName",
                                                "fullStart": 570,
                                                "fullEnd": 573,
                                                "start": 570,
                                                "end": 573,
                                                "fullWidth": 3,
                                                "width": 3,
                                                "text": "idx",
                                                "value": "idx",
                                                "valueText": "idx"
                                            }
                                        },
                                        {
                                            "kind": "CommaToken",
                                            "fullStart": 573,
                                            "fullEnd": 575,
                                            "start": 573,
                                            "end": 574,
                                            "fullWidth": 2,
                                            "width": 1,
                                            "text": ",",
                                            "value": ",",
                                            "valueText": ",",
                                            "hasTrailingTrivia": true,
                                            "trailingTrivia": [
                                                {
                                                    "kind": "WhitespaceTrivia",
                                                    "text": " "
                                                }
                                            ]
                                        },
                                        {
                                            "kind": "Parameter",
                                            "fullStart": 575,
                                            "fullEnd": 578,
                                            "start": 575,
                                            "end": 578,
                                            "fullWidth": 3,
                                            "width": 3,
                                            "modifiers": [],
                                            "identifier": {
                                                "kind": "IdentifierName",
                                                "fullStart": 575,
                                                "fullEnd": 578,
                                                "start": 575,
                                                "end": 578,
                                                "fullWidth": 3,
                                                "width": 3,
                                                "text": "obj",
                                                "value": "obj",
                                                "valueText": "obj"
                                            }
                                        }
                                    ],
                                    "closeParenToken": {
                                        "kind": "CloseParenToken",
                                        "fullStart": 578,
                                        "fullEnd": 580,
                                        "start": 578,
                                        "end": 579,
                                        "fullWidth": 2,
                                        "width": 1,
                                        "text": ")",
                                        "value": ")",
                                        "valueText": ")",
                                        "hasTrailingTrivia": true,
                                        "trailingTrivia": [
                                            {
                                                "kind": "WhitespaceTrivia",
                                                "text": " "
                                            }
                                        ]
                                    }
                                }
                            },
                            "block": {
                                "kind": "Block",
                                "fullStart": 580,
                                "fullEnd": 635,
                                "start": 580,
                                "end": 633,
                                "fullWidth": 55,
                                "width": 53,
                                "openBraceToken": {
                                    "kind": "OpenBraceToken",
                                    "fullStart": 580,
                                    "fullEnd": 583,
                                    "start": 580,
                                    "end": 581,
                                    "fullWidth": 3,
                                    "width": 1,
                                    "text": "{",
                                    "value": "{",
                                    "valueText": "{",
                                    "hasTrailingTrivia": true,
                                    "hasTrailingNewLine": true,
                                    "trailingTrivia": [
                                        {
                                            "kind": "NewLineTrivia",
                                            "text": "\r\n"
                                        }
                                    ]
                                },
                                "statements": [
                                    {
                                        "kind": "ReturnStatement",
                                        "fullStart": 583,
                                        "fullEnd": 624,
                                        "start": 595,
                                        "end": 622,
                                        "fullWidth": 41,
                                        "width": 27,
                                        "returnKeyword": {
                                            "kind": "ReturnKeyword",
                                            "fullStart": 583,
                                            "fullEnd": 602,
                                            "start": 595,
                                            "end": 601,
                                            "fullWidth": 19,
                                            "width": 6,
                                            "text": "return",
                                            "value": "return",
                                            "valueText": "return",
                                            "hasLeadingTrivia": true,
                                            "hasTrailingTrivia": true,
                                            "leadingTrivia": [
                                                {
                                                    "kind": "WhitespaceTrivia",
                                                    "text": "            "
                                                }
                                            ],
                                            "trailingTrivia": [
                                                {
                                                    "kind": "WhitespaceTrivia",
                                                    "text": " "
                                                }
                                            ]
                                        },
                                        "expression": {
                                            "kind": "InstanceOfExpression",
                                            "fullStart": 602,
                                            "fullEnd": 621,
                                            "start": 602,
                                            "end": 621,
                                            "fullWidth": 19,
                                            "width": 19,
                                            "left": {
                                                "kind": "IdentifierName",
                                                "fullStart": 602,
                                                "fullEnd": 606,
                                                "start": 602,
                                                "end": 605,
                                                "fullWidth": 4,
                                                "width": 3,
                                                "text": "obj",
                                                "value": "obj",
                                                "valueText": "obj",
                                                "hasTrailingTrivia": true,
                                                "trailingTrivia": [
                                                    {
                                                        "kind": "WhitespaceTrivia",
                                                        "text": " "
                                                    }
                                                ]
                                            },
                                            "operatorToken": {
                                                "kind": "InstanceOfKeyword",
                                                "fullStart": 606,
                                                "fullEnd": 617,
                                                "start": 606,
                                                "end": 616,
                                                "fullWidth": 11,
                                                "width": 10,
                                                "text": "instanceof",
                                                "value": "instanceof",
                                                "valueText": "instanceof",
                                                "hasTrailingTrivia": true,
                                                "trailingTrivia": [
                                                    {
                                                        "kind": "WhitespaceTrivia",
                                                        "text": " "
                                                    }
                                                ]
                                            },
                                            "right": {
                                                "kind": "IdentifierName",
                                                "fullStart": 617,
                                                "fullEnd": 621,
                                                "start": 617,
                                                "end": 621,
                                                "fullWidth": 4,
                                                "width": 4,
                                                "text": "Date",
                                                "value": "Date",
                                                "valueText": "Date"
                                            }
                                        },
                                        "semicolonToken": {
                                            "kind": "SemicolonToken",
                                            "fullStart": 621,
                                            "fullEnd": 624,
                                            "start": 621,
                                            "end": 622,
                                            "fullWidth": 3,
                                            "width": 1,
                                            "text": ";",
                                            "value": ";",
                                            "valueText": ";",
                                            "hasTrailingTrivia": true,
                                            "hasTrailingNewLine": true,
                                            "trailingTrivia": [
                                                {
                                                    "kind": "NewLineTrivia",
                                                    "text": "\r\n"
                                                }
                                            ]
                                        }
                                    }
                                ],
                                "closeBraceToken": {
                                    "kind": "CloseBraceToken",
                                    "fullStart": 624,
                                    "fullEnd": 635,
                                    "start": 632,
                                    "end": 633,
                                    "fullWidth": 11,
                                    "width": 1,
                                    "text": "}",
                                    "value": "}",
                                    "valueText": "}",
                                    "hasLeadingTrivia": true,
                                    "hasTrailingTrivia": true,
                                    "hasTrailingNewLine": true,
                                    "leadingTrivia": [
                                        {
                                            "kind": "WhitespaceTrivia",
                                            "text": "        "
                                        }
                                    ],
                                    "trailingTrivia": [
                                        {
                                            "kind": "NewLineTrivia",
                                            "text": "\r\n"
                                        }
                                    ]
                                }
                            }
                        },
                        {
                            "kind": "VariableStatement",
                            "fullStart": 635,
                            "fullEnd": 668,
                            "start": 645,
                            "end": 666,
                            "fullWidth": 33,
                            "width": 21,
                            "modifiers": [],
                            "variableDeclaration": {
                                "kind": "VariableDeclaration",
                                "fullStart": 635,
                                "fullEnd": 665,
                                "start": 645,
                                "end": 665,
                                "fullWidth": 30,
                                "width": 20,
                                "varKeyword": {
                                    "kind": "VarKeyword",
                                    "fullStart": 635,
                                    "fullEnd": 649,
                                    "start": 645,
                                    "end": 648,
                                    "fullWidth": 14,
                                    "width": 3,
                                    "text": "var",
                                    "value": "var",
                                    "valueText": "var",
                                    "hasLeadingTrivia": true,
                                    "hasLeadingNewLine": true,
                                    "hasTrailingTrivia": true,
                                    "leadingTrivia": [
                                        {
                                            "kind": "NewLineTrivia",
                                            "text": "\r\n"
                                        },
                                        {
                                            "kind": "WhitespaceTrivia",
                                            "text": "        "
                                        }
                                    ],
                                    "trailingTrivia": [
                                        {
                                            "kind": "WhitespaceTrivia",
                                            "text": " "
                                        }
                                    ]
                                },
                                "variableDeclarators": [
                                    {
                                        "kind": "VariableDeclarator",
                                        "fullStart": 649,
                                        "fullEnd": 665,
                                        "start": 649,
                                        "end": 665,
                                        "fullWidth": 16,
<<<<<<< HEAD
                                        "width": 16,
                                        "identifier": {
=======
                                        "propertyName": {
>>>>>>> 85e84683
                                            "kind": "IdentifierName",
                                            "fullStart": 649,
                                            "fullEnd": 653,
                                            "start": 649,
                                            "end": 652,
                                            "fullWidth": 4,
                                            "width": 3,
                                            "text": "obj",
                                            "value": "obj",
                                            "valueText": "obj",
                                            "hasTrailingTrivia": true,
                                            "trailingTrivia": [
                                                {
                                                    "kind": "WhitespaceTrivia",
                                                    "text": " "
                                                }
                                            ]
                                        },
                                        "equalsValueClause": {
                                            "kind": "EqualsValueClause",
                                            "fullStart": 653,
                                            "fullEnd": 665,
                                            "start": 653,
                                            "end": 665,
                                            "fullWidth": 12,
                                            "width": 12,
                                            "equalsToken": {
                                                "kind": "EqualsToken",
                                                "fullStart": 653,
                                                "fullEnd": 655,
                                                "start": 653,
                                                "end": 654,
                                                "fullWidth": 2,
                                                "width": 1,
                                                "text": "=",
                                                "value": "=",
                                                "valueText": "=",
                                                "hasTrailingTrivia": true,
                                                "trailingTrivia": [
                                                    {
                                                        "kind": "WhitespaceTrivia",
                                                        "text": " "
                                                    }
                                                ]
                                            },
                                            "value": {
                                                "kind": "ObjectCreationExpression",
                                                "fullStart": 655,
                                                "fullEnd": 665,
                                                "start": 655,
                                                "end": 665,
                                                "fullWidth": 10,
                                                "width": 10,
                                                "newKeyword": {
                                                    "kind": "NewKeyword",
                                                    "fullStart": 655,
                                                    "fullEnd": 659,
                                                    "start": 655,
                                                    "end": 658,
                                                    "fullWidth": 4,
                                                    "width": 3,
                                                    "text": "new",
                                                    "value": "new",
                                                    "valueText": "new",
                                                    "hasTrailingTrivia": true,
                                                    "trailingTrivia": [
                                                        {
                                                            "kind": "WhitespaceTrivia",
                                                            "text": " "
                                                        }
                                                    ]
                                                },
                                                "expression": {
                                                    "kind": "IdentifierName",
                                                    "fullStart": 659,
                                                    "fullEnd": 663,
                                                    "start": 659,
                                                    "end": 663,
                                                    "fullWidth": 4,
                                                    "width": 4,
                                                    "text": "Date",
                                                    "value": "Date",
                                                    "valueText": "Date"
                                                },
                                                "argumentList": {
                                                    "kind": "ArgumentList",
                                                    "fullStart": 663,
                                                    "fullEnd": 665,
                                                    "start": 663,
                                                    "end": 665,
                                                    "fullWidth": 2,
                                                    "width": 2,
                                                    "openParenToken": {
                                                        "kind": "OpenParenToken",
                                                        "fullStart": 663,
                                                        "fullEnd": 664,
                                                        "start": 663,
                                                        "end": 664,
                                                        "fullWidth": 1,
                                                        "width": 1,
                                                        "text": "(",
                                                        "value": "(",
                                                        "valueText": "("
                                                    },
                                                    "arguments": [],
                                                    "closeParenToken": {
                                                        "kind": "CloseParenToken",
                                                        "fullStart": 664,
                                                        "fullEnd": 665,
                                                        "start": 664,
                                                        "end": 665,
                                                        "fullWidth": 1,
                                                        "width": 1,
                                                        "text": ")",
                                                        "value": ")",
                                                        "valueText": ")"
                                                    }
                                                }
                                            }
                                        }
                                    }
                                ]
                            },
                            "semicolonToken": {
                                "kind": "SemicolonToken",
                                "fullStart": 665,
                                "fullEnd": 668,
                                "start": 665,
                                "end": 666,
                                "fullWidth": 3,
                                "width": 1,
                                "text": ";",
                                "value": ";",
                                "valueText": ";",
                                "hasTrailingTrivia": true,
                                "hasTrailingNewLine": true,
                                "trailingTrivia": [
                                    {
                                        "kind": "NewLineTrivia",
                                        "text": "\r\n"
                                    }
                                ]
                            }
                        },
                        {
                            "kind": "ExpressionStatement",
                            "fullStart": 668,
                            "fullEnd": 693,
                            "start": 676,
                            "end": 691,
                            "fullWidth": 25,
                            "width": 15,
                            "expression": {
                                "kind": "AssignmentExpression",
                                "fullStart": 668,
                                "fullEnd": 690,
                                "start": 676,
                                "end": 690,
                                "fullWidth": 22,
                                "width": 14,
                                "left": {
                                    "kind": "MemberAccessExpression",
                                    "fullStart": 668,
                                    "fullEnd": 687,
                                    "start": 676,
                                    "end": 686,
                                    "fullWidth": 19,
                                    "width": 10,
                                    "expression": {
                                        "kind": "IdentifierName",
                                        "fullStart": 668,
                                        "fullEnd": 679,
                                        "start": 676,
                                        "end": 679,
                                        "fullWidth": 11,
                                        "width": 3,
                                        "text": "obj",
                                        "value": "obj",
                                        "valueText": "obj",
                                        "hasLeadingTrivia": true,
                                        "leadingTrivia": [
                                            {
                                                "kind": "WhitespaceTrivia",
                                                "text": "        "
                                            }
                                        ]
                                    },
                                    "dotToken": {
                                        "kind": "DotToken",
                                        "fullStart": 679,
                                        "fullEnd": 680,
                                        "start": 679,
                                        "end": 680,
                                        "fullWidth": 1,
                                        "width": 1,
                                        "text": ".",
                                        "value": ".",
                                        "valueText": "."
                                    },
                                    "name": {
                                        "kind": "IdentifierName",
                                        "fullStart": 680,
                                        "fullEnd": 687,
                                        "start": 680,
                                        "end": 686,
                                        "fullWidth": 7,
                                        "width": 6,
                                        "text": "length",
                                        "value": "length",
                                        "valueText": "length",
                                        "hasTrailingTrivia": true,
                                        "trailingTrivia": [
                                            {
                                                "kind": "WhitespaceTrivia",
                                                "text": " "
                                            }
                                        ]
                                    }
                                },
                                "operatorToken": {
                                    "kind": "EqualsToken",
                                    "fullStart": 687,
                                    "fullEnd": 689,
                                    "start": 687,
                                    "end": 688,
                                    "fullWidth": 2,
                                    "width": 1,
                                    "text": "=",
                                    "value": "=",
                                    "valueText": "=",
                                    "hasTrailingTrivia": true,
                                    "trailingTrivia": [
                                        {
                                            "kind": "WhitespaceTrivia",
                                            "text": " "
                                        }
                                    ]
                                },
                                "right": {
                                    "kind": "NumericLiteral",
                                    "fullStart": 689,
                                    "fullEnd": 690,
                                    "start": 689,
                                    "end": 690,
                                    "fullWidth": 1,
                                    "width": 1,
                                    "text": "1",
                                    "value": 1,
                                    "valueText": "1"
                                }
                            },
                            "semicolonToken": {
                                "kind": "SemicolonToken",
                                "fullStart": 690,
                                "fullEnd": 693,
                                "start": 690,
                                "end": 691,
                                "fullWidth": 3,
                                "width": 1,
                                "text": ";",
                                "value": ";",
                                "valueText": ";",
                                "hasTrailingTrivia": true,
                                "hasTrailingNewLine": true,
                                "trailingTrivia": [
                                    {
                                        "kind": "NewLineTrivia",
                                        "text": "\r\n"
                                    }
                                ]
                            }
                        },
                        {
                            "kind": "ExpressionStatement",
                            "fullStart": 693,
                            "fullEnd": 714,
                            "start": 701,
                            "end": 712,
                            "fullWidth": 21,
                            "width": 11,
                            "expression": {
                                "kind": "AssignmentExpression",
                                "fullStart": 693,
                                "fullEnd": 711,
                                "start": 701,
                                "end": 711,
                                "fullWidth": 18,
                                "width": 10,
                                "left": {
                                    "kind": "ElementAccessExpression",
                                    "fullStart": 693,
                                    "fullEnd": 708,
                                    "start": 701,
                                    "end": 707,
                                    "fullWidth": 15,
                                    "width": 6,
                                    "expression": {
                                        "kind": "IdentifierName",
                                        "fullStart": 693,
                                        "fullEnd": 704,
                                        "start": 701,
                                        "end": 704,
                                        "fullWidth": 11,
                                        "width": 3,
                                        "text": "obj",
                                        "value": "obj",
                                        "valueText": "obj",
                                        "hasLeadingTrivia": true,
                                        "leadingTrivia": [
                                            {
                                                "kind": "WhitespaceTrivia",
                                                "text": "        "
                                            }
                                        ]
                                    },
                                    "openBracketToken": {
                                        "kind": "OpenBracketToken",
                                        "fullStart": 704,
                                        "fullEnd": 705,
                                        "start": 704,
                                        "end": 705,
                                        "fullWidth": 1,
                                        "width": 1,
                                        "text": "[",
                                        "value": "[",
                                        "valueText": "["
                                    },
                                    "argumentExpression": {
                                        "kind": "NumericLiteral",
                                        "fullStart": 705,
                                        "fullEnd": 706,
                                        "start": 705,
                                        "end": 706,
                                        "fullWidth": 1,
                                        "width": 1,
                                        "text": "0",
                                        "value": 0,
                                        "valueText": "0"
                                    },
                                    "closeBracketToken": {
                                        "kind": "CloseBracketToken",
                                        "fullStart": 706,
                                        "fullEnd": 708,
                                        "start": 706,
                                        "end": 707,
                                        "fullWidth": 2,
                                        "width": 1,
                                        "text": "]",
                                        "value": "]",
                                        "valueText": "]",
                                        "hasTrailingTrivia": true,
                                        "trailingTrivia": [
                                            {
                                                "kind": "WhitespaceTrivia",
                                                "text": " "
                                            }
                                        ]
                                    }
                                },
                                "operatorToken": {
                                    "kind": "EqualsToken",
                                    "fullStart": 708,
                                    "fullEnd": 710,
                                    "start": 708,
                                    "end": 709,
                                    "fullWidth": 2,
                                    "width": 1,
                                    "text": "=",
                                    "value": "=",
                                    "valueText": "=",
                                    "hasTrailingTrivia": true,
                                    "trailingTrivia": [
                                        {
                                            "kind": "WhitespaceTrivia",
                                            "text": " "
                                        }
                                    ]
                                },
                                "right": {
                                    "kind": "NumericLiteral",
                                    "fullStart": 710,
                                    "fullEnd": 711,
                                    "start": 710,
                                    "end": 711,
                                    "fullWidth": 1,
                                    "width": 1,
                                    "text": "1",
                                    "value": 1,
                                    "valueText": "1"
                                }
                            },
                            "semicolonToken": {
                                "kind": "SemicolonToken",
                                "fullStart": 711,
                                "fullEnd": 714,
                                "start": 711,
                                "end": 712,
                                "fullWidth": 3,
                                "width": 1,
                                "text": ";",
                                "value": ";",
                                "valueText": ";",
                                "hasTrailingTrivia": true,
                                "hasTrailingNewLine": true,
                                "trailingTrivia": [
                                    {
                                        "kind": "NewLineTrivia",
                                        "text": "\r\n"
                                    }
                                ]
                            }
                        },
                        {
                            "kind": "VariableStatement",
                            "fullStart": 714,
                            "fullEnd": 784,
                            "start": 724,
                            "end": 782,
                            "fullWidth": 70,
                            "width": 58,
                            "modifiers": [],
                            "variableDeclaration": {
                                "kind": "VariableDeclaration",
                                "fullStart": 714,
                                "fullEnd": 781,
                                "start": 724,
                                "end": 781,
                                "fullWidth": 67,
                                "width": 57,
                                "varKeyword": {
                                    "kind": "VarKeyword",
                                    "fullStart": 714,
                                    "fullEnd": 728,
                                    "start": 724,
                                    "end": 727,
                                    "fullWidth": 14,
                                    "width": 3,
                                    "text": "var",
                                    "value": "var",
                                    "valueText": "var",
                                    "hasLeadingTrivia": true,
                                    "hasLeadingNewLine": true,
                                    "hasTrailingTrivia": true,
                                    "leadingTrivia": [
                                        {
                                            "kind": "NewLineTrivia",
                                            "text": "\r\n"
                                        },
                                        {
                                            "kind": "WhitespaceTrivia",
                                            "text": "        "
                                        }
                                    ],
                                    "trailingTrivia": [
                                        {
                                            "kind": "WhitespaceTrivia",
                                            "text": " "
                                        }
                                    ]
                                },
                                "variableDeclarators": [
                                    {
                                        "kind": "VariableDeclarator",
                                        "fullStart": 728,
                                        "fullEnd": 781,
                                        "start": 728,
                                        "end": 781,
                                        "fullWidth": 53,
<<<<<<< HEAD
                                        "width": 53,
                                        "identifier": {
=======
                                        "propertyName": {
>>>>>>> 85e84683
                                            "kind": "IdentifierName",
                                            "fullStart": 728,
                                            "fullEnd": 735,
                                            "start": 728,
                                            "end": 734,
                                            "fullWidth": 7,
                                            "width": 6,
                                            "text": "newArr",
                                            "value": "newArr",
                                            "valueText": "newArr",
                                            "hasTrailingTrivia": true,
                                            "trailingTrivia": [
                                                {
                                                    "kind": "WhitespaceTrivia",
                                                    "text": " "
                                                }
                                            ]
                                        },
                                        "equalsValueClause": {
                                            "kind": "EqualsValueClause",
                                            "fullStart": 735,
                                            "fullEnd": 781,
                                            "start": 735,
                                            "end": 781,
                                            "fullWidth": 46,
                                            "width": 46,
                                            "equalsToken": {
                                                "kind": "EqualsToken",
                                                "fullStart": 735,
                                                "fullEnd": 737,
                                                "start": 735,
                                                "end": 736,
                                                "fullWidth": 2,
                                                "width": 1,
                                                "text": "=",
                                                "value": "=",
                                                "valueText": "=",
                                                "hasTrailingTrivia": true,
                                                "trailingTrivia": [
                                                    {
                                                        "kind": "WhitespaceTrivia",
                                                        "text": " "
                                                    }
                                                ]
                                            },
                                            "value": {
                                                "kind": "InvocationExpression",
                                                "fullStart": 737,
                                                "fullEnd": 781,
                                                "start": 737,
                                                "end": 781,
                                                "fullWidth": 44,
                                                "width": 44,
                                                "expression": {
                                                    "kind": "MemberAccessExpression",
                                                    "fullStart": 737,
                                                    "fullEnd": 764,
                                                    "start": 737,
                                                    "end": 764,
                                                    "fullWidth": 27,
                                                    "width": 27,
                                                    "expression": {
                                                        "kind": "MemberAccessExpression",
                                                        "fullStart": 737,
                                                        "fullEnd": 759,
                                                        "start": 737,
                                                        "end": 759,
                                                        "fullWidth": 22,
                                                        "width": 22,
                                                        "expression": {
                                                            "kind": "MemberAccessExpression",
                                                            "fullStart": 737,
                                                            "fullEnd": 752,
                                                            "start": 737,
                                                            "end": 752,
                                                            "fullWidth": 15,
                                                            "width": 15,
                                                            "expression": {
                                                                "kind": "IdentifierName",
                                                                "fullStart": 737,
                                                                "fullEnd": 742,
                                                                "start": 737,
                                                                "end": 742,
                                                                "fullWidth": 5,
                                                                "width": 5,
                                                                "text": "Array",
                                                                "value": "Array",
                                                                "valueText": "Array"
                                                            },
                                                            "dotToken": {
                                                                "kind": "DotToken",
                                                                "fullStart": 742,
                                                                "fullEnd": 743,
                                                                "start": 742,
                                                                "end": 743,
                                                                "fullWidth": 1,
                                                                "width": 1,
                                                                "text": ".",
                                                                "value": ".",
                                                                "valueText": "."
                                                            },
                                                            "name": {
                                                                "kind": "IdentifierName",
                                                                "fullStart": 743,
                                                                "fullEnd": 752,
                                                                "start": 743,
                                                                "end": 752,
                                                                "fullWidth": 9,
                                                                "width": 9,
                                                                "text": "prototype",
                                                                "value": "prototype",
                                                                "valueText": "prototype"
                                                            }
                                                        },
                                                        "dotToken": {
                                                            "kind": "DotToken",
                                                            "fullStart": 752,
                                                            "fullEnd": 753,
                                                            "start": 752,
                                                            "end": 753,
                                                            "fullWidth": 1,
                                                            "width": 1,
                                                            "text": ".",
                                                            "value": ".",
                                                            "valueText": "."
                                                        },
                                                        "name": {
                                                            "kind": "IdentifierName",
                                                            "fullStart": 753,
                                                            "fullEnd": 759,
                                                            "start": 753,
                                                            "end": 759,
                                                            "fullWidth": 6,
                                                            "width": 6,
                                                            "text": "filter",
                                                            "value": "filter",
                                                            "valueText": "filter"
                                                        }
                                                    },
                                                    "dotToken": {
                                                        "kind": "DotToken",
                                                        "fullStart": 759,
                                                        "fullEnd": 760,
                                                        "start": 759,
                                                        "end": 760,
                                                        "fullWidth": 1,
                                                        "width": 1,
                                                        "text": ".",
                                                        "value": ".",
                                                        "valueText": "."
                                                    },
                                                    "name": {
                                                        "kind": "IdentifierName",
                                                        "fullStart": 760,
                                                        "fullEnd": 764,
                                                        "start": 760,
                                                        "end": 764,
                                                        "fullWidth": 4,
                                                        "width": 4,
                                                        "text": "call",
                                                        "value": "call",
                                                        "valueText": "call"
                                                    }
                                                },
                                                "argumentList": {
                                                    "kind": "ArgumentList",
                                                    "fullStart": 764,
                                                    "fullEnd": 781,
                                                    "start": 764,
                                                    "end": 781,
                                                    "fullWidth": 17,
                                                    "width": 17,
                                                    "openParenToken": {
                                                        "kind": "OpenParenToken",
                                                        "fullStart": 764,
                                                        "fullEnd": 765,
                                                        "start": 764,
                                                        "end": 765,
                                                        "fullWidth": 1,
                                                        "width": 1,
                                                        "text": "(",
                                                        "value": "(",
                                                        "valueText": "("
                                                    },
                                                    "arguments": [
                                                        {
                                                            "kind": "IdentifierName",
                                                            "fullStart": 765,
                                                            "fullEnd": 768,
                                                            "start": 765,
                                                            "end": 768,
                                                            "fullWidth": 3,
                                                            "width": 3,
                                                            "text": "obj",
                                                            "value": "obj",
                                                            "valueText": "obj"
                                                        },
                                                        {
                                                            "kind": "CommaToken",
                                                            "fullStart": 768,
                                                            "fullEnd": 770,
                                                            "start": 768,
                                                            "end": 769,
                                                            "fullWidth": 2,
                                                            "width": 1,
                                                            "text": ",",
                                                            "value": ",",
                                                            "valueText": ",",
                                                            "hasTrailingTrivia": true,
                                                            "trailingTrivia": [
                                                                {
                                                                    "kind": "WhitespaceTrivia",
                                                                    "text": " "
                                                                }
                                                            ]
                                                        },
                                                        {
                                                            "kind": "IdentifierName",
                                                            "fullStart": 770,
                                                            "fullEnd": 780,
                                                            "start": 770,
                                                            "end": 780,
                                                            "fullWidth": 10,
                                                            "width": 10,
                                                            "text": "callbackfn",
                                                            "value": "callbackfn",
                                                            "valueText": "callbackfn"
                                                        }
                                                    ],
                                                    "closeParenToken": {
                                                        "kind": "CloseParenToken",
                                                        "fullStart": 780,
                                                        "fullEnd": 781,
                                                        "start": 780,
                                                        "end": 781,
                                                        "fullWidth": 1,
                                                        "width": 1,
                                                        "text": ")",
                                                        "value": ")",
                                                        "valueText": ")"
                                                    }
                                                }
                                            }
                                        }
                                    }
                                ]
                            },
                            "semicolonToken": {
                                "kind": "SemicolonToken",
                                "fullStart": 781,
                                "fullEnd": 784,
                                "start": 781,
                                "end": 782,
                                "fullWidth": 3,
                                "width": 1,
                                "text": ";",
                                "value": ";",
                                "valueText": ";",
                                "hasTrailingTrivia": true,
                                "hasTrailingNewLine": true,
                                "trailingTrivia": [
                                    {
                                        "kind": "NewLineTrivia",
                                        "text": "\r\n"
                                    }
                                ]
                            }
                        },
                        {
                            "kind": "ReturnStatement",
                            "fullStart": 784,
                            "fullEnd": 819,
                            "start": 794,
                            "end": 817,
                            "fullWidth": 35,
                            "width": 23,
                            "returnKeyword": {
                                "kind": "ReturnKeyword",
                                "fullStart": 784,
                                "fullEnd": 801,
                                "start": 794,
                                "end": 800,
                                "fullWidth": 17,
                                "width": 6,
                                "text": "return",
                                "value": "return",
                                "valueText": "return",
                                "hasLeadingTrivia": true,
                                "hasLeadingNewLine": true,
                                "hasTrailingTrivia": true,
                                "leadingTrivia": [
                                    {
                                        "kind": "NewLineTrivia",
                                        "text": "\r\n"
                                    },
                                    {
                                        "kind": "WhitespaceTrivia",
                                        "text": "        "
                                    }
                                ],
                                "trailingTrivia": [
                                    {
                                        "kind": "WhitespaceTrivia",
                                        "text": " "
                                    }
                                ]
                            },
                            "expression": {
                                "kind": "EqualsExpression",
                                "fullStart": 801,
                                "fullEnd": 816,
                                "start": 801,
                                "end": 816,
                                "fullWidth": 15,
                                "width": 15,
                                "left": {
                                    "kind": "ElementAccessExpression",
                                    "fullStart": 801,
                                    "fullEnd": 811,
                                    "start": 801,
                                    "end": 810,
                                    "fullWidth": 10,
                                    "width": 9,
                                    "expression": {
                                        "kind": "IdentifierName",
                                        "fullStart": 801,
                                        "fullEnd": 807,
                                        "start": 801,
                                        "end": 807,
                                        "fullWidth": 6,
                                        "width": 6,
                                        "text": "newArr",
                                        "value": "newArr",
                                        "valueText": "newArr"
                                    },
                                    "openBracketToken": {
                                        "kind": "OpenBracketToken",
                                        "fullStart": 807,
                                        "fullEnd": 808,
                                        "start": 807,
                                        "end": 808,
                                        "fullWidth": 1,
                                        "width": 1,
                                        "text": "[",
                                        "value": "[",
                                        "valueText": "["
                                    },
                                    "argumentExpression": {
                                        "kind": "NumericLiteral",
                                        "fullStart": 808,
                                        "fullEnd": 809,
                                        "start": 808,
                                        "end": 809,
                                        "fullWidth": 1,
                                        "width": 1,
                                        "text": "0",
                                        "value": 0,
                                        "valueText": "0"
                                    },
                                    "closeBracketToken": {
                                        "kind": "CloseBracketToken",
                                        "fullStart": 809,
                                        "fullEnd": 811,
                                        "start": 809,
                                        "end": 810,
                                        "fullWidth": 2,
                                        "width": 1,
                                        "text": "]",
                                        "value": "]",
                                        "valueText": "]",
                                        "hasTrailingTrivia": true,
                                        "trailingTrivia": [
                                            {
                                                "kind": "WhitespaceTrivia",
                                                "text": " "
                                            }
                                        ]
                                    }
                                },
                                "operatorToken": {
                                    "kind": "EqualsEqualsEqualsToken",
                                    "fullStart": 811,
                                    "fullEnd": 815,
                                    "start": 811,
                                    "end": 814,
                                    "fullWidth": 4,
                                    "width": 3,
                                    "text": "===",
                                    "value": "===",
                                    "valueText": "===",
                                    "hasTrailingTrivia": true,
                                    "trailingTrivia": [
                                        {
                                            "kind": "WhitespaceTrivia",
                                            "text": " "
                                        }
                                    ]
                                },
                                "right": {
                                    "kind": "NumericLiteral",
                                    "fullStart": 815,
                                    "fullEnd": 816,
                                    "start": 815,
                                    "end": 816,
                                    "fullWidth": 1,
                                    "width": 1,
                                    "text": "1",
                                    "value": 1,
                                    "valueText": "1"
                                }
                            },
                            "semicolonToken": {
                                "kind": "SemicolonToken",
                                "fullStart": 816,
                                "fullEnd": 819,
                                "start": 816,
                                "end": 817,
                                "fullWidth": 3,
                                "width": 1,
                                "text": ";",
                                "value": ";",
                                "valueText": ";",
                                "hasTrailingTrivia": true,
                                "hasTrailingNewLine": true,
                                "trailingTrivia": [
                                    {
                                        "kind": "NewLineTrivia",
                                        "text": "\r\n"
                                    }
                                ]
                            }
                        }
                    ],
                    "closeBraceToken": {
                        "kind": "CloseBraceToken",
                        "fullStart": 819,
                        "fullEnd": 826,
                        "start": 823,
                        "end": 824,
                        "fullWidth": 7,
                        "width": 1,
                        "text": "}",
                        "value": "}",
                        "valueText": "}",
                        "hasLeadingTrivia": true,
                        "hasTrailingTrivia": true,
                        "hasTrailingNewLine": true,
                        "leadingTrivia": [
                            {
                                "kind": "WhitespaceTrivia",
                                "text": "    "
                            }
                        ],
                        "trailingTrivia": [
                            {
                                "kind": "NewLineTrivia",
                                "text": "\r\n"
                            }
                        ]
                    }
                }
            },
            {
                "kind": "ExpressionStatement",
                "fullStart": 826,
                "fullEnd": 850,
                "start": 826,
                "end": 848,
                "fullWidth": 24,
                "width": 22,
                "expression": {
                    "kind": "InvocationExpression",
                    "fullStart": 826,
                    "fullEnd": 847,
                    "start": 826,
                    "end": 847,
                    "fullWidth": 21,
                    "width": 21,
                    "expression": {
                        "kind": "IdentifierName",
                        "fullStart": 826,
                        "fullEnd": 837,
                        "start": 826,
                        "end": 837,
                        "fullWidth": 11,
                        "width": 11,
                        "text": "runTestCase",
                        "value": "runTestCase",
                        "valueText": "runTestCase"
                    },
                    "argumentList": {
                        "kind": "ArgumentList",
                        "fullStart": 837,
                        "fullEnd": 847,
                        "start": 837,
                        "end": 847,
                        "fullWidth": 10,
                        "width": 10,
                        "openParenToken": {
                            "kind": "OpenParenToken",
                            "fullStart": 837,
                            "fullEnd": 838,
                            "start": 837,
                            "end": 838,
                            "fullWidth": 1,
                            "width": 1,
                            "text": "(",
                            "value": "(",
                            "valueText": "("
                        },
                        "arguments": [
                            {
                                "kind": "IdentifierName",
                                "fullStart": 838,
                                "fullEnd": 846,
                                "start": 838,
                                "end": 846,
                                "fullWidth": 8,
                                "width": 8,
                                "text": "testcase",
                                "value": "testcase",
                                "valueText": "testcase"
                            }
                        ],
                        "closeParenToken": {
                            "kind": "CloseParenToken",
                            "fullStart": 846,
                            "fullEnd": 847,
                            "start": 846,
                            "end": 847,
                            "fullWidth": 1,
                            "width": 1,
                            "text": ")",
                            "value": ")",
                            "valueText": ")"
                        }
                    }
                },
                "semicolonToken": {
                    "kind": "SemicolonToken",
                    "fullStart": 847,
                    "fullEnd": 850,
                    "start": 847,
                    "end": 848,
                    "fullWidth": 3,
                    "width": 1,
                    "text": ";",
                    "value": ";",
                    "valueText": ";",
                    "hasTrailingTrivia": true,
                    "hasTrailingNewLine": true,
                    "trailingTrivia": [
                        {
                            "kind": "NewLineTrivia",
                            "text": "\r\n"
                        }
                    ]
                }
            }
        ],
        "endOfFileToken": {
            "kind": "EndOfFileToken",
            "fullStart": 850,
            "fullEnd": 850,
            "start": 850,
            "end": 850,
            "fullWidth": 0,
            "width": 0,
            "text": ""
        }
    },
    "lineMap": {
        "lineStarts": [
            0,
            67,
            152,
            232,
            308,
            380,
            385,
            440,
            503,
            508,
            510,
            512,
            535,
            537,
            583,
            624,
            635,
            637,
            668,
            693,
            714,
            716,
            784,
            786,
            819,
            826,
            850
        ],
        "length": 850
    }
}<|MERGE_RESOLUTION|>--- conflicted
+++ resolved
@@ -630,12 +630,8 @@
                                         "start": 649,
                                         "end": 665,
                                         "fullWidth": 16,
-<<<<<<< HEAD
                                         "width": 16,
-                                        "identifier": {
-=======
                                         "propertyName": {
->>>>>>> 85e84683
                                             "kind": "IdentifierName",
                                             "fullStart": 649,
                                             "fullEnd": 653,
@@ -1104,12 +1100,8 @@
                                         "start": 728,
                                         "end": 781,
                                         "fullWidth": 53,
-<<<<<<< HEAD
                                         "width": 53,
-                                        "identifier": {
-=======
                                         "propertyName": {
->>>>>>> 85e84683
                                             "kind": "IdentifierName",
                                             "fullStart": 728,
                                             "fullEnd": 735,
