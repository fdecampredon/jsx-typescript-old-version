{
    "isDeclaration": false,
    "languageVersion": "EcmaScript5",
    "parseOptions": {
        "allowAutomaticSemicolonInsertion": true
    },
    "sourceUnit": {
        "kind": "SourceUnit",
        "fullStart": 0,
        "fullEnd": 1205,
        "start": 566,
        "end": 1205,
        "fullWidth": 1205,
        "width": 639,
        "isIncrementallyUnusable": true,
        "moduleElements": [
            {
                "kind": "FunctionDeclaration",
                "fullStart": 0,
                "fullEnd": 1181,
                "start": 566,
                "end": 1179,
                "fullWidth": 1181,
                "width": 613,
                "isIncrementallyUnusable": true,
                "modifiers": [],
                "functionKeyword": {
                    "kind": "FunctionKeyword",
                    "fullStart": 0,
                    "fullEnd": 575,
                    "start": 566,
                    "end": 574,
                    "fullWidth": 575,
                    "width": 8,
                    "text": "function",
                    "value": "function",
                    "valueText": "function",
                    "hasLeadingTrivia": true,
                    "hasLeadingComment": true,
                    "hasLeadingNewLine": true,
                    "hasTrailingTrivia": true,
                    "leadingTrivia": [
                        {
                            "kind": "SingleLineCommentTrivia",
                            "text": "/// Copyright (c) 2012 Ecma International.  All rights reserved. "
                        },
                        {
                            "kind": "NewLineTrivia",
                            "text": "\r\n"
                        },
                        {
                            "kind": "SingleLineCommentTrivia",
                            "text": "/// Ecma International makes this code available under the terms and conditions set"
                        },
                        {
                            "kind": "NewLineTrivia",
                            "text": "\r\n"
                        },
                        {
                            "kind": "SingleLineCommentTrivia",
                            "text": "/// forth on http://hg.ecmascript.org/tests/test262/raw-file/tip/LICENSE (the "
                        },
                        {
                            "kind": "NewLineTrivia",
                            "text": "\r\n"
                        },
                        {
                            "kind": "SingleLineCommentTrivia",
                            "text": "/// \"Use Terms\").   Any redistribution of this code must retain the above "
                        },
                        {
                            "kind": "NewLineTrivia",
                            "text": "\r\n"
                        },
                        {
                            "kind": "SingleLineCommentTrivia",
                            "text": "/// copyright and this notice and otherwise comply with the Use Terms."
                        },
                        {
                            "kind": "NewLineTrivia",
                            "text": "\r\n"
                        },
                        {
                            "kind": "MultiLineCommentTrivia",
                            "text": "/**\r\n * @path ch15/15.4/15.4.4/15.4.4.20/15.4.4.20-9-b-9.js\r\n * @description Array.prototype.filter - deleting own property causes index property not to be visited on an Array\r\n */"
                        },
                        {
                            "kind": "NewLineTrivia",
                            "text": "\r\n"
                        },
                        {
                            "kind": "NewLineTrivia",
                            "text": "\r\n"
                        },
                        {
                            "kind": "NewLineTrivia",
                            "text": "\r\n"
                        }
                    ],
                    "trailingTrivia": [
                        {
                            "kind": "WhitespaceTrivia",
                            "text": " "
                        }
                    ]
                },
                "identifier": {
                    "kind": "IdentifierName",
                    "fullStart": 575,
                    "fullEnd": 583,
                    "start": 575,
                    "end": 583,
                    "fullWidth": 8,
                    "width": 8,
                    "text": "testcase",
                    "value": "testcase",
                    "valueText": "testcase"
                },
                "callSignature": {
                    "kind": "CallSignature",
                    "fullStart": 583,
                    "fullEnd": 586,
                    "start": 583,
                    "end": 585,
                    "fullWidth": 3,
                    "width": 2,
                    "parameterList": {
                        "kind": "ParameterList",
                        "fullStart": 583,
                        "fullEnd": 586,
                        "start": 583,
                        "end": 585,
                        "fullWidth": 3,
                        "width": 2,
                        "openParenToken": {
                            "kind": "OpenParenToken",
                            "fullStart": 583,
                            "fullEnd": 584,
                            "start": 583,
                            "end": 584,
                            "fullWidth": 1,
                            "width": 1,
                            "text": "(",
                            "value": "(",
                            "valueText": "("
                        },
                        "parameters": [],
                        "closeParenToken": {
                            "kind": "CloseParenToken",
                            "fullStart": 584,
                            "fullEnd": 586,
                            "start": 584,
                            "end": 585,
                            "fullWidth": 2,
                            "width": 1,
                            "text": ")",
                            "value": ")",
                            "valueText": ")",
                            "hasTrailingTrivia": true,
                            "trailingTrivia": [
                                {
                                    "kind": "WhitespaceTrivia",
                                    "text": " "
                                }
                            ]
                        }
                    }
                },
                "block": {
                    "kind": "Block",
                    "fullStart": 586,
                    "fullEnd": 1181,
                    "start": 586,
                    "end": 1179,
                    "fullWidth": 595,
                    "width": 593,
                    "isIncrementallyUnusable": true,
                    "openBraceToken": {
                        "kind": "OpenBraceToken",
                        "fullStart": 586,
                        "fullEnd": 589,
                        "start": 586,
                        "end": 587,
                        "fullWidth": 3,
                        "width": 1,
                        "text": "{",
                        "value": "{",
                        "valueText": "{",
                        "hasTrailingTrivia": true,
                        "hasTrailingNewLine": true,
                        "trailingTrivia": [
                            {
                                "kind": "NewLineTrivia",
                                "text": "\r\n"
                            }
                        ]
                    },
                    "statements": [
                        {
                            "kind": "FunctionDeclaration",
                            "fullStart": 589,
                            "fullEnd": 674,
                            "start": 599,
                            "end": 672,
                            "fullWidth": 85,
                            "width": 73,
                            "modifiers": [],
                            "functionKeyword": {
                                "kind": "FunctionKeyword",
                                "fullStart": 589,
                                "fullEnd": 608,
                                "start": 599,
                                "end": 607,
                                "fullWidth": 19,
                                "width": 8,
                                "text": "function",
                                "value": "function",
                                "valueText": "function",
                                "hasLeadingTrivia": true,
                                "hasLeadingNewLine": true,
                                "hasTrailingTrivia": true,
                                "leadingTrivia": [
                                    {
                                        "kind": "NewLineTrivia",
                                        "text": "\r\n"
                                    },
                                    {
                                        "kind": "WhitespaceTrivia",
                                        "text": "        "
                                    }
                                ],
                                "trailingTrivia": [
                                    {
                                        "kind": "WhitespaceTrivia",
                                        "text": " "
                                    }
                                ]
                            },
                            "identifier": {
                                "kind": "IdentifierName",
                                "fullStart": 608,
                                "fullEnd": 618,
                                "start": 608,
                                "end": 618,
                                "fullWidth": 10,
                                "width": 10,
                                "text": "callbackfn",
                                "value": "callbackfn",
                                "valueText": "callbackfn"
                            },
                            "callSignature": {
                                "kind": "CallSignature",
                                "fullStart": 618,
                                "fullEnd": 634,
                                "start": 618,
                                "end": 633,
                                "fullWidth": 16,
                                "width": 15,
                                "parameterList": {
                                    "kind": "ParameterList",
                                    "fullStart": 618,
                                    "fullEnd": 634,
                                    "start": 618,
                                    "end": 633,
                                    "fullWidth": 16,
                                    "width": 15,
                                    "openParenToken": {
                                        "kind": "OpenParenToken",
                                        "fullStart": 618,
                                        "fullEnd": 619,
                                        "start": 618,
                                        "end": 619,
                                        "fullWidth": 1,
                                        "width": 1,
                                        "text": "(",
                                        "value": "(",
                                        "valueText": "("
                                    },
                                    "parameters": [
                                        {
                                            "kind": "Parameter",
                                            "fullStart": 619,
                                            "fullEnd": 622,
                                            "start": 619,
                                            "end": 622,
                                            "fullWidth": 3,
<<<<<<< HEAD
                                            "width": 3,
=======
                                            "modifiers": [],
>>>>>>> e3c38734
                                            "identifier": {
                                                "kind": "IdentifierName",
                                                "fullStart": 619,
                                                "fullEnd": 622,
                                                "start": 619,
                                                "end": 622,
                                                "fullWidth": 3,
                                                "width": 3,
                                                "text": "val",
                                                "value": "val",
                                                "valueText": "val"
                                            }
                                        },
                                        {
                                            "kind": "CommaToken",
                                            "fullStart": 622,
                                            "fullEnd": 624,
                                            "start": 622,
                                            "end": 623,
                                            "fullWidth": 2,
                                            "width": 1,
                                            "text": ",",
                                            "value": ",",
                                            "valueText": ",",
                                            "hasTrailingTrivia": true,
                                            "trailingTrivia": [
                                                {
                                                    "kind": "WhitespaceTrivia",
                                                    "text": " "
                                                }
                                            ]
                                        },
                                        {
                                            "kind": "Parameter",
                                            "fullStart": 624,
                                            "fullEnd": 627,
                                            "start": 624,
                                            "end": 627,
                                            "fullWidth": 3,
<<<<<<< HEAD
                                            "width": 3,
=======
                                            "modifiers": [],
>>>>>>> e3c38734
                                            "identifier": {
                                                "kind": "IdentifierName",
                                                "fullStart": 624,
                                                "fullEnd": 627,
                                                "start": 624,
                                                "end": 627,
                                                "fullWidth": 3,
                                                "width": 3,
                                                "text": "idx",
                                                "value": "idx",
                                                "valueText": "idx"
                                            }
                                        },
                                        {
                                            "kind": "CommaToken",
                                            "fullStart": 627,
                                            "fullEnd": 629,
                                            "start": 627,
                                            "end": 628,
                                            "fullWidth": 2,
                                            "width": 1,
                                            "text": ",",
                                            "value": ",",
                                            "valueText": ",",
                                            "hasTrailingTrivia": true,
                                            "trailingTrivia": [
                                                {
                                                    "kind": "WhitespaceTrivia",
                                                    "text": " "
                                                }
                                            ]
                                        },
                                        {
                                            "kind": "Parameter",
                                            "fullStart": 629,
                                            "fullEnd": 632,
                                            "start": 629,
                                            "end": 632,
                                            "fullWidth": 3,
<<<<<<< HEAD
                                            "width": 3,
=======
                                            "modifiers": [],
>>>>>>> e3c38734
                                            "identifier": {
                                                "kind": "IdentifierName",
                                                "fullStart": 629,
                                                "fullEnd": 632,
                                                "start": 629,
                                                "end": 632,
                                                "fullWidth": 3,
                                                "width": 3,
                                                "text": "obj",
                                                "value": "obj",
                                                "valueText": "obj"
                                            }
                                        }
                                    ],
                                    "closeParenToken": {
                                        "kind": "CloseParenToken",
                                        "fullStart": 632,
                                        "fullEnd": 634,
                                        "start": 632,
                                        "end": 633,
                                        "fullWidth": 2,
                                        "width": 1,
                                        "text": ")",
                                        "value": ")",
                                        "valueText": ")",
                                        "hasTrailingTrivia": true,
                                        "trailingTrivia": [
                                            {
                                                "kind": "WhitespaceTrivia",
                                                "text": " "
                                            }
                                        ]
                                    }
                                }
                            },
                            "block": {
                                "kind": "Block",
                                "fullStart": 634,
                                "fullEnd": 674,
                                "start": 634,
                                "end": 672,
                                "fullWidth": 40,
                                "width": 38,
                                "openBraceToken": {
                                    "kind": "OpenBraceToken",
                                    "fullStart": 634,
                                    "fullEnd": 637,
                                    "start": 634,
                                    "end": 635,
                                    "fullWidth": 3,
                                    "width": 1,
                                    "text": "{",
                                    "value": "{",
                                    "valueText": "{",
                                    "hasTrailingTrivia": true,
                                    "hasTrailingNewLine": true,
                                    "trailingTrivia": [
                                        {
                                            "kind": "NewLineTrivia",
                                            "text": "\r\n"
                                        }
                                    ]
                                },
                                "statements": [
                                    {
                                        "kind": "ReturnStatement",
                                        "fullStart": 637,
                                        "fullEnd": 663,
                                        "start": 649,
                                        "end": 661,
                                        "fullWidth": 26,
                                        "width": 12,
                                        "returnKeyword": {
                                            "kind": "ReturnKeyword",
                                            "fullStart": 637,
                                            "fullEnd": 656,
                                            "start": 649,
                                            "end": 655,
                                            "fullWidth": 19,
                                            "width": 6,
                                            "text": "return",
                                            "value": "return",
                                            "valueText": "return",
                                            "hasLeadingTrivia": true,
                                            "hasTrailingTrivia": true,
                                            "leadingTrivia": [
                                                {
                                                    "kind": "WhitespaceTrivia",
                                                    "text": "            "
                                                }
                                            ],
                                            "trailingTrivia": [
                                                {
                                                    "kind": "WhitespaceTrivia",
                                                    "text": " "
                                                }
                                            ]
                                        },
                                        "expression": {
                                            "kind": "TrueKeyword",
                                            "fullStart": 656,
                                            "fullEnd": 660,
                                            "start": 656,
                                            "end": 660,
                                            "fullWidth": 4,
                                            "width": 4,
                                            "text": "true",
                                            "value": true,
                                            "valueText": "true"
                                        },
                                        "semicolonToken": {
                                            "kind": "SemicolonToken",
                                            "fullStart": 660,
                                            "fullEnd": 663,
                                            "start": 660,
                                            "end": 661,
                                            "fullWidth": 3,
                                            "width": 1,
                                            "text": ";",
                                            "value": ";",
                                            "valueText": ";",
                                            "hasTrailingTrivia": true,
                                            "hasTrailingNewLine": true,
                                            "trailingTrivia": [
                                                {
                                                    "kind": "NewLineTrivia",
                                                    "text": "\r\n"
                                                }
                                            ]
                                        }
                                    }
                                ],
                                "closeBraceToken": {
                                    "kind": "CloseBraceToken",
                                    "fullStart": 663,
                                    "fullEnd": 674,
                                    "start": 671,
                                    "end": 672,
                                    "fullWidth": 11,
                                    "width": 1,
                                    "text": "}",
                                    "value": "}",
                                    "valueText": "}",
                                    "hasLeadingTrivia": true,
                                    "hasTrailingTrivia": true,
                                    "hasTrailingNewLine": true,
                                    "leadingTrivia": [
                                        {
                                            "kind": "WhitespaceTrivia",
                                            "text": "        "
                                        }
                                    ],
                                    "trailingTrivia": [
                                        {
                                            "kind": "NewLineTrivia",
                                            "text": "\r\n"
                                        }
                                    ]
                                }
                            }
                        },
                        {
                            "kind": "VariableStatement",
                            "fullStart": 674,
                            "fullEnd": 701,
                            "start": 682,
                            "end": 699,
                            "fullWidth": 27,
                            "width": 17,
                            "modifiers": [],
                            "variableDeclaration": {
                                "kind": "VariableDeclaration",
                                "fullStart": 674,
                                "fullEnd": 698,
                                "start": 682,
                                "end": 698,
                                "fullWidth": 24,
                                "width": 16,
                                "varKeyword": {
                                    "kind": "VarKeyword",
                                    "fullStart": 674,
                                    "fullEnd": 686,
                                    "start": 682,
                                    "end": 685,
                                    "fullWidth": 12,
                                    "width": 3,
                                    "text": "var",
                                    "value": "var",
                                    "valueText": "var",
                                    "hasLeadingTrivia": true,
                                    "hasTrailingTrivia": true,
                                    "leadingTrivia": [
                                        {
                                            "kind": "WhitespaceTrivia",
                                            "text": "        "
                                        }
                                    ],
                                    "trailingTrivia": [
                                        {
                                            "kind": "WhitespaceTrivia",
                                            "text": " "
                                        }
                                    ]
                                },
                                "variableDeclarators": [
                                    {
                                        "kind": "VariableDeclarator",
                                        "fullStart": 686,
                                        "fullEnd": 698,
                                        "start": 686,
                                        "end": 698,
                                        "fullWidth": 12,
                                        "width": 12,
                                        "identifier": {
                                            "kind": "IdentifierName",
                                            "fullStart": 686,
                                            "fullEnd": 690,
                                            "start": 686,
                                            "end": 689,
                                            "fullWidth": 4,
                                            "width": 3,
                                            "text": "arr",
                                            "value": "arr",
                                            "valueText": "arr",
                                            "hasTrailingTrivia": true,
                                            "trailingTrivia": [
                                                {
                                                    "kind": "WhitespaceTrivia",
                                                    "text": " "
                                                }
                                            ]
                                        },
                                        "equalsValueClause": {
                                            "kind": "EqualsValueClause",
                                            "fullStart": 690,
                                            "fullEnd": 698,
                                            "start": 690,
                                            "end": 698,
                                            "fullWidth": 8,
                                            "width": 8,
                                            "equalsToken": {
                                                "kind": "EqualsToken",
                                                "fullStart": 690,
                                                "fullEnd": 692,
                                                "start": 690,
                                                "end": 691,
                                                "fullWidth": 2,
                                                "width": 1,
                                                "text": "=",
                                                "value": "=",
                                                "valueText": "=",
                                                "hasTrailingTrivia": true,
                                                "trailingTrivia": [
                                                    {
                                                        "kind": "WhitespaceTrivia",
                                                        "text": " "
                                                    }
                                                ]
                                            },
                                            "value": {
                                                "kind": "ArrayLiteralExpression",
                                                "fullStart": 692,
                                                "fullEnd": 698,
                                                "start": 692,
                                                "end": 698,
                                                "fullWidth": 6,
                                                "width": 6,
                                                "openBracketToken": {
                                                    "kind": "OpenBracketToken",
                                                    "fullStart": 692,
                                                    "fullEnd": 693,
                                                    "start": 692,
                                                    "end": 693,
                                                    "fullWidth": 1,
                                                    "width": 1,
                                                    "text": "[",
                                                    "value": "[",
                                                    "valueText": "["
                                                },
                                                "expressions": [
                                                    {
                                                        "kind": "NumericLiteral",
                                                        "fullStart": 693,
                                                        "fullEnd": 694,
                                                        "start": 693,
                                                        "end": 694,
                                                        "fullWidth": 1,
                                                        "width": 1,
                                                        "text": "1",
                                                        "value": 1,
                                                        "valueText": "1"
                                                    },
                                                    {
                                                        "kind": "CommaToken",
                                                        "fullStart": 694,
                                                        "fullEnd": 696,
                                                        "start": 694,
                                                        "end": 695,
                                                        "fullWidth": 2,
                                                        "width": 1,
                                                        "text": ",",
                                                        "value": ",",
                                                        "valueText": ",",
                                                        "hasTrailingTrivia": true,
                                                        "trailingTrivia": [
                                                            {
                                                                "kind": "WhitespaceTrivia",
                                                                "text": " "
                                                            }
                                                        ]
                                                    },
                                                    {
                                                        "kind": "NumericLiteral",
                                                        "fullStart": 696,
                                                        "fullEnd": 697,
                                                        "start": 696,
                                                        "end": 697,
                                                        "fullWidth": 1,
                                                        "width": 1,
                                                        "text": "2",
                                                        "value": 2,
                                                        "valueText": "2"
                                                    }
                                                ],
                                                "closeBracketToken": {
                                                    "kind": "CloseBracketToken",
                                                    "fullStart": 697,
                                                    "fullEnd": 698,
                                                    "start": 697,
                                                    "end": 698,
                                                    "fullWidth": 1,
                                                    "width": 1,
                                                    "text": "]",
                                                    "value": "]",
                                                    "valueText": "]"
                                                }
                                            }
                                        }
                                    }
                                ]
                            },
                            "semicolonToken": {
                                "kind": "SemicolonToken",
                                "fullStart": 698,
                                "fullEnd": 701,
                                "start": 698,
                                "end": 699,
                                "fullWidth": 3,
                                "width": 1,
                                "text": ";",
                                "value": ";",
                                "valueText": ";",
                                "hasTrailingTrivia": true,
                                "hasTrailingNewLine": true,
                                "trailingTrivia": [
                                    {
                                        "kind": "NewLineTrivia",
                                        "text": "\r\n"
                                    }
                                ]
                            }
                        },
                        {
                            "kind": "ExpressionStatement",
                            "fullStart": 701,
                            "fullEnd": 871,
                            "start": 711,
                            "end": 869,
                            "fullWidth": 170,
                            "width": 158,
                            "isIncrementallyUnusable": true,
                            "expression": {
                                "kind": "InvocationExpression",
                                "fullStart": 701,
                                "fullEnd": 868,
                                "start": 711,
                                "end": 868,
                                "fullWidth": 167,
                                "width": 157,
                                "isIncrementallyUnusable": true,
                                "expression": {
                                    "kind": "MemberAccessExpression",
                                    "fullStart": 701,
                                    "fullEnd": 732,
                                    "start": 711,
                                    "end": 732,
                                    "fullWidth": 31,
                                    "width": 21,
                                    "expression": {
                                        "kind": "IdentifierName",
                                        "fullStart": 701,
                                        "fullEnd": 717,
                                        "start": 711,
                                        "end": 717,
                                        "fullWidth": 16,
                                        "width": 6,
                                        "text": "Object",
                                        "value": "Object",
                                        "valueText": "Object",
                                        "hasLeadingTrivia": true,
                                        "hasLeadingNewLine": true,
                                        "leadingTrivia": [
                                            {
                                                "kind": "NewLineTrivia",
                                                "text": "\r\n"
                                            },
                                            {
                                                "kind": "WhitespaceTrivia",
                                                "text": "        "
                                            }
                                        ]
                                    },
                                    "dotToken": {
                                        "kind": "DotToken",
                                        "fullStart": 717,
                                        "fullEnd": 718,
                                        "start": 717,
                                        "end": 718,
                                        "fullWidth": 1,
                                        "width": 1,
                                        "text": ".",
                                        "value": ".",
                                        "valueText": "."
                                    },
                                    "name": {
                                        "kind": "IdentifierName",
                                        "fullStart": 718,
                                        "fullEnd": 732,
                                        "start": 718,
                                        "end": 732,
                                        "fullWidth": 14,
                                        "width": 14,
                                        "text": "defineProperty",
                                        "value": "defineProperty",
                                        "valueText": "defineProperty"
                                    }
                                },
                                "argumentList": {
                                    "kind": "ArgumentList",
                                    "fullStart": 732,
                                    "fullEnd": 868,
                                    "start": 732,
                                    "end": 868,
                                    "fullWidth": 136,
                                    "width": 136,
                                    "isIncrementallyUnusable": true,
                                    "openParenToken": {
                                        "kind": "OpenParenToken",
                                        "fullStart": 732,
                                        "fullEnd": 733,
                                        "start": 732,
                                        "end": 733,
                                        "fullWidth": 1,
                                        "width": 1,
                                        "text": "(",
                                        "value": "(",
                                        "valueText": "("
                                    },
                                    "arguments": [
                                        {
                                            "kind": "IdentifierName",
                                            "fullStart": 733,
                                            "fullEnd": 736,
                                            "start": 733,
                                            "end": 736,
                                            "fullWidth": 3,
                                            "width": 3,
                                            "text": "arr",
                                            "value": "arr",
                                            "valueText": "arr"
                                        },
                                        {
                                            "kind": "CommaToken",
                                            "fullStart": 736,
                                            "fullEnd": 738,
                                            "start": 736,
                                            "end": 737,
                                            "fullWidth": 2,
                                            "width": 1,
                                            "text": ",",
                                            "value": ",",
                                            "valueText": ",",
                                            "hasTrailingTrivia": true,
                                            "trailingTrivia": [
                                                {
                                                    "kind": "WhitespaceTrivia",
                                                    "text": " "
                                                }
                                            ]
                                        },
                                        {
                                            "kind": "StringLiteral",
                                            "fullStart": 738,
                                            "fullEnd": 741,
                                            "start": 738,
                                            "end": 741,
                                            "fullWidth": 3,
                                            "width": 3,
                                            "text": "\"1\"",
                                            "value": "1",
                                            "valueText": "1"
                                        },
                                        {
                                            "kind": "CommaToken",
                                            "fullStart": 741,
                                            "fullEnd": 743,
                                            "start": 741,
                                            "end": 742,
                                            "fullWidth": 2,
                                            "width": 1,
                                            "text": ",",
                                            "value": ",",
                                            "valueText": ",",
                                            "hasTrailingTrivia": true,
                                            "trailingTrivia": [
                                                {
                                                    "kind": "WhitespaceTrivia",
                                                    "text": " "
                                                }
                                            ]
                                        },
                                        {
                                            "kind": "ObjectLiteralExpression",
                                            "fullStart": 743,
                                            "fullEnd": 867,
                                            "start": 743,
                                            "end": 867,
                                            "fullWidth": 124,
                                            "width": 124,
                                            "isIncrementallyUnusable": true,
                                            "openBraceToken": {
                                                "kind": "OpenBraceToken",
                                                "fullStart": 743,
                                                "fullEnd": 746,
                                                "start": 743,
                                                "end": 744,
                                                "fullWidth": 3,
                                                "width": 1,
                                                "text": "{",
                                                "value": "{",
                                                "valueText": "{",
                                                "hasTrailingTrivia": true,
                                                "hasTrailingNewLine": true,
                                                "trailingTrivia": [
                                                    {
                                                        "kind": "NewLineTrivia",
                                                        "text": "\r\n"
                                                    }
                                                ]
                                            },
                                            "propertyAssignments": [
                                                {
                                                    "kind": "SimplePropertyAssignment",
                                                    "fullStart": 746,
                                                    "fullEnd": 823,
                                                    "start": 758,
                                                    "end": 823,
                                                    "fullWidth": 77,
                                                    "width": 65,
                                                    "isIncrementallyUnusable": true,
                                                    "propertyName": {
                                                        "kind": "IdentifierName",
                                                        "fullStart": 746,
                                                        "fullEnd": 761,
                                                        "start": 758,
                                                        "end": 761,
                                                        "fullWidth": 15,
                                                        "width": 3,
                                                        "text": "get",
                                                        "value": "get",
                                                        "valueText": "get",
                                                        "hasLeadingTrivia": true,
                                                        "leadingTrivia": [
                                                            {
                                                                "kind": "WhitespaceTrivia",
                                                                "text": "            "
                                                            }
                                                        ]
                                                    },
                                                    "colonToken": {
                                                        "kind": "ColonToken",
                                                        "fullStart": 761,
                                                        "fullEnd": 763,
                                                        "start": 761,
                                                        "end": 762,
                                                        "fullWidth": 2,
                                                        "width": 1,
                                                        "text": ":",
                                                        "value": ":",
                                                        "valueText": ":",
                                                        "hasTrailingTrivia": true,
                                                        "trailingTrivia": [
                                                            {
                                                                "kind": "WhitespaceTrivia",
                                                                "text": " "
                                                            }
                                                        ]
                                                    },
                                                    "expression": {
                                                        "kind": "FunctionExpression",
                                                        "fullStart": 763,
                                                        "fullEnd": 823,
                                                        "start": 763,
                                                        "end": 823,
                                                        "fullWidth": 60,
                                                        "width": 60,
                                                        "functionKeyword": {
                                                            "kind": "FunctionKeyword",
                                                            "fullStart": 763,
                                                            "fullEnd": 772,
                                                            "start": 763,
                                                            "end": 771,
                                                            "fullWidth": 9,
                                                            "width": 8,
                                                            "text": "function",
                                                            "value": "function",
                                                            "valueText": "function",
                                                            "hasTrailingTrivia": true,
                                                            "trailingTrivia": [
                                                                {
                                                                    "kind": "WhitespaceTrivia",
                                                                    "text": " "
                                                                }
                                                            ]
                                                        },
                                                        "callSignature": {
                                                            "kind": "CallSignature",
                                                            "fullStart": 772,
                                                            "fullEnd": 775,
                                                            "start": 772,
                                                            "end": 774,
                                                            "fullWidth": 3,
                                                            "width": 2,
                                                            "parameterList": {
                                                                "kind": "ParameterList",
                                                                "fullStart": 772,
                                                                "fullEnd": 775,
                                                                "start": 772,
                                                                "end": 774,
                                                                "fullWidth": 3,
                                                                "width": 2,
                                                                "openParenToken": {
                                                                    "kind": "OpenParenToken",
                                                                    "fullStart": 772,
                                                                    "fullEnd": 773,
                                                                    "start": 772,
                                                                    "end": 773,
                                                                    "fullWidth": 1,
                                                                    "width": 1,
                                                                    "text": "(",
                                                                    "value": "(",
                                                                    "valueText": "("
                                                                },
                                                                "parameters": [],
                                                                "closeParenToken": {
                                                                    "kind": "CloseParenToken",
                                                                    "fullStart": 773,
                                                                    "fullEnd": 775,
                                                                    "start": 773,
                                                                    "end": 774,
                                                                    "fullWidth": 2,
                                                                    "width": 1,
                                                                    "text": ")",
                                                                    "value": ")",
                                                                    "valueText": ")",
                                                                    "hasTrailingTrivia": true,
                                                                    "trailingTrivia": [
                                                                        {
                                                                            "kind": "WhitespaceTrivia",
                                                                            "text": " "
                                                                        }
                                                                    ]
                                                                }
                                                            }
                                                        },
                                                        "block": {
                                                            "kind": "Block",
                                                            "fullStart": 775,
                                                            "fullEnd": 823,
                                                            "start": 775,
                                                            "end": 823,
                                                            "fullWidth": 48,
                                                            "width": 48,
                                                            "openBraceToken": {
                                                                "kind": "OpenBraceToken",
                                                                "fullStart": 775,
                                                                "fullEnd": 778,
                                                                "start": 775,
                                                                "end": 776,
                                                                "fullWidth": 3,
                                                                "width": 1,
                                                                "text": "{",
                                                                "value": "{",
                                                                "valueText": "{",
                                                                "hasTrailingTrivia": true,
                                                                "hasTrailingNewLine": true,
                                                                "trailingTrivia": [
                                                                    {
                                                                        "kind": "NewLineTrivia",
                                                                        "text": "\r\n"
                                                                    }
                                                                ]
                                                            },
                                                            "statements": [
                                                                {
                                                                    "kind": "ReturnStatement",
                                                                    "fullStart": 778,
                                                                    "fullEnd": 810,
                                                                    "start": 794,
                                                                    "end": 808,
                                                                    "fullWidth": 32,
                                                                    "width": 14,
                                                                    "returnKeyword": {
                                                                        "kind": "ReturnKeyword",
                                                                        "fullStart": 778,
                                                                        "fullEnd": 801,
                                                                        "start": 794,
                                                                        "end": 800,
                                                                        "fullWidth": 23,
                                                                        "width": 6,
                                                                        "text": "return",
                                                                        "value": "return",
                                                                        "valueText": "return",
                                                                        "hasLeadingTrivia": true,
                                                                        "hasTrailingTrivia": true,
                                                                        "leadingTrivia": [
                                                                            {
                                                                                "kind": "WhitespaceTrivia",
                                                                                "text": "                "
                                                                            }
                                                                        ],
                                                                        "trailingTrivia": [
                                                                            {
                                                                                "kind": "WhitespaceTrivia",
                                                                                "text": " "
                                                                            }
                                                                        ]
                                                                    },
                                                                    "expression": {
                                                                        "kind": "StringLiteral",
                                                                        "fullStart": 801,
                                                                        "fullEnd": 807,
                                                                        "start": 801,
                                                                        "end": 807,
                                                                        "fullWidth": 6,
                                                                        "width": 6,
                                                                        "text": "\"6.99\"",
                                                                        "value": "6.99",
                                                                        "valueText": "6.99"
                                                                    },
                                                                    "semicolonToken": {
                                                                        "kind": "SemicolonToken",
                                                                        "fullStart": 807,
                                                                        "fullEnd": 810,
                                                                        "start": 807,
                                                                        "end": 808,
                                                                        "fullWidth": 3,
                                                                        "width": 1,
                                                                        "text": ";",
                                                                        "value": ";",
                                                                        "valueText": ";",
                                                                        "hasTrailingTrivia": true,
                                                                        "hasTrailingNewLine": true,
                                                                        "trailingTrivia": [
                                                                            {
                                                                                "kind": "NewLineTrivia",
                                                                                "text": "\r\n"
                                                                            }
                                                                        ]
                                                                    }
                                                                }
                                                            ],
                                                            "closeBraceToken": {
                                                                "kind": "CloseBraceToken",
                                                                "fullStart": 810,
                                                                "fullEnd": 823,
                                                                "start": 822,
                                                                "end": 823,
                                                                "fullWidth": 13,
                                                                "width": 1,
                                                                "text": "}",
                                                                "value": "}",
                                                                "valueText": "}",
                                                                "hasLeadingTrivia": true,
                                                                "leadingTrivia": [
                                                                    {
                                                                        "kind": "WhitespaceTrivia",
                                                                        "text": "            "
                                                                    }
                                                                ]
                                                            }
                                                        }
                                                    }
                                                },
                                                {
                                                    "kind": "CommaToken",
                                                    "fullStart": 823,
                                                    "fullEnd": 826,
                                                    "start": 823,
                                                    "end": 824,
                                                    "fullWidth": 3,
                                                    "width": 1,
                                                    "text": ",",
                                                    "value": ",",
                                                    "valueText": ",",
                                                    "hasTrailingTrivia": true,
                                                    "hasTrailingNewLine": true,
                                                    "trailingTrivia": [
                                                        {
                                                            "kind": "NewLineTrivia",
                                                            "text": "\r\n"
                                                        }
                                                    ]
                                                },
                                                {
                                                    "kind": "SimplePropertyAssignment",
                                                    "fullStart": 826,
                                                    "fullEnd": 858,
                                                    "start": 838,
                                                    "end": 856,
                                                    "fullWidth": 32,
                                                    "width": 18,
                                                    "propertyName": {
                                                        "kind": "IdentifierName",
                                                        "fullStart": 826,
                                                        "fullEnd": 850,
                                                        "start": 838,
                                                        "end": 850,
                                                        "fullWidth": 24,
                                                        "width": 12,
                                                        "text": "configurable",
                                                        "value": "configurable",
                                                        "valueText": "configurable",
                                                        "hasLeadingTrivia": true,
                                                        "leadingTrivia": [
                                                            {
                                                                "kind": "WhitespaceTrivia",
                                                                "text": "            "
                                                            }
                                                        ]
                                                    },
                                                    "colonToken": {
                                                        "kind": "ColonToken",
                                                        "fullStart": 850,
                                                        "fullEnd": 852,
                                                        "start": 850,
                                                        "end": 851,
                                                        "fullWidth": 2,
                                                        "width": 1,
                                                        "text": ":",
                                                        "value": ":",
                                                        "valueText": ":",
                                                        "hasTrailingTrivia": true,
                                                        "trailingTrivia": [
                                                            {
                                                                "kind": "WhitespaceTrivia",
                                                                "text": " "
                                                            }
                                                        ]
                                                    },
                                                    "expression": {
                                                        "kind": "TrueKeyword",
                                                        "fullStart": 852,
                                                        "fullEnd": 858,
                                                        "start": 852,
                                                        "end": 856,
                                                        "fullWidth": 6,
                                                        "width": 4,
                                                        "text": "true",
                                                        "value": true,
                                                        "valueText": "true",
                                                        "hasTrailingTrivia": true,
                                                        "hasTrailingNewLine": true,
                                                        "trailingTrivia": [
                                                            {
                                                                "kind": "NewLineTrivia",
                                                                "text": "\r\n"
                                                            }
                                                        ]
                                                    }
                                                }
                                            ],
                                            "closeBraceToken": {
                                                "kind": "CloseBraceToken",
                                                "fullStart": 858,
                                                "fullEnd": 867,
                                                "start": 866,
                                                "end": 867,
                                                "fullWidth": 9,
                                                "width": 1,
                                                "text": "}",
                                                "value": "}",
                                                "valueText": "}",
                                                "hasLeadingTrivia": true,
                                                "leadingTrivia": [
                                                    {
                                                        "kind": "WhitespaceTrivia",
                                                        "text": "        "
                                                    }
                                                ]
                                            }
                                        }
                                    ],
                                    "closeParenToken": {
                                        "kind": "CloseParenToken",
                                        "fullStart": 867,
                                        "fullEnd": 868,
                                        "start": 867,
                                        "end": 868,
                                        "fullWidth": 1,
                                        "width": 1,
                                        "text": ")",
                                        "value": ")",
                                        "valueText": ")"
                                    }
                                }
                            },
                            "semicolonToken": {
                                "kind": "SemicolonToken",
                                "fullStart": 868,
                                "fullEnd": 871,
                                "start": 868,
                                "end": 869,
                                "fullWidth": 3,
                                "width": 1,
                                "text": ";",
                                "value": ";",
                                "valueText": ";",
                                "hasTrailingTrivia": true,
                                "hasTrailingNewLine": true,
                                "trailingTrivia": [
                                    {
                                        "kind": "NewLineTrivia",
                                        "text": "\r\n"
                                    }
                                ]
                            }
                        },
                        {
                            "kind": "ExpressionStatement",
                            "fullStart": 871,
                            "fullEnd": 1068,
                            "start": 881,
                            "end": 1066,
                            "fullWidth": 197,
                            "width": 185,
                            "isIncrementallyUnusable": true,
                            "expression": {
                                "kind": "InvocationExpression",
                                "fullStart": 871,
                                "fullEnd": 1065,
                                "start": 881,
                                "end": 1065,
                                "fullWidth": 194,
                                "width": 184,
                                "isIncrementallyUnusable": true,
                                "expression": {
                                    "kind": "MemberAccessExpression",
                                    "fullStart": 871,
                                    "fullEnd": 902,
                                    "start": 881,
                                    "end": 902,
                                    "fullWidth": 31,
                                    "width": 21,
                                    "expression": {
                                        "kind": "IdentifierName",
                                        "fullStart": 871,
                                        "fullEnd": 887,
                                        "start": 881,
                                        "end": 887,
                                        "fullWidth": 16,
                                        "width": 6,
                                        "text": "Object",
                                        "value": "Object",
                                        "valueText": "Object",
                                        "hasLeadingTrivia": true,
                                        "hasLeadingNewLine": true,
                                        "leadingTrivia": [
                                            {
                                                "kind": "NewLineTrivia",
                                                "text": "\r\n"
                                            },
                                            {
                                                "kind": "WhitespaceTrivia",
                                                "text": "        "
                                            }
                                        ]
                                    },
                                    "dotToken": {
                                        "kind": "DotToken",
                                        "fullStart": 887,
                                        "fullEnd": 888,
                                        "start": 887,
                                        "end": 888,
                                        "fullWidth": 1,
                                        "width": 1,
                                        "text": ".",
                                        "value": ".",
                                        "valueText": "."
                                    },
                                    "name": {
                                        "kind": "IdentifierName",
                                        "fullStart": 888,
                                        "fullEnd": 902,
                                        "start": 888,
                                        "end": 902,
                                        "fullWidth": 14,
                                        "width": 14,
                                        "text": "defineProperty",
                                        "value": "defineProperty",
                                        "valueText": "defineProperty"
                                    }
                                },
                                "argumentList": {
                                    "kind": "ArgumentList",
                                    "fullStart": 902,
                                    "fullEnd": 1065,
                                    "start": 902,
                                    "end": 1065,
                                    "fullWidth": 163,
                                    "width": 163,
                                    "isIncrementallyUnusable": true,
                                    "openParenToken": {
                                        "kind": "OpenParenToken",
                                        "fullStart": 902,
                                        "fullEnd": 903,
                                        "start": 902,
                                        "end": 903,
                                        "fullWidth": 1,
                                        "width": 1,
                                        "text": "(",
                                        "value": "(",
                                        "valueText": "("
                                    },
                                    "arguments": [
                                        {
                                            "kind": "IdentifierName",
                                            "fullStart": 903,
                                            "fullEnd": 906,
                                            "start": 903,
                                            "end": 906,
                                            "fullWidth": 3,
                                            "width": 3,
                                            "text": "arr",
                                            "value": "arr",
                                            "valueText": "arr"
                                        },
                                        {
                                            "kind": "CommaToken",
                                            "fullStart": 906,
                                            "fullEnd": 908,
                                            "start": 906,
                                            "end": 907,
                                            "fullWidth": 2,
                                            "width": 1,
                                            "text": ",",
                                            "value": ",",
                                            "valueText": ",",
                                            "hasTrailingTrivia": true,
                                            "trailingTrivia": [
                                                {
                                                    "kind": "WhitespaceTrivia",
                                                    "text": " "
                                                }
                                            ]
                                        },
                                        {
                                            "kind": "StringLiteral",
                                            "fullStart": 908,
                                            "fullEnd": 911,
                                            "start": 908,
                                            "end": 911,
                                            "fullWidth": 3,
                                            "width": 3,
                                            "text": "\"0\"",
                                            "value": "0",
                                            "valueText": "0"
                                        },
                                        {
                                            "kind": "CommaToken",
                                            "fullStart": 911,
                                            "fullEnd": 913,
                                            "start": 911,
                                            "end": 912,
                                            "fullWidth": 2,
                                            "width": 1,
                                            "text": ",",
                                            "value": ",",
                                            "valueText": ",",
                                            "hasTrailingTrivia": true,
                                            "trailingTrivia": [
                                                {
                                                    "kind": "WhitespaceTrivia",
                                                    "text": " "
                                                }
                                            ]
                                        },
                                        {
                                            "kind": "ObjectLiteralExpression",
                                            "fullStart": 913,
                                            "fullEnd": 1064,
                                            "start": 913,
                                            "end": 1064,
                                            "fullWidth": 151,
                                            "width": 151,
                                            "isIncrementallyUnusable": true,
                                            "openBraceToken": {
                                                "kind": "OpenBraceToken",
                                                "fullStart": 913,
                                                "fullEnd": 916,
                                                "start": 913,
                                                "end": 914,
                                                "fullWidth": 3,
                                                "width": 1,
                                                "text": "{",
                                                "value": "{",
                                                "valueText": "{",
                                                "hasTrailingTrivia": true,
                                                "hasTrailingNewLine": true,
                                                "trailingTrivia": [
                                                    {
                                                        "kind": "NewLineTrivia",
                                                        "text": "\r\n"
                                                    }
                                                ]
                                            },
                                            "propertyAssignments": [
                                                {
                                                    "kind": "SimplePropertyAssignment",
                                                    "fullStart": 916,
                                                    "fullEnd": 1020,
                                                    "start": 928,
                                                    "end": 1020,
                                                    "fullWidth": 104,
                                                    "width": 92,
                                                    "isIncrementallyUnusable": true,
                                                    "propertyName": {
                                                        "kind": "IdentifierName",
                                                        "fullStart": 916,
                                                        "fullEnd": 931,
                                                        "start": 928,
                                                        "end": 931,
                                                        "fullWidth": 15,
                                                        "width": 3,
                                                        "text": "get",
                                                        "value": "get",
                                                        "valueText": "get",
                                                        "hasLeadingTrivia": true,
                                                        "leadingTrivia": [
                                                            {
                                                                "kind": "WhitespaceTrivia",
                                                                "text": "            "
                                                            }
                                                        ]
                                                    },
                                                    "colonToken": {
                                                        "kind": "ColonToken",
                                                        "fullStart": 931,
                                                        "fullEnd": 933,
                                                        "start": 931,
                                                        "end": 932,
                                                        "fullWidth": 2,
                                                        "width": 1,
                                                        "text": ":",
                                                        "value": ":",
                                                        "valueText": ":",
                                                        "hasTrailingTrivia": true,
                                                        "trailingTrivia": [
                                                            {
                                                                "kind": "WhitespaceTrivia",
                                                                "text": " "
                                                            }
                                                        ]
                                                    },
                                                    "expression": {
                                                        "kind": "FunctionExpression",
                                                        "fullStart": 933,
                                                        "fullEnd": 1020,
                                                        "start": 933,
                                                        "end": 1020,
                                                        "fullWidth": 87,
                                                        "width": 87,
                                                        "functionKeyword": {
                                                            "kind": "FunctionKeyword",
                                                            "fullStart": 933,
                                                            "fullEnd": 942,
                                                            "start": 933,
                                                            "end": 941,
                                                            "fullWidth": 9,
                                                            "width": 8,
                                                            "text": "function",
                                                            "value": "function",
                                                            "valueText": "function",
                                                            "hasTrailingTrivia": true,
                                                            "trailingTrivia": [
                                                                {
                                                                    "kind": "WhitespaceTrivia",
                                                                    "text": " "
                                                                }
                                                            ]
                                                        },
                                                        "callSignature": {
                                                            "kind": "CallSignature",
                                                            "fullStart": 942,
                                                            "fullEnd": 945,
                                                            "start": 942,
                                                            "end": 944,
                                                            "fullWidth": 3,
                                                            "width": 2,
                                                            "parameterList": {
                                                                "kind": "ParameterList",
                                                                "fullStart": 942,
                                                                "fullEnd": 945,
                                                                "start": 942,
                                                                "end": 944,
                                                                "fullWidth": 3,
                                                                "width": 2,
                                                                "openParenToken": {
                                                                    "kind": "OpenParenToken",
                                                                    "fullStart": 942,
                                                                    "fullEnd": 943,
                                                                    "start": 942,
                                                                    "end": 943,
                                                                    "fullWidth": 1,
                                                                    "width": 1,
                                                                    "text": "(",
                                                                    "value": "(",
                                                                    "valueText": "("
                                                                },
                                                                "parameters": [],
                                                                "closeParenToken": {
                                                                    "kind": "CloseParenToken",
                                                                    "fullStart": 943,
                                                                    "fullEnd": 945,
                                                                    "start": 943,
                                                                    "end": 944,
                                                                    "fullWidth": 2,
                                                                    "width": 1,
                                                                    "text": ")",
                                                                    "value": ")",
                                                                    "valueText": ")",
                                                                    "hasTrailingTrivia": true,
                                                                    "trailingTrivia": [
                                                                        {
                                                                            "kind": "WhitespaceTrivia",
                                                                            "text": " "
                                                                        }
                                                                    ]
                                                                }
                                                            }
                                                        },
                                                        "block": {
                                                            "kind": "Block",
                                                            "fullStart": 945,
                                                            "fullEnd": 1020,
                                                            "start": 945,
                                                            "end": 1020,
                                                            "fullWidth": 75,
                                                            "width": 75,
                                                            "openBraceToken": {
                                                                "kind": "OpenBraceToken",
                                                                "fullStart": 945,
                                                                "fullEnd": 948,
                                                                "start": 945,
                                                                "end": 946,
                                                                "fullWidth": 3,
                                                                "width": 1,
                                                                "text": "{",
                                                                "value": "{",
                                                                "valueText": "{",
                                                                "hasTrailingTrivia": true,
                                                                "hasTrailingNewLine": true,
                                                                "trailingTrivia": [
                                                                    {
                                                                        "kind": "NewLineTrivia",
                                                                        "text": "\r\n"
                                                                    }
                                                                ]
                                                            },
                                                            "statements": [
                                                                {
                                                                    "kind": "ExpressionStatement",
                                                                    "fullStart": 948,
                                                                    "fullEnd": 980,
                                                                    "start": 964,
                                                                    "end": 978,
                                                                    "fullWidth": 32,
                                                                    "width": 14,
                                                                    "expression": {
                                                                        "kind": "DeleteExpression",
                                                                        "fullStart": 948,
                                                                        "fullEnd": 977,
                                                                        "start": 964,
                                                                        "end": 977,
                                                                        "fullWidth": 29,
                                                                        "width": 13,
                                                                        "deleteKeyword": {
                                                                            "kind": "DeleteKeyword",
                                                                            "fullStart": 948,
                                                                            "fullEnd": 971,
                                                                            "start": 964,
                                                                            "end": 970,
                                                                            "fullWidth": 23,
                                                                            "width": 6,
                                                                            "text": "delete",
                                                                            "value": "delete",
                                                                            "valueText": "delete",
                                                                            "hasLeadingTrivia": true,
                                                                            "hasTrailingTrivia": true,
                                                                            "leadingTrivia": [
                                                                                {
                                                                                    "kind": "WhitespaceTrivia",
                                                                                    "text": "                "
                                                                                }
                                                                            ],
                                                                            "trailingTrivia": [
                                                                                {
                                                                                    "kind": "WhitespaceTrivia",
                                                                                    "text": " "
                                                                                }
                                                                            ]
                                                                        },
                                                                        "expression": {
                                                                            "kind": "ElementAccessExpression",
                                                                            "fullStart": 971,
                                                                            "fullEnd": 977,
                                                                            "start": 971,
                                                                            "end": 977,
                                                                            "fullWidth": 6,
                                                                            "width": 6,
                                                                            "expression": {
                                                                                "kind": "IdentifierName",
                                                                                "fullStart": 971,
                                                                                "fullEnd": 974,
                                                                                "start": 971,
                                                                                "end": 974,
                                                                                "fullWidth": 3,
                                                                                "width": 3,
                                                                                "text": "arr",
                                                                                "value": "arr",
                                                                                "valueText": "arr"
                                                                            },
                                                                            "openBracketToken": {
                                                                                "kind": "OpenBracketToken",
                                                                                "fullStart": 974,
                                                                                "fullEnd": 975,
                                                                                "start": 974,
                                                                                "end": 975,
                                                                                "fullWidth": 1,
                                                                                "width": 1,
                                                                                "text": "[",
                                                                                "value": "[",
                                                                                "valueText": "["
                                                                            },
                                                                            "argumentExpression": {
                                                                                "kind": "NumericLiteral",
                                                                                "fullStart": 975,
                                                                                "fullEnd": 976,
                                                                                "start": 975,
                                                                                "end": 976,
                                                                                "fullWidth": 1,
                                                                                "width": 1,
                                                                                "text": "1",
                                                                                "value": 1,
                                                                                "valueText": "1"
                                                                            },
                                                                            "closeBracketToken": {
                                                                                "kind": "CloseBracketToken",
                                                                                "fullStart": 976,
                                                                                "fullEnd": 977,
                                                                                "start": 976,
                                                                                "end": 977,
                                                                                "fullWidth": 1,
                                                                                "width": 1,
                                                                                "text": "]",
                                                                                "value": "]",
                                                                                "valueText": "]"
                                                                            }
                                                                        }
                                                                    },
                                                                    "semicolonToken": {
                                                                        "kind": "SemicolonToken",
                                                                        "fullStart": 977,
                                                                        "fullEnd": 980,
                                                                        "start": 977,
                                                                        "end": 978,
                                                                        "fullWidth": 3,
                                                                        "width": 1,
                                                                        "text": ";",
                                                                        "value": ";",
                                                                        "valueText": ";",
                                                                        "hasTrailingTrivia": true,
                                                                        "hasTrailingNewLine": true,
                                                                        "trailingTrivia": [
                                                                            {
                                                                                "kind": "NewLineTrivia",
                                                                                "text": "\r\n"
                                                                            }
                                                                        ]
                                                                    }
                                                                },
                                                                {
                                                                    "kind": "ReturnStatement",
                                                                    "fullStart": 980,
                                                                    "fullEnd": 1007,
                                                                    "start": 996,
                                                                    "end": 1005,
                                                                    "fullWidth": 27,
                                                                    "width": 9,
                                                                    "returnKeyword": {
                                                                        "kind": "ReturnKeyword",
                                                                        "fullStart": 980,
                                                                        "fullEnd": 1003,
                                                                        "start": 996,
                                                                        "end": 1002,
                                                                        "fullWidth": 23,
                                                                        "width": 6,
                                                                        "text": "return",
                                                                        "value": "return",
                                                                        "valueText": "return",
                                                                        "hasLeadingTrivia": true,
                                                                        "hasTrailingTrivia": true,
                                                                        "leadingTrivia": [
                                                                            {
                                                                                "kind": "WhitespaceTrivia",
                                                                                "text": "                "
                                                                            }
                                                                        ],
                                                                        "trailingTrivia": [
                                                                            {
                                                                                "kind": "WhitespaceTrivia",
                                                                                "text": " "
                                                                            }
                                                                        ]
                                                                    },
                                                                    "expression": {
                                                                        "kind": "NumericLiteral",
                                                                        "fullStart": 1003,
                                                                        "fullEnd": 1004,
                                                                        "start": 1003,
                                                                        "end": 1004,
                                                                        "fullWidth": 1,
                                                                        "width": 1,
                                                                        "text": "0",
                                                                        "value": 0,
                                                                        "valueText": "0"
                                                                    },
                                                                    "semicolonToken": {
                                                                        "kind": "SemicolonToken",
                                                                        "fullStart": 1004,
                                                                        "fullEnd": 1007,
                                                                        "start": 1004,
                                                                        "end": 1005,
                                                                        "fullWidth": 3,
                                                                        "width": 1,
                                                                        "text": ";",
                                                                        "value": ";",
                                                                        "valueText": ";",
                                                                        "hasTrailingTrivia": true,
                                                                        "hasTrailingNewLine": true,
                                                                        "trailingTrivia": [
                                                                            {
                                                                                "kind": "NewLineTrivia",
                                                                                "text": "\r\n"
                                                                            }
                                                                        ]
                                                                    }
                                                                }
                                                            ],
                                                            "closeBraceToken": {
                                                                "kind": "CloseBraceToken",
                                                                "fullStart": 1007,
                                                                "fullEnd": 1020,
                                                                "start": 1019,
                                                                "end": 1020,
                                                                "fullWidth": 13,
                                                                "width": 1,
                                                                "text": "}",
                                                                "value": "}",
                                                                "valueText": "}",
                                                                "hasLeadingTrivia": true,
                                                                "leadingTrivia": [
                                                                    {
                                                                        "kind": "WhitespaceTrivia",
                                                                        "text": "            "
                                                                    }
                                                                ]
                                                            }
                                                        }
                                                    }
                                                },
                                                {
                                                    "kind": "CommaToken",
                                                    "fullStart": 1020,
                                                    "fullEnd": 1023,
                                                    "start": 1020,
                                                    "end": 1021,
                                                    "fullWidth": 3,
                                                    "width": 1,
                                                    "text": ",",
                                                    "value": ",",
                                                    "valueText": ",",
                                                    "hasTrailingTrivia": true,
                                                    "hasTrailingNewLine": true,
                                                    "trailingTrivia": [
                                                        {
                                                            "kind": "NewLineTrivia",
                                                            "text": "\r\n"
                                                        }
                                                    ]
                                                },
                                                {
                                                    "kind": "SimplePropertyAssignment",
                                                    "fullStart": 1023,
                                                    "fullEnd": 1055,
                                                    "start": 1035,
                                                    "end": 1053,
                                                    "fullWidth": 32,
                                                    "width": 18,
                                                    "propertyName": {
                                                        "kind": "IdentifierName",
                                                        "fullStart": 1023,
                                                        "fullEnd": 1047,
                                                        "start": 1035,
                                                        "end": 1047,
                                                        "fullWidth": 24,
                                                        "width": 12,
                                                        "text": "configurable",
                                                        "value": "configurable",
                                                        "valueText": "configurable",
                                                        "hasLeadingTrivia": true,
                                                        "leadingTrivia": [
                                                            {
                                                                "kind": "WhitespaceTrivia",
                                                                "text": "            "
                                                            }
                                                        ]
                                                    },
                                                    "colonToken": {
                                                        "kind": "ColonToken",
                                                        "fullStart": 1047,
                                                        "fullEnd": 1049,
                                                        "start": 1047,
                                                        "end": 1048,
                                                        "fullWidth": 2,
                                                        "width": 1,
                                                        "text": ":",
                                                        "value": ":",
                                                        "valueText": ":",
                                                        "hasTrailingTrivia": true,
                                                        "trailingTrivia": [
                                                            {
                                                                "kind": "WhitespaceTrivia",
                                                                "text": " "
                                                            }
                                                        ]
                                                    },
                                                    "expression": {
                                                        "kind": "TrueKeyword",
                                                        "fullStart": 1049,
                                                        "fullEnd": 1055,
                                                        "start": 1049,
                                                        "end": 1053,
                                                        "fullWidth": 6,
                                                        "width": 4,
                                                        "text": "true",
                                                        "value": true,
                                                        "valueText": "true",
                                                        "hasTrailingTrivia": true,
                                                        "hasTrailingNewLine": true,
                                                        "trailingTrivia": [
                                                            {
                                                                "kind": "NewLineTrivia",
                                                                "text": "\r\n"
                                                            }
                                                        ]
                                                    }
                                                }
                                            ],
                                            "closeBraceToken": {
                                                "kind": "CloseBraceToken",
                                                "fullStart": 1055,
                                                "fullEnd": 1064,
                                                "start": 1063,
                                                "end": 1064,
                                                "fullWidth": 9,
                                                "width": 1,
                                                "text": "}",
                                                "value": "}",
                                                "valueText": "}",
                                                "hasLeadingTrivia": true,
                                                "leadingTrivia": [
                                                    {
                                                        "kind": "WhitespaceTrivia",
                                                        "text": "        "
                                                    }
                                                ]
                                            }
                                        }
                                    ],
                                    "closeParenToken": {
                                        "kind": "CloseParenToken",
                                        "fullStart": 1064,
                                        "fullEnd": 1065,
                                        "start": 1064,
                                        "end": 1065,
                                        "fullWidth": 1,
                                        "width": 1,
                                        "text": ")",
                                        "value": ")",
                                        "valueText": ")"
                                    }
                                }
                            },
                            "semicolonToken": {
                                "kind": "SemicolonToken",
                                "fullStart": 1065,
                                "fullEnd": 1068,
                                "start": 1065,
                                "end": 1066,
                                "fullWidth": 3,
                                "width": 1,
                                "text": ";",
                                "value": ";",
                                "valueText": ";",
                                "hasTrailingTrivia": true,
                                "hasTrailingNewLine": true,
                                "trailingTrivia": [
                                    {
                                        "kind": "NewLineTrivia",
                                        "text": "\r\n"
                                    }
                                ]
                            }
                        },
                        {
                            "kind": "VariableStatement",
                            "fullStart": 1068,
                            "fullEnd": 1116,
                            "start": 1078,
                            "end": 1114,
                            "fullWidth": 48,
                            "width": 36,
                            "modifiers": [],
                            "variableDeclaration": {
                                "kind": "VariableDeclaration",
                                "fullStart": 1068,
                                "fullEnd": 1113,
                                "start": 1078,
                                "end": 1113,
                                "fullWidth": 45,
                                "width": 35,
                                "varKeyword": {
                                    "kind": "VarKeyword",
                                    "fullStart": 1068,
                                    "fullEnd": 1082,
                                    "start": 1078,
                                    "end": 1081,
                                    "fullWidth": 14,
                                    "width": 3,
                                    "text": "var",
                                    "value": "var",
                                    "valueText": "var",
                                    "hasLeadingTrivia": true,
                                    "hasLeadingNewLine": true,
                                    "hasTrailingTrivia": true,
                                    "leadingTrivia": [
                                        {
                                            "kind": "NewLineTrivia",
                                            "text": "\r\n"
                                        },
                                        {
                                            "kind": "WhitespaceTrivia",
                                            "text": "        "
                                        }
                                    ],
                                    "trailingTrivia": [
                                        {
                                            "kind": "WhitespaceTrivia",
                                            "text": " "
                                        }
                                    ]
                                },
                                "variableDeclarators": [
                                    {
                                        "kind": "VariableDeclarator",
                                        "fullStart": 1082,
                                        "fullEnd": 1113,
                                        "start": 1082,
                                        "end": 1113,
                                        "fullWidth": 31,
                                        "width": 31,
                                        "identifier": {
                                            "kind": "IdentifierName",
                                            "fullStart": 1082,
                                            "fullEnd": 1089,
                                            "start": 1082,
                                            "end": 1088,
                                            "fullWidth": 7,
                                            "width": 6,
                                            "text": "newArr",
                                            "value": "newArr",
                                            "valueText": "newArr",
                                            "hasTrailingTrivia": true,
                                            "trailingTrivia": [
                                                {
                                                    "kind": "WhitespaceTrivia",
                                                    "text": " "
                                                }
                                            ]
                                        },
                                        "equalsValueClause": {
                                            "kind": "EqualsValueClause",
                                            "fullStart": 1089,
                                            "fullEnd": 1113,
                                            "start": 1089,
                                            "end": 1113,
                                            "fullWidth": 24,
                                            "width": 24,
                                            "equalsToken": {
                                                "kind": "EqualsToken",
                                                "fullStart": 1089,
                                                "fullEnd": 1091,
                                                "start": 1089,
                                                "end": 1090,
                                                "fullWidth": 2,
                                                "width": 1,
                                                "text": "=",
                                                "value": "=",
                                                "valueText": "=",
                                                "hasTrailingTrivia": true,
                                                "trailingTrivia": [
                                                    {
                                                        "kind": "WhitespaceTrivia",
                                                        "text": " "
                                                    }
                                                ]
                                            },
                                            "value": {
                                                "kind": "InvocationExpression",
                                                "fullStart": 1091,
                                                "fullEnd": 1113,
                                                "start": 1091,
                                                "end": 1113,
                                                "fullWidth": 22,
                                                "width": 22,
                                                "expression": {
                                                    "kind": "MemberAccessExpression",
                                                    "fullStart": 1091,
                                                    "fullEnd": 1101,
                                                    "start": 1091,
                                                    "end": 1101,
                                                    "fullWidth": 10,
                                                    "width": 10,
                                                    "expression": {
                                                        "kind": "IdentifierName",
                                                        "fullStart": 1091,
                                                        "fullEnd": 1094,
                                                        "start": 1091,
                                                        "end": 1094,
                                                        "fullWidth": 3,
                                                        "width": 3,
                                                        "text": "arr",
                                                        "value": "arr",
                                                        "valueText": "arr"
                                                    },
                                                    "dotToken": {
                                                        "kind": "DotToken",
                                                        "fullStart": 1094,
                                                        "fullEnd": 1095,
                                                        "start": 1094,
                                                        "end": 1095,
                                                        "fullWidth": 1,
                                                        "width": 1,
                                                        "text": ".",
                                                        "value": ".",
                                                        "valueText": "."
                                                    },
                                                    "name": {
                                                        "kind": "IdentifierName",
                                                        "fullStart": 1095,
                                                        "fullEnd": 1101,
                                                        "start": 1095,
                                                        "end": 1101,
                                                        "fullWidth": 6,
                                                        "width": 6,
                                                        "text": "filter",
                                                        "value": "filter",
                                                        "valueText": "filter"
                                                    }
                                                },
                                                "argumentList": {
                                                    "kind": "ArgumentList",
                                                    "fullStart": 1101,
                                                    "fullEnd": 1113,
                                                    "start": 1101,
                                                    "end": 1113,
                                                    "fullWidth": 12,
                                                    "width": 12,
                                                    "openParenToken": {
                                                        "kind": "OpenParenToken",
                                                        "fullStart": 1101,
                                                        "fullEnd": 1102,
                                                        "start": 1101,
                                                        "end": 1102,
                                                        "fullWidth": 1,
                                                        "width": 1,
                                                        "text": "(",
                                                        "value": "(",
                                                        "valueText": "("
                                                    },
                                                    "arguments": [
                                                        {
                                                            "kind": "IdentifierName",
                                                            "fullStart": 1102,
                                                            "fullEnd": 1112,
                                                            "start": 1102,
                                                            "end": 1112,
                                                            "fullWidth": 10,
                                                            "width": 10,
                                                            "text": "callbackfn",
                                                            "value": "callbackfn",
                                                            "valueText": "callbackfn"
                                                        }
                                                    ],
                                                    "closeParenToken": {
                                                        "kind": "CloseParenToken",
                                                        "fullStart": 1112,
                                                        "fullEnd": 1113,
                                                        "start": 1112,
                                                        "end": 1113,
                                                        "fullWidth": 1,
                                                        "width": 1,
                                                        "text": ")",
                                                        "value": ")",
                                                        "valueText": ")"
                                                    }
                                                }
                                            }
                                        }
                                    }
                                ]
                            },
                            "semicolonToken": {
                                "kind": "SemicolonToken",
                                "fullStart": 1113,
                                "fullEnd": 1116,
                                "start": 1113,
                                "end": 1114,
                                "fullWidth": 3,
                                "width": 1,
                                "text": ";",
                                "value": ";",
                                "valueText": ";",
                                "hasTrailingTrivia": true,
                                "hasTrailingNewLine": true,
                                "trailingTrivia": [
                                    {
                                        "kind": "NewLineTrivia",
                                        "text": "\r\n"
                                    }
                                ]
                            }
                        },
                        {
                            "kind": "ReturnStatement",
                            "fullStart": 1116,
                            "fullEnd": 1174,
                            "start": 1126,
                            "end": 1172,
                            "fullWidth": 58,
                            "width": 46,
                            "returnKeyword": {
                                "kind": "ReturnKeyword",
                                "fullStart": 1116,
                                "fullEnd": 1133,
                                "start": 1126,
                                "end": 1132,
                                "fullWidth": 17,
                                "width": 6,
                                "text": "return",
                                "value": "return",
                                "valueText": "return",
                                "hasLeadingTrivia": true,
                                "hasLeadingNewLine": true,
                                "hasTrailingTrivia": true,
                                "leadingTrivia": [
                                    {
                                        "kind": "NewLineTrivia",
                                        "text": "\r\n"
                                    },
                                    {
                                        "kind": "WhitespaceTrivia",
                                        "text": "        "
                                    }
                                ],
                                "trailingTrivia": [
                                    {
                                        "kind": "WhitespaceTrivia",
                                        "text": " "
                                    }
                                ]
                            },
                            "expression": {
                                "kind": "LogicalAndExpression",
                                "fullStart": 1133,
                                "fullEnd": 1171,
                                "start": 1133,
                                "end": 1171,
                                "fullWidth": 38,
                                "width": 38,
                                "left": {
                                    "kind": "EqualsExpression",
                                    "fullStart": 1133,
                                    "fullEnd": 1153,
                                    "start": 1133,
                                    "end": 1152,
                                    "fullWidth": 20,
                                    "width": 19,
                                    "left": {
                                        "kind": "MemberAccessExpression",
                                        "fullStart": 1133,
                                        "fullEnd": 1147,
                                        "start": 1133,
                                        "end": 1146,
                                        "fullWidth": 14,
                                        "width": 13,
                                        "expression": {
                                            "kind": "IdentifierName",
                                            "fullStart": 1133,
                                            "fullEnd": 1139,
                                            "start": 1133,
                                            "end": 1139,
                                            "fullWidth": 6,
                                            "width": 6,
                                            "text": "newArr",
                                            "value": "newArr",
                                            "valueText": "newArr"
                                        },
                                        "dotToken": {
                                            "kind": "DotToken",
                                            "fullStart": 1139,
                                            "fullEnd": 1140,
                                            "start": 1139,
                                            "end": 1140,
                                            "fullWidth": 1,
                                            "width": 1,
                                            "text": ".",
                                            "value": ".",
                                            "valueText": "."
                                        },
                                        "name": {
                                            "kind": "IdentifierName",
                                            "fullStart": 1140,
                                            "fullEnd": 1147,
                                            "start": 1140,
                                            "end": 1146,
                                            "fullWidth": 7,
                                            "width": 6,
                                            "text": "length",
                                            "value": "length",
                                            "valueText": "length",
                                            "hasTrailingTrivia": true,
                                            "trailingTrivia": [
                                                {
                                                    "kind": "WhitespaceTrivia",
                                                    "text": " "
                                                }
                                            ]
                                        }
                                    },
                                    "operatorToken": {
                                        "kind": "EqualsEqualsEqualsToken",
                                        "fullStart": 1147,
                                        "fullEnd": 1151,
                                        "start": 1147,
                                        "end": 1150,
                                        "fullWidth": 4,
                                        "width": 3,
                                        "text": "===",
                                        "value": "===",
                                        "valueText": "===",
                                        "hasTrailingTrivia": true,
                                        "trailingTrivia": [
                                            {
                                                "kind": "WhitespaceTrivia",
                                                "text": " "
                                            }
                                        ]
                                    },
                                    "right": {
                                        "kind": "NumericLiteral",
                                        "fullStart": 1151,
                                        "fullEnd": 1153,
                                        "start": 1151,
                                        "end": 1152,
                                        "fullWidth": 2,
                                        "width": 1,
                                        "text": "1",
                                        "value": 1,
                                        "valueText": "1",
                                        "hasTrailingTrivia": true,
                                        "trailingTrivia": [
                                            {
                                                "kind": "WhitespaceTrivia",
                                                "text": " "
                                            }
                                        ]
                                    }
                                },
                                "operatorToken": {
                                    "kind": "AmpersandAmpersandToken",
                                    "fullStart": 1153,
                                    "fullEnd": 1156,
                                    "start": 1153,
                                    "end": 1155,
                                    "fullWidth": 3,
                                    "width": 2,
                                    "text": "&&",
                                    "value": "&&",
                                    "valueText": "&&",
                                    "hasTrailingTrivia": true,
                                    "trailingTrivia": [
                                        {
                                            "kind": "WhitespaceTrivia",
                                            "text": " "
                                        }
                                    ]
                                },
                                "right": {
                                    "kind": "EqualsExpression",
                                    "fullStart": 1156,
                                    "fullEnd": 1171,
                                    "start": 1156,
                                    "end": 1171,
                                    "fullWidth": 15,
                                    "width": 15,
                                    "left": {
                                        "kind": "ElementAccessExpression",
                                        "fullStart": 1156,
                                        "fullEnd": 1166,
                                        "start": 1156,
                                        "end": 1165,
                                        "fullWidth": 10,
                                        "width": 9,
                                        "expression": {
                                            "kind": "IdentifierName",
                                            "fullStart": 1156,
                                            "fullEnd": 1162,
                                            "start": 1156,
                                            "end": 1162,
                                            "fullWidth": 6,
                                            "width": 6,
                                            "text": "newArr",
                                            "value": "newArr",
                                            "valueText": "newArr"
                                        },
                                        "openBracketToken": {
                                            "kind": "OpenBracketToken",
                                            "fullStart": 1162,
                                            "fullEnd": 1163,
                                            "start": 1162,
                                            "end": 1163,
                                            "fullWidth": 1,
                                            "width": 1,
                                            "text": "[",
                                            "value": "[",
                                            "valueText": "["
                                        },
                                        "argumentExpression": {
                                            "kind": "NumericLiteral",
                                            "fullStart": 1163,
                                            "fullEnd": 1164,
                                            "start": 1163,
                                            "end": 1164,
                                            "fullWidth": 1,
                                            "width": 1,
                                            "text": "0",
                                            "value": 0,
                                            "valueText": "0"
                                        },
                                        "closeBracketToken": {
                                            "kind": "CloseBracketToken",
                                            "fullStart": 1164,
                                            "fullEnd": 1166,
                                            "start": 1164,
                                            "end": 1165,
                                            "fullWidth": 2,
                                            "width": 1,
                                            "text": "]",
                                            "value": "]",
                                            "valueText": "]",
                                            "hasTrailingTrivia": true,
                                            "trailingTrivia": [
                                                {
                                                    "kind": "WhitespaceTrivia",
                                                    "text": " "
                                                }
                                            ]
                                        }
                                    },
                                    "operatorToken": {
                                        "kind": "EqualsEqualsEqualsToken",
                                        "fullStart": 1166,
                                        "fullEnd": 1170,
                                        "start": 1166,
                                        "end": 1169,
                                        "fullWidth": 4,
                                        "width": 3,
                                        "text": "===",
                                        "value": "===",
                                        "valueText": "===",
                                        "hasTrailingTrivia": true,
                                        "trailingTrivia": [
                                            {
                                                "kind": "WhitespaceTrivia",
                                                "text": " "
                                            }
                                        ]
                                    },
                                    "right": {
                                        "kind": "NumericLiteral",
                                        "fullStart": 1170,
                                        "fullEnd": 1171,
                                        "start": 1170,
                                        "end": 1171,
                                        "fullWidth": 1,
                                        "width": 1,
                                        "text": "0",
                                        "value": 0,
                                        "valueText": "0"
                                    }
                                }
                            },
                            "semicolonToken": {
                                "kind": "SemicolonToken",
                                "fullStart": 1171,
                                "fullEnd": 1174,
                                "start": 1171,
                                "end": 1172,
                                "fullWidth": 3,
                                "width": 1,
                                "text": ";",
                                "value": ";",
                                "valueText": ";",
                                "hasTrailingTrivia": true,
                                "hasTrailingNewLine": true,
                                "trailingTrivia": [
                                    {
                                        "kind": "NewLineTrivia",
                                        "text": "\r\n"
                                    }
                                ]
                            }
                        }
                    ],
                    "closeBraceToken": {
                        "kind": "CloseBraceToken",
                        "fullStart": 1174,
                        "fullEnd": 1181,
                        "start": 1178,
                        "end": 1179,
                        "fullWidth": 7,
                        "width": 1,
                        "text": "}",
                        "value": "}",
                        "valueText": "}",
                        "hasLeadingTrivia": true,
                        "hasTrailingTrivia": true,
                        "hasTrailingNewLine": true,
                        "leadingTrivia": [
                            {
                                "kind": "WhitespaceTrivia",
                                "text": "    "
                            }
                        ],
                        "trailingTrivia": [
                            {
                                "kind": "NewLineTrivia",
                                "text": "\r\n"
                            }
                        ]
                    }
                }
            },
            {
                "kind": "ExpressionStatement",
                "fullStart": 1181,
                "fullEnd": 1205,
                "start": 1181,
                "end": 1203,
                "fullWidth": 24,
                "width": 22,
                "expression": {
                    "kind": "InvocationExpression",
                    "fullStart": 1181,
                    "fullEnd": 1202,
                    "start": 1181,
                    "end": 1202,
                    "fullWidth": 21,
                    "width": 21,
                    "expression": {
                        "kind": "IdentifierName",
                        "fullStart": 1181,
                        "fullEnd": 1192,
                        "start": 1181,
                        "end": 1192,
                        "fullWidth": 11,
                        "width": 11,
                        "text": "runTestCase",
                        "value": "runTestCase",
                        "valueText": "runTestCase"
                    },
                    "argumentList": {
                        "kind": "ArgumentList",
                        "fullStart": 1192,
                        "fullEnd": 1202,
                        "start": 1192,
                        "end": 1202,
                        "fullWidth": 10,
                        "width": 10,
                        "openParenToken": {
                            "kind": "OpenParenToken",
                            "fullStart": 1192,
                            "fullEnd": 1193,
                            "start": 1192,
                            "end": 1193,
                            "fullWidth": 1,
                            "width": 1,
                            "text": "(",
                            "value": "(",
                            "valueText": "("
                        },
                        "arguments": [
                            {
                                "kind": "IdentifierName",
                                "fullStart": 1193,
                                "fullEnd": 1201,
                                "start": 1193,
                                "end": 1201,
                                "fullWidth": 8,
                                "width": 8,
                                "text": "testcase",
                                "value": "testcase",
                                "valueText": "testcase"
                            }
                        ],
                        "closeParenToken": {
                            "kind": "CloseParenToken",
                            "fullStart": 1201,
                            "fullEnd": 1202,
                            "start": 1201,
                            "end": 1202,
                            "fullWidth": 1,
                            "width": 1,
                            "text": ")",
                            "value": ")",
                            "valueText": ")"
                        }
                    }
                },
                "semicolonToken": {
                    "kind": "SemicolonToken",
                    "fullStart": 1202,
                    "fullEnd": 1205,
                    "start": 1202,
                    "end": 1203,
                    "fullWidth": 3,
                    "width": 1,
                    "text": ";",
                    "value": ";",
                    "valueText": ";",
                    "hasTrailingTrivia": true,
                    "hasTrailingNewLine": true,
                    "trailingTrivia": [
                        {
                            "kind": "NewLineTrivia",
                            "text": "\r\n"
                        }
                    ]
                }
            }
        ],
        "endOfFileToken": {
            "kind": "EndOfFileToken",
            "fullStart": 1205,
            "fullEnd": 1205,
            "start": 1205,
            "end": 1205,
            "fullWidth": 0,
            "width": 0,
            "text": ""
        }
    },
    "lineMap": {
        "lineStarts": [
            0,
            67,
            152,
            232,
            308,
            380,
            385,
            441,
            557,
            562,
            564,
            566,
            589,
            591,
            637,
            663,
            674,
            701,
            703,
            746,
            778,
            810,
            826,
            858,
            871,
            873,
            916,
            948,
            980,
            1007,
            1023,
            1055,
            1068,
            1070,
            1116,
            1118,
            1174,
            1181,
            1205
        ],
        "length": 1205
    }
}<|MERGE_RESOLUTION|>--- conflicted
+++ resolved
@@ -284,11 +284,8 @@
                                             "start": 619,
                                             "end": 622,
                                             "fullWidth": 3,
-<<<<<<< HEAD
                                             "width": 3,
-=======
                                             "modifiers": [],
->>>>>>> e3c38734
                                             "identifier": {
                                                 "kind": "IdentifierName",
                                                 "fullStart": 619,
@@ -328,11 +325,8 @@
                                             "start": 624,
                                             "end": 627,
                                             "fullWidth": 3,
-<<<<<<< HEAD
                                             "width": 3,
-=======
                                             "modifiers": [],
->>>>>>> e3c38734
                                             "identifier": {
                                                 "kind": "IdentifierName",
                                                 "fullStart": 624,
@@ -372,11 +366,8 @@
                                             "start": 629,
                                             "end": 632,
                                             "fullWidth": 3,
-<<<<<<< HEAD
                                             "width": 3,
-=======
                                             "modifiers": [],
->>>>>>> e3c38734
                                             "identifier": {
                                                 "kind": "IdentifierName",
                                                 "fullStart": 629,
