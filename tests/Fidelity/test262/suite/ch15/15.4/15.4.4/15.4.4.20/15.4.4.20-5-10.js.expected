{
    "isDeclaration": false,
    "languageVersion": "EcmaScript5",
    "parseOptions": {
        "allowAutomaticSemicolonInsertion": true
    },
    "sourceUnit": {
        "kind": "SourceUnit",
        "fullStart": 0,
        "fullEnd": 890,
        "start": 527,
        "end": 890,
        "fullWidth": 890,
        "width": 363,
        "isIncrementallyUnusable": true,
        "moduleElements": [
            {
                "kind": "FunctionDeclaration",
                "fullStart": 0,
                "fullEnd": 866,
                "start": 527,
                "end": 864,
                "fullWidth": 866,
                "width": 337,
                "modifiers": [],
                "functionKeyword": {
                    "kind": "FunctionKeyword",
                    "fullStart": 0,
                    "fullEnd": 536,
                    "start": 527,
                    "end": 535,
                    "fullWidth": 536,
                    "width": 8,
                    "text": "function",
                    "value": "function",
                    "valueText": "function",
                    "hasLeadingTrivia": true,
                    "hasLeadingComment": true,
                    "hasLeadingNewLine": true,
                    "hasTrailingTrivia": true,
                    "leadingTrivia": [
                        {
                            "kind": "SingleLineCommentTrivia",
                            "text": "/// Copyright (c) 2012 Ecma International.  All rights reserved. "
                        },
                        {
                            "kind": "NewLineTrivia",
                            "text": "\r\n"
                        },
                        {
                            "kind": "SingleLineCommentTrivia",
                            "text": "/// Ecma International makes this code available under the terms and conditions set"
                        },
                        {
                            "kind": "NewLineTrivia",
                            "text": "\r\n"
                        },
                        {
                            "kind": "SingleLineCommentTrivia",
                            "text": "/// forth on http://hg.ecmascript.org/tests/test262/raw-file/tip/LICENSE (the "
                        },
                        {
                            "kind": "NewLineTrivia",
                            "text": "\r\n"
                        },
                        {
                            "kind": "SingleLineCommentTrivia",
                            "text": "/// \"Use Terms\").   Any redistribution of this code must retain the above "
                        },
                        {
                            "kind": "NewLineTrivia",
                            "text": "\r\n"
                        },
                        {
                            "kind": "SingleLineCommentTrivia",
                            "text": "/// copyright and this notice and otherwise comply with the Use Terms."
                        },
                        {
                            "kind": "NewLineTrivia",
                            "text": "\r\n"
                        },
                        {
                            "kind": "MultiLineCommentTrivia",
                            "text": "/**\r\n * @path ch15/15.4/15.4.4/15.4.4.20/15.4.4.20-5-10.js\r\n * @description Array.prototype.filter - Array Object can be used as thisArg\r\n */"
                        },
                        {
                            "kind": "NewLineTrivia",
                            "text": "\r\n"
                        },
                        {
                            "kind": "NewLineTrivia",
                            "text": "\r\n"
                        },
                        {
                            "kind": "NewLineTrivia",
                            "text": "\r\n"
                        }
                    ],
                    "trailingTrivia": [
                        {
                            "kind": "WhitespaceTrivia",
                            "text": " "
                        }
                    ]
                },
                "identifier": {
                    "kind": "IdentifierName",
                    "fullStart": 536,
                    "fullEnd": 544,
                    "start": 536,
                    "end": 544,
                    "fullWidth": 8,
                    "width": 8,
                    "text": "testcase",
                    "value": "testcase",
                    "valueText": "testcase"
                },
                "callSignature": {
                    "kind": "CallSignature",
                    "fullStart": 544,
                    "fullEnd": 547,
                    "start": 544,
                    "end": 546,
                    "fullWidth": 3,
                    "width": 2,
                    "parameterList": {
                        "kind": "ParameterList",
                        "fullStart": 544,
                        "fullEnd": 547,
                        "start": 544,
                        "end": 546,
                        "fullWidth": 3,
                        "width": 2,
                        "openParenToken": {
                            "kind": "OpenParenToken",
                            "fullStart": 544,
                            "fullEnd": 545,
                            "start": 544,
                            "end": 545,
                            "fullWidth": 1,
                            "width": 1,
                            "text": "(",
                            "value": "(",
                            "valueText": "("
                        },
                        "parameters": [],
                        "closeParenToken": {
                            "kind": "CloseParenToken",
                            "fullStart": 545,
                            "fullEnd": 547,
                            "start": 545,
                            "end": 546,
                            "fullWidth": 2,
                            "width": 1,
                            "text": ")",
                            "value": ")",
                            "valueText": ")",
                            "hasTrailingTrivia": true,
                            "trailingTrivia": [
                                {
                                    "kind": "WhitespaceTrivia",
                                    "text": " "
                                }
                            ]
                        }
                    }
                },
                "block": {
                    "kind": "Block",
                    "fullStart": 547,
                    "fullEnd": 866,
                    "start": 547,
                    "end": 864,
                    "fullWidth": 319,
                    "width": 317,
                    "openBraceToken": {
                        "kind": "OpenBraceToken",
                        "fullStart": 547,
                        "fullEnd": 550,
                        "start": 547,
                        "end": 548,
                        "fullWidth": 3,
                        "width": 1,
                        "text": "{",
                        "value": "{",
                        "valueText": "{",
                        "hasTrailingTrivia": true,
                        "hasTrailingNewLine": true,
                        "trailingTrivia": [
                            {
                                "kind": "NewLineTrivia",
                                "text": "\r\n"
                            }
                        ]
                    },
                    "statements": [
                        {
                            "kind": "VariableStatement",
                            "fullStart": 550,
                            "fullEnd": 583,
                            "start": 560,
                            "end": 581,
                            "fullWidth": 33,
                            "width": 21,
                            "modifiers": [],
                            "variableDeclaration": {
                                "kind": "VariableDeclaration",
                                "fullStart": 550,
                                "fullEnd": 580,
                                "start": 560,
                                "end": 580,
                                "fullWidth": 30,
                                "width": 20,
                                "varKeyword": {
                                    "kind": "VarKeyword",
                                    "fullStart": 550,
                                    "fullEnd": 564,
                                    "start": 560,
                                    "end": 563,
                                    "fullWidth": 14,
                                    "width": 3,
                                    "text": "var",
                                    "value": "var",
                                    "valueText": "var",
                                    "hasLeadingTrivia": true,
                                    "hasLeadingNewLine": true,
                                    "hasTrailingTrivia": true,
                                    "leadingTrivia": [
                                        {
                                            "kind": "NewLineTrivia",
                                            "text": "\r\n"
                                        },
                                        {
                                            "kind": "WhitespaceTrivia",
                                            "text": "        "
                                        }
                                    ],
                                    "trailingTrivia": [
                                        {
                                            "kind": "WhitespaceTrivia",
                                            "text": " "
                                        }
                                    ]
                                },
                                "variableDeclarators": [
                                    {
                                        "kind": "VariableDeclarator",
                                        "fullStart": 564,
                                        "fullEnd": 580,
                                        "start": 564,
                                        "end": 580,
                                        "fullWidth": 16,
                                        "width": 16,
                                        "identifier": {
                                            "kind": "IdentifierName",
                                            "fullStart": 564,
                                            "fullEnd": 573,
                                            "start": 564,
                                            "end": 572,
                                            "fullWidth": 9,
                                            "width": 8,
                                            "text": "accessed",
                                            "value": "accessed",
                                            "valueText": "accessed",
                                            "hasTrailingTrivia": true,
                                            "trailingTrivia": [
                                                {
                                                    "kind": "WhitespaceTrivia",
                                                    "text": " "
                                                }
                                            ]
                                        },
                                        "equalsValueClause": {
                                            "kind": "EqualsValueClause",
                                            "fullStart": 573,
                                            "fullEnd": 580,
                                            "start": 573,
                                            "end": 580,
                                            "fullWidth": 7,
                                            "width": 7,
                                            "equalsToken": {
                                                "kind": "EqualsToken",
                                                "fullStart": 573,
                                                "fullEnd": 575,
                                                "start": 573,
                                                "end": 574,
                                                "fullWidth": 2,
                                                "width": 1,
                                                "text": "=",
                                                "value": "=",
                                                "valueText": "=",
                                                "hasTrailingTrivia": true,
                                                "trailingTrivia": [
                                                    {
                                                        "kind": "WhitespaceTrivia",
                                                        "text": " "
                                                    }
                                                ]
                                            },
                                            "value": {
                                                "kind": "FalseKeyword",
                                                "fullStart": 575,
                                                "fullEnd": 580,
                                                "start": 575,
                                                "end": 580,
                                                "fullWidth": 5,
                                                "width": 5,
                                                "text": "false",
                                                "value": false,
                                                "valueText": "false"
                                            }
                                        }
                                    }
                                ]
                            },
                            "semicolonToken": {
                                "kind": "SemicolonToken",
                                "fullStart": 580,
                                "fullEnd": 583,
                                "start": 580,
                                "end": 581,
                                "fullWidth": 3,
                                "width": 1,
                                "text": ";",
                                "value": ";",
                                "valueText": ";",
                                "hasTrailingTrivia": true,
                                "hasTrailingNewLine": true,
                                "trailingTrivia": [
                                    {
                                        "kind": "NewLineTrivia",
                                        "text": "\r\n"
                                    }
                                ]
                            }
                        },
                        {
                            "kind": "VariableStatement",
                            "fullStart": 583,
                            "fullEnd": 622,
                            "start": 591,
                            "end": 620,
                            "fullWidth": 39,
                            "width": 29,
                            "modifiers": [],
                            "variableDeclaration": {
                                "kind": "VariableDeclaration",
                                "fullStart": 583,
                                "fullEnd": 619,
                                "start": 591,
                                "end": 619,
                                "fullWidth": 36,
                                "width": 28,
                                "varKeyword": {
                                    "kind": "VarKeyword",
                                    "fullStart": 583,
                                    "fullEnd": 595,
                                    "start": 591,
                                    "end": 594,
                                    "fullWidth": 12,
                                    "width": 3,
                                    "text": "var",
                                    "value": "var",
                                    "valueText": "var",
                                    "hasLeadingTrivia": true,
                                    "hasTrailingTrivia": true,
                                    "leadingTrivia": [
                                        {
                                            "kind": "WhitespaceTrivia",
                                            "text": "        "
                                        }
                                    ],
                                    "trailingTrivia": [
                                        {
                                            "kind": "WhitespaceTrivia",
                                            "text": " "
                                        }
                                    ]
                                },
                                "variableDeclarators": [
                                    {
                                        "kind": "VariableDeclarator",
                                        "fullStart": 595,
                                        "fullEnd": 619,
                                        "start": 595,
                                        "end": 619,
                                        "fullWidth": 24,
                                        "width": 24,
                                        "identifier": {
                                            "kind": "IdentifierName",
                                            "fullStart": 595,
                                            "fullEnd": 604,
                                            "start": 595,
                                            "end": 603,
                                            "fullWidth": 9,
                                            "width": 8,
                                            "text": "objArray",
                                            "value": "objArray",
                                            "valueText": "objArray",
                                            "hasTrailingTrivia": true,
                                            "trailingTrivia": [
                                                {
                                                    "kind": "WhitespaceTrivia",
                                                    "text": " "
                                                }
                                            ]
                                        },
                                        "equalsValueClause": {
                                            "kind": "EqualsValueClause",
                                            "fullStart": 604,
                                            "fullEnd": 619,
                                            "start": 604,
                                            "end": 619,
                                            "fullWidth": 15,
                                            "width": 15,
                                            "equalsToken": {
                                                "kind": "EqualsToken",
                                                "fullStart": 604,
                                                "fullEnd": 606,
                                                "start": 604,
                                                "end": 605,
                                                "fullWidth": 2,
                                                "width": 1,
                                                "text": "=",
                                                "value": "=",
                                                "valueText": "=",
                                                "hasTrailingTrivia": true,
                                                "trailingTrivia": [
                                                    {
                                                        "kind": "WhitespaceTrivia",
                                                        "text": " "
                                                    }
                                                ]
                                            },
                                            "value": {
                                                "kind": "ObjectCreationExpression",
                                                "fullStart": 606,
                                                "fullEnd": 619,
                                                "start": 606,
                                                "end": 619,
                                                "fullWidth": 13,
                                                "width": 13,
                                                "newKeyword": {
                                                    "kind": "NewKeyword",
                                                    "fullStart": 606,
                                                    "fullEnd": 610,
                                                    "start": 606,
                                                    "end": 609,
                                                    "fullWidth": 4,
                                                    "width": 3,
                                                    "text": "new",
                                                    "value": "new",
                                                    "valueText": "new",
                                                    "hasTrailingTrivia": true,
                                                    "trailingTrivia": [
                                                        {
                                                            "kind": "WhitespaceTrivia",
                                                            "text": " "
                                                        }
                                                    ]
                                                },
                                                "expression": {
                                                    "kind": "IdentifierName",
                                                    "fullStart": 610,
                                                    "fullEnd": 615,
                                                    "start": 610,
                                                    "end": 615,
                                                    "fullWidth": 5,
                                                    "width": 5,
                                                    "text": "Array",
                                                    "value": "Array",
                                                    "valueText": "Array"
                                                },
                                                "argumentList": {
                                                    "kind": "ArgumentList",
                                                    "fullStart": 615,
                                                    "fullEnd": 619,
                                                    "start": 615,
                                                    "end": 619,
                                                    "fullWidth": 4,
                                                    "width": 4,
                                                    "openParenToken": {
                                                        "kind": "OpenParenToken",
                                                        "fullStart": 615,
                                                        "fullEnd": 616,
                                                        "start": 615,
                                                        "end": 616,
                                                        "fullWidth": 1,
                                                        "width": 1,
                                                        "text": "(",
                                                        "value": "(",
                                                        "valueText": "("
                                                    },
                                                    "arguments": [
                                                        {
                                                            "kind": "NumericLiteral",
                                                            "fullStart": 616,
                                                            "fullEnd": 618,
                                                            "start": 616,
                                                            "end": 618,
                                                            "fullWidth": 2,
                                                            "width": 2,
                                                            "text": "10",
                                                            "value": 10,
                                                            "valueText": "10"
                                                        }
                                                    ],
                                                    "closeParenToken": {
                                                        "kind": "CloseParenToken",
                                                        "fullStart": 618,
                                                        "fullEnd": 619,
                                                        "start": 618,
                                                        "end": 619,
                                                        "fullWidth": 1,
                                                        "width": 1,
                                                        "text": ")",
                                                        "value": ")",
                                                        "valueText": ")"
                                                    }
                                                }
                                            }
                                        }
                                    }
                                ]
                            },
                            "semicolonToken": {
                                "kind": "SemicolonToken",
                                "fullStart": 619,
                                "fullEnd": 622,
                                "start": 619,
                                "end": 620,
                                "fullWidth": 3,
                                "width": 1,
                                "text": ";",
                                "value": ";",
                                "valueText": ";",
                                "hasTrailingTrivia": true,
                                "hasTrailingNewLine": true,
                                "trailingTrivia": [
                                    {
                                        "kind": "NewLineTrivia",
                                        "text": "\r\n"
                                    }
                                ]
                            }
                        },
                        {
                            "kind": "FunctionDeclaration",
                            "fullStart": 622,
                            "fullEnd": 750,
                            "start": 632,
                            "end": 748,
                            "fullWidth": 128,
                            "width": 116,
                            "modifiers": [],
                            "functionKeyword": {
                                "kind": "FunctionKeyword",
                                "fullStart": 622,
                                "fullEnd": 641,
                                "start": 632,
                                "end": 640,
                                "fullWidth": 19,
                                "width": 8,
                                "text": "function",
                                "value": "function",
                                "valueText": "function",
                                "hasLeadingTrivia": true,
                                "hasLeadingNewLine": true,
                                "hasTrailingTrivia": true,
                                "leadingTrivia": [
                                    {
                                        "kind": "NewLineTrivia",
                                        "text": "\r\n"
                                    },
                                    {
                                        "kind": "WhitespaceTrivia",
                                        "text": "        "
                                    }
                                ],
                                "trailingTrivia": [
                                    {
                                        "kind": "WhitespaceTrivia",
                                        "text": " "
                                    }
                                ]
                            },
                            "identifier": {
                                "kind": "IdentifierName",
                                "fullStart": 641,
                                "fullEnd": 651,
                                "start": 641,
                                "end": 651,
                                "fullWidth": 10,
                                "width": 10,
                                "text": "callbackfn",
                                "value": "callbackfn",
                                "valueText": "callbackfn"
                            },
                            "callSignature": {
                                "kind": "CallSignature",
                                "fullStart": 651,
                                "fullEnd": 667,
                                "start": 651,
                                "end": 666,
                                "fullWidth": 16,
                                "width": 15,
                                "parameterList": {
                                    "kind": "ParameterList",
                                    "fullStart": 651,
                                    "fullEnd": 667,
                                    "start": 651,
                                    "end": 666,
                                    "fullWidth": 16,
                                    "width": 15,
                                    "openParenToken": {
                                        "kind": "OpenParenToken",
                                        "fullStart": 651,
                                        "fullEnd": 652,
                                        "start": 651,
                                        "end": 652,
                                        "fullWidth": 1,
                                        "width": 1,
                                        "text": "(",
                                        "value": "(",
                                        "valueText": "("
                                    },
                                    "parameters": [
                                        {
                                            "kind": "Parameter",
                                            "fullStart": 652,
                                            "fullEnd": 655,
                                            "start": 652,
                                            "end": 655,
                                            "fullWidth": 3,
<<<<<<< HEAD
                                            "width": 3,
=======
                                            "modifiers": [],
>>>>>>> e3c38734
                                            "identifier": {
                                                "kind": "IdentifierName",
                                                "fullStart": 652,
                                                "fullEnd": 655,
                                                "start": 652,
                                                "end": 655,
                                                "fullWidth": 3,
                                                "width": 3,
                                                "text": "val",
                                                "value": "val",
                                                "valueText": "val"
                                            }
                                        },
                                        {
                                            "kind": "CommaToken",
                                            "fullStart": 655,
                                            "fullEnd": 657,
                                            "start": 655,
                                            "end": 656,
                                            "fullWidth": 2,
                                            "width": 1,
                                            "text": ",",
                                            "value": ",",
                                            "valueText": ",",
                                            "hasTrailingTrivia": true,
                                            "trailingTrivia": [
                                                {
                                                    "kind": "WhitespaceTrivia",
                                                    "text": " "
                                                }
                                            ]
                                        },
                                        {
                                            "kind": "Parameter",
                                            "fullStart": 657,
                                            "fullEnd": 660,
                                            "start": 657,
                                            "end": 660,
                                            "fullWidth": 3,
<<<<<<< HEAD
                                            "width": 3,
=======
                                            "modifiers": [],
>>>>>>> e3c38734
                                            "identifier": {
                                                "kind": "IdentifierName",
                                                "fullStart": 657,
                                                "fullEnd": 660,
                                                "start": 657,
                                                "end": 660,
                                                "fullWidth": 3,
                                                "width": 3,
                                                "text": "idx",
                                                "value": "idx",
                                                "valueText": "idx"
                                            }
                                        },
                                        {
                                            "kind": "CommaToken",
                                            "fullStart": 660,
                                            "fullEnd": 662,
                                            "start": 660,
                                            "end": 661,
                                            "fullWidth": 2,
                                            "width": 1,
                                            "text": ",",
                                            "value": ",",
                                            "valueText": ",",
                                            "hasTrailingTrivia": true,
                                            "trailingTrivia": [
                                                {
                                                    "kind": "WhitespaceTrivia",
                                                    "text": " "
                                                }
                                            ]
                                        },
                                        {
                                            "kind": "Parameter",
                                            "fullStart": 662,
                                            "fullEnd": 665,
                                            "start": 662,
                                            "end": 665,
                                            "fullWidth": 3,
<<<<<<< HEAD
                                            "width": 3,
=======
                                            "modifiers": [],
>>>>>>> e3c38734
                                            "identifier": {
                                                "kind": "IdentifierName",
                                                "fullStart": 662,
                                                "fullEnd": 665,
                                                "start": 662,
                                                "end": 665,
                                                "fullWidth": 3,
                                                "width": 3,
                                                "text": "obj",
                                                "value": "obj",
                                                "valueText": "obj"
                                            }
                                        }
                                    ],
                                    "closeParenToken": {
                                        "kind": "CloseParenToken",
                                        "fullStart": 665,
                                        "fullEnd": 667,
                                        "start": 665,
                                        "end": 666,
                                        "fullWidth": 2,
                                        "width": 1,
                                        "text": ")",
                                        "value": ")",
                                        "valueText": ")",
                                        "hasTrailingTrivia": true,
                                        "trailingTrivia": [
                                            {
                                                "kind": "WhitespaceTrivia",
                                                "text": " "
                                            }
                                        ]
                                    }
                                }
                            },
                            "block": {
                                "kind": "Block",
                                "fullStart": 667,
                                "fullEnd": 750,
                                "start": 667,
                                "end": 748,
                                "fullWidth": 83,
                                "width": 81,
                                "openBraceToken": {
                                    "kind": "OpenBraceToken",
                                    "fullStart": 667,
                                    "fullEnd": 670,
                                    "start": 667,
                                    "end": 668,
                                    "fullWidth": 3,
                                    "width": 1,
                                    "text": "{",
                                    "value": "{",
                                    "valueText": "{",
                                    "hasTrailingTrivia": true,
                                    "hasTrailingNewLine": true,
                                    "trailingTrivia": [
                                        {
                                            "kind": "NewLineTrivia",
                                            "text": "\r\n"
                                        }
                                    ]
                                },
                                "statements": [
                                    {
                                        "kind": "ExpressionStatement",
                                        "fullStart": 670,
                                        "fullEnd": 700,
                                        "start": 682,
                                        "end": 698,
                                        "fullWidth": 30,
                                        "width": 16,
                                        "expression": {
                                            "kind": "AssignmentExpression",
                                            "fullStart": 670,
                                            "fullEnd": 697,
                                            "start": 682,
                                            "end": 697,
                                            "fullWidth": 27,
                                            "width": 15,
                                            "left": {
                                                "kind": "IdentifierName",
                                                "fullStart": 670,
                                                "fullEnd": 691,
                                                "start": 682,
                                                "end": 690,
                                                "fullWidth": 21,
                                                "width": 8,
                                                "text": "accessed",
                                                "value": "accessed",
                                                "valueText": "accessed",
                                                "hasLeadingTrivia": true,
                                                "hasTrailingTrivia": true,
                                                "leadingTrivia": [
                                                    {
                                                        "kind": "WhitespaceTrivia",
                                                        "text": "            "
                                                    }
                                                ],
                                                "trailingTrivia": [
                                                    {
                                                        "kind": "WhitespaceTrivia",
                                                        "text": " "
                                                    }
                                                ]
                                            },
                                            "operatorToken": {
                                                "kind": "EqualsToken",
                                                "fullStart": 691,
                                                "fullEnd": 693,
                                                "start": 691,
                                                "end": 692,
                                                "fullWidth": 2,
                                                "width": 1,
                                                "text": "=",
                                                "value": "=",
                                                "valueText": "=",
                                                "hasTrailingTrivia": true,
                                                "trailingTrivia": [
                                                    {
                                                        "kind": "WhitespaceTrivia",
                                                        "text": " "
                                                    }
                                                ]
                                            },
                                            "right": {
                                                "kind": "TrueKeyword",
                                                "fullStart": 693,
                                                "fullEnd": 697,
                                                "start": 693,
                                                "end": 697,
                                                "fullWidth": 4,
                                                "width": 4,
                                                "text": "true",
                                                "value": true,
                                                "valueText": "true"
                                            }
                                        },
                                        "semicolonToken": {
                                            "kind": "SemicolonToken",
                                            "fullStart": 697,
                                            "fullEnd": 700,
                                            "start": 697,
                                            "end": 698,
                                            "fullWidth": 3,
                                            "width": 1,
                                            "text": ";",
                                            "value": ";",
                                            "valueText": ";",
                                            "hasTrailingTrivia": true,
                                            "hasTrailingNewLine": true,
                                            "trailingTrivia": [
                                                {
                                                    "kind": "NewLineTrivia",
                                                    "text": "\r\n"
                                                }
                                            ]
                                        }
                                    },
                                    {
                                        "kind": "ReturnStatement",
                                        "fullStart": 700,
                                        "fullEnd": 739,
                                        "start": 712,
                                        "end": 737,
                                        "fullWidth": 39,
                                        "width": 25,
                                        "returnKeyword": {
                                            "kind": "ReturnKeyword",
                                            "fullStart": 700,
                                            "fullEnd": 719,
                                            "start": 712,
                                            "end": 718,
                                            "fullWidth": 19,
                                            "width": 6,
                                            "text": "return",
                                            "value": "return",
                                            "valueText": "return",
                                            "hasLeadingTrivia": true,
                                            "hasTrailingTrivia": true,
                                            "leadingTrivia": [
                                                {
                                                    "kind": "WhitespaceTrivia",
                                                    "text": "            "
                                                }
                                            ],
                                            "trailingTrivia": [
                                                {
                                                    "kind": "WhitespaceTrivia",
                                                    "text": " "
                                                }
                                            ]
                                        },
                                        "expression": {
                                            "kind": "EqualsExpression",
                                            "fullStart": 719,
                                            "fullEnd": 736,
                                            "start": 719,
                                            "end": 736,
                                            "fullWidth": 17,
                                            "width": 17,
                                            "left": {
                                                "kind": "ThisKeyword",
                                                "fullStart": 719,
                                                "fullEnd": 724,
                                                "start": 719,
                                                "end": 723,
                                                "fullWidth": 5,
                                                "width": 4,
                                                "text": "this",
                                                "value": "this",
                                                "valueText": "this",
                                                "hasTrailingTrivia": true,
                                                "trailingTrivia": [
                                                    {
                                                        "kind": "WhitespaceTrivia",
                                                        "text": " "
                                                    }
                                                ]
                                            },
                                            "operatorToken": {
                                                "kind": "EqualsEqualsEqualsToken",
                                                "fullStart": 724,
                                                "fullEnd": 728,
                                                "start": 724,
                                                "end": 727,
                                                "fullWidth": 4,
                                                "width": 3,
                                                "text": "===",
                                                "value": "===",
                                                "valueText": "===",
                                                "hasTrailingTrivia": true,
                                                "trailingTrivia": [
                                                    {
                                                        "kind": "WhitespaceTrivia",
                                                        "text": " "
                                                    }
                                                ]
                                            },
                                            "right": {
                                                "kind": "IdentifierName",
                                                "fullStart": 728,
                                                "fullEnd": 736,
                                                "start": 728,
                                                "end": 736,
                                                "fullWidth": 8,
                                                "width": 8,
                                                "text": "objArray",
                                                "value": "objArray",
                                                "valueText": "objArray"
                                            }
                                        },
                                        "semicolonToken": {
                                            "kind": "SemicolonToken",
                                            "fullStart": 736,
                                            "fullEnd": 739,
                                            "start": 736,
                                            "end": 737,
                                            "fullWidth": 3,
                                            "width": 1,
                                            "text": ";",
                                            "value": ";",
                                            "valueText": ";",
                                            "hasTrailingTrivia": true,
                                            "hasTrailingNewLine": true,
                                            "trailingTrivia": [
                                                {
                                                    "kind": "NewLineTrivia",
                                                    "text": "\r\n"
                                                }
                                            ]
                                        }
                                    }
                                ],
                                "closeBraceToken": {
                                    "kind": "CloseBraceToken",
                                    "fullStart": 739,
                                    "fullEnd": 750,
                                    "start": 747,
                                    "end": 748,
                                    "fullWidth": 11,
                                    "width": 1,
                                    "text": "}",
                                    "value": "}",
                                    "valueText": "}",
                                    "hasLeadingTrivia": true,
                                    "hasTrailingTrivia": true,
                                    "hasTrailingNewLine": true,
                                    "leadingTrivia": [
                                        {
                                            "kind": "WhitespaceTrivia",
                                            "text": "        "
                                        }
                                    ],
                                    "trailingTrivia": [
                                        {
                                            "kind": "NewLineTrivia",
                                            "text": "\r\n"
                                        }
                                    ]
                                }
                            }
                        },
                        {
                            "kind": "VariableStatement",
                            "fullStart": 750,
                            "fullEnd": 811,
                            "start": 762,
                            "end": 809,
                            "fullWidth": 61,
                            "width": 47,
                            "modifiers": [],
                            "variableDeclaration": {
                                "kind": "VariableDeclaration",
                                "fullStart": 750,
                                "fullEnd": 808,
                                "start": 762,
                                "end": 808,
                                "fullWidth": 58,
                                "width": 46,
                                "varKeyword": {
                                    "kind": "VarKeyword",
                                    "fullStart": 750,
                                    "fullEnd": 766,
                                    "start": 762,
                                    "end": 765,
                                    "fullWidth": 16,
                                    "width": 3,
                                    "text": "var",
                                    "value": "var",
                                    "valueText": "var",
                                    "hasLeadingTrivia": true,
                                    "hasLeadingNewLine": true,
                                    "hasTrailingTrivia": true,
                                    "leadingTrivia": [
                                        {
                                            "kind": "NewLineTrivia",
                                            "text": "\r\n"
                                        },
                                        {
                                            "kind": "NewLineTrivia",
                                            "text": "\r\n"
                                        },
                                        {
                                            "kind": "WhitespaceTrivia",
                                            "text": "        "
                                        }
                                    ],
                                    "trailingTrivia": [
                                        {
                                            "kind": "WhitespaceTrivia",
                                            "text": " "
                                        }
                                    ]
                                },
                                "variableDeclarators": [
                                    {
                                        "kind": "VariableDeclarator",
                                        "fullStart": 766,
                                        "fullEnd": 808,
                                        "start": 766,
                                        "end": 808,
                                        "fullWidth": 42,
                                        "width": 42,
                                        "identifier": {
                                            "kind": "IdentifierName",
                                            "fullStart": 766,
                                            "fullEnd": 773,
                                            "start": 766,
                                            "end": 772,
                                            "fullWidth": 7,
                                            "width": 6,
                                            "text": "newArr",
                                            "value": "newArr",
                                            "valueText": "newArr",
                                            "hasTrailingTrivia": true,
                                            "trailingTrivia": [
                                                {
                                                    "kind": "WhitespaceTrivia",
                                                    "text": " "
                                                }
                                            ]
                                        },
                                        "equalsValueClause": {
                                            "kind": "EqualsValueClause",
                                            "fullStart": 773,
                                            "fullEnd": 808,
                                            "start": 773,
                                            "end": 808,
                                            "fullWidth": 35,
                                            "width": 35,
                                            "equalsToken": {
                                                "kind": "EqualsToken",
                                                "fullStart": 773,
                                                "fullEnd": 775,
                                                "start": 773,
                                                "end": 774,
                                                "fullWidth": 2,
                                                "width": 1,
                                                "text": "=",
                                                "value": "=",
                                                "valueText": "=",
                                                "hasTrailingTrivia": true,
                                                "trailingTrivia": [
                                                    {
                                                        "kind": "WhitespaceTrivia",
                                                        "text": " "
                                                    }
                                                ]
                                            },
                                            "value": {
                                                "kind": "InvocationExpression",
                                                "fullStart": 775,
                                                "fullEnd": 808,
                                                "start": 775,
                                                "end": 808,
                                                "fullWidth": 33,
                                                "width": 33,
                                                "expression": {
                                                    "kind": "MemberAccessExpression",
                                                    "fullStart": 775,
                                                    "fullEnd": 786,
                                                    "start": 775,
                                                    "end": 786,
                                                    "fullWidth": 11,
                                                    "width": 11,
                                                    "expression": {
                                                        "kind": "ArrayLiteralExpression",
                                                        "fullStart": 775,
                                                        "fullEnd": 779,
                                                        "start": 775,
                                                        "end": 779,
                                                        "fullWidth": 4,
                                                        "width": 4,
                                                        "openBracketToken": {
                                                            "kind": "OpenBracketToken",
                                                            "fullStart": 775,
                                                            "fullEnd": 776,
                                                            "start": 775,
                                                            "end": 776,
                                                            "fullWidth": 1,
                                                            "width": 1,
                                                            "text": "[",
                                                            "value": "[",
                                                            "valueText": "["
                                                        },
                                                        "expressions": [
                                                            {
                                                                "kind": "NumericLiteral",
                                                                "fullStart": 776,
                                                                "fullEnd": 778,
                                                                "start": 776,
                                                                "end": 778,
                                                                "fullWidth": 2,
                                                                "width": 2,
                                                                "text": "11",
                                                                "value": 11,
                                                                "valueText": "11"
                                                            }
                                                        ],
                                                        "closeBracketToken": {
                                                            "kind": "CloseBracketToken",
                                                            "fullStart": 778,
                                                            "fullEnd": 779,
                                                            "start": 778,
                                                            "end": 779,
                                                            "fullWidth": 1,
                                                            "width": 1,
                                                            "text": "]",
                                                            "value": "]",
                                                            "valueText": "]"
                                                        }
                                                    },
                                                    "dotToken": {
                                                        "kind": "DotToken",
                                                        "fullStart": 779,
                                                        "fullEnd": 780,
                                                        "start": 779,
                                                        "end": 780,
                                                        "fullWidth": 1,
                                                        "width": 1,
                                                        "text": ".",
                                                        "value": ".",
                                                        "valueText": "."
                                                    },
                                                    "name": {
                                                        "kind": "IdentifierName",
                                                        "fullStart": 780,
                                                        "fullEnd": 786,
                                                        "start": 780,
                                                        "end": 786,
                                                        "fullWidth": 6,
                                                        "width": 6,
                                                        "text": "filter",
                                                        "value": "filter",
                                                        "valueText": "filter"
                                                    }
                                                },
                                                "argumentList": {
                                                    "kind": "ArgumentList",
                                                    "fullStart": 786,
                                                    "fullEnd": 808,
                                                    "start": 786,
                                                    "end": 808,
                                                    "fullWidth": 22,
                                                    "width": 22,
                                                    "openParenToken": {
                                                        "kind": "OpenParenToken",
                                                        "fullStart": 786,
                                                        "fullEnd": 787,
                                                        "start": 786,
                                                        "end": 787,
                                                        "fullWidth": 1,
                                                        "width": 1,
                                                        "text": "(",
                                                        "value": "(",
                                                        "valueText": "("
                                                    },
                                                    "arguments": [
                                                        {
                                                            "kind": "IdentifierName",
                                                            "fullStart": 787,
                                                            "fullEnd": 797,
                                                            "start": 787,
                                                            "end": 797,
                                                            "fullWidth": 10,
                                                            "width": 10,
                                                            "text": "callbackfn",
                                                            "value": "callbackfn",
                                                            "valueText": "callbackfn"
                                                        },
                                                        {
                                                            "kind": "CommaToken",
                                                            "fullStart": 797,
                                                            "fullEnd": 799,
                                                            "start": 797,
                                                            "end": 798,
                                                            "fullWidth": 2,
                                                            "width": 1,
                                                            "text": ",",
                                                            "value": ",",
                                                            "valueText": ",",
                                                            "hasTrailingTrivia": true,
                                                            "trailingTrivia": [
                                                                {
                                                                    "kind": "WhitespaceTrivia",
                                                                    "text": " "
                                                                }
                                                            ]
                                                        },
                                                        {
                                                            "kind": "IdentifierName",
                                                            "fullStart": 799,
                                                            "fullEnd": 807,
                                                            "start": 799,
                                                            "end": 807,
                                                            "fullWidth": 8,
                                                            "width": 8,
                                                            "text": "objArray",
                                                            "value": "objArray",
                                                            "valueText": "objArray"
                                                        }
                                                    ],
                                                    "closeParenToken": {
                                                        "kind": "CloseParenToken",
                                                        "fullStart": 807,
                                                        "fullEnd": 808,
                                                        "start": 807,
                                                        "end": 808,
                                                        "fullWidth": 1,
                                                        "width": 1,
                                                        "text": ")",
                                                        "value": ")",
                                                        "valueText": ")"
                                                    }
                                                }
                                            }
                                        }
                                    }
                                ]
                            },
                            "semicolonToken": {
                                "kind": "SemicolonToken",
                                "fullStart": 808,
                                "fullEnd": 811,
                                "start": 808,
                                "end": 809,
                                "fullWidth": 3,
                                "width": 1,
                                "text": ";",
                                "value": ";",
                                "valueText": ";",
                                "hasTrailingTrivia": true,
                                "hasTrailingNewLine": true,
                                "trailingTrivia": [
                                    {
                                        "kind": "NewLineTrivia",
                                        "text": "\r\n"
                                    }
                                ]
                            }
                        },
                        {
                            "kind": "ReturnStatement",
                            "fullStart": 811,
                            "fullEnd": 859,
                            "start": 821,
                            "end": 857,
                            "fullWidth": 48,
                            "width": 36,
                            "returnKeyword": {
                                "kind": "ReturnKeyword",
                                "fullStart": 811,
                                "fullEnd": 828,
                                "start": 821,
                                "end": 827,
                                "fullWidth": 17,
                                "width": 6,
                                "text": "return",
                                "value": "return",
                                "valueText": "return",
                                "hasLeadingTrivia": true,
                                "hasLeadingNewLine": true,
                                "hasTrailingTrivia": true,
                                "leadingTrivia": [
                                    {
                                        "kind": "NewLineTrivia",
                                        "text": "\r\n"
                                    },
                                    {
                                        "kind": "WhitespaceTrivia",
                                        "text": "        "
                                    }
                                ],
                                "trailingTrivia": [
                                    {
                                        "kind": "WhitespaceTrivia",
                                        "text": " "
                                    }
                                ]
                            },
                            "expression": {
                                "kind": "LogicalAndExpression",
                                "fullStart": 828,
                                "fullEnd": 856,
                                "start": 828,
                                "end": 856,
                                "fullWidth": 28,
                                "width": 28,
                                "left": {
                                    "kind": "EqualsExpression",
                                    "fullStart": 828,
                                    "fullEnd": 845,
                                    "start": 828,
                                    "end": 844,
                                    "fullWidth": 17,
                                    "width": 16,
                                    "left": {
                                        "kind": "ElementAccessExpression",
                                        "fullStart": 828,
                                        "fullEnd": 838,
                                        "start": 828,
                                        "end": 837,
                                        "fullWidth": 10,
                                        "width": 9,
                                        "expression": {
                                            "kind": "IdentifierName",
                                            "fullStart": 828,
                                            "fullEnd": 834,
                                            "start": 828,
                                            "end": 834,
                                            "fullWidth": 6,
                                            "width": 6,
                                            "text": "newArr",
                                            "value": "newArr",
                                            "valueText": "newArr"
                                        },
                                        "openBracketToken": {
                                            "kind": "OpenBracketToken",
                                            "fullStart": 834,
                                            "fullEnd": 835,
                                            "start": 834,
                                            "end": 835,
                                            "fullWidth": 1,
                                            "width": 1,
                                            "text": "[",
                                            "value": "[",
                                            "valueText": "["
                                        },
                                        "argumentExpression": {
                                            "kind": "NumericLiteral",
                                            "fullStart": 835,
                                            "fullEnd": 836,
                                            "start": 835,
                                            "end": 836,
                                            "fullWidth": 1,
                                            "width": 1,
                                            "text": "0",
                                            "value": 0,
                                            "valueText": "0"
                                        },
                                        "closeBracketToken": {
                                            "kind": "CloseBracketToken",
                                            "fullStart": 836,
                                            "fullEnd": 838,
                                            "start": 836,
                                            "end": 837,
                                            "fullWidth": 2,
                                            "width": 1,
                                            "text": "]",
                                            "value": "]",
                                            "valueText": "]",
                                            "hasTrailingTrivia": true,
                                            "trailingTrivia": [
                                                {
                                                    "kind": "WhitespaceTrivia",
                                                    "text": " "
                                                }
                                            ]
                                        }
                                    },
                                    "operatorToken": {
                                        "kind": "EqualsEqualsEqualsToken",
                                        "fullStart": 838,
                                        "fullEnd": 842,
                                        "start": 838,
                                        "end": 841,
                                        "fullWidth": 4,
                                        "width": 3,
                                        "text": "===",
                                        "value": "===",
                                        "valueText": "===",
                                        "hasTrailingTrivia": true,
                                        "trailingTrivia": [
                                            {
                                                "kind": "WhitespaceTrivia",
                                                "text": " "
                                            }
                                        ]
                                    },
                                    "right": {
                                        "kind": "NumericLiteral",
                                        "fullStart": 842,
                                        "fullEnd": 845,
                                        "start": 842,
                                        "end": 844,
                                        "fullWidth": 3,
                                        "width": 2,
                                        "text": "11",
                                        "value": 11,
                                        "valueText": "11",
                                        "hasTrailingTrivia": true,
                                        "trailingTrivia": [
                                            {
                                                "kind": "WhitespaceTrivia",
                                                "text": " "
                                            }
                                        ]
                                    }
                                },
                                "operatorToken": {
                                    "kind": "AmpersandAmpersandToken",
                                    "fullStart": 845,
                                    "fullEnd": 848,
                                    "start": 845,
                                    "end": 847,
                                    "fullWidth": 3,
                                    "width": 2,
                                    "text": "&&",
                                    "value": "&&",
                                    "valueText": "&&",
                                    "hasTrailingTrivia": true,
                                    "trailingTrivia": [
                                        {
                                            "kind": "WhitespaceTrivia",
                                            "text": " "
                                        }
                                    ]
                                },
                                "right": {
                                    "kind": "IdentifierName",
                                    "fullStart": 848,
                                    "fullEnd": 856,
                                    "start": 848,
                                    "end": 856,
                                    "fullWidth": 8,
                                    "width": 8,
                                    "text": "accessed",
                                    "value": "accessed",
                                    "valueText": "accessed"
                                }
                            },
                            "semicolonToken": {
                                "kind": "SemicolonToken",
                                "fullStart": 856,
                                "fullEnd": 859,
                                "start": 856,
                                "end": 857,
                                "fullWidth": 3,
                                "width": 1,
                                "text": ";",
                                "value": ";",
                                "valueText": ";",
                                "hasTrailingTrivia": true,
                                "hasTrailingNewLine": true,
                                "trailingTrivia": [
                                    {
                                        "kind": "NewLineTrivia",
                                        "text": "\r\n"
                                    }
                                ]
                            }
                        }
                    ],
                    "closeBraceToken": {
                        "kind": "CloseBraceToken",
                        "fullStart": 859,
                        "fullEnd": 866,
                        "start": 863,
                        "end": 864,
                        "fullWidth": 7,
                        "width": 1,
                        "text": "}",
                        "value": "}",
                        "valueText": "}",
                        "hasLeadingTrivia": true,
                        "hasTrailingTrivia": true,
                        "hasTrailingNewLine": true,
                        "leadingTrivia": [
                            {
                                "kind": "WhitespaceTrivia",
                                "text": "    "
                            }
                        ],
                        "trailingTrivia": [
                            {
                                "kind": "NewLineTrivia",
                                "text": "\r\n"
                            }
                        ]
                    }
                }
            },
            {
                "kind": "ExpressionStatement",
                "fullStart": 866,
                "fullEnd": 890,
                "start": 866,
                "end": 888,
                "fullWidth": 24,
                "width": 22,
                "expression": {
                    "kind": "InvocationExpression",
                    "fullStart": 866,
                    "fullEnd": 887,
                    "start": 866,
                    "end": 887,
                    "fullWidth": 21,
                    "width": 21,
                    "expression": {
                        "kind": "IdentifierName",
                        "fullStart": 866,
                        "fullEnd": 877,
                        "start": 866,
                        "end": 877,
                        "fullWidth": 11,
                        "width": 11,
                        "text": "runTestCase",
                        "value": "runTestCase",
                        "valueText": "runTestCase"
                    },
                    "argumentList": {
                        "kind": "ArgumentList",
                        "fullStart": 877,
                        "fullEnd": 887,
                        "start": 877,
                        "end": 887,
                        "fullWidth": 10,
                        "width": 10,
                        "openParenToken": {
                            "kind": "OpenParenToken",
                            "fullStart": 877,
                            "fullEnd": 878,
                            "start": 877,
                            "end": 878,
                            "fullWidth": 1,
                            "width": 1,
                            "text": "(",
                            "value": "(",
                            "valueText": "("
                        },
                        "arguments": [
                            {
                                "kind": "IdentifierName",
                                "fullStart": 878,
                                "fullEnd": 886,
                                "start": 878,
                                "end": 886,
                                "fullWidth": 8,
                                "width": 8,
                                "text": "testcase",
                                "value": "testcase",
                                "valueText": "testcase"
                            }
                        ],
                        "closeParenToken": {
                            "kind": "CloseParenToken",
                            "fullStart": 886,
                            "fullEnd": 887,
                            "start": 886,
                            "end": 887,
                            "fullWidth": 1,
                            "width": 1,
                            "text": ")",
                            "value": ")",
                            "valueText": ")"
                        }
                    }
                },
                "semicolonToken": {
                    "kind": "SemicolonToken",
                    "fullStart": 887,
                    "fullEnd": 890,
                    "start": 887,
                    "end": 888,
                    "fullWidth": 3,
                    "width": 1,
                    "text": ";",
                    "value": ";",
                    "valueText": ";",
                    "hasTrailingTrivia": true,
                    "hasTrailingNewLine": true,
                    "trailingTrivia": [
                        {
                            "kind": "NewLineTrivia",
                            "text": "\r\n"
                        }
                    ]
                }
            }
        ],
        "endOfFileToken": {
            "kind": "EndOfFileToken",
            "fullStart": 890,
            "fullEnd": 890,
            "start": 890,
            "end": 890,
            "fullWidth": 0,
            "width": 0,
            "text": ""
        }
    },
    "lineMap": {
        "lineStarts": [
            0,
            67,
            152,
            232,
            308,
            380,
            385,
            440,
            518,
            523,
            525,
            527,
            550,
            552,
            583,
            622,
            624,
            670,
            700,
            739,
            750,
            752,
            754,
            811,
            813,
            859,
            866,
            890
        ],
        "length": 890
    }
}<|MERGE_RESOLUTION|>--- conflicted
+++ resolved
@@ -632,11 +632,8 @@
                                             "start": 652,
                                             "end": 655,
                                             "fullWidth": 3,
-<<<<<<< HEAD
                                             "width": 3,
-=======
                                             "modifiers": [],
->>>>>>> e3c38734
                                             "identifier": {
                                                 "kind": "IdentifierName",
                                                 "fullStart": 652,
@@ -676,11 +673,8 @@
                                             "start": 657,
                                             "end": 660,
                                             "fullWidth": 3,
-<<<<<<< HEAD
                                             "width": 3,
-=======
                                             "modifiers": [],
->>>>>>> e3c38734
                                             "identifier": {
                                                 "kind": "IdentifierName",
                                                 "fullStart": 657,
@@ -720,11 +714,8 @@
                                             "start": 662,
                                             "end": 665,
                                             "fullWidth": 3,
-<<<<<<< HEAD
                                             "width": 3,
-=======
                                             "modifiers": [],
->>>>>>> e3c38734
                                             "identifier": {
                                                 "kind": "IdentifierName",
                                                 "fullStart": 662,
