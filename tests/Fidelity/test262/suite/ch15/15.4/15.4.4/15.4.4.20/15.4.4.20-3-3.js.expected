{
    "isDeclaration": false,
    "languageVersion": "EcmaScript5",
    "parseOptions": {
        "allowAutomaticSemicolonInsertion": true
    },
    "sourceUnit": {
        "kind": "SourceUnit",
        "fullStart": 0,
        "fullEnd": 896,
        "start": 533,
        "end": 896,
        "fullWidth": 896,
        "width": 363,
        "isIncrementallyUnusable": true,
        "moduleElements": [
            {
                "kind": "FunctionDeclaration",
                "fullStart": 0,
                "fullEnd": 872,
                "start": 533,
                "end": 870,
                "fullWidth": 872,
                "width": 337,
                "modifiers": [],
                "functionKeyword": {
                    "kind": "FunctionKeyword",
                    "fullStart": 0,
                    "fullEnd": 542,
                    "start": 533,
                    "end": 541,
                    "fullWidth": 542,
                    "width": 8,
                    "text": "function",
                    "value": "function",
                    "valueText": "function",
                    "hasLeadingTrivia": true,
                    "hasLeadingComment": true,
                    "hasLeadingNewLine": true,
                    "hasTrailingTrivia": true,
                    "leadingTrivia": [
                        {
                            "kind": "SingleLineCommentTrivia",
                            "text": "/// Copyright (c) 2012 Ecma International.  All rights reserved. "
                        },
                        {
                            "kind": "NewLineTrivia",
                            "text": "\r\n"
                        },
                        {
                            "kind": "SingleLineCommentTrivia",
                            "text": "/// Ecma International makes this code available under the terms and conditions set"
                        },
                        {
                            "kind": "NewLineTrivia",
                            "text": "\r\n"
                        },
                        {
                            "kind": "SingleLineCommentTrivia",
                            "text": "/// forth on http://hg.ecmascript.org/tests/test262/raw-file/tip/LICENSE (the "
                        },
                        {
                            "kind": "NewLineTrivia",
                            "text": "\r\n"
                        },
                        {
                            "kind": "SingleLineCommentTrivia",
                            "text": "/// \"Use Terms\").   Any redistribution of this code must retain the above "
                        },
                        {
                            "kind": "NewLineTrivia",
                            "text": "\r\n"
                        },
                        {
                            "kind": "SingleLineCommentTrivia",
                            "text": "/// copyright and this notice and otherwise comply with the Use Terms."
                        },
                        {
                            "kind": "NewLineTrivia",
                            "text": "\r\n"
                        },
                        {
                            "kind": "MultiLineCommentTrivia",
                            "text": "/**\r\n * @path ch15/15.4/15.4.4/15.4.4.20/15.4.4.20-3-3.js\r\n * @description Array.prototype.filter - value of 'length' is a number (value is 0)\r\n */"
                        },
                        {
                            "kind": "NewLineTrivia",
                            "text": "\r\n"
                        },
                        {
                            "kind": "NewLineTrivia",
                            "text": "\r\n"
                        },
                        {
                            "kind": "NewLineTrivia",
                            "text": "\r\n"
                        }
                    ],
                    "trailingTrivia": [
                        {
                            "kind": "WhitespaceTrivia",
                            "text": " "
                        }
                    ]
                },
                "identifier": {
                    "kind": "IdentifierName",
                    "fullStart": 542,
                    "fullEnd": 550,
                    "start": 542,
                    "end": 550,
                    "fullWidth": 8,
                    "width": 8,
                    "text": "testcase",
                    "value": "testcase",
                    "valueText": "testcase"
                },
                "callSignature": {
                    "kind": "CallSignature",
                    "fullStart": 550,
                    "fullEnd": 553,
                    "start": 550,
                    "end": 552,
                    "fullWidth": 3,
                    "width": 2,
                    "parameterList": {
                        "kind": "ParameterList",
                        "fullStart": 550,
                        "fullEnd": 553,
                        "start": 550,
                        "end": 552,
                        "fullWidth": 3,
                        "width": 2,
                        "openParenToken": {
                            "kind": "OpenParenToken",
                            "fullStart": 550,
                            "fullEnd": 551,
                            "start": 550,
                            "end": 551,
                            "fullWidth": 1,
                            "width": 1,
                            "text": "(",
                            "value": "(",
                            "valueText": "("
                        },
                        "parameters": [],
                        "closeParenToken": {
                            "kind": "CloseParenToken",
                            "fullStart": 551,
                            "fullEnd": 553,
                            "start": 551,
                            "end": 552,
                            "fullWidth": 2,
                            "width": 1,
                            "text": ")",
                            "value": ")",
                            "valueText": ")",
                            "hasTrailingTrivia": true,
                            "trailingTrivia": [
                                {
                                    "kind": "WhitespaceTrivia",
                                    "text": " "
                                }
                            ]
                        }
                    }
                },
                "block": {
                    "kind": "Block",
                    "fullStart": 553,
                    "fullEnd": 872,
                    "start": 553,
                    "end": 870,
                    "fullWidth": 319,
                    "width": 317,
                    "openBraceToken": {
                        "kind": "OpenBraceToken",
                        "fullStart": 553,
                        "fullEnd": 556,
                        "start": 553,
                        "end": 554,
                        "fullWidth": 3,
                        "width": 1,
                        "text": "{",
                        "value": "{",
                        "valueText": "{",
                        "hasTrailingTrivia": true,
                        "hasTrailingNewLine": true,
                        "trailingTrivia": [
                            {
                                "kind": "NewLineTrivia",
                                "text": "\r\n"
                            }
                        ]
                    },
                    "statements": [
                        {
                            "kind": "VariableStatement",
                            "fullStart": 556,
                            "fullEnd": 589,
                            "start": 566,
                            "end": 587,
                            "fullWidth": 33,
                            "width": 21,
                            "modifiers": [],
                            "variableDeclaration": {
                                "kind": "VariableDeclaration",
                                "fullStart": 556,
                                "fullEnd": 586,
                                "start": 566,
                                "end": 586,
                                "fullWidth": 30,
                                "width": 20,
                                "varKeyword": {
                                    "kind": "VarKeyword",
                                    "fullStart": 556,
                                    "fullEnd": 570,
                                    "start": 566,
                                    "end": 569,
                                    "fullWidth": 14,
                                    "width": 3,
                                    "text": "var",
                                    "value": "var",
                                    "valueText": "var",
                                    "hasLeadingTrivia": true,
                                    "hasLeadingNewLine": true,
                                    "hasTrailingTrivia": true,
                                    "leadingTrivia": [
                                        {
                                            "kind": "NewLineTrivia",
                                            "text": "\r\n"
                                        },
                                        {
                                            "kind": "WhitespaceTrivia",
                                            "text": "        "
                                        }
                                    ],
                                    "trailingTrivia": [
                                        {
                                            "kind": "WhitespaceTrivia",
                                            "text": " "
                                        }
                                    ]
                                },
                                "variableDeclarators": [
                                    {
                                        "kind": "VariableDeclarator",
                                        "fullStart": 570,
                                        "fullEnd": 586,
                                        "start": 570,
                                        "end": 586,
                                        "fullWidth": 16,
                                        "width": 16,
                                        "identifier": {
                                            "kind": "IdentifierName",
                                            "fullStart": 570,
                                            "fullEnd": 579,
                                            "start": 570,
                                            "end": 578,
                                            "fullWidth": 9,
                                            "width": 8,
                                            "text": "accessed",
                                            "value": "accessed",
                                            "valueText": "accessed",
                                            "hasTrailingTrivia": true,
                                            "trailingTrivia": [
                                                {
                                                    "kind": "WhitespaceTrivia",
                                                    "text": " "
                                                }
                                            ]
                                        },
                                        "equalsValueClause": {
                                            "kind": "EqualsValueClause",
                                            "fullStart": 579,
                                            "fullEnd": 586,
                                            "start": 579,
                                            "end": 586,
                                            "fullWidth": 7,
                                            "width": 7,
                                            "equalsToken": {
                                                "kind": "EqualsToken",
                                                "fullStart": 579,
                                                "fullEnd": 581,
                                                "start": 579,
                                                "end": 580,
                                                "fullWidth": 2,
                                                "width": 1,
                                                "text": "=",
                                                "value": "=",
                                                "valueText": "=",
                                                "hasTrailingTrivia": true,
                                                "trailingTrivia": [
                                                    {
                                                        "kind": "WhitespaceTrivia",
                                                        "text": " "
                                                    }
                                                ]
                                            },
                                            "value": {
                                                "kind": "FalseKeyword",
                                                "fullStart": 581,
                                                "fullEnd": 586,
                                                "start": 581,
                                                "end": 586,
                                                "fullWidth": 5,
                                                "width": 5,
                                                "text": "false",
                                                "value": false,
                                                "valueText": "false"
                                            }
                                        }
                                    }
                                ]
                            },
                            "semicolonToken": {
                                "kind": "SemicolonToken",
                                "fullStart": 586,
                                "fullEnd": 589,
                                "start": 586,
                                "end": 587,
                                "fullWidth": 3,
                                "width": 1,
                                "text": ";",
                                "value": ";",
                                "valueText": ";",
                                "hasTrailingTrivia": true,
                                "hasTrailingNewLine": true,
                                "trailingTrivia": [
                                    {
                                        "kind": "NewLineTrivia",
                                        "text": "\r\n"
                                    }
                                ]
                            }
                        },
                        {
                            "kind": "FunctionDeclaration",
                            "fullStart": 589,
                            "fullEnd": 702,
                            "start": 597,
                            "end": 700,
                            "fullWidth": 113,
                            "width": 103,
                            "modifiers": [],
                            "functionKeyword": {
                                "kind": "FunctionKeyword",
                                "fullStart": 589,
                                "fullEnd": 606,
                                "start": 597,
                                "end": 605,
                                "fullWidth": 17,
                                "width": 8,
                                "text": "function",
                                "value": "function",
                                "valueText": "function",
                                "hasLeadingTrivia": true,
                                "hasTrailingTrivia": true,
                                "leadingTrivia": [
                                    {
                                        "kind": "WhitespaceTrivia",
                                        "text": "        "
                                    }
                                ],
                                "trailingTrivia": [
                                    {
                                        "kind": "WhitespaceTrivia",
                                        "text": " "
                                    }
                                ]
                            },
                            "identifier": {
                                "kind": "IdentifierName",
                                "fullStart": 606,
                                "fullEnd": 616,
                                "start": 606,
                                "end": 616,
                                "fullWidth": 10,
                                "width": 10,
                                "text": "callbackfn",
                                "value": "callbackfn",
                                "valueText": "callbackfn"
                            },
                            "callSignature": {
                                "kind": "CallSignature",
                                "fullStart": 616,
                                "fullEnd": 632,
                                "start": 616,
                                "end": 631,
                                "fullWidth": 16,
                                "width": 15,
                                "parameterList": {
                                    "kind": "ParameterList",
                                    "fullStart": 616,
                                    "fullEnd": 632,
                                    "start": 616,
                                    "end": 631,
                                    "fullWidth": 16,
                                    "width": 15,
                                    "openParenToken": {
                                        "kind": "OpenParenToken",
                                        "fullStart": 616,
                                        "fullEnd": 617,
                                        "start": 616,
                                        "end": 617,
                                        "fullWidth": 1,
                                        "width": 1,
                                        "text": "(",
                                        "value": "(",
                                        "valueText": "("
                                    },
                                    "parameters": [
                                        {
                                            "kind": "Parameter",
                                            "fullStart": 617,
                                            "fullEnd": 620,
                                            "start": 617,
                                            "end": 620,
                                            "fullWidth": 3,
<<<<<<< HEAD
                                            "width": 3,
=======
                                            "modifiers": [],
>>>>>>> e3c38734
                                            "identifier": {
                                                "kind": "IdentifierName",
                                                "fullStart": 617,
                                                "fullEnd": 620,
                                                "start": 617,
                                                "end": 620,
                                                "fullWidth": 3,
                                                "width": 3,
                                                "text": "val",
                                                "value": "val",
                                                "valueText": "val"
                                            }
                                        },
                                        {
                                            "kind": "CommaToken",
                                            "fullStart": 620,
                                            "fullEnd": 622,
                                            "start": 620,
                                            "end": 621,
                                            "fullWidth": 2,
                                            "width": 1,
                                            "text": ",",
                                            "value": ",",
                                            "valueText": ",",
                                            "hasTrailingTrivia": true,
                                            "trailingTrivia": [
                                                {
                                                    "kind": "WhitespaceTrivia",
                                                    "text": " "
                                                }
                                            ]
                                        },
                                        {
                                            "kind": "Parameter",
                                            "fullStart": 622,
                                            "fullEnd": 625,
                                            "start": 622,
                                            "end": 625,
                                            "fullWidth": 3,
<<<<<<< HEAD
                                            "width": 3,
=======
                                            "modifiers": [],
>>>>>>> e3c38734
                                            "identifier": {
                                                "kind": "IdentifierName",
                                                "fullStart": 622,
                                                "fullEnd": 625,
                                                "start": 622,
                                                "end": 625,
                                                "fullWidth": 3,
                                                "width": 3,
                                                "text": "idx",
                                                "value": "idx",
                                                "valueText": "idx"
                                            }
                                        },
                                        {
                                            "kind": "CommaToken",
                                            "fullStart": 625,
                                            "fullEnd": 627,
                                            "start": 625,
                                            "end": 626,
                                            "fullWidth": 2,
                                            "width": 1,
                                            "text": ",",
                                            "value": ",",
                                            "valueText": ",",
                                            "hasTrailingTrivia": true,
                                            "trailingTrivia": [
                                                {
                                                    "kind": "WhitespaceTrivia",
                                                    "text": " "
                                                }
                                            ]
                                        },
                                        {
                                            "kind": "Parameter",
                                            "fullStart": 627,
                                            "fullEnd": 630,
                                            "start": 627,
                                            "end": 630,
                                            "fullWidth": 3,
<<<<<<< HEAD
                                            "width": 3,
=======
                                            "modifiers": [],
>>>>>>> e3c38734
                                            "identifier": {
                                                "kind": "IdentifierName",
                                                "fullStart": 627,
                                                "fullEnd": 630,
                                                "start": 627,
                                                "end": 630,
                                                "fullWidth": 3,
                                                "width": 3,
                                                "text": "obj",
                                                "value": "obj",
                                                "valueText": "obj"
                                            }
                                        }
                                    ],
                                    "closeParenToken": {
                                        "kind": "CloseParenToken",
                                        "fullStart": 630,
                                        "fullEnd": 632,
                                        "start": 630,
                                        "end": 631,
                                        "fullWidth": 2,
                                        "width": 1,
                                        "text": ")",
                                        "value": ")",
                                        "valueText": ")",
                                        "hasTrailingTrivia": true,
                                        "trailingTrivia": [
                                            {
                                                "kind": "WhitespaceTrivia",
                                                "text": " "
                                            }
                                        ]
                                    }
                                }
                            },
                            "block": {
                                "kind": "Block",
                                "fullStart": 632,
                                "fullEnd": 702,
                                "start": 632,
                                "end": 700,
                                "fullWidth": 70,
                                "width": 68,
                                "openBraceToken": {
                                    "kind": "OpenBraceToken",
                                    "fullStart": 632,
                                    "fullEnd": 635,
                                    "start": 632,
                                    "end": 633,
                                    "fullWidth": 3,
                                    "width": 1,
                                    "text": "{",
                                    "value": "{",
                                    "valueText": "{",
                                    "hasTrailingTrivia": true,
                                    "hasTrailingNewLine": true,
                                    "trailingTrivia": [
                                        {
                                            "kind": "NewLineTrivia",
                                            "text": "\r\n"
                                        }
                                    ]
                                },
                                "statements": [
                                    {
                                        "kind": "ExpressionStatement",
                                        "fullStart": 635,
                                        "fullEnd": 665,
                                        "start": 647,
                                        "end": 663,
                                        "fullWidth": 30,
                                        "width": 16,
                                        "expression": {
                                            "kind": "AssignmentExpression",
                                            "fullStart": 635,
                                            "fullEnd": 662,
                                            "start": 647,
                                            "end": 662,
                                            "fullWidth": 27,
                                            "width": 15,
                                            "left": {
                                                "kind": "IdentifierName",
                                                "fullStart": 635,
                                                "fullEnd": 656,
                                                "start": 647,
                                                "end": 655,
                                                "fullWidth": 21,
                                                "width": 8,
                                                "text": "accessed",
                                                "value": "accessed",
                                                "valueText": "accessed",
                                                "hasLeadingTrivia": true,
                                                "hasTrailingTrivia": true,
                                                "leadingTrivia": [
                                                    {
                                                        "kind": "WhitespaceTrivia",
                                                        "text": "            "
                                                    }
                                                ],
                                                "trailingTrivia": [
                                                    {
                                                        "kind": "WhitespaceTrivia",
                                                        "text": " "
                                                    }
                                                ]
                                            },
                                            "operatorToken": {
                                                "kind": "EqualsToken",
                                                "fullStart": 656,
                                                "fullEnd": 658,
                                                "start": 656,
                                                "end": 657,
                                                "fullWidth": 2,
                                                "width": 1,
                                                "text": "=",
                                                "value": "=",
                                                "valueText": "=",
                                                "hasTrailingTrivia": true,
                                                "trailingTrivia": [
                                                    {
                                                        "kind": "WhitespaceTrivia",
                                                        "text": " "
                                                    }
                                                ]
                                            },
                                            "right": {
                                                "kind": "TrueKeyword",
                                                "fullStart": 658,
                                                "fullEnd": 662,
                                                "start": 658,
                                                "end": 662,
                                                "fullWidth": 4,
                                                "width": 4,
                                                "text": "true",
                                                "value": true,
                                                "valueText": "true"
                                            }
                                        },
                                        "semicolonToken": {
                                            "kind": "SemicolonToken",
                                            "fullStart": 662,
                                            "fullEnd": 665,
                                            "start": 662,
                                            "end": 663,
                                            "fullWidth": 3,
                                            "width": 1,
                                            "text": ";",
                                            "value": ";",
                                            "valueText": ";",
                                            "hasTrailingTrivia": true,
                                            "hasTrailingNewLine": true,
                                            "trailingTrivia": [
                                                {
                                                    "kind": "NewLineTrivia",
                                                    "text": "\r\n"
                                                }
                                            ]
                                        }
                                    },
                                    {
                                        "kind": "ReturnStatement",
                                        "fullStart": 665,
                                        "fullEnd": 691,
                                        "start": 677,
                                        "end": 689,
                                        "fullWidth": 26,
                                        "width": 12,
                                        "returnKeyword": {
                                            "kind": "ReturnKeyword",
                                            "fullStart": 665,
                                            "fullEnd": 684,
                                            "start": 677,
                                            "end": 683,
                                            "fullWidth": 19,
                                            "width": 6,
                                            "text": "return",
                                            "value": "return",
                                            "valueText": "return",
                                            "hasLeadingTrivia": true,
                                            "hasTrailingTrivia": true,
                                            "leadingTrivia": [
                                                {
                                                    "kind": "WhitespaceTrivia",
                                                    "text": "            "
                                                }
                                            ],
                                            "trailingTrivia": [
                                                {
                                                    "kind": "WhitespaceTrivia",
                                                    "text": " "
                                                }
                                            ]
                                        },
                                        "expression": {
                                            "kind": "TrueKeyword",
                                            "fullStart": 684,
                                            "fullEnd": 688,
                                            "start": 684,
                                            "end": 688,
                                            "fullWidth": 4,
                                            "width": 4,
                                            "text": "true",
                                            "value": true,
                                            "valueText": "true"
                                        },
                                        "semicolonToken": {
                                            "kind": "SemicolonToken",
                                            "fullStart": 688,
                                            "fullEnd": 691,
                                            "start": 688,
                                            "end": 689,
                                            "fullWidth": 3,
                                            "width": 1,
                                            "text": ";",
                                            "value": ";",
                                            "valueText": ";",
                                            "hasTrailingTrivia": true,
                                            "hasTrailingNewLine": true,
                                            "trailingTrivia": [
                                                {
                                                    "kind": "NewLineTrivia",
                                                    "text": "\r\n"
                                                }
                                            ]
                                        }
                                    }
                                ],
                                "closeBraceToken": {
                                    "kind": "CloseBraceToken",
                                    "fullStart": 691,
                                    "fullEnd": 702,
                                    "start": 699,
                                    "end": 700,
                                    "fullWidth": 11,
                                    "width": 1,
                                    "text": "}",
                                    "value": "}",
                                    "valueText": "}",
                                    "hasLeadingTrivia": true,
                                    "hasTrailingTrivia": true,
                                    "hasTrailingNewLine": true,
                                    "leadingTrivia": [
                                        {
                                            "kind": "WhitespaceTrivia",
                                            "text": "        "
                                        }
                                    ],
                                    "trailingTrivia": [
                                        {
                                            "kind": "NewLineTrivia",
                                            "text": "\r\n"
                                        }
                                    ]
                                }
                            }
                        },
                        {
                            "kind": "VariableStatement",
                            "fullStart": 702,
                            "fullEnd": 745,
                            "start": 712,
                            "end": 743,
                            "fullWidth": 43,
                            "width": 31,
                            "modifiers": [],
                            "variableDeclaration": {
                                "kind": "VariableDeclaration",
                                "fullStart": 702,
                                "fullEnd": 742,
                                "start": 712,
                                "end": 742,
                                "fullWidth": 40,
                                "width": 30,
                                "varKeyword": {
                                    "kind": "VarKeyword",
                                    "fullStart": 702,
                                    "fullEnd": 716,
                                    "start": 712,
                                    "end": 715,
                                    "fullWidth": 14,
                                    "width": 3,
                                    "text": "var",
                                    "value": "var",
                                    "valueText": "var",
                                    "hasLeadingTrivia": true,
                                    "hasLeadingNewLine": true,
                                    "hasTrailingTrivia": true,
                                    "leadingTrivia": [
                                        {
                                            "kind": "NewLineTrivia",
                                            "text": "\r\n"
                                        },
                                        {
                                            "kind": "WhitespaceTrivia",
                                            "text": "        "
                                        }
                                    ],
                                    "trailingTrivia": [
                                        {
                                            "kind": "WhitespaceTrivia",
                                            "text": " "
                                        }
                                    ]
                                },
                                "variableDeclarators": [
                                    {
                                        "kind": "VariableDeclarator",
                                        "fullStart": 716,
                                        "fullEnd": 742,
                                        "start": 716,
                                        "end": 742,
                                        "fullWidth": 26,
                                        "width": 26,
                                        "identifier": {
                                            "kind": "IdentifierName",
                                            "fullStart": 716,
                                            "fullEnd": 720,
                                            "start": 716,
                                            "end": 719,
                                            "fullWidth": 4,
                                            "width": 3,
                                            "text": "obj",
                                            "value": "obj",
                                            "valueText": "obj",
                                            "hasTrailingTrivia": true,
                                            "trailingTrivia": [
                                                {
                                                    "kind": "WhitespaceTrivia",
                                                    "text": " "
                                                }
                                            ]
                                        },
                                        "equalsValueClause": {
                                            "kind": "EqualsValueClause",
                                            "fullStart": 720,
                                            "fullEnd": 742,
                                            "start": 720,
                                            "end": 742,
                                            "fullWidth": 22,
                                            "width": 22,
                                            "equalsToken": {
                                                "kind": "EqualsToken",
                                                "fullStart": 720,
                                                "fullEnd": 722,
                                                "start": 720,
                                                "end": 721,
                                                "fullWidth": 2,
                                                "width": 1,
                                                "text": "=",
                                                "value": "=",
                                                "valueText": "=",
                                                "hasTrailingTrivia": true,
                                                "trailingTrivia": [
                                                    {
                                                        "kind": "WhitespaceTrivia",
                                                        "text": " "
                                                    }
                                                ]
                                            },
                                            "value": {
                                                "kind": "ObjectLiteralExpression",
                                                "fullStart": 722,
                                                "fullEnd": 742,
                                                "start": 722,
                                                "end": 742,
                                                "fullWidth": 20,
                                                "width": 20,
                                                "openBraceToken": {
                                                    "kind": "OpenBraceToken",
                                                    "fullStart": 722,
                                                    "fullEnd": 724,
                                                    "start": 722,
                                                    "end": 723,
                                                    "fullWidth": 2,
                                                    "width": 1,
                                                    "text": "{",
                                                    "value": "{",
                                                    "valueText": "{",
                                                    "hasTrailingTrivia": true,
                                                    "trailingTrivia": [
                                                        {
                                                            "kind": "WhitespaceTrivia",
                                                            "text": " "
                                                        }
                                                    ]
                                                },
                                                "propertyAssignments": [
                                                    {
                                                        "kind": "SimplePropertyAssignment",
                                                        "fullStart": 724,
                                                        "fullEnd": 729,
                                                        "start": 724,
                                                        "end": 729,
                                                        "fullWidth": 5,
                                                        "width": 5,
                                                        "propertyName": {
                                                            "kind": "NumericLiteral",
                                                            "fullStart": 724,
                                                            "fullEnd": 725,
                                                            "start": 724,
                                                            "end": 725,
                                                            "fullWidth": 1,
                                                            "width": 1,
                                                            "text": "0",
                                                            "value": 0,
                                                            "valueText": "0"
                                                        },
                                                        "colonToken": {
                                                            "kind": "ColonToken",
                                                            "fullStart": 725,
                                                            "fullEnd": 727,
                                                            "start": 725,
                                                            "end": 726,
                                                            "fullWidth": 2,
                                                            "width": 1,
                                                            "text": ":",
                                                            "value": ":",
                                                            "valueText": ":",
                                                            "hasTrailingTrivia": true,
                                                            "trailingTrivia": [
                                                                {
                                                                    "kind": "WhitespaceTrivia",
                                                                    "text": " "
                                                                }
                                                            ]
                                                        },
                                                        "expression": {
                                                            "kind": "NumericLiteral",
                                                            "fullStart": 727,
                                                            "fullEnd": 729,
                                                            "start": 727,
                                                            "end": 729,
                                                            "fullWidth": 2,
                                                            "width": 2,
                                                            "text": "11",
                                                            "value": 11,
                                                            "valueText": "11"
                                                        }
                                                    },
                                                    {
                                                        "kind": "CommaToken",
                                                        "fullStart": 729,
                                                        "fullEnd": 731,
                                                        "start": 729,
                                                        "end": 730,
                                                        "fullWidth": 2,
                                                        "width": 1,
                                                        "text": ",",
                                                        "value": ",",
                                                        "valueText": ",",
                                                        "hasTrailingTrivia": true,
                                                        "trailingTrivia": [
                                                            {
                                                                "kind": "WhitespaceTrivia",
                                                                "text": " "
                                                            }
                                                        ]
                                                    },
                                                    {
                                                        "kind": "SimplePropertyAssignment",
                                                        "fullStart": 731,
                                                        "fullEnd": 741,
                                                        "start": 731,
                                                        "end": 740,
                                                        "fullWidth": 10,
                                                        "width": 9,
                                                        "propertyName": {
                                                            "kind": "IdentifierName",
                                                            "fullStart": 731,
                                                            "fullEnd": 737,
                                                            "start": 731,
                                                            "end": 737,
                                                            "fullWidth": 6,
                                                            "width": 6,
                                                            "text": "length",
                                                            "value": "length",
                                                            "valueText": "length"
                                                        },
                                                        "colonToken": {
                                                            "kind": "ColonToken",
                                                            "fullStart": 737,
                                                            "fullEnd": 739,
                                                            "start": 737,
                                                            "end": 738,
                                                            "fullWidth": 2,
                                                            "width": 1,
                                                            "text": ":",
                                                            "value": ":",
                                                            "valueText": ":",
                                                            "hasTrailingTrivia": true,
                                                            "trailingTrivia": [
                                                                {
                                                                    "kind": "WhitespaceTrivia",
                                                                    "text": " "
                                                                }
                                                            ]
                                                        },
                                                        "expression": {
                                                            "kind": "NumericLiteral",
                                                            "fullStart": 739,
                                                            "fullEnd": 741,
                                                            "start": 739,
                                                            "end": 740,
                                                            "fullWidth": 2,
                                                            "width": 1,
                                                            "text": "0",
                                                            "value": 0,
                                                            "valueText": "0",
                                                            "hasTrailingTrivia": true,
                                                            "trailingTrivia": [
                                                                {
                                                                    "kind": "WhitespaceTrivia",
                                                                    "text": " "
                                                                }
                                                            ]
                                                        }
                                                    }
                                                ],
                                                "closeBraceToken": {
                                                    "kind": "CloseBraceToken",
                                                    "fullStart": 741,
                                                    "fullEnd": 742,
                                                    "start": 741,
                                                    "end": 742,
                                                    "fullWidth": 1,
                                                    "width": 1,
                                                    "text": "}",
                                                    "value": "}",
                                                    "valueText": "}"
                                                }
                                            }
                                        }
                                    }
                                ]
                            },
                            "semicolonToken": {
                                "kind": "SemicolonToken",
                                "fullStart": 742,
                                "fullEnd": 745,
                                "start": 742,
                                "end": 743,
                                "fullWidth": 3,
                                "width": 1,
                                "text": ";",
                                "value": ";",
                                "valueText": ";",
                                "hasTrailingTrivia": true,
                                "hasTrailingNewLine": true,
                                "trailingTrivia": [
                                    {
                                        "kind": "NewLineTrivia",
                                        "text": "\r\n"
                                    }
                                ]
                            }
                        },
                        {
                            "kind": "VariableStatement",
                            "fullStart": 745,
                            "fullEnd": 813,
                            "start": 753,
                            "end": 811,
                            "fullWidth": 68,
                            "width": 58,
                            "modifiers": [],
                            "variableDeclaration": {
                                "kind": "VariableDeclaration",
                                "fullStart": 745,
                                "fullEnd": 810,
                                "start": 753,
                                "end": 810,
                                "fullWidth": 65,
                                "width": 57,
                                "varKeyword": {
                                    "kind": "VarKeyword",
                                    "fullStart": 745,
                                    "fullEnd": 757,
                                    "start": 753,
                                    "end": 756,
                                    "fullWidth": 12,
                                    "width": 3,
                                    "text": "var",
                                    "value": "var",
                                    "valueText": "var",
                                    "hasLeadingTrivia": true,
                                    "hasTrailingTrivia": true,
                                    "leadingTrivia": [
                                        {
                                            "kind": "WhitespaceTrivia",
                                            "text": "        "
                                        }
                                    ],
                                    "trailingTrivia": [
                                        {
                                            "kind": "WhitespaceTrivia",
                                            "text": " "
                                        }
                                    ]
                                },
                                "variableDeclarators": [
                                    {
                                        "kind": "VariableDeclarator",
                                        "fullStart": 757,
                                        "fullEnd": 810,
                                        "start": 757,
                                        "end": 810,
                                        "fullWidth": 53,
                                        "width": 53,
                                        "identifier": {
                                            "kind": "IdentifierName",
                                            "fullStart": 757,
                                            "fullEnd": 764,
                                            "start": 757,
                                            "end": 763,
                                            "fullWidth": 7,
                                            "width": 6,
                                            "text": "newArr",
                                            "value": "newArr",
                                            "valueText": "newArr",
                                            "hasTrailingTrivia": true,
                                            "trailingTrivia": [
                                                {
                                                    "kind": "WhitespaceTrivia",
                                                    "text": " "
                                                }
                                            ]
                                        },
                                        "equalsValueClause": {
                                            "kind": "EqualsValueClause",
                                            "fullStart": 764,
                                            "fullEnd": 810,
                                            "start": 764,
                                            "end": 810,
                                            "fullWidth": 46,
                                            "width": 46,
                                            "equalsToken": {
                                                "kind": "EqualsToken",
                                                "fullStart": 764,
                                                "fullEnd": 766,
                                                "start": 764,
                                                "end": 765,
                                                "fullWidth": 2,
                                                "width": 1,
                                                "text": "=",
                                                "value": "=",
                                                "valueText": "=",
                                                "hasTrailingTrivia": true,
                                                "trailingTrivia": [
                                                    {
                                                        "kind": "WhitespaceTrivia",
                                                        "text": " "
                                                    }
                                                ]
                                            },
                                            "value": {
                                                "kind": "InvocationExpression",
                                                "fullStart": 766,
                                                "fullEnd": 810,
                                                "start": 766,
                                                "end": 810,
                                                "fullWidth": 44,
                                                "width": 44,
                                                "expression": {
                                                    "kind": "MemberAccessExpression",
                                                    "fullStart": 766,
                                                    "fullEnd": 793,
                                                    "start": 766,
                                                    "end": 793,
                                                    "fullWidth": 27,
                                                    "width": 27,
                                                    "expression": {
                                                        "kind": "MemberAccessExpression",
                                                        "fullStart": 766,
                                                        "fullEnd": 788,
                                                        "start": 766,
                                                        "end": 788,
                                                        "fullWidth": 22,
                                                        "width": 22,
                                                        "expression": {
                                                            "kind": "MemberAccessExpression",
                                                            "fullStart": 766,
                                                            "fullEnd": 781,
                                                            "start": 766,
                                                            "end": 781,
                                                            "fullWidth": 15,
                                                            "width": 15,
                                                            "expression": {
                                                                "kind": "IdentifierName",
                                                                "fullStart": 766,
                                                                "fullEnd": 771,
                                                                "start": 766,
                                                                "end": 771,
                                                                "fullWidth": 5,
                                                                "width": 5,
                                                                "text": "Array",
                                                                "value": "Array",
                                                                "valueText": "Array"
                                                            },
                                                            "dotToken": {
                                                                "kind": "DotToken",
                                                                "fullStart": 771,
                                                                "fullEnd": 772,
                                                                "start": 771,
                                                                "end": 772,
                                                                "fullWidth": 1,
                                                                "width": 1,
                                                                "text": ".",
                                                                "value": ".",
                                                                "valueText": "."
                                                            },
                                                            "name": {
                                                                "kind": "IdentifierName",
                                                                "fullStart": 772,
                                                                "fullEnd": 781,
                                                                "start": 772,
                                                                "end": 781,
                                                                "fullWidth": 9,
                                                                "width": 9,
                                                                "text": "prototype",
                                                                "value": "prototype",
                                                                "valueText": "prototype"
                                                            }
                                                        },
                                                        "dotToken": {
                                                            "kind": "DotToken",
                                                            "fullStart": 781,
                                                            "fullEnd": 782,
                                                            "start": 781,
                                                            "end": 782,
                                                            "fullWidth": 1,
                                                            "width": 1,
                                                            "text": ".",
                                                            "value": ".",
                                                            "valueText": "."
                                                        },
                                                        "name": {
                                                            "kind": "IdentifierName",
                                                            "fullStart": 782,
                                                            "fullEnd": 788,
                                                            "start": 782,
                                                            "end": 788,
                                                            "fullWidth": 6,
                                                            "width": 6,
                                                            "text": "filter",
                                                            "value": "filter",
                                                            "valueText": "filter"
                                                        }
                                                    },
                                                    "dotToken": {
                                                        "kind": "DotToken",
                                                        "fullStart": 788,
                                                        "fullEnd": 789,
                                                        "start": 788,
                                                        "end": 789,
                                                        "fullWidth": 1,
                                                        "width": 1,
                                                        "text": ".",
                                                        "value": ".",
                                                        "valueText": "."
                                                    },
                                                    "name": {
                                                        "kind": "IdentifierName",
                                                        "fullStart": 789,
                                                        "fullEnd": 793,
                                                        "start": 789,
                                                        "end": 793,
                                                        "fullWidth": 4,
                                                        "width": 4,
                                                        "text": "call",
                                                        "value": "call",
                                                        "valueText": "call"
                                                    }
                                                },
                                                "argumentList": {
                                                    "kind": "ArgumentList",
                                                    "fullStart": 793,
                                                    "fullEnd": 810,
                                                    "start": 793,
                                                    "end": 810,
                                                    "fullWidth": 17,
                                                    "width": 17,
                                                    "openParenToken": {
                                                        "kind": "OpenParenToken",
                                                        "fullStart": 793,
                                                        "fullEnd": 794,
                                                        "start": 793,
                                                        "end": 794,
                                                        "fullWidth": 1,
                                                        "width": 1,
                                                        "text": "(",
                                                        "value": "(",
                                                        "valueText": "("
                                                    },
                                                    "arguments": [
                                                        {
                                                            "kind": "IdentifierName",
                                                            "fullStart": 794,
                                                            "fullEnd": 797,
                                                            "start": 794,
                                                            "end": 797,
                                                            "fullWidth": 3,
                                                            "width": 3,
                                                            "text": "obj",
                                                            "value": "obj",
                                                            "valueText": "obj"
                                                        },
                                                        {
                                                            "kind": "CommaToken",
                                                            "fullStart": 797,
                                                            "fullEnd": 799,
                                                            "start": 797,
                                                            "end": 798,
                                                            "fullWidth": 2,
                                                            "width": 1,
                                                            "text": ",",
                                                            "value": ",",
                                                            "valueText": ",",
                                                            "hasTrailingTrivia": true,
                                                            "trailingTrivia": [
                                                                {
                                                                    "kind": "WhitespaceTrivia",
                                                                    "text": " "
                                                                }
                                                            ]
                                                        },
                                                        {
                                                            "kind": "IdentifierName",
                                                            "fullStart": 799,
                                                            "fullEnd": 809,
                                                            "start": 799,
                                                            "end": 809,
                                                            "fullWidth": 10,
                                                            "width": 10,
                                                            "text": "callbackfn",
                                                            "value": "callbackfn",
                                                            "valueText": "callbackfn"
                                                        }
                                                    ],
                                                    "closeParenToken": {
                                                        "kind": "CloseParenToken",
                                                        "fullStart": 809,
                                                        "fullEnd": 810,
                                                        "start": 809,
                                                        "end": 810,
                                                        "fullWidth": 1,
                                                        "width": 1,
                                                        "text": ")",
                                                        "value": ")",
                                                        "valueText": ")"
                                                    }
                                                }
                                            }
                                        }
                                    }
                                ]
                            },
                            "semicolonToken": {
                                "kind": "SemicolonToken",
                                "fullStart": 810,
                                "fullEnd": 813,
                                "start": 810,
                                "end": 811,
                                "fullWidth": 3,
                                "width": 1,
                                "text": ";",
                                "value": ";",
                                "valueText": ";",
                                "hasTrailingTrivia": true,
                                "hasTrailingNewLine": true,
                                "trailingTrivia": [
                                    {
                                        "kind": "NewLineTrivia",
                                        "text": "\r\n"
                                    }
                                ]
                            }
                        },
                        {
                            "kind": "ReturnStatement",
                            "fullStart": 813,
                            "fullEnd": 865,
                            "start": 823,
                            "end": 863,
                            "fullWidth": 52,
                            "width": 40,
                            "returnKeyword": {
                                "kind": "ReturnKeyword",
                                "fullStart": 813,
                                "fullEnd": 830,
                                "start": 823,
                                "end": 829,
                                "fullWidth": 17,
                                "width": 6,
                                "text": "return",
                                "value": "return",
                                "valueText": "return",
                                "hasLeadingTrivia": true,
                                "hasLeadingNewLine": true,
                                "hasTrailingTrivia": true,
                                "leadingTrivia": [
                                    {
                                        "kind": "NewLineTrivia",
                                        "text": "\r\n"
                                    },
                                    {
                                        "kind": "WhitespaceTrivia",
                                        "text": "        "
                                    }
                                ],
                                "trailingTrivia": [
                                    {
                                        "kind": "WhitespaceTrivia",
                                        "text": " "
                                    }
                                ]
                            },
                            "expression": {
                                "kind": "LogicalAndExpression",
                                "fullStart": 830,
                                "fullEnd": 862,
                                "start": 830,
                                "end": 862,
                                "fullWidth": 32,
                                "width": 32,
                                "left": {
                                    "kind": "EqualsExpression",
                                    "fullStart": 830,
                                    "fullEnd": 850,
                                    "start": 830,
                                    "end": 849,
                                    "fullWidth": 20,
                                    "width": 19,
                                    "left": {
                                        "kind": "MemberAccessExpression",
                                        "fullStart": 830,
                                        "fullEnd": 844,
                                        "start": 830,
                                        "end": 843,
                                        "fullWidth": 14,
                                        "width": 13,
                                        "expression": {
                                            "kind": "IdentifierName",
                                            "fullStart": 830,
                                            "fullEnd": 836,
                                            "start": 830,
                                            "end": 836,
                                            "fullWidth": 6,
                                            "width": 6,
                                            "text": "newArr",
                                            "value": "newArr",
                                            "valueText": "newArr"
                                        },
                                        "dotToken": {
                                            "kind": "DotToken",
                                            "fullStart": 836,
                                            "fullEnd": 837,
                                            "start": 836,
                                            "end": 837,
                                            "fullWidth": 1,
                                            "width": 1,
                                            "text": ".",
                                            "value": ".",
                                            "valueText": "."
                                        },
                                        "name": {
                                            "kind": "IdentifierName",
                                            "fullStart": 837,
                                            "fullEnd": 844,
                                            "start": 837,
                                            "end": 843,
                                            "fullWidth": 7,
                                            "width": 6,
                                            "text": "length",
                                            "value": "length",
                                            "valueText": "length",
                                            "hasTrailingTrivia": true,
                                            "trailingTrivia": [
                                                {
                                                    "kind": "WhitespaceTrivia",
                                                    "text": " "
                                                }
                                            ]
                                        }
                                    },
                                    "operatorToken": {
                                        "kind": "EqualsEqualsEqualsToken",
                                        "fullStart": 844,
                                        "fullEnd": 848,
                                        "start": 844,
                                        "end": 847,
                                        "fullWidth": 4,
                                        "width": 3,
                                        "text": "===",
                                        "value": "===",
                                        "valueText": "===",
                                        "hasTrailingTrivia": true,
                                        "trailingTrivia": [
                                            {
                                                "kind": "WhitespaceTrivia",
                                                "text": " "
                                            }
                                        ]
                                    },
                                    "right": {
                                        "kind": "NumericLiteral",
                                        "fullStart": 848,
                                        "fullEnd": 850,
                                        "start": 848,
                                        "end": 849,
                                        "fullWidth": 2,
                                        "width": 1,
                                        "text": "0",
                                        "value": 0,
                                        "valueText": "0",
                                        "hasTrailingTrivia": true,
                                        "trailingTrivia": [
                                            {
                                                "kind": "WhitespaceTrivia",
                                                "text": " "
                                            }
                                        ]
                                    }
                                },
                                "operatorToken": {
                                    "kind": "AmpersandAmpersandToken",
                                    "fullStart": 850,
                                    "fullEnd": 853,
                                    "start": 850,
                                    "end": 852,
                                    "fullWidth": 3,
                                    "width": 2,
                                    "text": "&&",
                                    "value": "&&",
                                    "valueText": "&&",
                                    "hasTrailingTrivia": true,
                                    "trailingTrivia": [
                                        {
                                            "kind": "WhitespaceTrivia",
                                            "text": " "
                                        }
                                    ]
                                },
                                "right": {
                                    "kind": "LogicalNotExpression",
                                    "fullStart": 853,
                                    "fullEnd": 862,
                                    "start": 853,
                                    "end": 862,
                                    "fullWidth": 9,
                                    "width": 9,
                                    "operatorToken": {
                                        "kind": "ExclamationToken",
                                        "fullStart": 853,
                                        "fullEnd": 854,
                                        "start": 853,
                                        "end": 854,
                                        "fullWidth": 1,
                                        "width": 1,
                                        "text": "!",
                                        "value": "!",
                                        "valueText": "!"
                                    },
                                    "operand": {
                                        "kind": "IdentifierName",
                                        "fullStart": 854,
                                        "fullEnd": 862,
                                        "start": 854,
                                        "end": 862,
                                        "fullWidth": 8,
                                        "width": 8,
                                        "text": "accessed",
                                        "value": "accessed",
                                        "valueText": "accessed"
                                    }
                                }
                            },
                            "semicolonToken": {
                                "kind": "SemicolonToken",
                                "fullStart": 862,
                                "fullEnd": 865,
                                "start": 862,
                                "end": 863,
                                "fullWidth": 3,
                                "width": 1,
                                "text": ";",
                                "value": ";",
                                "valueText": ";",
                                "hasTrailingTrivia": true,
                                "hasTrailingNewLine": true,
                                "trailingTrivia": [
                                    {
                                        "kind": "NewLineTrivia",
                                        "text": "\r\n"
                                    }
                                ]
                            }
                        }
                    ],
                    "closeBraceToken": {
                        "kind": "CloseBraceToken",
                        "fullStart": 865,
                        "fullEnd": 872,
                        "start": 869,
                        "end": 870,
                        "fullWidth": 7,
                        "width": 1,
                        "text": "}",
                        "value": "}",
                        "valueText": "}",
                        "hasLeadingTrivia": true,
                        "hasTrailingTrivia": true,
                        "hasTrailingNewLine": true,
                        "leadingTrivia": [
                            {
                                "kind": "WhitespaceTrivia",
                                "text": "    "
                            }
                        ],
                        "trailingTrivia": [
                            {
                                "kind": "NewLineTrivia",
                                "text": "\r\n"
                            }
                        ]
                    }
                }
            },
            {
                "kind": "ExpressionStatement",
                "fullStart": 872,
                "fullEnd": 896,
                "start": 872,
                "end": 894,
                "fullWidth": 24,
                "width": 22,
                "expression": {
                    "kind": "InvocationExpression",
                    "fullStart": 872,
                    "fullEnd": 893,
                    "start": 872,
                    "end": 893,
                    "fullWidth": 21,
                    "width": 21,
                    "expression": {
                        "kind": "IdentifierName",
                        "fullStart": 872,
                        "fullEnd": 883,
                        "start": 872,
                        "end": 883,
                        "fullWidth": 11,
                        "width": 11,
                        "text": "runTestCase",
                        "value": "runTestCase",
                        "valueText": "runTestCase"
                    },
                    "argumentList": {
                        "kind": "ArgumentList",
                        "fullStart": 883,
                        "fullEnd": 893,
                        "start": 883,
                        "end": 893,
                        "fullWidth": 10,
                        "width": 10,
                        "openParenToken": {
                            "kind": "OpenParenToken",
                            "fullStart": 883,
                            "fullEnd": 884,
                            "start": 883,
                            "end": 884,
                            "fullWidth": 1,
                            "width": 1,
                            "text": "(",
                            "value": "(",
                            "valueText": "("
                        },
                        "arguments": [
                            {
                                "kind": "IdentifierName",
                                "fullStart": 884,
                                "fullEnd": 892,
                                "start": 884,
                                "end": 892,
                                "fullWidth": 8,
                                "width": 8,
                                "text": "testcase",
                                "value": "testcase",
                                "valueText": "testcase"
                            }
                        ],
                        "closeParenToken": {
                            "kind": "CloseParenToken",
                            "fullStart": 892,
                            "fullEnd": 893,
                            "start": 892,
                            "end": 893,
                            "fullWidth": 1,
                            "width": 1,
                            "text": ")",
                            "value": ")",
                            "valueText": ")"
                        }
                    }
                },
                "semicolonToken": {
                    "kind": "SemicolonToken",
                    "fullStart": 893,
                    "fullEnd": 896,
                    "start": 893,
                    "end": 894,
                    "fullWidth": 3,
                    "width": 1,
                    "text": ";",
                    "value": ";",
                    "valueText": ";",
                    "hasTrailingTrivia": true,
                    "hasTrailingNewLine": true,
                    "trailingTrivia": [
                        {
                            "kind": "NewLineTrivia",
                            "text": "\r\n"
                        }
                    ]
                }
            }
        ],
        "endOfFileToken": {
            "kind": "EndOfFileToken",
            "fullStart": 896,
            "fullEnd": 896,
            "start": 896,
            "end": 896,
            "fullWidth": 0,
            "width": 0,
            "text": ""
        }
    },
    "lineMap": {
        "lineStarts": [
            0,
            67,
            152,
            232,
            308,
            380,
            385,
            439,
            524,
            529,
            531,
            533,
            556,
            558,
            589,
            635,
            665,
            691,
            702,
            704,
            745,
            813,
            815,
            865,
            872,
            896
        ],
        "length": 896
    }
}<|MERGE_RESOLUTION|>--- conflicted
+++ resolved
@@ -417,11 +417,8 @@
                                             "start": 617,
                                             "end": 620,
                                             "fullWidth": 3,
-<<<<<<< HEAD
                                             "width": 3,
-=======
                                             "modifiers": [],
->>>>>>> e3c38734
                                             "identifier": {
                                                 "kind": "IdentifierName",
                                                 "fullStart": 617,
@@ -461,11 +458,8 @@
                                             "start": 622,
                                             "end": 625,
                                             "fullWidth": 3,
-<<<<<<< HEAD
                                             "width": 3,
-=======
                                             "modifiers": [],
->>>>>>> e3c38734
                                             "identifier": {
                                                 "kind": "IdentifierName",
                                                 "fullStart": 622,
@@ -505,11 +499,8 @@
                                             "start": 627,
                                             "end": 630,
                                             "fullWidth": 3,
-<<<<<<< HEAD
                                             "width": 3,
-=======
                                             "modifiers": [],
->>>>>>> e3c38734
                                             "identifier": {
                                                 "kind": "IdentifierName",
                                                 "fullStart": 627,
