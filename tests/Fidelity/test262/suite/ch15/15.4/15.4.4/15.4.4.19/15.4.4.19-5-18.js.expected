--- conflicted
+++ resolved
@@ -484,11 +484,8 @@
                                             "start": 621,
                                             "end": 624,
                                             "fullWidth": 3,
-<<<<<<< HEAD
                                             "width": 3,
-=======
                                             "modifiers": [],
->>>>>>> e3c38734
                                             "identifier": {
                                                 "kind": "IdentifierName",
                                                 "fullStart": 621,
@@ -528,11 +525,8 @@
                                             "start": 626,
                                             "end": 629,
                                             "fullWidth": 3,
-<<<<<<< HEAD
                                             "width": 3,
-=======
                                             "modifiers": [],
->>>>>>> e3c38734
                                             "identifier": {
                                                 "kind": "IdentifierName",
                                                 "fullStart": 626,
@@ -572,11 +566,8 @@
                                             "start": 631,
                                             "end": 634,
                                             "fullWidth": 3,
-<<<<<<< HEAD
                                             "width": 3,
-=======
                                             "modifiers": [],
->>>>>>> e3c38734
                                             "identifier": {
                                                 "kind": "IdentifierName",
                                                 "fullStart": 631,
