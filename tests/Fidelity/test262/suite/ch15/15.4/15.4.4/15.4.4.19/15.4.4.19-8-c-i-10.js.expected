--- conflicted
+++ resolved
@@ -424,11 +424,8 @@
                                             "start": 637,
                                             "end": 640,
                                             "fullWidth": 3,
-<<<<<<< HEAD
                                             "width": 3,
-=======
                                             "modifiers": [],
->>>>>>> e3c38734
                                             "identifier": {
                                                 "kind": "IdentifierName",
                                                 "fullStart": 637,
@@ -468,11 +465,8 @@
                                             "start": 642,
                                             "end": 645,
                                             "fullWidth": 3,
-<<<<<<< HEAD
                                             "width": 3,
-=======
                                             "modifiers": [],
->>>>>>> e3c38734
                                             "identifier": {
                                                 "kind": "IdentifierName",
                                                 "fullStart": 642,
@@ -512,11 +506,8 @@
                                             "start": 647,
                                             "end": 650,
                                             "fullWidth": 3,
-<<<<<<< HEAD
                                             "width": 3,
-=======
                                             "modifiers": [],
->>>>>>> e3c38734
                                             "identifier": {
                                                 "kind": "IdentifierName",
                                                 "fullStart": 647,
