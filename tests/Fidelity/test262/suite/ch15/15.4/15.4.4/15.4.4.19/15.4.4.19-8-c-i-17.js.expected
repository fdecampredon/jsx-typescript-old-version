--- conflicted
+++ resolved
@@ -910,12 +910,8 @@
                                         "start": 808,
                                         "end": 827,
                                         "fullWidth": 19,
-<<<<<<< HEAD
                                         "width": 19,
-                                        "identifier": {
-=======
                                         "propertyName": {
->>>>>>> 85e84683
                                             "kind": "IdentifierName",
                                             "fullStart": 808,
                                             "fullEnd": 812,
@@ -1643,12 +1639,8 @@
                                         "start": 969,
                                         "end": 1023,
                                         "fullWidth": 54,
-<<<<<<< HEAD
                                         "width": 54,
-                                        "identifier": {
-=======
                                         "propertyName": {
->>>>>>> 85e84683
                                             "kind": "IdentifierName",
                                             "fullStart": 969,
                                             "fullEnd": 980,
