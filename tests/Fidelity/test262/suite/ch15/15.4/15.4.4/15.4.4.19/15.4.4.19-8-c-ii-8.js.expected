--- conflicted
+++ resolved
@@ -653,11 +653,8 @@
                                             "start": 659,
                                             "end": 662,
                                             "fullWidth": 3,
-<<<<<<< HEAD
                                             "width": 3,
-=======
                                             "modifiers": [],
->>>>>>> e3c38734
                                             "identifier": {
                                                 "kind": "IdentifierName",
                                                 "fullStart": 659,
@@ -697,11 +694,8 @@
                                             "start": 664,
                                             "end": 667,
                                             "fullWidth": 3,
-<<<<<<< HEAD
                                             "width": 3,
-=======
                                             "modifiers": [],
->>>>>>> e3c38734
                                             "identifier": {
                                                 "kind": "IdentifierName",
                                                 "fullStart": 664,
@@ -741,11 +735,8 @@
                                             "start": 669,
                                             "end": 670,
                                             "fullWidth": 1,
-<<<<<<< HEAD
                                             "width": 1,
-=======
                                             "modifiers": [],
->>>>>>> e3c38734
                                             "identifier": {
                                                 "kind": "IdentifierName",
                                                 "fullStart": 669,
