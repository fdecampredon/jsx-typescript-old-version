{
    "isDeclaration": false,
    "languageVersion": "EcmaScript5",
    "parseOptions": {
        "allowAutomaticSemicolonInsertion": true
    },
    "sourceUnit": {
        "kind": "SourceUnit",
        "fullStart": 0,
        "fullEnd": 1528,
        "start": 587,
        "end": 1528,
        "fullWidth": 1528,
        "width": 941,
        "isIncrementallyUnusable": true,
        "moduleElements": [
            {
                "kind": "FunctionDeclaration",
                "fullStart": 0,
                "fullEnd": 1504,
                "start": 587,
                "end": 1502,
                "fullWidth": 1504,
                "width": 915,
                "isIncrementallyUnusable": true,
                "modifiers": [],
                "functionKeyword": {
                    "kind": "FunctionKeyword",
                    "fullStart": 0,
                    "fullEnd": 596,
                    "start": 587,
                    "end": 595,
                    "fullWidth": 596,
                    "width": 8,
                    "text": "function",
                    "value": "function",
                    "valueText": "function",
                    "hasLeadingTrivia": true,
                    "hasLeadingComment": true,
                    "hasLeadingNewLine": true,
                    "hasTrailingTrivia": true,
                    "leadingTrivia": [
                        {
                            "kind": "SingleLineCommentTrivia",
                            "text": "/// Copyright (c) 2012 Ecma International.  All rights reserved. "
                        },
                        {
                            "kind": "NewLineTrivia",
                            "text": "\r\n"
                        },
                        {
                            "kind": "SingleLineCommentTrivia",
                            "text": "/// Ecma International makes this code available under the terms and conditions set"
                        },
                        {
                            "kind": "NewLineTrivia",
                            "text": "\r\n"
                        },
                        {
                            "kind": "SingleLineCommentTrivia",
                            "text": "/// forth on http://hg.ecmascript.org/tests/test262/raw-file/tip/LICENSE (the "
                        },
                        {
                            "kind": "NewLineTrivia",
                            "text": "\r\n"
                        },
                        {
                            "kind": "SingleLineCommentTrivia",
                            "text": "/// \"Use Terms\").   Any redistribution of this code must retain the above "
                        },
                        {
                            "kind": "NewLineTrivia",
                            "text": "\r\n"
                        },
                        {
                            "kind": "SingleLineCommentTrivia",
                            "text": "/// copyright and this notice and otherwise comply with the Use Terms."
                        },
                        {
                            "kind": "NewLineTrivia",
                            "text": "\r\n"
                        },
                        {
                            "kind": "MultiLineCommentTrivia",
                            "text": "/**\r\n * @path ch15/15.4/15.4.4/15.4.4.19/15.4.4.19-8-b-15.js\r\n * @description Array.prototype.map - decreasing length of array with prototype property causes prototype index property to be visited\r\n */"
                        },
                        {
                            "kind": "NewLineTrivia",
                            "text": "\r\n"
                        },
                        {
                            "kind": "NewLineTrivia",
                            "text": "\r\n"
                        },
                        {
                            "kind": "NewLineTrivia",
                            "text": "\r\n"
                        }
                    ],
                    "trailingTrivia": [
                        {
                            "kind": "WhitespaceTrivia",
                            "text": " "
                        }
                    ]
                },
                "identifier": {
                    "kind": "IdentifierName",
                    "fullStart": 596,
                    "fullEnd": 604,
                    "start": 596,
                    "end": 604,
                    "fullWidth": 8,
                    "width": 8,
                    "text": "testcase",
                    "value": "testcase",
                    "valueText": "testcase"
                },
                "callSignature": {
                    "kind": "CallSignature",
                    "fullStart": 604,
                    "fullEnd": 607,
                    "start": 604,
                    "end": 606,
                    "fullWidth": 3,
                    "width": 2,
                    "parameterList": {
                        "kind": "ParameterList",
                        "fullStart": 604,
                        "fullEnd": 607,
                        "start": 604,
                        "end": 606,
                        "fullWidth": 3,
                        "width": 2,
                        "openParenToken": {
                            "kind": "OpenParenToken",
                            "fullStart": 604,
                            "fullEnd": 605,
                            "start": 604,
                            "end": 605,
                            "fullWidth": 1,
                            "width": 1,
                            "text": "(",
                            "value": "(",
                            "valueText": "("
                        },
                        "parameters": [],
                        "closeParenToken": {
                            "kind": "CloseParenToken",
                            "fullStart": 605,
                            "fullEnd": 607,
                            "start": 605,
                            "end": 606,
                            "fullWidth": 2,
                            "width": 1,
                            "text": ")",
                            "value": ")",
                            "valueText": ")",
                            "hasTrailingTrivia": true,
                            "trailingTrivia": [
                                {
                                    "kind": "WhitespaceTrivia",
                                    "text": " "
                                }
                            ]
                        }
                    }
                },
                "block": {
                    "kind": "Block",
                    "fullStart": 607,
                    "fullEnd": 1504,
                    "start": 607,
                    "end": 1502,
                    "fullWidth": 897,
                    "width": 895,
                    "isIncrementallyUnusable": true,
                    "openBraceToken": {
                        "kind": "OpenBraceToken",
                        "fullStart": 607,
                        "fullEnd": 610,
                        "start": 607,
                        "end": 608,
                        "fullWidth": 3,
                        "width": 1,
                        "text": "{",
                        "value": "{",
                        "valueText": "{",
                        "hasTrailingTrivia": true,
                        "hasTrailingNewLine": true,
                        "trailingTrivia": [
                            {
                                "kind": "NewLineTrivia",
                                "text": "\r\n"
                            }
                        ]
                    },
                    "statements": [
                        {
                            "kind": "FunctionDeclaration",
                            "fullStart": 610,
                            "fullEnd": 818,
                            "start": 618,
                            "end": 816,
                            "fullWidth": 208,
                            "width": 198,
                            "modifiers": [],
                            "functionKeyword": {
                                "kind": "FunctionKeyword",
                                "fullStart": 610,
                                "fullEnd": 627,
                                "start": 618,
                                "end": 626,
                                "fullWidth": 17,
                                "width": 8,
                                "text": "function",
                                "value": "function",
                                "valueText": "function",
                                "hasLeadingTrivia": true,
                                "hasTrailingTrivia": true,
                                "leadingTrivia": [
                                    {
                                        "kind": "WhitespaceTrivia",
                                        "text": "        "
                                    }
                                ],
                                "trailingTrivia": [
                                    {
                                        "kind": "WhitespaceTrivia",
                                        "text": " "
                                    }
                                ]
                            },
                            "identifier": {
                                "kind": "IdentifierName",
                                "fullStart": 627,
                                "fullEnd": 637,
                                "start": 627,
                                "end": 637,
                                "fullWidth": 10,
                                "width": 10,
                                "text": "callbackfn",
                                "value": "callbackfn",
                                "valueText": "callbackfn"
                            },
                            "callSignature": {
                                "kind": "CallSignature",
                                "fullStart": 637,
                                "fullEnd": 653,
                                "start": 637,
                                "end": 652,
                                "fullWidth": 16,
                                "width": 15,
                                "parameterList": {
                                    "kind": "ParameterList",
                                    "fullStart": 637,
                                    "fullEnd": 653,
                                    "start": 637,
                                    "end": 652,
                                    "fullWidth": 16,
                                    "width": 15,
                                    "openParenToken": {
                                        "kind": "OpenParenToken",
                                        "fullStart": 637,
                                        "fullEnd": 638,
                                        "start": 637,
                                        "end": 638,
                                        "fullWidth": 1,
                                        "width": 1,
                                        "text": "(",
                                        "value": "(",
                                        "valueText": "("
                                    },
                                    "parameters": [
                                        {
                                            "kind": "Parameter",
                                            "fullStart": 638,
                                            "fullEnd": 641,
                                            "start": 638,
                                            "end": 641,
                                            "fullWidth": 3,
<<<<<<< HEAD
                                            "width": 3,
=======
                                            "modifiers": [],
>>>>>>> e3c38734
                                            "identifier": {
                                                "kind": "IdentifierName",
                                                "fullStart": 638,
                                                "fullEnd": 641,
                                                "start": 638,
                                                "end": 641,
                                                "fullWidth": 3,
                                                "width": 3,
                                                "text": "val",
                                                "value": "val",
                                                "valueText": "val"
                                            }
                                        },
                                        {
                                            "kind": "CommaToken",
                                            "fullStart": 641,
                                            "fullEnd": 643,
                                            "start": 641,
                                            "end": 642,
                                            "fullWidth": 2,
                                            "width": 1,
                                            "text": ",",
                                            "value": ",",
                                            "valueText": ",",
                                            "hasTrailingTrivia": true,
                                            "trailingTrivia": [
                                                {
                                                    "kind": "WhitespaceTrivia",
                                                    "text": " "
                                                }
                                            ]
                                        },
                                        {
                                            "kind": "Parameter",
                                            "fullStart": 643,
                                            "fullEnd": 646,
                                            "start": 643,
                                            "end": 646,
                                            "fullWidth": 3,
<<<<<<< HEAD
                                            "width": 3,
=======
                                            "modifiers": [],
>>>>>>> e3c38734
                                            "identifier": {
                                                "kind": "IdentifierName",
                                                "fullStart": 643,
                                                "fullEnd": 646,
                                                "start": 643,
                                                "end": 646,
                                                "fullWidth": 3,
                                                "width": 3,
                                                "text": "idx",
                                                "value": "idx",
                                                "valueText": "idx"
                                            }
                                        },
                                        {
                                            "kind": "CommaToken",
                                            "fullStart": 646,
                                            "fullEnd": 648,
                                            "start": 646,
                                            "end": 647,
                                            "fullWidth": 2,
                                            "width": 1,
                                            "text": ",",
                                            "value": ",",
                                            "valueText": ",",
                                            "hasTrailingTrivia": true,
                                            "trailingTrivia": [
                                                {
                                                    "kind": "WhitespaceTrivia",
                                                    "text": " "
                                                }
                                            ]
                                        },
                                        {
                                            "kind": "Parameter",
                                            "fullStart": 648,
                                            "fullEnd": 651,
                                            "start": 648,
                                            "end": 651,
                                            "fullWidth": 3,
<<<<<<< HEAD
                                            "width": 3,
=======
                                            "modifiers": [],
>>>>>>> e3c38734
                                            "identifier": {
                                                "kind": "IdentifierName",
                                                "fullStart": 648,
                                                "fullEnd": 651,
                                                "start": 648,
                                                "end": 651,
                                                "fullWidth": 3,
                                                "width": 3,
                                                "text": "obj",
                                                "value": "obj",
                                                "valueText": "obj"
                                            }
                                        }
                                    ],
                                    "closeParenToken": {
                                        "kind": "CloseParenToken",
                                        "fullStart": 651,
                                        "fullEnd": 653,
                                        "start": 651,
                                        "end": 652,
                                        "fullWidth": 2,
                                        "width": 1,
                                        "text": ")",
                                        "value": ")",
                                        "valueText": ")",
                                        "hasTrailingTrivia": true,
                                        "trailingTrivia": [
                                            {
                                                "kind": "WhitespaceTrivia",
                                                "text": " "
                                            }
                                        ]
                                    }
                                }
                            },
                            "block": {
                                "kind": "Block",
                                "fullStart": 653,
                                "fullEnd": 818,
                                "start": 653,
                                "end": 816,
                                "fullWidth": 165,
                                "width": 163,
                                "openBraceToken": {
                                    "kind": "OpenBraceToken",
                                    "fullStart": 653,
                                    "fullEnd": 656,
                                    "start": 653,
                                    "end": 654,
                                    "fullWidth": 3,
                                    "width": 1,
                                    "text": "{",
                                    "value": "{",
                                    "valueText": "{",
                                    "hasTrailingTrivia": true,
                                    "hasTrailingNewLine": true,
                                    "trailingTrivia": [
                                        {
                                            "kind": "NewLineTrivia",
                                            "text": "\r\n"
                                        }
                                    ]
                                },
                                "statements": [
                                    {
                                        "kind": "IfStatement",
                                        "fullStart": 656,
                                        "fullEnd": 807,
                                        "start": 668,
                                        "end": 805,
                                        "fullWidth": 151,
                                        "width": 137,
                                        "ifKeyword": {
                                            "kind": "IfKeyword",
                                            "fullStart": 656,
                                            "fullEnd": 671,
                                            "start": 668,
                                            "end": 670,
                                            "fullWidth": 15,
                                            "width": 2,
                                            "text": "if",
                                            "value": "if",
                                            "valueText": "if",
                                            "hasLeadingTrivia": true,
                                            "hasTrailingTrivia": true,
                                            "leadingTrivia": [
                                                {
                                                    "kind": "WhitespaceTrivia",
                                                    "text": "            "
                                                }
                                            ],
                                            "trailingTrivia": [
                                                {
                                                    "kind": "WhitespaceTrivia",
                                                    "text": " "
                                                }
                                            ]
                                        },
                                        "openParenToken": {
                                            "kind": "OpenParenToken",
                                            "fullStart": 671,
                                            "fullEnd": 672,
                                            "start": 671,
                                            "end": 672,
                                            "fullWidth": 1,
                                            "width": 1,
                                            "text": "(",
                                            "value": "(",
                                            "valueText": "("
                                        },
                                        "condition": {
                                            "kind": "LogicalAndExpression",
                                            "fullStart": 672,
                                            "fullEnd": 704,
                                            "start": 672,
                                            "end": 704,
                                            "fullWidth": 32,
                                            "width": 32,
                                            "left": {
                                                "kind": "EqualsExpression",
                                                "fullStart": 672,
                                                "fullEnd": 682,
                                                "start": 672,
                                                "end": 681,
                                                "fullWidth": 10,
                                                "width": 9,
                                                "left": {
                                                    "kind": "IdentifierName",
                                                    "fullStart": 672,
                                                    "fullEnd": 676,
                                                    "start": 672,
                                                    "end": 675,
                                                    "fullWidth": 4,
                                                    "width": 3,
                                                    "text": "idx",
                                                    "value": "idx",
                                                    "valueText": "idx",
                                                    "hasTrailingTrivia": true,
                                                    "trailingTrivia": [
                                                        {
                                                            "kind": "WhitespaceTrivia",
                                                            "text": " "
                                                        }
                                                    ]
                                                },
                                                "operatorToken": {
                                                    "kind": "EqualsEqualsEqualsToken",
                                                    "fullStart": 676,
                                                    "fullEnd": 680,
                                                    "start": 676,
                                                    "end": 679,
                                                    "fullWidth": 4,
                                                    "width": 3,
                                                    "text": "===",
                                                    "value": "===",
                                                    "valueText": "===",
                                                    "hasTrailingTrivia": true,
                                                    "trailingTrivia": [
                                                        {
                                                            "kind": "WhitespaceTrivia",
                                                            "text": " "
                                                        }
                                                    ]
                                                },
                                                "right": {
                                                    "kind": "NumericLiteral",
                                                    "fullStart": 680,
                                                    "fullEnd": 682,
                                                    "start": 680,
                                                    "end": 681,
                                                    "fullWidth": 2,
                                                    "width": 1,
                                                    "text": "2",
                                                    "value": 2,
                                                    "valueText": "2",
                                                    "hasTrailingTrivia": true,
                                                    "trailingTrivia": [
                                                        {
                                                            "kind": "WhitespaceTrivia",
                                                            "text": " "
                                                        }
                                                    ]
                                                }
                                            },
                                            "operatorToken": {
                                                "kind": "AmpersandAmpersandToken",
                                                "fullStart": 682,
                                                "fullEnd": 685,
                                                "start": 682,
                                                "end": 684,
                                                "fullWidth": 3,
                                                "width": 2,
                                                "text": "&&",
                                                "value": "&&",
                                                "valueText": "&&",
                                                "hasTrailingTrivia": true,
                                                "trailingTrivia": [
                                                    {
                                                        "kind": "WhitespaceTrivia",
                                                        "text": " "
                                                    }
                                                ]
                                            },
                                            "right": {
                                                "kind": "EqualsExpression",
                                                "fullStart": 685,
                                                "fullEnd": 704,
                                                "start": 685,
                                                "end": 704,
                                                "fullWidth": 19,
                                                "width": 19,
                                                "left": {
                                                    "kind": "IdentifierName",
                                                    "fullStart": 685,
                                                    "fullEnd": 689,
                                                    "start": 685,
                                                    "end": 688,
                                                    "fullWidth": 4,
                                                    "width": 3,
                                                    "text": "val",
                                                    "value": "val",
                                                    "valueText": "val",
                                                    "hasTrailingTrivia": true,
                                                    "trailingTrivia": [
                                                        {
                                                            "kind": "WhitespaceTrivia",
                                                            "text": " "
                                                        }
                                                    ]
                                                },
                                                "operatorToken": {
                                                    "kind": "EqualsEqualsEqualsToken",
                                                    "fullStart": 689,
                                                    "fullEnd": 693,
                                                    "start": 689,
                                                    "end": 692,
                                                    "fullWidth": 4,
                                                    "width": 3,
                                                    "text": "===",
                                                    "value": "===",
                                                    "valueText": "===",
                                                    "hasTrailingTrivia": true,
                                                    "trailingTrivia": [
                                                        {
                                                            "kind": "WhitespaceTrivia",
                                                            "text": " "
                                                        }
                                                    ]
                                                },
                                                "right": {
                                                    "kind": "StringLiteral",
                                                    "fullStart": 693,
                                                    "fullEnd": 704,
                                                    "start": 693,
                                                    "end": 704,
                                                    "fullWidth": 11,
                                                    "width": 11,
                                                    "text": "\"prototype\"",
                                                    "value": "prototype",
                                                    "valueText": "prototype"
                                                }
                                            }
                                        },
                                        "closeParenToken": {
                                            "kind": "CloseParenToken",
                                            "fullStart": 704,
                                            "fullEnd": 706,
                                            "start": 704,
                                            "end": 705,
                                            "fullWidth": 2,
                                            "width": 1,
                                            "text": ")",
                                            "value": ")",
                                            "valueText": ")",
                                            "hasTrailingTrivia": true,
                                            "trailingTrivia": [
                                                {
                                                    "kind": "WhitespaceTrivia",
                                                    "text": " "
                                                }
                                            ]
                                        },
                                        "statement": {
                                            "kind": "Block",
                                            "fullStart": 706,
                                            "fullEnd": 754,
                                            "start": 706,
                                            "end": 753,
                                            "fullWidth": 48,
                                            "width": 47,
                                            "openBraceToken": {
                                                "kind": "OpenBraceToken",
                                                "fullStart": 706,
                                                "fullEnd": 709,
                                                "start": 706,
                                                "end": 707,
                                                "fullWidth": 3,
                                                "width": 1,
                                                "text": "{",
                                                "value": "{",
                                                "valueText": "{",
                                                "hasTrailingTrivia": true,
                                                "hasTrailingNewLine": true,
                                                "trailingTrivia": [
                                                    {
                                                        "kind": "NewLineTrivia",
                                                        "text": "\r\n"
                                                    }
                                                ]
                                            },
                                            "statements": [
                                                {
                                                    "kind": "ReturnStatement",
                                                    "fullStart": 709,
                                                    "fullEnd": 740,
                                                    "start": 725,
                                                    "end": 738,
                                                    "fullWidth": 31,
                                                    "width": 13,
                                                    "returnKeyword": {
                                                        "kind": "ReturnKeyword",
                                                        "fullStart": 709,
                                                        "fullEnd": 732,
                                                        "start": 725,
                                                        "end": 731,
                                                        "fullWidth": 23,
                                                        "width": 6,
                                                        "text": "return",
                                                        "value": "return",
                                                        "valueText": "return",
                                                        "hasLeadingTrivia": true,
                                                        "hasTrailingTrivia": true,
                                                        "leadingTrivia": [
                                                            {
                                                                "kind": "WhitespaceTrivia",
                                                                "text": "                "
                                                            }
                                                        ],
                                                        "trailingTrivia": [
                                                            {
                                                                "kind": "WhitespaceTrivia",
                                                                "text": " "
                                                            }
                                                        ]
                                                    },
                                                    "expression": {
                                                        "kind": "FalseKeyword",
                                                        "fullStart": 732,
                                                        "fullEnd": 737,
                                                        "start": 732,
                                                        "end": 737,
                                                        "fullWidth": 5,
                                                        "width": 5,
                                                        "text": "false",
                                                        "value": false,
                                                        "valueText": "false"
                                                    },
                                                    "semicolonToken": {
                                                        "kind": "SemicolonToken",
                                                        "fullStart": 737,
                                                        "fullEnd": 740,
                                                        "start": 737,
                                                        "end": 738,
                                                        "fullWidth": 3,
                                                        "width": 1,
                                                        "text": ";",
                                                        "value": ";",
                                                        "valueText": ";",
                                                        "hasTrailingTrivia": true,
                                                        "hasTrailingNewLine": true,
                                                        "trailingTrivia": [
                                                            {
                                                                "kind": "NewLineTrivia",
                                                                "text": "\r\n"
                                                            }
                                                        ]
                                                    }
                                                }
                                            ],
                                            "closeBraceToken": {
                                                "kind": "CloseBraceToken",
                                                "fullStart": 740,
                                                "fullEnd": 754,
                                                "start": 752,
                                                "end": 753,
                                                "fullWidth": 14,
                                                "width": 1,
                                                "text": "}",
                                                "value": "}",
                                                "valueText": "}",
                                                "hasLeadingTrivia": true,
                                                "hasTrailingTrivia": true,
                                                "leadingTrivia": [
                                                    {
                                                        "kind": "WhitespaceTrivia",
                                                        "text": "            "
                                                    }
                                                ],
                                                "trailingTrivia": [
                                                    {
                                                        "kind": "WhitespaceTrivia",
                                                        "text": " "
                                                    }
                                                ]
                                            }
                                        },
                                        "elseClause": {
                                            "kind": "ElseClause",
                                            "fullStart": 754,
                                            "fullEnd": 807,
                                            "start": 754,
                                            "end": 805,
                                            "fullWidth": 53,
                                            "width": 51,
                                            "elseKeyword": {
                                                "kind": "ElseKeyword",
                                                "fullStart": 754,
                                                "fullEnd": 759,
                                                "start": 754,
                                                "end": 758,
                                                "fullWidth": 5,
                                                "width": 4,
                                                "text": "else",
                                                "value": "else",
                                                "valueText": "else",
                                                "hasTrailingTrivia": true,
                                                "trailingTrivia": [
                                                    {
                                                        "kind": "WhitespaceTrivia",
                                                        "text": " "
                                                    }
                                                ]
                                            },
                                            "statement": {
                                                "kind": "Block",
                                                "fullStart": 759,
                                                "fullEnd": 807,
                                                "start": 759,
                                                "end": 805,
                                                "fullWidth": 48,
                                                "width": 46,
                                                "openBraceToken": {
                                                    "kind": "OpenBraceToken",
                                                    "fullStart": 759,
                                                    "fullEnd": 762,
                                                    "start": 759,
                                                    "end": 760,
                                                    "fullWidth": 3,
                                                    "width": 1,
                                                    "text": "{",
                                                    "value": "{",
                                                    "valueText": "{",
                                                    "hasTrailingTrivia": true,
                                                    "hasTrailingNewLine": true,
                                                    "trailingTrivia": [
                                                        {
                                                            "kind": "NewLineTrivia",
                                                            "text": "\r\n"
                                                        }
                                                    ]
                                                },
                                                "statements": [
                                                    {
                                                        "kind": "ReturnStatement",
                                                        "fullStart": 762,
                                                        "fullEnd": 792,
                                                        "start": 778,
                                                        "end": 790,
                                                        "fullWidth": 30,
                                                        "width": 12,
                                                        "returnKeyword": {
                                                            "kind": "ReturnKeyword",
                                                            "fullStart": 762,
                                                            "fullEnd": 785,
                                                            "start": 778,
                                                            "end": 784,
                                                            "fullWidth": 23,
                                                            "width": 6,
                                                            "text": "return",
                                                            "value": "return",
                                                            "valueText": "return",
                                                            "hasLeadingTrivia": true,
                                                            "hasTrailingTrivia": true,
                                                            "leadingTrivia": [
                                                                {
                                                                    "kind": "WhitespaceTrivia",
                                                                    "text": "                "
                                                                }
                                                            ],
                                                            "trailingTrivia": [
                                                                {
                                                                    "kind": "WhitespaceTrivia",
                                                                    "text": " "
                                                                }
                                                            ]
                                                        },
                                                        "expression": {
                                                            "kind": "TrueKeyword",
                                                            "fullStart": 785,
                                                            "fullEnd": 789,
                                                            "start": 785,
                                                            "end": 789,
                                                            "fullWidth": 4,
                                                            "width": 4,
                                                            "text": "true",
                                                            "value": true,
                                                            "valueText": "true"
                                                        },
                                                        "semicolonToken": {
                                                            "kind": "SemicolonToken",
                                                            "fullStart": 789,
                                                            "fullEnd": 792,
                                                            "start": 789,
                                                            "end": 790,
                                                            "fullWidth": 3,
                                                            "width": 1,
                                                            "text": ";",
                                                            "value": ";",
                                                            "valueText": ";",
                                                            "hasTrailingTrivia": true,
                                                            "hasTrailingNewLine": true,
                                                            "trailingTrivia": [
                                                                {
                                                                    "kind": "NewLineTrivia",
                                                                    "text": "\r\n"
                                                                }
                                                            ]
                                                        }
                                                    }
                                                ],
                                                "closeBraceToken": {
                                                    "kind": "CloseBraceToken",
                                                    "fullStart": 792,
                                                    "fullEnd": 807,
                                                    "start": 804,
                                                    "end": 805,
                                                    "fullWidth": 15,
                                                    "width": 1,
                                                    "text": "}",
                                                    "value": "}",
                                                    "valueText": "}",
                                                    "hasLeadingTrivia": true,
                                                    "hasTrailingTrivia": true,
                                                    "hasTrailingNewLine": true,
                                                    "leadingTrivia": [
                                                        {
                                                            "kind": "WhitespaceTrivia",
                                                            "text": "            "
                                                        }
                                                    ],
                                                    "trailingTrivia": [
                                                        {
                                                            "kind": "NewLineTrivia",
                                                            "text": "\r\n"
                                                        }
                                                    ]
                                                }
                                            }
                                        }
                                    }
                                ],
                                "closeBraceToken": {
                                    "kind": "CloseBraceToken",
                                    "fullStart": 807,
                                    "fullEnd": 818,
                                    "start": 815,
                                    "end": 816,
                                    "fullWidth": 11,
                                    "width": 1,
                                    "text": "}",
                                    "value": "}",
                                    "valueText": "}",
                                    "hasLeadingTrivia": true,
                                    "hasTrailingTrivia": true,
                                    "hasTrailingNewLine": true,
                                    "leadingTrivia": [
                                        {
                                            "kind": "WhitespaceTrivia",
                                            "text": "        "
                                        }
                                    ],
                                    "trailingTrivia": [
                                        {
                                            "kind": "NewLineTrivia",
                                            "text": "\r\n"
                                        }
                                    ]
                                }
                            }
                        },
                        {
                            "kind": "VariableStatement",
                            "fullStart": 818,
                            "fullEnd": 848,
                            "start": 826,
                            "end": 846,
                            "fullWidth": 30,
                            "width": 20,
                            "modifiers": [],
                            "variableDeclaration": {
                                "kind": "VariableDeclaration",
                                "fullStart": 818,
                                "fullEnd": 845,
                                "start": 826,
                                "end": 845,
                                "fullWidth": 27,
                                "width": 19,
                                "varKeyword": {
                                    "kind": "VarKeyword",
                                    "fullStart": 818,
                                    "fullEnd": 830,
                                    "start": 826,
                                    "end": 829,
                                    "fullWidth": 12,
                                    "width": 3,
                                    "text": "var",
                                    "value": "var",
                                    "valueText": "var",
                                    "hasLeadingTrivia": true,
                                    "hasTrailingTrivia": true,
                                    "leadingTrivia": [
                                        {
                                            "kind": "WhitespaceTrivia",
                                            "text": "        "
                                        }
                                    ],
                                    "trailingTrivia": [
                                        {
                                            "kind": "WhitespaceTrivia",
                                            "text": " "
                                        }
                                    ]
                                },
                                "variableDeclarators": [
                                    {
                                        "kind": "VariableDeclarator",
                                        "fullStart": 830,
                                        "fullEnd": 845,
                                        "start": 830,
                                        "end": 845,
                                        "fullWidth": 15,
                                        "width": 15,
                                        "identifier": {
                                            "kind": "IdentifierName",
                                            "fullStart": 830,
                                            "fullEnd": 834,
                                            "start": 830,
                                            "end": 833,
                                            "fullWidth": 4,
                                            "width": 3,
                                            "text": "arr",
                                            "value": "arr",
                                            "valueText": "arr",
                                            "hasTrailingTrivia": true,
                                            "trailingTrivia": [
                                                {
                                                    "kind": "WhitespaceTrivia",
                                                    "text": " "
                                                }
                                            ]
                                        },
                                        "equalsValueClause": {
                                            "kind": "EqualsValueClause",
                                            "fullStart": 834,
                                            "fullEnd": 845,
                                            "start": 834,
                                            "end": 845,
                                            "fullWidth": 11,
                                            "width": 11,
                                            "equalsToken": {
                                                "kind": "EqualsToken",
                                                "fullStart": 834,
                                                "fullEnd": 836,
                                                "start": 834,
                                                "end": 835,
                                                "fullWidth": 2,
                                                "width": 1,
                                                "text": "=",
                                                "value": "=",
                                                "valueText": "=",
                                                "hasTrailingTrivia": true,
                                                "trailingTrivia": [
                                                    {
                                                        "kind": "WhitespaceTrivia",
                                                        "text": " "
                                                    }
                                                ]
                                            },
                                            "value": {
                                                "kind": "ArrayLiteralExpression",
                                                "fullStart": 836,
                                                "fullEnd": 845,
                                                "start": 836,
                                                "end": 845,
                                                "fullWidth": 9,
                                                "width": 9,
                                                "openBracketToken": {
                                                    "kind": "OpenBracketToken",
                                                    "fullStart": 836,
                                                    "fullEnd": 837,
                                                    "start": 836,
                                                    "end": 837,
                                                    "fullWidth": 1,
                                                    "width": 1,
                                                    "text": "[",
                                                    "value": "[",
                                                    "valueText": "["
                                                },
                                                "expressions": [
                                                    {
                                                        "kind": "NumericLiteral",
                                                        "fullStart": 837,
                                                        "fullEnd": 838,
                                                        "start": 837,
                                                        "end": 838,
                                                        "fullWidth": 1,
                                                        "width": 1,
                                                        "text": "0",
                                                        "value": 0,
                                                        "valueText": "0"
                                                    },
                                                    {
                                                        "kind": "CommaToken",
                                                        "fullStart": 838,
                                                        "fullEnd": 840,
                                                        "start": 838,
                                                        "end": 839,
                                                        "fullWidth": 2,
                                                        "width": 1,
                                                        "text": ",",
                                                        "value": ",",
                                                        "valueText": ",",
                                                        "hasTrailingTrivia": true,
                                                        "trailingTrivia": [
                                                            {
                                                                "kind": "WhitespaceTrivia",
                                                                "text": " "
                                                            }
                                                        ]
                                                    },
                                                    {
                                                        "kind": "NumericLiteral",
                                                        "fullStart": 840,
                                                        "fullEnd": 841,
                                                        "start": 840,
                                                        "end": 841,
                                                        "fullWidth": 1,
                                                        "width": 1,
                                                        "text": "1",
                                                        "value": 1,
                                                        "valueText": "1"
                                                    },
                                                    {
                                                        "kind": "CommaToken",
                                                        "fullStart": 841,
                                                        "fullEnd": 843,
                                                        "start": 841,
                                                        "end": 842,
                                                        "fullWidth": 2,
                                                        "width": 1,
                                                        "text": ",",
                                                        "value": ",",
                                                        "valueText": ",",
                                                        "hasTrailingTrivia": true,
                                                        "trailingTrivia": [
                                                            {
                                                                "kind": "WhitespaceTrivia",
                                                                "text": " "
                                                            }
                                                        ]
                                                    },
                                                    {
                                                        "kind": "NumericLiteral",
                                                        "fullStart": 843,
                                                        "fullEnd": 844,
                                                        "start": 843,
                                                        "end": 844,
                                                        "fullWidth": 1,
                                                        "width": 1,
                                                        "text": "2",
                                                        "value": 2,
                                                        "valueText": "2"
                                                    }
                                                ],
                                                "closeBracketToken": {
                                                    "kind": "CloseBracketToken",
                                                    "fullStart": 844,
                                                    "fullEnd": 845,
                                                    "start": 844,
                                                    "end": 845,
                                                    "fullWidth": 1,
                                                    "width": 1,
                                                    "text": "]",
                                                    "value": "]",
                                                    "valueText": "]"
                                                }
                                            }
                                        }
                                    }
                                ]
                            },
                            "semicolonToken": {
                                "kind": "SemicolonToken",
                                "fullStart": 845,
                                "fullEnd": 848,
                                "start": 845,
                                "end": 846,
                                "fullWidth": 3,
                                "width": 1,
                                "text": ";",
                                "value": ";",
                                "valueText": ";",
                                "hasTrailingTrivia": true,
                                "hasTrailingNewLine": true,
                                "trailingTrivia": [
                                    {
                                        "kind": "NewLineTrivia",
                                        "text": "\r\n"
                                    }
                                ]
                            }
                        },
                        {
                            "kind": "TryStatement",
                            "fullStart": 848,
                            "fullEnd": 1497,
                            "start": 858,
                            "end": 1495,
                            "fullWidth": 649,
                            "width": 637,
                            "isIncrementallyUnusable": true,
                            "tryKeyword": {
                                "kind": "TryKeyword",
                                "fullStart": 848,
                                "fullEnd": 862,
                                "start": 858,
                                "end": 861,
                                "fullWidth": 14,
                                "width": 3,
                                "text": "try",
                                "value": "try",
                                "valueText": "try",
                                "hasLeadingTrivia": true,
                                "hasLeadingNewLine": true,
                                "hasTrailingTrivia": true,
                                "leadingTrivia": [
                                    {
                                        "kind": "NewLineTrivia",
                                        "text": "\r\n"
                                    },
                                    {
                                        "kind": "WhitespaceTrivia",
                                        "text": "        "
                                    }
                                ],
                                "trailingTrivia": [
                                    {
                                        "kind": "WhitespaceTrivia",
                                        "text": " "
                                    }
                                ]
                            },
                            "block": {
                                "kind": "Block",
                                "fullStart": 862,
                                "fullEnd": 1435,
                                "start": 862,
                                "end": 1434,
                                "fullWidth": 573,
                                "width": 572,
                                "isIncrementallyUnusable": true,
                                "openBraceToken": {
                                    "kind": "OpenBraceToken",
                                    "fullStart": 862,
                                    "fullEnd": 865,
                                    "start": 862,
                                    "end": 863,
                                    "fullWidth": 3,
                                    "width": 1,
                                    "text": "{",
                                    "value": "{",
                                    "valueText": "{",
                                    "hasTrailingTrivia": true,
                                    "hasTrailingNewLine": true,
                                    "trailingTrivia": [
                                        {
                                            "kind": "NewLineTrivia",
                                            "text": "\r\n"
                                        }
                                    ]
                                },
                                "statements": [
                                    {
                                        "kind": "ExpressionStatement",
                                        "fullStart": 865,
                                        "fullEnd": 1074,
                                        "start": 877,
                                        "end": 1072,
                                        "fullWidth": 209,
                                        "width": 195,
                                        "isIncrementallyUnusable": true,
                                        "expression": {
                                            "kind": "InvocationExpression",
                                            "fullStart": 865,
                                            "fullEnd": 1071,
                                            "start": 877,
                                            "end": 1071,
                                            "fullWidth": 206,
                                            "width": 194,
                                            "isIncrementallyUnusable": true,
                                            "expression": {
                                                "kind": "MemberAccessExpression",
                                                "fullStart": 865,
                                                "fullEnd": 898,
                                                "start": 877,
                                                "end": 898,
                                                "fullWidth": 33,
                                                "width": 21,
                                                "expression": {
                                                    "kind": "IdentifierName",
                                                    "fullStart": 865,
                                                    "fullEnd": 883,
                                                    "start": 877,
                                                    "end": 883,
                                                    "fullWidth": 18,
                                                    "width": 6,
                                                    "text": "Object",
                                                    "value": "Object",
                                                    "valueText": "Object",
                                                    "hasLeadingTrivia": true,
                                                    "leadingTrivia": [
                                                        {
                                                            "kind": "WhitespaceTrivia",
                                                            "text": "            "
                                                        }
                                                    ]
                                                },
                                                "dotToken": {
                                                    "kind": "DotToken",
                                                    "fullStart": 883,
                                                    "fullEnd": 884,
                                                    "start": 883,
                                                    "end": 884,
                                                    "fullWidth": 1,
                                                    "width": 1,
                                                    "text": ".",
                                                    "value": ".",
                                                    "valueText": "."
                                                },
                                                "name": {
                                                    "kind": "IdentifierName",
                                                    "fullStart": 884,
                                                    "fullEnd": 898,
                                                    "start": 884,
                                                    "end": 898,
                                                    "fullWidth": 14,
                                                    "width": 14,
                                                    "text": "defineProperty",
                                                    "value": "defineProperty",
                                                    "valueText": "defineProperty"
                                                }
                                            },
                                            "argumentList": {
                                                "kind": "ArgumentList",
                                                "fullStart": 898,
                                                "fullEnd": 1071,
                                                "start": 898,
                                                "end": 1071,
                                                "fullWidth": 173,
                                                "width": 173,
                                                "isIncrementallyUnusable": true,
                                                "openParenToken": {
                                                    "kind": "OpenParenToken",
                                                    "fullStart": 898,
                                                    "fullEnd": 899,
                                                    "start": 898,
                                                    "end": 899,
                                                    "fullWidth": 1,
                                                    "width": 1,
                                                    "text": "(",
                                                    "value": "(",
                                                    "valueText": "("
                                                },
                                                "arguments": [
                                                    {
                                                        "kind": "MemberAccessExpression",
                                                        "fullStart": 899,
                                                        "fullEnd": 914,
                                                        "start": 899,
                                                        "end": 914,
                                                        "fullWidth": 15,
                                                        "width": 15,
                                                        "expression": {
                                                            "kind": "IdentifierName",
                                                            "fullStart": 899,
                                                            "fullEnd": 904,
                                                            "start": 899,
                                                            "end": 904,
                                                            "fullWidth": 5,
                                                            "width": 5,
                                                            "text": "Array",
                                                            "value": "Array",
                                                            "valueText": "Array"
                                                        },
                                                        "dotToken": {
                                                            "kind": "DotToken",
                                                            "fullStart": 904,
                                                            "fullEnd": 905,
                                                            "start": 904,
                                                            "end": 905,
                                                            "fullWidth": 1,
                                                            "width": 1,
                                                            "text": ".",
                                                            "value": ".",
                                                            "valueText": "."
                                                        },
                                                        "name": {
                                                            "kind": "IdentifierName",
                                                            "fullStart": 905,
                                                            "fullEnd": 914,
                                                            "start": 905,
                                                            "end": 914,
                                                            "fullWidth": 9,
                                                            "width": 9,
                                                            "text": "prototype",
                                                            "value": "prototype",
                                                            "valueText": "prototype"
                                                        }
                                                    },
                                                    {
                                                        "kind": "CommaToken",
                                                        "fullStart": 914,
                                                        "fullEnd": 916,
                                                        "start": 914,
                                                        "end": 915,
                                                        "fullWidth": 2,
                                                        "width": 1,
                                                        "text": ",",
                                                        "value": ",",
                                                        "valueText": ",",
                                                        "hasTrailingTrivia": true,
                                                        "trailingTrivia": [
                                                            {
                                                                "kind": "WhitespaceTrivia",
                                                                "text": " "
                                                            }
                                                        ]
                                                    },
                                                    {
                                                        "kind": "StringLiteral",
                                                        "fullStart": 916,
                                                        "fullEnd": 919,
                                                        "start": 916,
                                                        "end": 919,
                                                        "fullWidth": 3,
                                                        "width": 3,
                                                        "text": "\"2\"",
                                                        "value": "2",
                                                        "valueText": "2"
                                                    },
                                                    {
                                                        "kind": "CommaToken",
                                                        "fullStart": 919,
                                                        "fullEnd": 921,
                                                        "start": 919,
                                                        "end": 920,
                                                        "fullWidth": 2,
                                                        "width": 1,
                                                        "text": ",",
                                                        "value": ",",
                                                        "valueText": ",",
                                                        "hasTrailingTrivia": true,
                                                        "trailingTrivia": [
                                                            {
                                                                "kind": "WhitespaceTrivia",
                                                                "text": " "
                                                            }
                                                        ]
                                                    },
                                                    {
                                                        "kind": "ObjectLiteralExpression",
                                                        "fullStart": 921,
                                                        "fullEnd": 1070,
                                                        "start": 921,
                                                        "end": 1070,
                                                        "fullWidth": 149,
                                                        "width": 149,
                                                        "isIncrementallyUnusable": true,
                                                        "openBraceToken": {
                                                            "kind": "OpenBraceToken",
                                                            "fullStart": 921,
                                                            "fullEnd": 924,
                                                            "start": 921,
                                                            "end": 922,
                                                            "fullWidth": 3,
                                                            "width": 1,
                                                            "text": "{",
                                                            "value": "{",
                                                            "valueText": "{",
                                                            "hasTrailingTrivia": true,
                                                            "hasTrailingNewLine": true,
                                                            "trailingTrivia": [
                                                                {
                                                                    "kind": "NewLineTrivia",
                                                                    "text": "\r\n"
                                                                }
                                                            ]
                                                        },
                                                        "propertyAssignments": [
                                                            {
                                                                "kind": "SimplePropertyAssignment",
                                                                "fullStart": 924,
                                                                "fullEnd": 1018,
                                                                "start": 940,
                                                                "end": 1018,
                                                                "fullWidth": 94,
                                                                "width": 78,
                                                                "isIncrementallyUnusable": true,
                                                                "propertyName": {
                                                                    "kind": "IdentifierName",
                                                                    "fullStart": 924,
                                                                    "fullEnd": 943,
                                                                    "start": 940,
                                                                    "end": 943,
                                                                    "fullWidth": 19,
                                                                    "width": 3,
                                                                    "text": "get",
                                                                    "value": "get",
                                                                    "valueText": "get",
                                                                    "hasLeadingTrivia": true,
                                                                    "leadingTrivia": [
                                                                        {
                                                                            "kind": "WhitespaceTrivia",
                                                                            "text": "                "
                                                                        }
                                                                    ]
                                                                },
                                                                "colonToken": {
                                                                    "kind": "ColonToken",
                                                                    "fullStart": 943,
                                                                    "fullEnd": 945,
                                                                    "start": 943,
                                                                    "end": 944,
                                                                    "fullWidth": 2,
                                                                    "width": 1,
                                                                    "text": ":",
                                                                    "value": ":",
                                                                    "valueText": ":",
                                                                    "hasTrailingTrivia": true,
                                                                    "trailingTrivia": [
                                                                        {
                                                                            "kind": "WhitespaceTrivia",
                                                                            "text": " "
                                                                        }
                                                                    ]
                                                                },
                                                                "expression": {
                                                                    "kind": "FunctionExpression",
                                                                    "fullStart": 945,
                                                                    "fullEnd": 1018,
                                                                    "start": 945,
                                                                    "end": 1018,
                                                                    "fullWidth": 73,
                                                                    "width": 73,
                                                                    "functionKeyword": {
                                                                        "kind": "FunctionKeyword",
                                                                        "fullStart": 945,
                                                                        "fullEnd": 954,
                                                                        "start": 945,
                                                                        "end": 953,
                                                                        "fullWidth": 9,
                                                                        "width": 8,
                                                                        "text": "function",
                                                                        "value": "function",
                                                                        "valueText": "function",
                                                                        "hasTrailingTrivia": true,
                                                                        "trailingTrivia": [
                                                                            {
                                                                                "kind": "WhitespaceTrivia",
                                                                                "text": " "
                                                                            }
                                                                        ]
                                                                    },
                                                                    "callSignature": {
                                                                        "kind": "CallSignature",
                                                                        "fullStart": 954,
                                                                        "fullEnd": 957,
                                                                        "start": 954,
                                                                        "end": 956,
                                                                        "fullWidth": 3,
                                                                        "width": 2,
                                                                        "parameterList": {
                                                                            "kind": "ParameterList",
                                                                            "fullStart": 954,
                                                                            "fullEnd": 957,
                                                                            "start": 954,
                                                                            "end": 956,
                                                                            "fullWidth": 3,
                                                                            "width": 2,
                                                                            "openParenToken": {
                                                                                "kind": "OpenParenToken",
                                                                                "fullStart": 954,
                                                                                "fullEnd": 955,
                                                                                "start": 954,
                                                                                "end": 955,
                                                                                "fullWidth": 1,
                                                                                "width": 1,
                                                                                "text": "(",
                                                                                "value": "(",
                                                                                "valueText": "("
                                                                            },
                                                                            "parameters": [],
                                                                            "closeParenToken": {
                                                                                "kind": "CloseParenToken",
                                                                                "fullStart": 955,
                                                                                "fullEnd": 957,
                                                                                "start": 955,
                                                                                "end": 956,
                                                                                "fullWidth": 2,
                                                                                "width": 1,
                                                                                "text": ")",
                                                                                "value": ")",
                                                                                "valueText": ")",
                                                                                "hasTrailingTrivia": true,
                                                                                "trailingTrivia": [
                                                                                    {
                                                                                        "kind": "WhitespaceTrivia",
                                                                                        "text": " "
                                                                                    }
                                                                                ]
                                                                            }
                                                                        }
                                                                    },
                                                                    "block": {
                                                                        "kind": "Block",
                                                                        "fullStart": 957,
                                                                        "fullEnd": 1018,
                                                                        "start": 957,
                                                                        "end": 1018,
                                                                        "fullWidth": 61,
                                                                        "width": 61,
                                                                        "openBraceToken": {
                                                                            "kind": "OpenBraceToken",
                                                                            "fullStart": 957,
                                                                            "fullEnd": 960,
                                                                            "start": 957,
                                                                            "end": 958,
                                                                            "fullWidth": 3,
                                                                            "width": 1,
                                                                            "text": "{",
                                                                            "value": "{",
                                                                            "valueText": "{",
                                                                            "hasTrailingTrivia": true,
                                                                            "hasTrailingNewLine": true,
                                                                            "trailingTrivia": [
                                                                                {
                                                                                    "kind": "NewLineTrivia",
                                                                                    "text": "\r\n"
                                                                                }
                                                                            ]
                                                                        },
                                                                        "statements": [
                                                                            {
                                                                                "kind": "ReturnStatement",
                                                                                "fullStart": 960,
                                                                                "fullEnd": 1001,
                                                                                "start": 980,
                                                                                "end": 999,
                                                                                "fullWidth": 41,
                                                                                "width": 19,
                                                                                "returnKeyword": {
                                                                                    "kind": "ReturnKeyword",
                                                                                    "fullStart": 960,
                                                                                    "fullEnd": 987,
                                                                                    "start": 980,
                                                                                    "end": 986,
                                                                                    "fullWidth": 27,
                                                                                    "width": 6,
                                                                                    "text": "return",
                                                                                    "value": "return",
                                                                                    "valueText": "return",
                                                                                    "hasLeadingTrivia": true,
                                                                                    "hasTrailingTrivia": true,
                                                                                    "leadingTrivia": [
                                                                                        {
                                                                                            "kind": "WhitespaceTrivia",
                                                                                            "text": "                    "
                                                                                        }
                                                                                    ],
                                                                                    "trailingTrivia": [
                                                                                        {
                                                                                            "kind": "WhitespaceTrivia",
                                                                                            "text": " "
                                                                                        }
                                                                                    ]
                                                                                },
                                                                                "expression": {
                                                                                    "kind": "StringLiteral",
                                                                                    "fullStart": 987,
                                                                                    "fullEnd": 998,
                                                                                    "start": 987,
                                                                                    "end": 998,
                                                                                    "fullWidth": 11,
                                                                                    "width": 11,
                                                                                    "text": "\"prototype\"",
                                                                                    "value": "prototype",
                                                                                    "valueText": "prototype"
                                                                                },
                                                                                "semicolonToken": {
                                                                                    "kind": "SemicolonToken",
                                                                                    "fullStart": 998,
                                                                                    "fullEnd": 1001,
                                                                                    "start": 998,
                                                                                    "end": 999,
                                                                                    "fullWidth": 3,
                                                                                    "width": 1,
                                                                                    "text": ";",
                                                                                    "value": ";",
                                                                                    "valueText": ";",
                                                                                    "hasTrailingTrivia": true,
                                                                                    "hasTrailingNewLine": true,
                                                                                    "trailingTrivia": [
                                                                                        {
                                                                                            "kind": "NewLineTrivia",
                                                                                            "text": "\r\n"
                                                                                        }
                                                                                    ]
                                                                                }
                                                                            }
                                                                        ],
                                                                        "closeBraceToken": {
                                                                            "kind": "CloseBraceToken",
                                                                            "fullStart": 1001,
                                                                            "fullEnd": 1018,
                                                                            "start": 1017,
                                                                            "end": 1018,
                                                                            "fullWidth": 17,
                                                                            "width": 1,
                                                                            "text": "}",
                                                                            "value": "}",
                                                                            "valueText": "}",
                                                                            "hasLeadingTrivia": true,
                                                                            "leadingTrivia": [
                                                                                {
                                                                                    "kind": "WhitespaceTrivia",
                                                                                    "text": "                "
                                                                                }
                                                                            ]
                                                                        }
                                                                    }
                                                                }
                                                            },
                                                            {
                                                                "kind": "CommaToken",
                                                                "fullStart": 1018,
                                                                "fullEnd": 1021,
                                                                "start": 1018,
                                                                "end": 1019,
                                                                "fullWidth": 3,
                                                                "width": 1,
                                                                "text": ",",
                                                                "value": ",",
                                                                "valueText": ",",
                                                                "hasTrailingTrivia": true,
                                                                "hasTrailingNewLine": true,
                                                                "trailingTrivia": [
                                                                    {
                                                                        "kind": "NewLineTrivia",
                                                                        "text": "\r\n"
                                                                    }
                                                                ]
                                                            },
                                                            {
                                                                "kind": "SimplePropertyAssignment",
                                                                "fullStart": 1021,
                                                                "fullEnd": 1057,
                                                                "start": 1037,
                                                                "end": 1055,
                                                                "fullWidth": 36,
                                                                "width": 18,
                                                                "propertyName": {
                                                                    "kind": "IdentifierName",
                                                                    "fullStart": 1021,
                                                                    "fullEnd": 1049,
                                                                    "start": 1037,
                                                                    "end": 1049,
                                                                    "fullWidth": 28,
                                                                    "width": 12,
                                                                    "text": "configurable",
                                                                    "value": "configurable",
                                                                    "valueText": "configurable",
                                                                    "hasLeadingTrivia": true,
                                                                    "leadingTrivia": [
                                                                        {
                                                                            "kind": "WhitespaceTrivia",
                                                                            "text": "                "
                                                                        }
                                                                    ]
                                                                },
                                                                "colonToken": {
                                                                    "kind": "ColonToken",
                                                                    "fullStart": 1049,
                                                                    "fullEnd": 1051,
                                                                    "start": 1049,
                                                                    "end": 1050,
                                                                    "fullWidth": 2,
                                                                    "width": 1,
                                                                    "text": ":",
                                                                    "value": ":",
                                                                    "valueText": ":",
                                                                    "hasTrailingTrivia": true,
                                                                    "trailingTrivia": [
                                                                        {
                                                                            "kind": "WhitespaceTrivia",
                                                                            "text": " "
                                                                        }
                                                                    ]
                                                                },
                                                                "expression": {
                                                                    "kind": "TrueKeyword",
                                                                    "fullStart": 1051,
                                                                    "fullEnd": 1057,
                                                                    "start": 1051,
                                                                    "end": 1055,
                                                                    "fullWidth": 6,
                                                                    "width": 4,
                                                                    "text": "true",
                                                                    "value": true,
                                                                    "valueText": "true",
                                                                    "hasTrailingTrivia": true,
                                                                    "hasTrailingNewLine": true,
                                                                    "trailingTrivia": [
                                                                        {
                                                                            "kind": "NewLineTrivia",
                                                                            "text": "\r\n"
                                                                        }
                                                                    ]
                                                                }
                                                            }
                                                        ],
                                                        "closeBraceToken": {
                                                            "kind": "CloseBraceToken",
                                                            "fullStart": 1057,
                                                            "fullEnd": 1070,
                                                            "start": 1069,
                                                            "end": 1070,
                                                            "fullWidth": 13,
                                                            "width": 1,
                                                            "text": "}",
                                                            "value": "}",
                                                            "valueText": "}",
                                                            "hasLeadingTrivia": true,
                                                            "leadingTrivia": [
                                                                {
                                                                    "kind": "WhitespaceTrivia",
                                                                    "text": "            "
                                                                }
                                                            ]
                                                        }
                                                    }
                                                ],
                                                "closeParenToken": {
                                                    "kind": "CloseParenToken",
                                                    "fullStart": 1070,
                                                    "fullEnd": 1071,
                                                    "start": 1070,
                                                    "end": 1071,
                                                    "fullWidth": 1,
                                                    "width": 1,
                                                    "text": ")",
                                                    "value": ")",
                                                    "valueText": ")"
                                                }
                                            }
                                        },
                                        "semicolonToken": {
                                            "kind": "SemicolonToken",
                                            "fullStart": 1071,
                                            "fullEnd": 1074,
                                            "start": 1071,
                                            "end": 1072,
                                            "fullWidth": 3,
                                            "width": 1,
                                            "text": ";",
                                            "value": ";",
                                            "valueText": ";",
                                            "hasTrailingTrivia": true,
                                            "hasTrailingNewLine": true,
                                            "trailingTrivia": [
                                                {
                                                    "kind": "NewLineTrivia",
                                                    "text": "\r\n"
                                                }
                                            ]
                                        }
                                    },
                                    {
                                        "kind": "ExpressionStatement",
                                        "fullStart": 1074,
                                        "fullEnd": 1300,
                                        "start": 1088,
                                        "end": 1298,
                                        "fullWidth": 226,
                                        "width": 210,
                                        "isIncrementallyUnusable": true,
                                        "expression": {
                                            "kind": "InvocationExpression",
                                            "fullStart": 1074,
                                            "fullEnd": 1297,
                                            "start": 1088,
                                            "end": 1297,
                                            "fullWidth": 223,
                                            "width": 209,
                                            "isIncrementallyUnusable": true,
                                            "expression": {
                                                "kind": "MemberAccessExpression",
                                                "fullStart": 1074,
                                                "fullEnd": 1109,
                                                "start": 1088,
                                                "end": 1109,
                                                "fullWidth": 35,
                                                "width": 21,
                                                "expression": {
                                                    "kind": "IdentifierName",
                                                    "fullStart": 1074,
                                                    "fullEnd": 1094,
                                                    "start": 1088,
                                                    "end": 1094,
                                                    "fullWidth": 20,
                                                    "width": 6,
                                                    "text": "Object",
                                                    "value": "Object",
                                                    "valueText": "Object",
                                                    "hasLeadingTrivia": true,
                                                    "hasLeadingNewLine": true,
                                                    "leadingTrivia": [
                                                        {
                                                            "kind": "NewLineTrivia",
                                                            "text": "\r\n"
                                                        },
                                                        {
                                                            "kind": "WhitespaceTrivia",
                                                            "text": "            "
                                                        }
                                                    ]
                                                },
                                                "dotToken": {
                                                    "kind": "DotToken",
                                                    "fullStart": 1094,
                                                    "fullEnd": 1095,
                                                    "start": 1094,
                                                    "end": 1095,
                                                    "fullWidth": 1,
                                                    "width": 1,
                                                    "text": ".",
                                                    "value": ".",
                                                    "valueText": "."
                                                },
                                                "name": {
                                                    "kind": "IdentifierName",
                                                    "fullStart": 1095,
                                                    "fullEnd": 1109,
                                                    "start": 1095,
                                                    "end": 1109,
                                                    "fullWidth": 14,
                                                    "width": 14,
                                                    "text": "defineProperty",
                                                    "value": "defineProperty",
                                                    "valueText": "defineProperty"
                                                }
                                            },
                                            "argumentList": {
                                                "kind": "ArgumentList",
                                                "fullStart": 1109,
                                                "fullEnd": 1297,
                                                "start": 1109,
                                                "end": 1297,
                                                "fullWidth": 188,
                                                "width": 188,
                                                "isIncrementallyUnusable": true,
                                                "openParenToken": {
                                                    "kind": "OpenParenToken",
                                                    "fullStart": 1109,
                                                    "fullEnd": 1110,
                                                    "start": 1109,
                                                    "end": 1110,
                                                    "fullWidth": 1,
                                                    "width": 1,
                                                    "text": "(",
                                                    "value": "(",
                                                    "valueText": "("
                                                },
                                                "arguments": [
                                                    {
                                                        "kind": "IdentifierName",
                                                        "fullStart": 1110,
                                                        "fullEnd": 1113,
                                                        "start": 1110,
                                                        "end": 1113,
                                                        "fullWidth": 3,
                                                        "width": 3,
                                                        "text": "arr",
                                                        "value": "arr",
                                                        "valueText": "arr"
                                                    },
                                                    {
                                                        "kind": "CommaToken",
                                                        "fullStart": 1113,
                                                        "fullEnd": 1115,
                                                        "start": 1113,
                                                        "end": 1114,
                                                        "fullWidth": 2,
                                                        "width": 1,
                                                        "text": ",",
                                                        "value": ",",
                                                        "valueText": ",",
                                                        "hasTrailingTrivia": true,
                                                        "trailingTrivia": [
                                                            {
                                                                "kind": "WhitespaceTrivia",
                                                                "text": " "
                                                            }
                                                        ]
                                                    },
                                                    {
                                                        "kind": "StringLiteral",
                                                        "fullStart": 1115,
                                                        "fullEnd": 1118,
                                                        "start": 1115,
                                                        "end": 1118,
                                                        "fullWidth": 3,
                                                        "width": 3,
                                                        "text": "\"1\"",
                                                        "value": "1",
                                                        "valueText": "1"
                                                    },
                                                    {
                                                        "kind": "CommaToken",
                                                        "fullStart": 1118,
                                                        "fullEnd": 1120,
                                                        "start": 1118,
                                                        "end": 1119,
                                                        "fullWidth": 2,
                                                        "width": 1,
                                                        "text": ",",
                                                        "value": ",",
                                                        "valueText": ",",
                                                        "hasTrailingTrivia": true,
                                                        "trailingTrivia": [
                                                            {
                                                                "kind": "WhitespaceTrivia",
                                                                "text": " "
                                                            }
                                                        ]
                                                    },
                                                    {
                                                        "kind": "ObjectLiteralExpression",
                                                        "fullStart": 1120,
                                                        "fullEnd": 1296,
                                                        "start": 1120,
                                                        "end": 1296,
                                                        "fullWidth": 176,
                                                        "width": 176,
                                                        "isIncrementallyUnusable": true,
                                                        "openBraceToken": {
                                                            "kind": "OpenBraceToken",
                                                            "fullStart": 1120,
                                                            "fullEnd": 1123,
                                                            "start": 1120,
                                                            "end": 1121,
                                                            "fullWidth": 3,
                                                            "width": 1,
                                                            "text": "{",
                                                            "value": "{",
                                                            "valueText": "{",
                                                            "hasTrailingTrivia": true,
                                                            "hasTrailingNewLine": true,
                                                            "trailingTrivia": [
                                                                {
                                                                    "kind": "NewLineTrivia",
                                                                    "text": "\r\n"
                                                                }
                                                            ]
                                                        },
                                                        "propertyAssignments": [
                                                            {
                                                                "kind": "SimplePropertyAssignment",
                                                                "fullStart": 1123,
                                                                "fullEnd": 1244,
                                                                "start": 1139,
                                                                "end": 1244,
                                                                "fullWidth": 121,
                                                                "width": 105,
                                                                "isIncrementallyUnusable": true,
                                                                "propertyName": {
                                                                    "kind": "IdentifierName",
                                                                    "fullStart": 1123,
                                                                    "fullEnd": 1142,
                                                                    "start": 1139,
                                                                    "end": 1142,
                                                                    "fullWidth": 19,
                                                                    "width": 3,
                                                                    "text": "get",
                                                                    "value": "get",
                                                                    "valueText": "get",
                                                                    "hasLeadingTrivia": true,
                                                                    "leadingTrivia": [
                                                                        {
                                                                            "kind": "WhitespaceTrivia",
                                                                            "text": "                "
                                                                        }
                                                                    ]
                                                                },
                                                                "colonToken": {
                                                                    "kind": "ColonToken",
                                                                    "fullStart": 1142,
                                                                    "fullEnd": 1144,
                                                                    "start": 1142,
                                                                    "end": 1143,
                                                                    "fullWidth": 2,
                                                                    "width": 1,
                                                                    "text": ":",
                                                                    "value": ":",
                                                                    "valueText": ":",
                                                                    "hasTrailingTrivia": true,
                                                                    "trailingTrivia": [
                                                                        {
                                                                            "kind": "WhitespaceTrivia",
                                                                            "text": " "
                                                                        }
                                                                    ]
                                                                },
                                                                "expression": {
                                                                    "kind": "FunctionExpression",
                                                                    "fullStart": 1144,
                                                                    "fullEnd": 1244,
                                                                    "start": 1144,
                                                                    "end": 1244,
                                                                    "fullWidth": 100,
                                                                    "width": 100,
                                                                    "functionKeyword": {
                                                                        "kind": "FunctionKeyword",
                                                                        "fullStart": 1144,
                                                                        "fullEnd": 1153,
                                                                        "start": 1144,
                                                                        "end": 1152,
                                                                        "fullWidth": 9,
                                                                        "width": 8,
                                                                        "text": "function",
                                                                        "value": "function",
                                                                        "valueText": "function",
                                                                        "hasTrailingTrivia": true,
                                                                        "trailingTrivia": [
                                                                            {
                                                                                "kind": "WhitespaceTrivia",
                                                                                "text": " "
                                                                            }
                                                                        ]
                                                                    },
                                                                    "callSignature": {
                                                                        "kind": "CallSignature",
                                                                        "fullStart": 1153,
                                                                        "fullEnd": 1156,
                                                                        "start": 1153,
                                                                        "end": 1155,
                                                                        "fullWidth": 3,
                                                                        "width": 2,
                                                                        "parameterList": {
                                                                            "kind": "ParameterList",
                                                                            "fullStart": 1153,
                                                                            "fullEnd": 1156,
                                                                            "start": 1153,
                                                                            "end": 1155,
                                                                            "fullWidth": 3,
                                                                            "width": 2,
                                                                            "openParenToken": {
                                                                                "kind": "OpenParenToken",
                                                                                "fullStart": 1153,
                                                                                "fullEnd": 1154,
                                                                                "start": 1153,
                                                                                "end": 1154,
                                                                                "fullWidth": 1,
                                                                                "width": 1,
                                                                                "text": "(",
                                                                                "value": "(",
                                                                                "valueText": "("
                                                                            },
                                                                            "parameters": [],
                                                                            "closeParenToken": {
                                                                                "kind": "CloseParenToken",
                                                                                "fullStart": 1154,
                                                                                "fullEnd": 1156,
                                                                                "start": 1154,
                                                                                "end": 1155,
                                                                                "fullWidth": 2,
                                                                                "width": 1,
                                                                                "text": ")",
                                                                                "value": ")",
                                                                                "valueText": ")",
                                                                                "hasTrailingTrivia": true,
                                                                                "trailingTrivia": [
                                                                                    {
                                                                                        "kind": "WhitespaceTrivia",
                                                                                        "text": " "
                                                                                    }
                                                                                ]
                                                                            }
                                                                        }
                                                                    },
                                                                    "block": {
                                                                        "kind": "Block",
                                                                        "fullStart": 1156,
                                                                        "fullEnd": 1244,
                                                                        "start": 1156,
                                                                        "end": 1244,
                                                                        "fullWidth": 88,
                                                                        "width": 88,
                                                                        "openBraceToken": {
                                                                            "kind": "OpenBraceToken",
                                                                            "fullStart": 1156,
                                                                            "fullEnd": 1159,
                                                                            "start": 1156,
                                                                            "end": 1157,
                                                                            "fullWidth": 3,
                                                                            "width": 1,
                                                                            "text": "{",
                                                                            "value": "{",
                                                                            "valueText": "{",
                                                                            "hasTrailingTrivia": true,
                                                                            "hasTrailingNewLine": true,
                                                                            "trailingTrivia": [
                                                                                {
                                                                                    "kind": "NewLineTrivia",
                                                                                    "text": "\r\n"
                                                                                }
                                                                            ]
                                                                        },
                                                                        "statements": [
                                                                            {
                                                                                "kind": "ExpressionStatement",
                                                                                "fullStart": 1159,
                                                                                "fullEnd": 1196,
                                                                                "start": 1179,
                                                                                "end": 1194,
                                                                                "fullWidth": 37,
                                                                                "width": 15,
                                                                                "expression": {
                                                                                    "kind": "AssignmentExpression",
                                                                                    "fullStart": 1159,
                                                                                    "fullEnd": 1193,
                                                                                    "start": 1179,
                                                                                    "end": 1193,
                                                                                    "fullWidth": 34,
                                                                                    "width": 14,
                                                                                    "left": {
                                                                                        "kind": "MemberAccessExpression",
                                                                                        "fullStart": 1159,
                                                                                        "fullEnd": 1190,
                                                                                        "start": 1179,
                                                                                        "end": 1189,
                                                                                        "fullWidth": 31,
                                                                                        "width": 10,
                                                                                        "expression": {
                                                                                            "kind": "IdentifierName",
                                                                                            "fullStart": 1159,
                                                                                            "fullEnd": 1182,
                                                                                            "start": 1179,
                                                                                            "end": 1182,
                                                                                            "fullWidth": 23,
                                                                                            "width": 3,
                                                                                            "text": "arr",
                                                                                            "value": "arr",
                                                                                            "valueText": "arr",
                                                                                            "hasLeadingTrivia": true,
                                                                                            "leadingTrivia": [
                                                                                                {
                                                                                                    "kind": "WhitespaceTrivia",
                                                                                                    "text": "                    "
                                                                                                }
                                                                                            ]
                                                                                        },
                                                                                        "dotToken": {
                                                                                            "kind": "DotToken",
                                                                                            "fullStart": 1182,
                                                                                            "fullEnd": 1183,
                                                                                            "start": 1182,
                                                                                            "end": 1183,
                                                                                            "fullWidth": 1,
                                                                                            "width": 1,
                                                                                            "text": ".",
                                                                                            "value": ".",
                                                                                            "valueText": "."
                                                                                        },
                                                                                        "name": {
                                                                                            "kind": "IdentifierName",
                                                                                            "fullStart": 1183,
                                                                                            "fullEnd": 1190,
                                                                                            "start": 1183,
                                                                                            "end": 1189,
                                                                                            "fullWidth": 7,
                                                                                            "width": 6,
                                                                                            "text": "length",
                                                                                            "value": "length",
                                                                                            "valueText": "length",
                                                                                            "hasTrailingTrivia": true,
                                                                                            "trailingTrivia": [
                                                                                                {
                                                                                                    "kind": "WhitespaceTrivia",
                                                                                                    "text": " "
                                                                                                }
                                                                                            ]
                                                                                        }
                                                                                    },
                                                                                    "operatorToken": {
                                                                                        "kind": "EqualsToken",
                                                                                        "fullStart": 1190,
                                                                                        "fullEnd": 1192,
                                                                                        "start": 1190,
                                                                                        "end": 1191,
                                                                                        "fullWidth": 2,
                                                                                        "width": 1,
                                                                                        "text": "=",
                                                                                        "value": "=",
                                                                                        "valueText": "=",
                                                                                        "hasTrailingTrivia": true,
                                                                                        "trailingTrivia": [
                                                                                            {
                                                                                                "kind": "WhitespaceTrivia",
                                                                                                "text": " "
                                                                                            }
                                                                                        ]
                                                                                    },
                                                                                    "right": {
                                                                                        "kind": "NumericLiteral",
                                                                                        "fullStart": 1192,
                                                                                        "fullEnd": 1193,
                                                                                        "start": 1192,
                                                                                        "end": 1193,
                                                                                        "fullWidth": 1,
                                                                                        "width": 1,
                                                                                        "text": "2",
                                                                                        "value": 2,
                                                                                        "valueText": "2"
                                                                                    }
                                                                                },
                                                                                "semicolonToken": {
                                                                                    "kind": "SemicolonToken",
                                                                                    "fullStart": 1193,
                                                                                    "fullEnd": 1196,
                                                                                    "start": 1193,
                                                                                    "end": 1194,
                                                                                    "fullWidth": 3,
                                                                                    "width": 1,
                                                                                    "text": ";",
                                                                                    "value": ";",
                                                                                    "valueText": ";",
                                                                                    "hasTrailingTrivia": true,
                                                                                    "hasTrailingNewLine": true,
                                                                                    "trailingTrivia": [
                                                                                        {
                                                                                            "kind": "NewLineTrivia",
                                                                                            "text": "\r\n"
                                                                                        }
                                                                                    ]
                                                                                }
                                                                            },
                                                                            {
                                                                                "kind": "ReturnStatement",
                                                                                "fullStart": 1196,
                                                                                "fullEnd": 1227,
                                                                                "start": 1216,
                                                                                "end": 1225,
                                                                                "fullWidth": 31,
                                                                                "width": 9,
                                                                                "returnKeyword": {
                                                                                    "kind": "ReturnKeyword",
                                                                                    "fullStart": 1196,
                                                                                    "fullEnd": 1223,
                                                                                    "start": 1216,
                                                                                    "end": 1222,
                                                                                    "fullWidth": 27,
                                                                                    "width": 6,
                                                                                    "text": "return",
                                                                                    "value": "return",
                                                                                    "valueText": "return",
                                                                                    "hasLeadingTrivia": true,
                                                                                    "hasTrailingTrivia": true,
                                                                                    "leadingTrivia": [
                                                                                        {
                                                                                            "kind": "WhitespaceTrivia",
                                                                                            "text": "                    "
                                                                                        }
                                                                                    ],
                                                                                    "trailingTrivia": [
                                                                                        {
                                                                                            "kind": "WhitespaceTrivia",
                                                                                            "text": " "
                                                                                        }
                                                                                    ]
                                                                                },
                                                                                "expression": {
                                                                                    "kind": "NumericLiteral",
                                                                                    "fullStart": 1223,
                                                                                    "fullEnd": 1224,
                                                                                    "start": 1223,
                                                                                    "end": 1224,
                                                                                    "fullWidth": 1,
                                                                                    "width": 1,
                                                                                    "text": "1",
                                                                                    "value": 1,
                                                                                    "valueText": "1"
                                                                                },
                                                                                "semicolonToken": {
                                                                                    "kind": "SemicolonToken",
                                                                                    "fullStart": 1224,
                                                                                    "fullEnd": 1227,
                                                                                    "start": 1224,
                                                                                    "end": 1225,
                                                                                    "fullWidth": 3,
                                                                                    "width": 1,
                                                                                    "text": ";",
                                                                                    "value": ";",
                                                                                    "valueText": ";",
                                                                                    "hasTrailingTrivia": true,
                                                                                    "hasTrailingNewLine": true,
                                                                                    "trailingTrivia": [
                                                                                        {
                                                                                            "kind": "NewLineTrivia",
                                                                                            "text": "\r\n"
                                                                                        }
                                                                                    ]
                                                                                }
                                                                            }
                                                                        ],
                                                                        "closeBraceToken": {
                                                                            "kind": "CloseBraceToken",
                                                                            "fullStart": 1227,
                                                                            "fullEnd": 1244,
                                                                            "start": 1243,
                                                                            "end": 1244,
                                                                            "fullWidth": 17,
                                                                            "width": 1,
                                                                            "text": "}",
                                                                            "value": "}",
                                                                            "valueText": "}",
                                                                            "hasLeadingTrivia": true,
                                                                            "leadingTrivia": [
                                                                                {
                                                                                    "kind": "WhitespaceTrivia",
                                                                                    "text": "                "
                                                                                }
                                                                            ]
                                                                        }
                                                                    }
                                                                }
                                                            },
                                                            {
                                                                "kind": "CommaToken",
                                                                "fullStart": 1244,
                                                                "fullEnd": 1247,
                                                                "start": 1244,
                                                                "end": 1245,
                                                                "fullWidth": 3,
                                                                "width": 1,
                                                                "text": ",",
                                                                "value": ",",
                                                                "valueText": ",",
                                                                "hasTrailingTrivia": true,
                                                                "hasTrailingNewLine": true,
                                                                "trailingTrivia": [
                                                                    {
                                                                        "kind": "NewLineTrivia",
                                                                        "text": "\r\n"
                                                                    }
                                                                ]
                                                            },
                                                            {
                                                                "kind": "SimplePropertyAssignment",
                                                                "fullStart": 1247,
                                                                "fullEnd": 1283,
                                                                "start": 1263,
                                                                "end": 1281,
                                                                "fullWidth": 36,
                                                                "width": 18,
                                                                "propertyName": {
                                                                    "kind": "IdentifierName",
                                                                    "fullStart": 1247,
                                                                    "fullEnd": 1275,
                                                                    "start": 1263,
                                                                    "end": 1275,
                                                                    "fullWidth": 28,
                                                                    "width": 12,
                                                                    "text": "configurable",
                                                                    "value": "configurable",
                                                                    "valueText": "configurable",
                                                                    "hasLeadingTrivia": true,
                                                                    "leadingTrivia": [
                                                                        {
                                                                            "kind": "WhitespaceTrivia",
                                                                            "text": "                "
                                                                        }
                                                                    ]
                                                                },
                                                                "colonToken": {
                                                                    "kind": "ColonToken",
                                                                    "fullStart": 1275,
                                                                    "fullEnd": 1277,
                                                                    "start": 1275,
                                                                    "end": 1276,
                                                                    "fullWidth": 2,
                                                                    "width": 1,
                                                                    "text": ":",
                                                                    "value": ":",
                                                                    "valueText": ":",
                                                                    "hasTrailingTrivia": true,
                                                                    "trailingTrivia": [
                                                                        {
                                                                            "kind": "WhitespaceTrivia",
                                                                            "text": " "
                                                                        }
                                                                    ]
                                                                },
                                                                "expression": {
                                                                    "kind": "TrueKeyword",
                                                                    "fullStart": 1277,
                                                                    "fullEnd": 1283,
                                                                    "start": 1277,
                                                                    "end": 1281,
                                                                    "fullWidth": 6,
                                                                    "width": 4,
                                                                    "text": "true",
                                                                    "value": true,
                                                                    "valueText": "true",
                                                                    "hasTrailingTrivia": true,
                                                                    "hasTrailingNewLine": true,
                                                                    "trailingTrivia": [
                                                                        {
                                                                            "kind": "NewLineTrivia",
                                                                            "text": "\r\n"
                                                                        }
                                                                    ]
                                                                }
                                                            }
                                                        ],
                                                        "closeBraceToken": {
                                                            "kind": "CloseBraceToken",
                                                            "fullStart": 1283,
                                                            "fullEnd": 1296,
                                                            "start": 1295,
                                                            "end": 1296,
                                                            "fullWidth": 13,
                                                            "width": 1,
                                                            "text": "}",
                                                            "value": "}",
                                                            "valueText": "}",
                                                            "hasLeadingTrivia": true,
                                                            "leadingTrivia": [
                                                                {
                                                                    "kind": "WhitespaceTrivia",
                                                                    "text": "            "
                                                                }
                                                            ]
                                                        }
                                                    }
                                                ],
                                                "closeParenToken": {
                                                    "kind": "CloseParenToken",
                                                    "fullStart": 1296,
                                                    "fullEnd": 1297,
                                                    "start": 1296,
                                                    "end": 1297,
                                                    "fullWidth": 1,
                                                    "width": 1,
                                                    "text": ")",
                                                    "value": ")",
                                                    "valueText": ")"
                                                }
                                            }
                                        },
                                        "semicolonToken": {
                                            "kind": "SemicolonToken",
                                            "fullStart": 1297,
                                            "fullEnd": 1300,
                                            "start": 1297,
                                            "end": 1298,
                                            "fullWidth": 3,
                                            "width": 1,
                                            "text": ";",
                                            "value": ";",
                                            "valueText": ";",
                                            "hasTrailingTrivia": true,
                                            "hasTrailingNewLine": true,
                                            "trailingTrivia": [
                                                {
                                                    "kind": "NewLineTrivia",
                                                    "text": "\r\n"
                                                }
                                            ]
                                        }
                                    },
                                    {
                                        "kind": "VariableStatement",
                                        "fullStart": 1300,
                                        "fullEnd": 1353,
                                        "start": 1314,
                                        "end": 1351,
                                        "fullWidth": 53,
                                        "width": 37,
                                        "modifiers": [],
                                        "variableDeclaration": {
                                            "kind": "VariableDeclaration",
                                            "fullStart": 1300,
                                            "fullEnd": 1350,
                                            "start": 1314,
                                            "end": 1350,
                                            "fullWidth": 50,
                                            "width": 36,
                                            "varKeyword": {
                                                "kind": "VarKeyword",
                                                "fullStart": 1300,
                                                "fullEnd": 1318,
                                                "start": 1314,
                                                "end": 1317,
                                                "fullWidth": 18,
                                                "width": 3,
                                                "text": "var",
                                                "value": "var",
                                                "valueText": "var",
                                                "hasLeadingTrivia": true,
                                                "hasLeadingNewLine": true,
                                                "hasTrailingTrivia": true,
                                                "leadingTrivia": [
                                                    {
                                                        "kind": "NewLineTrivia",
                                                        "text": "\r\n"
                                                    },
                                                    {
                                                        "kind": "WhitespaceTrivia",
                                                        "text": "            "
                                                    }
                                                ],
                                                "trailingTrivia": [
                                                    {
                                                        "kind": "WhitespaceTrivia",
                                                        "text": " "
                                                    }
                                                ]
                                            },
                                            "variableDeclarators": [
                                                {
                                                    "kind": "VariableDeclarator",
                                                    "fullStart": 1318,
                                                    "fullEnd": 1350,
                                                    "start": 1318,
                                                    "end": 1350,
                                                    "fullWidth": 32,
                                                    "width": 32,
                                                    "identifier": {
                                                        "kind": "IdentifierName",
                                                        "fullStart": 1318,
                                                        "fullEnd": 1329,
                                                        "start": 1318,
                                                        "end": 1328,
                                                        "fullWidth": 11,
                                                        "width": 10,
                                                        "text": "testResult",
                                                        "value": "testResult",
                                                        "valueText": "testResult",
                                                        "hasTrailingTrivia": true,
                                                        "trailingTrivia": [
                                                            {
                                                                "kind": "WhitespaceTrivia",
                                                                "text": " "
                                                            }
                                                        ]
                                                    },
                                                    "equalsValueClause": {
                                                        "kind": "EqualsValueClause",
                                                        "fullStart": 1329,
                                                        "fullEnd": 1350,
                                                        "start": 1329,
                                                        "end": 1350,
                                                        "fullWidth": 21,
                                                        "width": 21,
                                                        "equalsToken": {
                                                            "kind": "EqualsToken",
                                                            "fullStart": 1329,
                                                            "fullEnd": 1331,
                                                            "start": 1329,
                                                            "end": 1330,
                                                            "fullWidth": 2,
                                                            "width": 1,
                                                            "text": "=",
                                                            "value": "=",
                                                            "valueText": "=",
                                                            "hasTrailingTrivia": true,
                                                            "trailingTrivia": [
                                                                {
                                                                    "kind": "WhitespaceTrivia",
                                                                    "text": " "
                                                                }
                                                            ]
                                                        },
                                                        "value": {
                                                            "kind": "InvocationExpression",
                                                            "fullStart": 1331,
                                                            "fullEnd": 1350,
                                                            "start": 1331,
                                                            "end": 1350,
                                                            "fullWidth": 19,
                                                            "width": 19,
                                                            "expression": {
                                                                "kind": "MemberAccessExpression",
                                                                "fullStart": 1331,
                                                                "fullEnd": 1338,
                                                                "start": 1331,
                                                                "end": 1338,
                                                                "fullWidth": 7,
                                                                "width": 7,
                                                                "expression": {
                                                                    "kind": "IdentifierName",
                                                                    "fullStart": 1331,
                                                                    "fullEnd": 1334,
                                                                    "start": 1331,
                                                                    "end": 1334,
                                                                    "fullWidth": 3,
                                                                    "width": 3,
                                                                    "text": "arr",
                                                                    "value": "arr",
                                                                    "valueText": "arr"
                                                                },
                                                                "dotToken": {
                                                                    "kind": "DotToken",
                                                                    "fullStart": 1334,
                                                                    "fullEnd": 1335,
                                                                    "start": 1334,
                                                                    "end": 1335,
                                                                    "fullWidth": 1,
                                                                    "width": 1,
                                                                    "text": ".",
                                                                    "value": ".",
                                                                    "valueText": "."
                                                                },
                                                                "name": {
                                                                    "kind": "IdentifierName",
                                                                    "fullStart": 1335,
                                                                    "fullEnd": 1338,
                                                                    "start": 1335,
                                                                    "end": 1338,
                                                                    "fullWidth": 3,
                                                                    "width": 3,
                                                                    "text": "map",
                                                                    "value": "map",
                                                                    "valueText": "map"
                                                                }
                                                            },
                                                            "argumentList": {
                                                                "kind": "ArgumentList",
                                                                "fullStart": 1338,
                                                                "fullEnd": 1350,
                                                                "start": 1338,
                                                                "end": 1350,
                                                                "fullWidth": 12,
                                                                "width": 12,
                                                                "openParenToken": {
                                                                    "kind": "OpenParenToken",
                                                                    "fullStart": 1338,
                                                                    "fullEnd": 1339,
                                                                    "start": 1338,
                                                                    "end": 1339,
                                                                    "fullWidth": 1,
                                                                    "width": 1,
                                                                    "text": "(",
                                                                    "value": "(",
                                                                    "valueText": "("
                                                                },
                                                                "arguments": [
                                                                    {
                                                                        "kind": "IdentifierName",
                                                                        "fullStart": 1339,
                                                                        "fullEnd": 1349,
                                                                        "start": 1339,
                                                                        "end": 1349,
                                                                        "fullWidth": 10,
                                                                        "width": 10,
                                                                        "text": "callbackfn",
                                                                        "value": "callbackfn",
                                                                        "valueText": "callbackfn"
                                                                    }
                                                                ],
                                                                "closeParenToken": {
                                                                    "kind": "CloseParenToken",
                                                                    "fullStart": 1349,
                                                                    "fullEnd": 1350,
                                                                    "start": 1349,
                                                                    "end": 1350,
                                                                    "fullWidth": 1,
                                                                    "width": 1,
                                                                    "text": ")",
                                                                    "value": ")",
                                                                    "valueText": ")"
                                                                }
                                                            }
                                                        }
                                                    }
                                                }
                                            ]
                                        },
                                        "semicolonToken": {
                                            "kind": "SemicolonToken",
                                            "fullStart": 1350,
                                            "fullEnd": 1353,
                                            "start": 1350,
                                            "end": 1351,
                                            "fullWidth": 3,
                                            "width": 1,
                                            "text": ";",
                                            "value": ";",
                                            "valueText": ";",
                                            "hasTrailingTrivia": true,
                                            "hasTrailingNewLine": true,
                                            "trailingTrivia": [
                                                {
                                                    "kind": "NewLineTrivia",
                                                    "text": "\r\n"
                                                }
                                            ]
                                        }
                                    },
                                    {
                                        "kind": "ReturnStatement",
                                        "fullStart": 1353,
                                        "fullEnd": 1425,
                                        "start": 1365,
                                        "end": 1423,
                                        "fullWidth": 72,
                                        "width": 58,
                                        "returnKeyword": {
                                            "kind": "ReturnKeyword",
                                            "fullStart": 1353,
                                            "fullEnd": 1372,
                                            "start": 1365,
                                            "end": 1371,
                                            "fullWidth": 19,
                                            "width": 6,
                                            "text": "return",
                                            "value": "return",
                                            "valueText": "return",
                                            "hasLeadingTrivia": true,
                                            "hasTrailingTrivia": true,
                                            "leadingTrivia": [
                                                {
                                                    "kind": "WhitespaceTrivia",
                                                    "text": "            "
                                                }
                                            ],
                                            "trailingTrivia": [
                                                {
                                                    "kind": "WhitespaceTrivia",
                                                    "text": " "
                                                }
                                            ]
                                        },
                                        "expression": {
                                            "kind": "LogicalAndExpression",
                                            "fullStart": 1372,
                                            "fullEnd": 1422,
                                            "start": 1372,
                                            "end": 1422,
                                            "fullWidth": 50,
                                            "width": 50,
                                            "left": {
                                                "kind": "EqualsExpression",
                                                "fullStart": 1372,
                                                "fullEnd": 1396,
                                                "start": 1372,
                                                "end": 1395,
                                                "fullWidth": 24,
                                                "width": 23,
                                                "left": {
                                                    "kind": "MemberAccessExpression",
                                                    "fullStart": 1372,
                                                    "fullEnd": 1390,
                                                    "start": 1372,
                                                    "end": 1389,
                                                    "fullWidth": 18,
                                                    "width": 17,
                                                    "expression": {
                                                        "kind": "IdentifierName",
                                                        "fullStart": 1372,
                                                        "fullEnd": 1382,
                                                        "start": 1372,
                                                        "end": 1382,
                                                        "fullWidth": 10,
                                                        "width": 10,
                                                        "text": "testResult",
                                                        "value": "testResult",
                                                        "valueText": "testResult"
                                                    },
                                                    "dotToken": {
                                                        "kind": "DotToken",
                                                        "fullStart": 1382,
                                                        "fullEnd": 1383,
                                                        "start": 1382,
                                                        "end": 1383,
                                                        "fullWidth": 1,
                                                        "width": 1,
                                                        "text": ".",
                                                        "value": ".",
                                                        "valueText": "."
                                                    },
                                                    "name": {
                                                        "kind": "IdentifierName",
                                                        "fullStart": 1383,
                                                        "fullEnd": 1390,
                                                        "start": 1383,
                                                        "end": 1389,
                                                        "fullWidth": 7,
                                                        "width": 6,
                                                        "text": "length",
                                                        "value": "length",
                                                        "valueText": "length",
                                                        "hasTrailingTrivia": true,
                                                        "trailingTrivia": [
                                                            {
                                                                "kind": "WhitespaceTrivia",
                                                                "text": " "
                                                            }
                                                        ]
                                                    }
                                                },
                                                "operatorToken": {
                                                    "kind": "EqualsEqualsEqualsToken",
                                                    "fullStart": 1390,
                                                    "fullEnd": 1394,
                                                    "start": 1390,
                                                    "end": 1393,
                                                    "fullWidth": 4,
                                                    "width": 3,
                                                    "text": "===",
                                                    "value": "===",
                                                    "valueText": "===",
                                                    "hasTrailingTrivia": true,
                                                    "trailingTrivia": [
                                                        {
                                                            "kind": "WhitespaceTrivia",
                                                            "text": " "
                                                        }
                                                    ]
                                                },
                                                "right": {
                                                    "kind": "NumericLiteral",
                                                    "fullStart": 1394,
                                                    "fullEnd": 1396,
                                                    "start": 1394,
                                                    "end": 1395,
                                                    "fullWidth": 2,
                                                    "width": 1,
                                                    "text": "3",
                                                    "value": 3,
                                                    "valueText": "3",
                                                    "hasTrailingTrivia": true,
                                                    "trailingTrivia": [
                                                        {
                                                            "kind": "WhitespaceTrivia",
                                                            "text": " "
                                                        }
                                                    ]
                                                }
                                            },
                                            "operatorToken": {
                                                "kind": "AmpersandAmpersandToken",
                                                "fullStart": 1396,
                                                "fullEnd": 1399,
                                                "start": 1396,
                                                "end": 1398,
                                                "fullWidth": 3,
                                                "width": 2,
                                                "text": "&&",
                                                "value": "&&",
                                                "valueText": "&&",
                                                "hasTrailingTrivia": true,
                                                "trailingTrivia": [
                                                    {
                                                        "kind": "WhitespaceTrivia",
                                                        "text": " "
                                                    }
                                                ]
                                            },
                                            "right": {
                                                "kind": "EqualsExpression",
                                                "fullStart": 1399,
                                                "fullEnd": 1422,
                                                "start": 1399,
                                                "end": 1422,
                                                "fullWidth": 23,
                                                "width": 23,
                                                "left": {
                                                    "kind": "ElementAccessExpression",
                                                    "fullStart": 1399,
                                                    "fullEnd": 1413,
                                                    "start": 1399,
                                                    "end": 1412,
                                                    "fullWidth": 14,
                                                    "width": 13,
                                                    "expression": {
                                                        "kind": "IdentifierName",
                                                        "fullStart": 1399,
                                                        "fullEnd": 1409,
                                                        "start": 1399,
                                                        "end": 1409,
                                                        "fullWidth": 10,
                                                        "width": 10,
                                                        "text": "testResult",
                                                        "value": "testResult",
                                                        "valueText": "testResult"
                                                    },
                                                    "openBracketToken": {
                                                        "kind": "OpenBracketToken",
                                                        "fullStart": 1409,
                                                        "fullEnd": 1410,
                                                        "start": 1409,
                                                        "end": 1410,
                                                        "fullWidth": 1,
                                                        "width": 1,
                                                        "text": "[",
                                                        "value": "[",
                                                        "valueText": "["
                                                    },
                                                    "argumentExpression": {
                                                        "kind": "NumericLiteral",
                                                        "fullStart": 1410,
                                                        "fullEnd": 1411,
                                                        "start": 1410,
                                                        "end": 1411,
                                                        "fullWidth": 1,
                                                        "width": 1,
                                                        "text": "2",
                                                        "value": 2,
                                                        "valueText": "2"
                                                    },
                                                    "closeBracketToken": {
                                                        "kind": "CloseBracketToken",
                                                        "fullStart": 1411,
                                                        "fullEnd": 1413,
                                                        "start": 1411,
                                                        "end": 1412,
                                                        "fullWidth": 2,
                                                        "width": 1,
                                                        "text": "]",
                                                        "value": "]",
                                                        "valueText": "]",
                                                        "hasTrailingTrivia": true,
                                                        "trailingTrivia": [
                                                            {
                                                                "kind": "WhitespaceTrivia",
                                                                "text": " "
                                                            }
                                                        ]
                                                    }
                                                },
                                                "operatorToken": {
                                                    "kind": "EqualsEqualsEqualsToken",
                                                    "fullStart": 1413,
                                                    "fullEnd": 1417,
                                                    "start": 1413,
                                                    "end": 1416,
                                                    "fullWidth": 4,
                                                    "width": 3,
                                                    "text": "===",
                                                    "value": "===",
                                                    "valueText": "===",
                                                    "hasTrailingTrivia": true,
                                                    "trailingTrivia": [
                                                        {
                                                            "kind": "WhitespaceTrivia",
                                                            "text": " "
                                                        }
                                                    ]
                                                },
                                                "right": {
                                                    "kind": "FalseKeyword",
                                                    "fullStart": 1417,
                                                    "fullEnd": 1422,
                                                    "start": 1417,
                                                    "end": 1422,
                                                    "fullWidth": 5,
                                                    "width": 5,
                                                    "text": "false",
                                                    "value": false,
                                                    "valueText": "false"
                                                }
                                            }
                                        },
                                        "semicolonToken": {
                                            "kind": "SemicolonToken",
                                            "fullStart": 1422,
                                            "fullEnd": 1425,
                                            "start": 1422,
                                            "end": 1423,
                                            "fullWidth": 3,
                                            "width": 1,
                                            "text": ";",
                                            "value": ";",
                                            "valueText": ";",
                                            "hasTrailingTrivia": true,
                                            "hasTrailingNewLine": true,
                                            "trailingTrivia": [
                                                {
                                                    "kind": "NewLineTrivia",
                                                    "text": "\r\n"
                                                }
                                            ]
                                        }
                                    }
                                ],
                                "closeBraceToken": {
                                    "kind": "CloseBraceToken",
                                    "fullStart": 1425,
                                    "fullEnd": 1435,
                                    "start": 1433,
                                    "end": 1434,
                                    "fullWidth": 10,
                                    "width": 1,
                                    "text": "}",
                                    "value": "}",
                                    "valueText": "}",
                                    "hasLeadingTrivia": true,
                                    "hasTrailingTrivia": true,
                                    "leadingTrivia": [
                                        {
                                            "kind": "WhitespaceTrivia",
                                            "text": "        "
                                        }
                                    ],
                                    "trailingTrivia": [
                                        {
                                            "kind": "WhitespaceTrivia",
                                            "text": " "
                                        }
                                    ]
                                }
                            },
                            "finallyClause": {
                                "kind": "FinallyClause",
                                "fullStart": 1435,
                                "fullEnd": 1497,
                                "start": 1435,
                                "end": 1495,
                                "fullWidth": 62,
                                "width": 60,
                                "finallyKeyword": {
                                    "kind": "FinallyKeyword",
                                    "fullStart": 1435,
                                    "fullEnd": 1443,
                                    "start": 1435,
                                    "end": 1442,
                                    "fullWidth": 8,
                                    "width": 7,
                                    "text": "finally",
                                    "value": "finally",
                                    "valueText": "finally",
                                    "hasTrailingTrivia": true,
                                    "trailingTrivia": [
                                        {
                                            "kind": "WhitespaceTrivia",
                                            "text": " "
                                        }
                                    ]
                                },
                                "block": {
                                    "kind": "Block",
                                    "fullStart": 1443,
                                    "fullEnd": 1497,
                                    "start": 1443,
                                    "end": 1495,
                                    "fullWidth": 54,
                                    "width": 52,
                                    "openBraceToken": {
                                        "kind": "OpenBraceToken",
                                        "fullStart": 1443,
                                        "fullEnd": 1446,
                                        "start": 1443,
                                        "end": 1444,
                                        "fullWidth": 3,
                                        "width": 1,
                                        "text": "{",
                                        "value": "{",
                                        "valueText": "{",
                                        "hasTrailingTrivia": true,
                                        "hasTrailingNewLine": true,
                                        "trailingTrivia": [
                                            {
                                                "kind": "NewLineTrivia",
                                                "text": "\r\n"
                                            }
                                        ]
                                    },
                                    "statements": [
                                        {
                                            "kind": "ExpressionStatement",
                                            "fullStart": 1446,
                                            "fullEnd": 1486,
                                            "start": 1458,
                                            "end": 1484,
                                            "fullWidth": 40,
                                            "width": 26,
                                            "expression": {
                                                "kind": "DeleteExpression",
                                                "fullStart": 1446,
                                                "fullEnd": 1483,
                                                "start": 1458,
                                                "end": 1483,
                                                "fullWidth": 37,
                                                "width": 25,
                                                "deleteKeyword": {
                                                    "kind": "DeleteKeyword",
                                                    "fullStart": 1446,
                                                    "fullEnd": 1465,
                                                    "start": 1458,
                                                    "end": 1464,
                                                    "fullWidth": 19,
                                                    "width": 6,
                                                    "text": "delete",
                                                    "value": "delete",
                                                    "valueText": "delete",
                                                    "hasLeadingTrivia": true,
                                                    "hasTrailingTrivia": true,
                                                    "leadingTrivia": [
                                                        {
                                                            "kind": "WhitespaceTrivia",
                                                            "text": "            "
                                                        }
                                                    ],
                                                    "trailingTrivia": [
                                                        {
                                                            "kind": "WhitespaceTrivia",
                                                            "text": " "
                                                        }
                                                    ]
                                                },
                                                "expression": {
                                                    "kind": "ElementAccessExpression",
                                                    "fullStart": 1465,
                                                    "fullEnd": 1483,
                                                    "start": 1465,
                                                    "end": 1483,
                                                    "fullWidth": 18,
                                                    "width": 18,
                                                    "expression": {
                                                        "kind": "MemberAccessExpression",
                                                        "fullStart": 1465,
                                                        "fullEnd": 1480,
                                                        "start": 1465,
                                                        "end": 1480,
                                                        "fullWidth": 15,
                                                        "width": 15,
                                                        "expression": {
                                                            "kind": "IdentifierName",
                                                            "fullStart": 1465,
                                                            "fullEnd": 1470,
                                                            "start": 1465,
                                                            "end": 1470,
                                                            "fullWidth": 5,
                                                            "width": 5,
                                                            "text": "Array",
                                                            "value": "Array",
                                                            "valueText": "Array"
                                                        },
                                                        "dotToken": {
                                                            "kind": "DotToken",
                                                            "fullStart": 1470,
                                                            "fullEnd": 1471,
                                                            "start": 1470,
                                                            "end": 1471,
                                                            "fullWidth": 1,
                                                            "width": 1,
                                                            "text": ".",
                                                            "value": ".",
                                                            "valueText": "."
                                                        },
                                                        "name": {
                                                            "kind": "IdentifierName",
                                                            "fullStart": 1471,
                                                            "fullEnd": 1480,
                                                            "start": 1471,
                                                            "end": 1480,
                                                            "fullWidth": 9,
                                                            "width": 9,
                                                            "text": "prototype",
                                                            "value": "prototype",
                                                            "valueText": "prototype"
                                                        }
                                                    },
                                                    "openBracketToken": {
                                                        "kind": "OpenBracketToken",
                                                        "fullStart": 1480,
                                                        "fullEnd": 1481,
                                                        "start": 1480,
                                                        "end": 1481,
                                                        "fullWidth": 1,
                                                        "width": 1,
                                                        "text": "[",
                                                        "value": "[",
                                                        "valueText": "["
                                                    },
                                                    "argumentExpression": {
                                                        "kind": "NumericLiteral",
                                                        "fullStart": 1481,
                                                        "fullEnd": 1482,
                                                        "start": 1481,
                                                        "end": 1482,
                                                        "fullWidth": 1,
                                                        "width": 1,
                                                        "text": "2",
                                                        "value": 2,
                                                        "valueText": "2"
                                                    },
                                                    "closeBracketToken": {
                                                        "kind": "CloseBracketToken",
                                                        "fullStart": 1482,
                                                        "fullEnd": 1483,
                                                        "start": 1482,
                                                        "end": 1483,
                                                        "fullWidth": 1,
                                                        "width": 1,
                                                        "text": "]",
                                                        "value": "]",
                                                        "valueText": "]"
                                                    }
                                                }
                                            },
                                            "semicolonToken": {
                                                "kind": "SemicolonToken",
                                                "fullStart": 1483,
                                                "fullEnd": 1486,
                                                "start": 1483,
                                                "end": 1484,
                                                "fullWidth": 3,
                                                "width": 1,
                                                "text": ";",
                                                "value": ";",
                                                "valueText": ";",
                                                "hasTrailingTrivia": true,
                                                "hasTrailingNewLine": true,
                                                "trailingTrivia": [
                                                    {
                                                        "kind": "NewLineTrivia",
                                                        "text": "\r\n"
                                                    }
                                                ]
                                            }
                                        }
                                    ],
                                    "closeBraceToken": {
                                        "kind": "CloseBraceToken",
                                        "fullStart": 1486,
                                        "fullEnd": 1497,
                                        "start": 1494,
                                        "end": 1495,
                                        "fullWidth": 11,
                                        "width": 1,
                                        "text": "}",
                                        "value": "}",
                                        "valueText": "}",
                                        "hasLeadingTrivia": true,
                                        "hasTrailingTrivia": true,
                                        "hasTrailingNewLine": true,
                                        "leadingTrivia": [
                                            {
                                                "kind": "WhitespaceTrivia",
                                                "text": "        "
                                            }
                                        ],
                                        "trailingTrivia": [
                                            {
                                                "kind": "NewLineTrivia",
                                                "text": "\r\n"
                                            }
                                        ]
                                    }
                                }
                            }
                        }
                    ],
                    "closeBraceToken": {
                        "kind": "CloseBraceToken",
                        "fullStart": 1497,
                        "fullEnd": 1504,
                        "start": 1501,
                        "end": 1502,
                        "fullWidth": 7,
                        "width": 1,
                        "text": "}",
                        "value": "}",
                        "valueText": "}",
                        "hasLeadingTrivia": true,
                        "hasTrailingTrivia": true,
                        "hasTrailingNewLine": true,
                        "leadingTrivia": [
                            {
                                "kind": "WhitespaceTrivia",
                                "text": "    "
                            }
                        ],
                        "trailingTrivia": [
                            {
                                "kind": "NewLineTrivia",
                                "text": "\r\n"
                            }
                        ]
                    }
                }
            },
            {
                "kind": "ExpressionStatement",
                "fullStart": 1504,
                "fullEnd": 1528,
                "start": 1504,
                "end": 1526,
                "fullWidth": 24,
                "width": 22,
                "expression": {
                    "kind": "InvocationExpression",
                    "fullStart": 1504,
                    "fullEnd": 1525,
                    "start": 1504,
                    "end": 1525,
                    "fullWidth": 21,
                    "width": 21,
                    "expression": {
                        "kind": "IdentifierName",
                        "fullStart": 1504,
                        "fullEnd": 1515,
                        "start": 1504,
                        "end": 1515,
                        "fullWidth": 11,
                        "width": 11,
                        "text": "runTestCase",
                        "value": "runTestCase",
                        "valueText": "runTestCase"
                    },
                    "argumentList": {
                        "kind": "ArgumentList",
                        "fullStart": 1515,
                        "fullEnd": 1525,
                        "start": 1515,
                        "end": 1525,
                        "fullWidth": 10,
                        "width": 10,
                        "openParenToken": {
                            "kind": "OpenParenToken",
                            "fullStart": 1515,
                            "fullEnd": 1516,
                            "start": 1515,
                            "end": 1516,
                            "fullWidth": 1,
                            "width": 1,
                            "text": "(",
                            "value": "(",
                            "valueText": "("
                        },
                        "arguments": [
                            {
                                "kind": "IdentifierName",
                                "fullStart": 1516,
                                "fullEnd": 1524,
                                "start": 1516,
                                "end": 1524,
                                "fullWidth": 8,
                                "width": 8,
                                "text": "testcase",
                                "value": "testcase",
                                "valueText": "testcase"
                            }
                        ],
                        "closeParenToken": {
                            "kind": "CloseParenToken",
                            "fullStart": 1524,
                            "fullEnd": 1525,
                            "start": 1524,
                            "end": 1525,
                            "fullWidth": 1,
                            "width": 1,
                            "text": ")",
                            "value": ")",
                            "valueText": ")"
                        }
                    }
                },
                "semicolonToken": {
                    "kind": "SemicolonToken",
                    "fullStart": 1525,
                    "fullEnd": 1528,
                    "start": 1525,
                    "end": 1526,
                    "fullWidth": 3,
                    "width": 1,
                    "text": ";",
                    "value": ";",
                    "valueText": ";",
                    "hasTrailingTrivia": true,
                    "hasTrailingNewLine": true,
                    "trailingTrivia": [
                        {
                            "kind": "NewLineTrivia",
                            "text": "\r\n"
                        }
                    ]
                }
            }
        ],
        "endOfFileToken": {
            "kind": "EndOfFileToken",
            "fullStart": 1528,
            "fullEnd": 1528,
            "start": 1528,
            "end": 1528,
            "fullWidth": 0,
            "width": 0,
            "text": ""
        }
    },
    "lineMap": {
        "lineStarts": [
            0,
            67,
            152,
            232,
            308,
            380,
            385,
            442,
            578,
            583,
            585,
            587,
            610,
            656,
            709,
            740,
            762,
            792,
            807,
            818,
            848,
            850,
            865,
            924,
            960,
            1001,
            1021,
            1057,
            1074,
            1076,
            1123,
            1159,
            1196,
            1227,
            1247,
            1283,
            1300,
            1302,
            1353,
            1425,
            1446,
            1486,
            1497,
            1504,
            1528
        ],
        "length": 1528
    }
}<|MERGE_RESOLUTION|>--- conflicted
+++ resolved
@@ -279,11 +279,8 @@
                                             "start": 638,
                                             "end": 641,
                                             "fullWidth": 3,
-<<<<<<< HEAD
                                             "width": 3,
-=======
                                             "modifiers": [],
->>>>>>> e3c38734
                                             "identifier": {
                                                 "kind": "IdentifierName",
                                                 "fullStart": 638,
@@ -323,11 +320,8 @@
                                             "start": 643,
                                             "end": 646,
                                             "fullWidth": 3,
-<<<<<<< HEAD
                                             "width": 3,
-=======
                                             "modifiers": [],
->>>>>>> e3c38734
                                             "identifier": {
                                                 "kind": "IdentifierName",
                                                 "fullStart": 643,
@@ -367,11 +361,8 @@
                                             "start": 648,
                                             "end": 651,
                                             "fullWidth": 3,
-<<<<<<< HEAD
                                             "width": 3,
-=======
                                             "modifiers": [],
->>>>>>> e3c38734
                                             "identifier": {
                                                 "kind": "IdentifierName",
                                                 "fullStart": 648,
