{
    "isDeclaration": false,
    "languageVersion": "EcmaScript5",
    "parseOptions": {
        "allowAutomaticSemicolonInsertion": true
    },
    "sourceUnit": {
        "kind": "SourceUnit",
        "fullStart": 0,
        "fullEnd": 841,
        "start": 549,
        "end": 841,
        "fullWidth": 841,
        "width": 292,
        "isIncrementallyUnusable": true,
        "moduleElements": [
            {
                "kind": "FunctionDeclaration",
                "fullStart": 0,
                "fullEnd": 817,
                "start": 549,
                "end": 815,
                "fullWidth": 817,
                "width": 266,
                "modifiers": [],
                "functionKeyword": {
                    "kind": "FunctionKeyword",
                    "fullStart": 0,
                    "fullEnd": 558,
                    "start": 549,
                    "end": 557,
                    "fullWidth": 558,
                    "width": 8,
                    "text": "function",
                    "value": "function",
                    "valueText": "function",
                    "hasLeadingTrivia": true,
                    "hasLeadingComment": true,
                    "hasLeadingNewLine": true,
                    "hasTrailingTrivia": true,
                    "leadingTrivia": [
                        {
                            "kind": "SingleLineCommentTrivia",
                            "text": "/// Copyright (c) 2012 Ecma International.  All rights reserved. "
                        },
                        {
                            "kind": "NewLineTrivia",
                            "text": "\r\n"
                        },
                        {
                            "kind": "SingleLineCommentTrivia",
                            "text": "/// Ecma International makes this code available under the terms and conditions set"
                        },
                        {
                            "kind": "NewLineTrivia",
                            "text": "\r\n"
                        },
                        {
                            "kind": "SingleLineCommentTrivia",
                            "text": "/// forth on http://hg.ecmascript.org/tests/test262/raw-file/tip/LICENSE (the "
                        },
                        {
                            "kind": "NewLineTrivia",
                            "text": "\r\n"
                        },
                        {
                            "kind": "SingleLineCommentTrivia",
                            "text": "/// \"Use Terms\").   Any redistribution of this code must retain the above "
                        },
                        {
                            "kind": "NewLineTrivia",
                            "text": "\r\n"
                        },
                        {
                            "kind": "SingleLineCommentTrivia",
                            "text": "/// copyright and this notice and otherwise comply with the Use Terms."
                        },
                        {
                            "kind": "NewLineTrivia",
                            "text": "\r\n"
                        },
                        {
                            "kind": "MultiLineCommentTrivia",
                            "text": "/**\r\n * @path ch15/15.4/15.4.4/15.4.4.19/15.4.4.19-3-18.js\r\n * @description Array.prototype.map - value of 'length' is a string that can't convert to a number\r\n */"
                        },
                        {
                            "kind": "NewLineTrivia",
                            "text": "\r\n"
                        },
                        {
                            "kind": "NewLineTrivia",
                            "text": "\r\n"
                        },
                        {
                            "kind": "NewLineTrivia",
                            "text": "\r\n"
                        }
                    ],
                    "trailingTrivia": [
                        {
                            "kind": "WhitespaceTrivia",
                            "text": " "
                        }
                    ]
                },
                "identifier": {
                    "kind": "IdentifierName",
                    "fullStart": 558,
                    "fullEnd": 566,
                    "start": 558,
                    "end": 566,
                    "fullWidth": 8,
                    "width": 8,
                    "text": "testcase",
                    "value": "testcase",
                    "valueText": "testcase"
                },
                "callSignature": {
                    "kind": "CallSignature",
                    "fullStart": 566,
                    "fullEnd": 569,
                    "start": 566,
                    "end": 568,
                    "fullWidth": 3,
                    "width": 2,
                    "parameterList": {
                        "kind": "ParameterList",
                        "fullStart": 566,
                        "fullEnd": 569,
                        "start": 566,
                        "end": 568,
                        "fullWidth": 3,
                        "width": 2,
                        "openParenToken": {
                            "kind": "OpenParenToken",
                            "fullStart": 566,
                            "fullEnd": 567,
                            "start": 566,
                            "end": 567,
                            "fullWidth": 1,
                            "width": 1,
                            "text": "(",
                            "value": "(",
                            "valueText": "("
                        },
                        "parameters": [],
                        "closeParenToken": {
                            "kind": "CloseParenToken",
                            "fullStart": 567,
                            "fullEnd": 569,
                            "start": 567,
                            "end": 568,
                            "fullWidth": 2,
                            "width": 1,
                            "text": ")",
                            "value": ")",
                            "valueText": ")",
                            "hasTrailingTrivia": true,
                            "trailingTrivia": [
                                {
                                    "kind": "WhitespaceTrivia",
                                    "text": " "
                                }
                            ]
                        }
                    }
                },
                "block": {
                    "kind": "Block",
                    "fullStart": 569,
                    "fullEnd": 817,
                    "start": 569,
                    "end": 815,
                    "fullWidth": 248,
                    "width": 246,
                    "openBraceToken": {
                        "kind": "OpenBraceToken",
                        "fullStart": 569,
                        "fullEnd": 572,
                        "start": 569,
                        "end": 570,
                        "fullWidth": 3,
                        "width": 1,
                        "text": "{",
                        "value": "{",
                        "valueText": "{",
                        "hasTrailingTrivia": true,
                        "hasTrailingNewLine": true,
                        "trailingTrivia": [
                            {
                                "kind": "NewLineTrivia",
                                "text": "\r\n"
                            }
                        ]
                    },
                    "statements": [
                        {
                            "kind": "FunctionDeclaration",
                            "fullStart": 572,
                            "fullEnd": 661,
                            "start": 582,
                            "end": 659,
                            "fullWidth": 89,
                            "width": 77,
                            "modifiers": [],
                            "functionKeyword": {
                                "kind": "FunctionKeyword",
                                "fullStart": 572,
                                "fullEnd": 591,
                                "start": 582,
                                "end": 590,
                                "fullWidth": 19,
                                "width": 8,
                                "text": "function",
                                "value": "function",
                                "valueText": "function",
                                "hasLeadingTrivia": true,
                                "hasLeadingNewLine": true,
                                "hasTrailingTrivia": true,
                                "leadingTrivia": [
                                    {
                                        "kind": "NewLineTrivia",
                                        "text": "\r\n"
                                    },
                                    {
                                        "kind": "WhitespaceTrivia",
                                        "text": "        "
                                    }
                                ],
                                "trailingTrivia": [
                                    {
                                        "kind": "WhitespaceTrivia",
                                        "text": " "
                                    }
                                ]
                            },
                            "identifier": {
                                "kind": "IdentifierName",
                                "fullStart": 591,
                                "fullEnd": 601,
                                "start": 591,
                                "end": 601,
                                "fullWidth": 10,
                                "width": 10,
                                "text": "callbackfn",
                                "value": "callbackfn",
                                "valueText": "callbackfn"
                            },
                            "callSignature": {
                                "kind": "CallSignature",
                                "fullStart": 601,
                                "fullEnd": 617,
                                "start": 601,
                                "end": 616,
                                "fullWidth": 16,
                                "width": 15,
                                "parameterList": {
                                    "kind": "ParameterList",
                                    "fullStart": 601,
                                    "fullEnd": 617,
                                    "start": 601,
                                    "end": 616,
                                    "fullWidth": 16,
                                    "width": 15,
                                    "openParenToken": {
                                        "kind": "OpenParenToken",
                                        "fullStart": 601,
                                        "fullEnd": 602,
                                        "start": 601,
                                        "end": 602,
                                        "fullWidth": 1,
                                        "width": 1,
                                        "text": "(",
                                        "value": "(",
                                        "valueText": "("
                                    },
                                    "parameters": [
                                        {
                                            "kind": "Parameter",
                                            "fullStart": 602,
                                            "fullEnd": 605,
                                            "start": 602,
                                            "end": 605,
                                            "fullWidth": 3,
<<<<<<< HEAD
                                            "width": 3,
=======
                                            "modifiers": [],
>>>>>>> e3c38734
                                            "identifier": {
                                                "kind": "IdentifierName",
                                                "fullStart": 602,
                                                "fullEnd": 605,
                                                "start": 602,
                                                "end": 605,
                                                "fullWidth": 3,
                                                "width": 3,
                                                "text": "val",
                                                "value": "val",
                                                "valueText": "val"
                                            }
                                        },
                                        {
                                            "kind": "CommaToken",
                                            "fullStart": 605,
                                            "fullEnd": 607,
                                            "start": 605,
                                            "end": 606,
                                            "fullWidth": 2,
                                            "width": 1,
                                            "text": ",",
                                            "value": ",",
                                            "valueText": ",",
                                            "hasTrailingTrivia": true,
                                            "trailingTrivia": [
                                                {
                                                    "kind": "WhitespaceTrivia",
                                                    "text": " "
                                                }
                                            ]
                                        },
                                        {
                                            "kind": "Parameter",
                                            "fullStart": 607,
                                            "fullEnd": 610,
                                            "start": 607,
                                            "end": 610,
                                            "fullWidth": 3,
<<<<<<< HEAD
                                            "width": 3,
=======
                                            "modifiers": [],
>>>>>>> e3c38734
                                            "identifier": {
                                                "kind": "IdentifierName",
                                                "fullStart": 607,
                                                "fullEnd": 610,
                                                "start": 607,
                                                "end": 610,
                                                "fullWidth": 3,
                                                "width": 3,
                                                "text": "idx",
                                                "value": "idx",
                                                "valueText": "idx"
                                            }
                                        },
                                        {
                                            "kind": "CommaToken",
                                            "fullStart": 610,
                                            "fullEnd": 612,
                                            "start": 610,
                                            "end": 611,
                                            "fullWidth": 2,
                                            "width": 1,
                                            "text": ",",
                                            "value": ",",
                                            "valueText": ",",
                                            "hasTrailingTrivia": true,
                                            "trailingTrivia": [
                                                {
                                                    "kind": "WhitespaceTrivia",
                                                    "text": " "
                                                }
                                            ]
                                        },
                                        {
                                            "kind": "Parameter",
                                            "fullStart": 612,
                                            "fullEnd": 615,
                                            "start": 612,
                                            "end": 615,
                                            "fullWidth": 3,
<<<<<<< HEAD
                                            "width": 3,
=======
                                            "modifiers": [],
>>>>>>> e3c38734
                                            "identifier": {
                                                "kind": "IdentifierName",
                                                "fullStart": 612,
                                                "fullEnd": 615,
                                                "start": 612,
                                                "end": 615,
                                                "fullWidth": 3,
                                                "width": 3,
                                                "text": "obj",
                                                "value": "obj",
                                                "valueText": "obj"
                                            }
                                        }
                                    ],
                                    "closeParenToken": {
                                        "kind": "CloseParenToken",
                                        "fullStart": 615,
                                        "fullEnd": 617,
                                        "start": 615,
                                        "end": 616,
                                        "fullWidth": 2,
                                        "width": 1,
                                        "text": ")",
                                        "value": ")",
                                        "valueText": ")",
                                        "hasTrailingTrivia": true,
                                        "trailingTrivia": [
                                            {
                                                "kind": "WhitespaceTrivia",
                                                "text": " "
                                            }
                                        ]
                                    }
                                }
                            },
                            "block": {
                                "kind": "Block",
                                "fullStart": 617,
                                "fullEnd": 661,
                                "start": 617,
                                "end": 659,
                                "fullWidth": 44,
                                "width": 42,
                                "openBraceToken": {
                                    "kind": "OpenBraceToken",
                                    "fullStart": 617,
                                    "fullEnd": 620,
                                    "start": 617,
                                    "end": 618,
                                    "fullWidth": 3,
                                    "width": 1,
                                    "text": "{",
                                    "value": "{",
                                    "valueText": "{",
                                    "hasTrailingTrivia": true,
                                    "hasTrailingNewLine": true,
                                    "trailingTrivia": [
                                        {
                                            "kind": "NewLineTrivia",
                                            "text": "\r\n"
                                        }
                                    ]
                                },
                                "statements": [
                                    {
                                        "kind": "ReturnStatement",
                                        "fullStart": 620,
                                        "fullEnd": 650,
                                        "start": 632,
                                        "end": 648,
                                        "fullWidth": 30,
                                        "width": 16,
                                        "returnKeyword": {
                                            "kind": "ReturnKeyword",
                                            "fullStart": 620,
                                            "fullEnd": 639,
                                            "start": 632,
                                            "end": 638,
                                            "fullWidth": 19,
                                            "width": 6,
                                            "text": "return",
                                            "value": "return",
                                            "valueText": "return",
                                            "hasLeadingTrivia": true,
                                            "hasTrailingTrivia": true,
                                            "leadingTrivia": [
                                                {
                                                    "kind": "WhitespaceTrivia",
                                                    "text": "            "
                                                }
                                            ],
                                            "trailingTrivia": [
                                                {
                                                    "kind": "WhitespaceTrivia",
                                                    "text": " "
                                                }
                                            ]
                                        },
                                        "expression": {
                                            "kind": "GreaterThanExpression",
                                            "fullStart": 639,
                                            "fullEnd": 647,
                                            "start": 639,
                                            "end": 647,
                                            "fullWidth": 8,
                                            "width": 8,
                                            "left": {
                                                "kind": "IdentifierName",
                                                "fullStart": 639,
                                                "fullEnd": 643,
                                                "start": 639,
                                                "end": 642,
                                                "fullWidth": 4,
                                                "width": 3,
                                                "text": "val",
                                                "value": "val",
                                                "valueText": "val",
                                                "hasTrailingTrivia": true,
                                                "trailingTrivia": [
                                                    {
                                                        "kind": "WhitespaceTrivia",
                                                        "text": " "
                                                    }
                                                ]
                                            },
                                            "operatorToken": {
                                                "kind": "GreaterThanToken",
                                                "fullStart": 643,
                                                "fullEnd": 645,
                                                "start": 643,
                                                "end": 644,
                                                "fullWidth": 2,
                                                "width": 1,
                                                "text": ">",
                                                "value": ">",
                                                "valueText": ">",
                                                "hasTrailingTrivia": true,
                                                "trailingTrivia": [
                                                    {
                                                        "kind": "WhitespaceTrivia",
                                                        "text": " "
                                                    }
                                                ]
                                            },
                                            "right": {
                                                "kind": "NumericLiteral",
                                                "fullStart": 645,
                                                "fullEnd": 647,
                                                "start": 645,
                                                "end": 647,
                                                "fullWidth": 2,
                                                "width": 2,
                                                "text": "10",
                                                "value": 10,
                                                "valueText": "10"
                                            }
                                        },
                                        "semicolonToken": {
                                            "kind": "SemicolonToken",
                                            "fullStart": 647,
                                            "fullEnd": 650,
                                            "start": 647,
                                            "end": 648,
                                            "fullWidth": 3,
                                            "width": 1,
                                            "text": ";",
                                            "value": ";",
                                            "valueText": ";",
                                            "hasTrailingTrivia": true,
                                            "hasTrailingNewLine": true,
                                            "trailingTrivia": [
                                                {
                                                    "kind": "NewLineTrivia",
                                                    "text": "\r\n"
                                                }
                                            ]
                                        }
                                    }
                                ],
                                "closeBraceToken": {
                                    "kind": "CloseBraceToken",
                                    "fullStart": 650,
                                    "fullEnd": 661,
                                    "start": 658,
                                    "end": 659,
                                    "fullWidth": 11,
                                    "width": 1,
                                    "text": "}",
                                    "value": "}",
                                    "valueText": "}",
                                    "hasLeadingTrivia": true,
                                    "hasTrailingTrivia": true,
                                    "hasTrailingNewLine": true,
                                    "leadingTrivia": [
                                        {
                                            "kind": "WhitespaceTrivia",
                                            "text": "        "
                                        }
                                    ],
                                    "trailingTrivia": [
                                        {
                                            "kind": "NewLineTrivia",
                                            "text": "\r\n"
                                        }
                                    ]
                                }
                            }
                        },
                        {
                            "kind": "VariableStatement",
                            "fullStart": 661,
                            "fullEnd": 704,
                            "start": 671,
                            "end": 702,
                            "fullWidth": 43,
                            "width": 31,
                            "modifiers": [],
                            "variableDeclaration": {
                                "kind": "VariableDeclaration",
                                "fullStart": 661,
                                "fullEnd": 701,
                                "start": 671,
                                "end": 701,
                                "fullWidth": 40,
                                "width": 30,
                                "varKeyword": {
                                    "kind": "VarKeyword",
                                    "fullStart": 661,
                                    "fullEnd": 675,
                                    "start": 671,
                                    "end": 674,
                                    "fullWidth": 14,
                                    "width": 3,
                                    "text": "var",
                                    "value": "var",
                                    "valueText": "var",
                                    "hasLeadingTrivia": true,
                                    "hasLeadingNewLine": true,
                                    "hasTrailingTrivia": true,
                                    "leadingTrivia": [
                                        {
                                            "kind": "NewLineTrivia",
                                            "text": "\r\n"
                                        },
                                        {
                                            "kind": "WhitespaceTrivia",
                                            "text": "        "
                                        }
                                    ],
                                    "trailingTrivia": [
                                        {
                                            "kind": "WhitespaceTrivia",
                                            "text": " "
                                        }
                                    ]
                                },
                                "variableDeclarators": [
                                    {
                                        "kind": "VariableDeclarator",
                                        "fullStart": 675,
                                        "fullEnd": 701,
                                        "start": 675,
                                        "end": 701,
                                        "fullWidth": 26,
                                        "width": 26,
                                        "identifier": {
                                            "kind": "IdentifierName",
                                            "fullStart": 675,
                                            "fullEnd": 679,
                                            "start": 675,
                                            "end": 678,
                                            "fullWidth": 4,
                                            "width": 3,
                                            "text": "obj",
                                            "value": "obj",
                                            "valueText": "obj",
                                            "hasTrailingTrivia": true,
                                            "trailingTrivia": [
                                                {
                                                    "kind": "WhitespaceTrivia",
                                                    "text": " "
                                                }
                                            ]
                                        },
                                        "equalsValueClause": {
                                            "kind": "EqualsValueClause",
                                            "fullStart": 679,
                                            "fullEnd": 701,
                                            "start": 679,
                                            "end": 701,
                                            "fullWidth": 22,
                                            "width": 22,
                                            "equalsToken": {
                                                "kind": "EqualsToken",
                                                "fullStart": 679,
                                                "fullEnd": 681,
                                                "start": 679,
                                                "end": 680,
                                                "fullWidth": 2,
                                                "width": 1,
                                                "text": "=",
                                                "value": "=",
                                                "valueText": "=",
                                                "hasTrailingTrivia": true,
                                                "trailingTrivia": [
                                                    {
                                                        "kind": "WhitespaceTrivia",
                                                        "text": " "
                                                    }
                                                ]
                                            },
                                            "value": {
                                                "kind": "ObjectLiteralExpression",
                                                "fullStart": 681,
                                                "fullEnd": 701,
                                                "start": 681,
                                                "end": 701,
                                                "fullWidth": 20,
                                                "width": 20,
                                                "openBraceToken": {
                                                    "kind": "OpenBraceToken",
                                                    "fullStart": 681,
                                                    "fullEnd": 683,
                                                    "start": 681,
                                                    "end": 682,
                                                    "fullWidth": 2,
                                                    "width": 1,
                                                    "text": "{",
                                                    "value": "{",
                                                    "valueText": "{",
                                                    "hasTrailingTrivia": true,
                                                    "trailingTrivia": [
                                                        {
                                                            "kind": "WhitespaceTrivia",
                                                            "text": " "
                                                        }
                                                    ]
                                                },
                                                "propertyAssignments": [
                                                    {
                                                        "kind": "SimplePropertyAssignment",
                                                        "fullStart": 683,
                                                        "fullEnd": 700,
                                                        "start": 683,
                                                        "end": 699,
                                                        "fullWidth": 17,
                                                        "width": 16,
                                                        "propertyName": {
                                                            "kind": "IdentifierName",
                                                            "fullStart": 683,
                                                            "fullEnd": 689,
                                                            "start": 683,
                                                            "end": 689,
                                                            "fullWidth": 6,
                                                            "width": 6,
                                                            "text": "length",
                                                            "value": "length",
                                                            "valueText": "length"
                                                        },
                                                        "colonToken": {
                                                            "kind": "ColonToken",
                                                            "fullStart": 689,
                                                            "fullEnd": 691,
                                                            "start": 689,
                                                            "end": 690,
                                                            "fullWidth": 2,
                                                            "width": 1,
                                                            "text": ":",
                                                            "value": ":",
                                                            "valueText": ":",
                                                            "hasTrailingTrivia": true,
                                                            "trailingTrivia": [
                                                                {
                                                                    "kind": "WhitespaceTrivia",
                                                                    "text": " "
                                                                }
                                                            ]
                                                        },
                                                        "expression": {
                                                            "kind": "StringLiteral",
                                                            "fullStart": 691,
                                                            "fullEnd": 700,
                                                            "start": 691,
                                                            "end": 699,
                                                            "fullWidth": 9,
                                                            "width": 8,
                                                            "text": "\"asdf!_\"",
                                                            "value": "asdf!_",
                                                            "valueText": "asdf!_",
                                                            "hasTrailingTrivia": true,
                                                            "trailingTrivia": [
                                                                {
                                                                    "kind": "WhitespaceTrivia",
                                                                    "text": " "
                                                                }
                                                            ]
                                                        }
                                                    }
                                                ],
                                                "closeBraceToken": {
                                                    "kind": "CloseBraceToken",
                                                    "fullStart": 700,
                                                    "fullEnd": 701,
                                                    "start": 700,
                                                    "end": 701,
                                                    "fullWidth": 1,
                                                    "width": 1,
                                                    "text": "}",
                                                    "value": "}",
                                                    "valueText": "}"
                                                }
                                            }
                                        }
                                    }
                                ]
                            },
                            "semicolonToken": {
                                "kind": "SemicolonToken",
                                "fullStart": 701,
                                "fullEnd": 704,
                                "start": 701,
                                "end": 702,
                                "fullWidth": 3,
                                "width": 1,
                                "text": ";",
                                "value": ";",
                                "valueText": ";",
                                "hasTrailingTrivia": true,
                                "hasTrailingNewLine": true,
                                "trailingTrivia": [
                                    {
                                        "kind": "NewLineTrivia",
                                        "text": "\r\n"
                                    }
                                ]
                            }
                        },
                        {
                            "kind": "VariableStatement",
                            "fullStart": 704,
                            "fullEnd": 771,
                            "start": 714,
                            "end": 769,
                            "fullWidth": 67,
                            "width": 55,
                            "modifiers": [],
                            "variableDeclaration": {
                                "kind": "VariableDeclaration",
                                "fullStart": 704,
                                "fullEnd": 768,
                                "start": 714,
                                "end": 768,
                                "fullWidth": 64,
                                "width": 54,
                                "varKeyword": {
                                    "kind": "VarKeyword",
                                    "fullStart": 704,
                                    "fullEnd": 718,
                                    "start": 714,
                                    "end": 717,
                                    "fullWidth": 14,
                                    "width": 3,
                                    "text": "var",
                                    "value": "var",
                                    "valueText": "var",
                                    "hasLeadingTrivia": true,
                                    "hasLeadingNewLine": true,
                                    "hasTrailingTrivia": true,
                                    "leadingTrivia": [
                                        {
                                            "kind": "NewLineTrivia",
                                            "text": "\r\n"
                                        },
                                        {
                                            "kind": "WhitespaceTrivia",
                                            "text": "        "
                                        }
                                    ],
                                    "trailingTrivia": [
                                        {
                                            "kind": "WhitespaceTrivia",
                                            "text": " "
                                        }
                                    ]
                                },
                                "variableDeclarators": [
                                    {
                                        "kind": "VariableDeclarator",
                                        "fullStart": 718,
                                        "fullEnd": 768,
                                        "start": 718,
                                        "end": 768,
                                        "fullWidth": 50,
                                        "width": 50,
                                        "identifier": {
                                            "kind": "IdentifierName",
                                            "fullStart": 718,
                                            "fullEnd": 725,
                                            "start": 718,
                                            "end": 724,
                                            "fullWidth": 7,
                                            "width": 6,
                                            "text": "newArr",
                                            "value": "newArr",
                                            "valueText": "newArr",
                                            "hasTrailingTrivia": true,
                                            "trailingTrivia": [
                                                {
                                                    "kind": "WhitespaceTrivia",
                                                    "text": " "
                                                }
                                            ]
                                        },
                                        "equalsValueClause": {
                                            "kind": "EqualsValueClause",
                                            "fullStart": 725,
                                            "fullEnd": 768,
                                            "start": 725,
                                            "end": 768,
                                            "fullWidth": 43,
                                            "width": 43,
                                            "equalsToken": {
                                                "kind": "EqualsToken",
                                                "fullStart": 725,
                                                "fullEnd": 727,
                                                "start": 725,
                                                "end": 726,
                                                "fullWidth": 2,
                                                "width": 1,
                                                "text": "=",
                                                "value": "=",
                                                "valueText": "=",
                                                "hasTrailingTrivia": true,
                                                "trailingTrivia": [
                                                    {
                                                        "kind": "WhitespaceTrivia",
                                                        "text": " "
                                                    }
                                                ]
                                            },
                                            "value": {
                                                "kind": "InvocationExpression",
                                                "fullStart": 727,
                                                "fullEnd": 768,
                                                "start": 727,
                                                "end": 768,
                                                "fullWidth": 41,
                                                "width": 41,
                                                "expression": {
                                                    "kind": "MemberAccessExpression",
                                                    "fullStart": 727,
                                                    "fullEnd": 751,
                                                    "start": 727,
                                                    "end": 751,
                                                    "fullWidth": 24,
                                                    "width": 24,
                                                    "expression": {
                                                        "kind": "MemberAccessExpression",
                                                        "fullStart": 727,
                                                        "fullEnd": 746,
                                                        "start": 727,
                                                        "end": 746,
                                                        "fullWidth": 19,
                                                        "width": 19,
                                                        "expression": {
                                                            "kind": "MemberAccessExpression",
                                                            "fullStart": 727,
                                                            "fullEnd": 742,
                                                            "start": 727,
                                                            "end": 742,
                                                            "fullWidth": 15,
                                                            "width": 15,
                                                            "expression": {
                                                                "kind": "IdentifierName",
                                                                "fullStart": 727,
                                                                "fullEnd": 732,
                                                                "start": 727,
                                                                "end": 732,
                                                                "fullWidth": 5,
                                                                "width": 5,
                                                                "text": "Array",
                                                                "value": "Array",
                                                                "valueText": "Array"
                                                            },
                                                            "dotToken": {
                                                                "kind": "DotToken",
                                                                "fullStart": 732,
                                                                "fullEnd": 733,
                                                                "start": 732,
                                                                "end": 733,
                                                                "fullWidth": 1,
                                                                "width": 1,
                                                                "text": ".",
                                                                "value": ".",
                                                                "valueText": "."
                                                            },
                                                            "name": {
                                                                "kind": "IdentifierName",
                                                                "fullStart": 733,
                                                                "fullEnd": 742,
                                                                "start": 733,
                                                                "end": 742,
                                                                "fullWidth": 9,
                                                                "width": 9,
                                                                "text": "prototype",
                                                                "value": "prototype",
                                                                "valueText": "prototype"
                                                            }
                                                        },
                                                        "dotToken": {
                                                            "kind": "DotToken",
                                                            "fullStart": 742,
                                                            "fullEnd": 743,
                                                            "start": 742,
                                                            "end": 743,
                                                            "fullWidth": 1,
                                                            "width": 1,
                                                            "text": ".",
                                                            "value": ".",
                                                            "valueText": "."
                                                        },
                                                        "name": {
                                                            "kind": "IdentifierName",
                                                            "fullStart": 743,
                                                            "fullEnd": 746,
                                                            "start": 743,
                                                            "end": 746,
                                                            "fullWidth": 3,
                                                            "width": 3,
                                                            "text": "map",
                                                            "value": "map",
                                                            "valueText": "map"
                                                        }
                                                    },
                                                    "dotToken": {
                                                        "kind": "DotToken",
                                                        "fullStart": 746,
                                                        "fullEnd": 747,
                                                        "start": 746,
                                                        "end": 747,
                                                        "fullWidth": 1,
                                                        "width": 1,
                                                        "text": ".",
                                                        "value": ".",
                                                        "valueText": "."
                                                    },
                                                    "name": {
                                                        "kind": "IdentifierName",
                                                        "fullStart": 747,
                                                        "fullEnd": 751,
                                                        "start": 747,
                                                        "end": 751,
                                                        "fullWidth": 4,
                                                        "width": 4,
                                                        "text": "call",
                                                        "value": "call",
                                                        "valueText": "call"
                                                    }
                                                },
                                                "argumentList": {
                                                    "kind": "ArgumentList",
                                                    "fullStart": 751,
                                                    "fullEnd": 768,
                                                    "start": 751,
                                                    "end": 768,
                                                    "fullWidth": 17,
                                                    "width": 17,
                                                    "openParenToken": {
                                                        "kind": "OpenParenToken",
                                                        "fullStart": 751,
                                                        "fullEnd": 752,
                                                        "start": 751,
                                                        "end": 752,
                                                        "fullWidth": 1,
                                                        "width": 1,
                                                        "text": "(",
                                                        "value": "(",
                                                        "valueText": "("
                                                    },
                                                    "arguments": [
                                                        {
                                                            "kind": "IdentifierName",
                                                            "fullStart": 752,
                                                            "fullEnd": 755,
                                                            "start": 752,
                                                            "end": 755,
                                                            "fullWidth": 3,
                                                            "width": 3,
                                                            "text": "obj",
                                                            "value": "obj",
                                                            "valueText": "obj"
                                                        },
                                                        {
                                                            "kind": "CommaToken",
                                                            "fullStart": 755,
                                                            "fullEnd": 757,
                                                            "start": 755,
                                                            "end": 756,
                                                            "fullWidth": 2,
                                                            "width": 1,
                                                            "text": ",",
                                                            "value": ",",
                                                            "valueText": ",",
                                                            "hasTrailingTrivia": true,
                                                            "trailingTrivia": [
                                                                {
                                                                    "kind": "WhitespaceTrivia",
                                                                    "text": " "
                                                                }
                                                            ]
                                                        },
                                                        {
                                                            "kind": "IdentifierName",
                                                            "fullStart": 757,
                                                            "fullEnd": 767,
                                                            "start": 757,
                                                            "end": 767,
                                                            "fullWidth": 10,
                                                            "width": 10,
                                                            "text": "callbackfn",
                                                            "value": "callbackfn",
                                                            "valueText": "callbackfn"
                                                        }
                                                    ],
                                                    "closeParenToken": {
                                                        "kind": "CloseParenToken",
                                                        "fullStart": 767,
                                                        "fullEnd": 768,
                                                        "start": 767,
                                                        "end": 768,
                                                        "fullWidth": 1,
                                                        "width": 1,
                                                        "text": ")",
                                                        "value": ")",
                                                        "valueText": ")"
                                                    }
                                                }
                                            }
                                        }
                                    }
                                ]
                            },
                            "semicolonToken": {
                                "kind": "SemicolonToken",
                                "fullStart": 768,
                                "fullEnd": 771,
                                "start": 768,
                                "end": 769,
                                "fullWidth": 3,
                                "width": 1,
                                "text": ";",
                                "value": ";",
                                "valueText": ";",
                                "hasTrailingTrivia": true,
                                "hasTrailingNewLine": true,
                                "trailingTrivia": [
                                    {
                                        "kind": "NewLineTrivia",
                                        "text": "\r\n"
                                    }
                                ]
                            }
                        },
                        {
                            "kind": "ReturnStatement",
                            "fullStart": 771,
                            "fullEnd": 810,
                            "start": 781,
                            "end": 808,
                            "fullWidth": 39,
                            "width": 27,
                            "returnKeyword": {
                                "kind": "ReturnKeyword",
                                "fullStart": 771,
                                "fullEnd": 788,
                                "start": 781,
                                "end": 787,
                                "fullWidth": 17,
                                "width": 6,
                                "text": "return",
                                "value": "return",
                                "valueText": "return",
                                "hasLeadingTrivia": true,
                                "hasLeadingNewLine": true,
                                "hasTrailingTrivia": true,
                                "leadingTrivia": [
                                    {
                                        "kind": "NewLineTrivia",
                                        "text": "\r\n"
                                    },
                                    {
                                        "kind": "WhitespaceTrivia",
                                        "text": "        "
                                    }
                                ],
                                "trailingTrivia": [
                                    {
                                        "kind": "WhitespaceTrivia",
                                        "text": " "
                                    }
                                ]
                            },
                            "expression": {
                                "kind": "EqualsExpression",
                                "fullStart": 788,
                                "fullEnd": 807,
                                "start": 788,
                                "end": 807,
                                "fullWidth": 19,
                                "width": 19,
                                "left": {
                                    "kind": "MemberAccessExpression",
                                    "fullStart": 788,
                                    "fullEnd": 802,
                                    "start": 788,
                                    "end": 801,
                                    "fullWidth": 14,
                                    "width": 13,
                                    "expression": {
                                        "kind": "IdentifierName",
                                        "fullStart": 788,
                                        "fullEnd": 794,
                                        "start": 788,
                                        "end": 794,
                                        "fullWidth": 6,
                                        "width": 6,
                                        "text": "newArr",
                                        "value": "newArr",
                                        "valueText": "newArr"
                                    },
                                    "dotToken": {
                                        "kind": "DotToken",
                                        "fullStart": 794,
                                        "fullEnd": 795,
                                        "start": 794,
                                        "end": 795,
                                        "fullWidth": 1,
                                        "width": 1,
                                        "text": ".",
                                        "value": ".",
                                        "valueText": "."
                                    },
                                    "name": {
                                        "kind": "IdentifierName",
                                        "fullStart": 795,
                                        "fullEnd": 802,
                                        "start": 795,
                                        "end": 801,
                                        "fullWidth": 7,
                                        "width": 6,
                                        "text": "length",
                                        "value": "length",
                                        "valueText": "length",
                                        "hasTrailingTrivia": true,
                                        "trailingTrivia": [
                                            {
                                                "kind": "WhitespaceTrivia",
                                                "text": " "
                                            }
                                        ]
                                    }
                                },
                                "operatorToken": {
                                    "kind": "EqualsEqualsEqualsToken",
                                    "fullStart": 802,
                                    "fullEnd": 806,
                                    "start": 802,
                                    "end": 805,
                                    "fullWidth": 4,
                                    "width": 3,
                                    "text": "===",
                                    "value": "===",
                                    "valueText": "===",
                                    "hasTrailingTrivia": true,
                                    "trailingTrivia": [
                                        {
                                            "kind": "WhitespaceTrivia",
                                            "text": " "
                                        }
                                    ]
                                },
                                "right": {
                                    "kind": "NumericLiteral",
                                    "fullStart": 806,
                                    "fullEnd": 807,
                                    "start": 806,
                                    "end": 807,
                                    "fullWidth": 1,
                                    "width": 1,
                                    "text": "0",
                                    "value": 0,
                                    "valueText": "0"
                                }
                            },
                            "semicolonToken": {
                                "kind": "SemicolonToken",
                                "fullStart": 807,
                                "fullEnd": 810,
                                "start": 807,
                                "end": 808,
                                "fullWidth": 3,
                                "width": 1,
                                "text": ";",
                                "value": ";",
                                "valueText": ";",
                                "hasTrailingTrivia": true,
                                "hasTrailingNewLine": true,
                                "trailingTrivia": [
                                    {
                                        "kind": "NewLineTrivia",
                                        "text": "\r\n"
                                    }
                                ]
                            }
                        }
                    ],
                    "closeBraceToken": {
                        "kind": "CloseBraceToken",
                        "fullStart": 810,
                        "fullEnd": 817,
                        "start": 814,
                        "end": 815,
                        "fullWidth": 7,
                        "width": 1,
                        "text": "}",
                        "value": "}",
                        "valueText": "}",
                        "hasLeadingTrivia": true,
                        "hasTrailingTrivia": true,
                        "hasTrailingNewLine": true,
                        "leadingTrivia": [
                            {
                                "kind": "WhitespaceTrivia",
                                "text": "    "
                            }
                        ],
                        "trailingTrivia": [
                            {
                                "kind": "NewLineTrivia",
                                "text": "\r\n"
                            }
                        ]
                    }
                }
            },
            {
                "kind": "ExpressionStatement",
                "fullStart": 817,
                "fullEnd": 841,
                "start": 817,
                "end": 839,
                "fullWidth": 24,
                "width": 22,
                "expression": {
                    "kind": "InvocationExpression",
                    "fullStart": 817,
                    "fullEnd": 838,
                    "start": 817,
                    "end": 838,
                    "fullWidth": 21,
                    "width": 21,
                    "expression": {
                        "kind": "IdentifierName",
                        "fullStart": 817,
                        "fullEnd": 828,
                        "start": 817,
                        "end": 828,
                        "fullWidth": 11,
                        "width": 11,
                        "text": "runTestCase",
                        "value": "runTestCase",
                        "valueText": "runTestCase"
                    },
                    "argumentList": {
                        "kind": "ArgumentList",
                        "fullStart": 828,
                        "fullEnd": 838,
                        "start": 828,
                        "end": 838,
                        "fullWidth": 10,
                        "width": 10,
                        "openParenToken": {
                            "kind": "OpenParenToken",
                            "fullStart": 828,
                            "fullEnd": 829,
                            "start": 828,
                            "end": 829,
                            "fullWidth": 1,
                            "width": 1,
                            "text": "(",
                            "value": "(",
                            "valueText": "("
                        },
                        "arguments": [
                            {
                                "kind": "IdentifierName",
                                "fullStart": 829,
                                "fullEnd": 837,
                                "start": 829,
                                "end": 837,
                                "fullWidth": 8,
                                "width": 8,
                                "text": "testcase",
                                "value": "testcase",
                                "valueText": "testcase"
                            }
                        ],
                        "closeParenToken": {
                            "kind": "CloseParenToken",
                            "fullStart": 837,
                            "fullEnd": 838,
                            "start": 837,
                            "end": 838,
                            "fullWidth": 1,
                            "width": 1,
                            "text": ")",
                            "value": ")",
                            "valueText": ")"
                        }
                    }
                },
                "semicolonToken": {
                    "kind": "SemicolonToken",
                    "fullStart": 838,
                    "fullEnd": 841,
                    "start": 838,
                    "end": 839,
                    "fullWidth": 3,
                    "width": 1,
                    "text": ";",
                    "value": ";",
                    "valueText": ";",
                    "hasTrailingTrivia": true,
                    "hasTrailingNewLine": true,
                    "trailingTrivia": [
                        {
                            "kind": "NewLineTrivia",
                            "text": "\r\n"
                        }
                    ]
                }
            }
        ],
        "endOfFileToken": {
            "kind": "EndOfFileToken",
            "fullStart": 841,
            "fullEnd": 841,
            "start": 841,
            "end": 841,
            "fullWidth": 0,
            "width": 0,
            "text": ""
        }
    },
    "lineMap": {
        "lineStarts": [
            0,
            67,
            152,
            232,
            308,
            380,
            385,
            440,
            540,
            545,
            547,
            549,
            572,
            574,
            620,
            650,
            661,
            663,
            704,
            706,
            771,
            773,
            810,
            817,
            841
        ],
        "length": 841
    }
}<|MERGE_RESOLUTION|>--- conflicted
+++ resolved
@@ -282,11 +282,8 @@
                                             "start": 602,
                                             "end": 605,
                                             "fullWidth": 3,
-<<<<<<< HEAD
                                             "width": 3,
-=======
                                             "modifiers": [],
->>>>>>> e3c38734
                                             "identifier": {
                                                 "kind": "IdentifierName",
                                                 "fullStart": 602,
@@ -326,11 +323,8 @@
                                             "start": 607,
                                             "end": 610,
                                             "fullWidth": 3,
-<<<<<<< HEAD
                                             "width": 3,
-=======
                                             "modifiers": [],
->>>>>>> e3c38734
                                             "identifier": {
                                                 "kind": "IdentifierName",
                                                 "fullStart": 607,
@@ -370,11 +364,8 @@
                                             "start": 612,
                                             "end": 615,
                                             "fullWidth": 3,
-<<<<<<< HEAD
                                             "width": 3,
-=======
                                             "modifiers": [],
->>>>>>> e3c38734
                                             "identifier": {
                                                 "kind": "IdentifierName",
                                                 "fullStart": 612,
