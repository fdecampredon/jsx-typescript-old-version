--- conflicted
+++ resolved
@@ -617,12 +617,8 @@
                                         "start": 673,
                                         "end": 686,
                                         "fullWidth": 13,
-<<<<<<< HEAD
                                         "width": 13,
-                                        "identifier": {
-=======
                                         "propertyName": {
->>>>>>> 85e84683
                                             "kind": "IdentifierName",
                                             "fullStart": 673,
                                             "fullEnd": 675,
@@ -1286,12 +1282,8 @@
                                         "start": 1708,
                                         "end": 1743,
                                         "fullWidth": 35,
-<<<<<<< HEAD
                                         "width": 35,
-                                        "identifier": {
-=======
                                         "propertyName": {
->>>>>>> 85e84683
                                             "kind": "IdentifierName",
                                             "fullStart": 1708,
                                             "fullEnd": 1710,
