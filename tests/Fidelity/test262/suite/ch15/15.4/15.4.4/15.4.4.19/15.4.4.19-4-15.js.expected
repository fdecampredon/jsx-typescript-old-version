{
    "isDeclaration": false,
    "languageVersion": "EcmaScript5",
    "parseOptions": {
        "allowAutomaticSemicolonInsertion": true
    },
    "sourceUnit": {
        "kind": "SourceUnit",
        "fullStart": 0,
        "fullEnd": 1336,
        "start": 563,
        "end": 1336,
        "fullWidth": 1336,
        "width": 773,
        "isIncrementallyUnusable": true,
        "moduleElements": [
            {
                "kind": "FunctionDeclaration",
                "fullStart": 0,
                "fullEnd": 1312,
                "start": 563,
                "end": 1310,
                "fullWidth": 1312,
                "width": 747,
                "isIncrementallyUnusable": true,
                "modifiers": [],
                "functionKeyword": {
                    "kind": "FunctionKeyword",
                    "fullStart": 0,
                    "fullEnd": 572,
                    "start": 563,
                    "end": 571,
                    "fullWidth": 572,
                    "width": 8,
                    "text": "function",
                    "value": "function",
                    "valueText": "function",
                    "hasLeadingTrivia": true,
                    "hasLeadingComment": true,
                    "hasLeadingNewLine": true,
                    "hasTrailingTrivia": true,
                    "leadingTrivia": [
                        {
                            "kind": "SingleLineCommentTrivia",
                            "text": "/// Copyright (c) 2012 Ecma International.  All rights reserved. "
                        },
                        {
                            "kind": "NewLineTrivia",
                            "text": "\r\n"
                        },
                        {
                            "kind": "SingleLineCommentTrivia",
                            "text": "/// Ecma International makes this code available under the terms and conditions set"
                        },
                        {
                            "kind": "NewLineTrivia",
                            "text": "\r\n"
                        },
                        {
                            "kind": "SingleLineCommentTrivia",
                            "text": "/// forth on http://hg.ecmascript.org/tests/test262/raw-file/tip/LICENSE (the "
                        },
                        {
                            "kind": "NewLineTrivia",
                            "text": "\r\n"
                        },
                        {
                            "kind": "SingleLineCommentTrivia",
                            "text": "/// \"Use Terms\").   Any redistribution of this code must retain the above "
                        },
                        {
                            "kind": "NewLineTrivia",
                            "text": "\r\n"
                        },
                        {
                            "kind": "SingleLineCommentTrivia",
                            "text": "/// copyright and this notice and otherwise comply with the Use Terms."
                        },
                        {
                            "kind": "NewLineTrivia",
                            "text": "\r\n"
                        },
                        {
                            "kind": "MultiLineCommentTrivia",
                            "text": "/**\r\n * @path ch15/15.4/15.4.4/15.4.4.19/15.4.4.19-4-15.js\r\n * @description Array.prototype.map - calling with no callbackfn is the same as passing undefined for callbackfn\r\n */"
                        },
                        {
                            "kind": "NewLineTrivia",
                            "text": "\r\n"
                        },
                        {
                            "kind": "NewLineTrivia",
                            "text": "\r\n"
                        },
                        {
                            "kind": "NewLineTrivia",
                            "text": "\r\n"
                        }
                    ],
                    "trailingTrivia": [
                        {
                            "kind": "WhitespaceTrivia",
                            "text": " "
                        }
                    ]
                },
                "identifier": {
                    "kind": "IdentifierName",
                    "fullStart": 572,
                    "fullEnd": 580,
                    "start": 572,
                    "end": 580,
                    "fullWidth": 8,
                    "width": 8,
                    "text": "testcase",
                    "value": "testcase",
                    "valueText": "testcase"
                },
                "callSignature": {
                    "kind": "CallSignature",
                    "fullStart": 580,
                    "fullEnd": 583,
                    "start": 580,
                    "end": 582,
                    "fullWidth": 3,
                    "width": 2,
                    "parameterList": {
                        "kind": "ParameterList",
                        "fullStart": 580,
                        "fullEnd": 583,
                        "start": 580,
                        "end": 582,
                        "fullWidth": 3,
                        "width": 2,
                        "openParenToken": {
                            "kind": "OpenParenToken",
                            "fullStart": 580,
                            "fullEnd": 581,
                            "start": 580,
                            "end": 581,
                            "fullWidth": 1,
                            "width": 1,
                            "text": "(",
                            "value": "(",
                            "valueText": "("
                        },
                        "parameters": [],
                        "closeParenToken": {
                            "kind": "CloseParenToken",
                            "fullStart": 581,
                            "fullEnd": 583,
                            "start": 581,
                            "end": 582,
                            "fullWidth": 2,
                            "width": 1,
                            "text": ")",
                            "value": ")",
                            "valueText": ")",
                            "hasTrailingTrivia": true,
                            "trailingTrivia": [
                                {
                                    "kind": "WhitespaceTrivia",
                                    "text": " "
                                }
                            ]
                        }
                    }
                },
                "block": {
                    "kind": "Block",
                    "fullStart": 583,
                    "fullEnd": 1312,
                    "start": 583,
                    "end": 1310,
                    "fullWidth": 729,
                    "width": 727,
                    "isIncrementallyUnusable": true,
                    "openBraceToken": {
                        "kind": "OpenBraceToken",
                        "fullStart": 583,
                        "fullEnd": 586,
                        "start": 583,
                        "end": 584,
                        "fullWidth": 3,
                        "width": 1,
                        "text": "{",
                        "value": "{",
                        "valueText": "{",
                        "hasTrailingTrivia": true,
                        "hasTrailingNewLine": true,
                        "trailingTrivia": [
                            {
                                "kind": "NewLineTrivia",
                                "text": "\r\n"
                            }
                        ]
                    },
                    "statements": [
                        {
                            "kind": "VariableStatement",
                            "fullStart": 586,
                            "fullEnd": 619,
                            "start": 596,
                            "end": 617,
                            "fullWidth": 33,
                            "width": 21,
                            "modifiers": [],
                            "variableDeclaration": {
                                "kind": "VariableDeclaration",
                                "fullStart": 586,
                                "fullEnd": 616,
                                "start": 596,
                                "end": 616,
                                "fullWidth": 30,
                                "width": 20,
                                "varKeyword": {
                                    "kind": "VarKeyword",
                                    "fullStart": 586,
                                    "fullEnd": 600,
                                    "start": 596,
                                    "end": 599,
                                    "fullWidth": 14,
                                    "width": 3,
                                    "text": "var",
                                    "value": "var",
                                    "valueText": "var",
                                    "hasLeadingTrivia": true,
                                    "hasLeadingNewLine": true,
                                    "hasTrailingTrivia": true,
                                    "leadingTrivia": [
                                        {
                                            "kind": "NewLineTrivia",
                                            "text": "\r\n"
                                        },
                                        {
                                            "kind": "WhitespaceTrivia",
                                            "text": "        "
                                        }
                                    ],
                                    "trailingTrivia": [
                                        {
                                            "kind": "WhitespaceTrivia",
                                            "text": " "
                                        }
                                    ]
                                },
                                "variableDeclarators": [
                                    {
                                        "kind": "VariableDeclarator",
                                        "fullStart": 600,
                                        "fullEnd": 616,
                                        "start": 600,
                                        "end": 616,
                                        "fullWidth": 16,
<<<<<<< HEAD
                                        "width": 16,
                                        "identifier": {
=======
                                        "propertyName": {
>>>>>>> 85e84683
                                            "kind": "IdentifierName",
                                            "fullStart": 600,
                                            "fullEnd": 604,
                                            "start": 600,
                                            "end": 603,
                                            "fullWidth": 4,
                                            "width": 3,
                                            "text": "obj",
                                            "value": "obj",
                                            "valueText": "obj",
                                            "hasTrailingTrivia": true,
                                            "trailingTrivia": [
                                                {
                                                    "kind": "WhitespaceTrivia",
                                                    "text": " "
                                                }
                                            ]
                                        },
                                        "equalsValueClause": {
                                            "kind": "EqualsValueClause",
                                            "fullStart": 604,
                                            "fullEnd": 616,
                                            "start": 604,
                                            "end": 616,
                                            "fullWidth": 12,
                                            "width": 12,
                                            "equalsToken": {
                                                "kind": "EqualsToken",
                                                "fullStart": 604,
                                                "fullEnd": 606,
                                                "start": 604,
                                                "end": 605,
                                                "fullWidth": 2,
                                                "width": 1,
                                                "text": "=",
                                                "value": "=",
                                                "valueText": "=",
                                                "hasTrailingTrivia": true,
                                                "trailingTrivia": [
                                                    {
                                                        "kind": "WhitespaceTrivia",
                                                        "text": " "
                                                    }
                                                ]
                                            },
                                            "value": {
                                                "kind": "ObjectLiteralExpression",
                                                "fullStart": 606,
                                                "fullEnd": 616,
                                                "start": 606,
                                                "end": 616,
                                                "fullWidth": 10,
                                                "width": 10,
                                                "openBraceToken": {
                                                    "kind": "OpenBraceToken",
                                                    "fullStart": 606,
                                                    "fullEnd": 608,
                                                    "start": 606,
                                                    "end": 607,
                                                    "fullWidth": 2,
                                                    "width": 1,
                                                    "text": "{",
                                                    "value": "{",
                                                    "valueText": "{",
                                                    "hasTrailingTrivia": true,
                                                    "trailingTrivia": [
                                                        {
                                                            "kind": "WhitespaceTrivia",
                                                            "text": " "
                                                        }
                                                    ]
                                                },
                                                "propertyAssignments": [
                                                    {
                                                        "kind": "SimplePropertyAssignment",
                                                        "fullStart": 608,
                                                        "fullEnd": 615,
                                                        "start": 608,
                                                        "end": 614,
                                                        "fullWidth": 7,
                                                        "width": 6,
                                                        "propertyName": {
                                                            "kind": "NumericLiteral",
                                                            "fullStart": 608,
                                                            "fullEnd": 610,
                                                            "start": 608,
                                                            "end": 610,
                                                            "fullWidth": 2,
                                                            "width": 2,
                                                            "text": "10",
                                                            "value": 10,
                                                            "valueText": "10"
                                                        },
                                                        "colonToken": {
                                                            "kind": "ColonToken",
                                                            "fullStart": 610,
                                                            "fullEnd": 612,
                                                            "start": 610,
                                                            "end": 611,
                                                            "fullWidth": 2,
                                                            "width": 1,
                                                            "text": ":",
                                                            "value": ":",
                                                            "valueText": ":",
                                                            "hasTrailingTrivia": true,
                                                            "trailingTrivia": [
                                                                {
                                                                    "kind": "WhitespaceTrivia",
                                                                    "text": " "
                                                                }
                                                            ]
                                                        },
                                                        "expression": {
                                                            "kind": "NumericLiteral",
                                                            "fullStart": 612,
                                                            "fullEnd": 615,
                                                            "start": 612,
                                                            "end": 614,
                                                            "fullWidth": 3,
                                                            "width": 2,
                                                            "text": "10",
                                                            "value": 10,
                                                            "valueText": "10",
                                                            "hasTrailingTrivia": true,
                                                            "trailingTrivia": [
                                                                {
                                                                    "kind": "WhitespaceTrivia",
                                                                    "text": " "
                                                                }
                                                            ]
                                                        }
                                                    }
                                                ],
                                                "closeBraceToken": {
                                                    "kind": "CloseBraceToken",
                                                    "fullStart": 615,
                                                    "fullEnd": 616,
                                                    "start": 615,
                                                    "end": 616,
                                                    "fullWidth": 1,
                                                    "width": 1,
                                                    "text": "}",
                                                    "value": "}",
                                                    "valueText": "}"
                                                }
                                            }
                                        }
                                    }
                                ]
                            },
                            "semicolonToken": {
                                "kind": "SemicolonToken",
                                "fullStart": 616,
                                "fullEnd": 619,
                                "start": 616,
                                "end": 617,
                                "fullWidth": 3,
                                "width": 1,
                                "text": ";",
                                "value": ";",
                                "valueText": ";",
                                "hasTrailingTrivia": true,
                                "hasTrailingNewLine": true,
                                "trailingTrivia": [
                                    {
                                        "kind": "NewLineTrivia",
                                        "text": "\r\n"
                                    }
                                ]
                            }
                        },
                        {
                            "kind": "VariableStatement",
                            "fullStart": 619,
                            "fullEnd": 656,
                            "start": 627,
                            "end": 654,
                            "fullWidth": 37,
                            "width": 27,
                            "modifiers": [],
                            "variableDeclaration": {
                                "kind": "VariableDeclaration",
                                "fullStart": 619,
                                "fullEnd": 653,
                                "start": 627,
                                "end": 653,
                                "fullWidth": 34,
                                "width": 26,
                                "varKeyword": {
                                    "kind": "VarKeyword",
                                    "fullStart": 619,
                                    "fullEnd": 631,
                                    "start": 627,
                                    "end": 630,
                                    "fullWidth": 12,
                                    "width": 3,
                                    "text": "var",
                                    "value": "var",
                                    "valueText": "var",
                                    "hasLeadingTrivia": true,
                                    "hasTrailingTrivia": true,
                                    "leadingTrivia": [
                                        {
                                            "kind": "WhitespaceTrivia",
                                            "text": "        "
                                        }
                                    ],
                                    "trailingTrivia": [
                                        {
                                            "kind": "WhitespaceTrivia",
                                            "text": " "
                                        }
                                    ]
                                },
                                "variableDeclarators": [
                                    {
                                        "kind": "VariableDeclarator",
                                        "fullStart": 631,
                                        "fullEnd": 653,
                                        "start": 631,
                                        "end": 653,
                                        "fullWidth": 22,
<<<<<<< HEAD
                                        "width": 22,
                                        "identifier": {
=======
                                        "propertyName": {
>>>>>>> 85e84683
                                            "kind": "IdentifierName",
                                            "fullStart": 631,
                                            "fullEnd": 646,
                                            "start": 631,
                                            "end": 645,
                                            "fullWidth": 15,
                                            "width": 14,
                                            "text": "lengthAccessed",
                                            "value": "lengthAccessed",
                                            "valueText": "lengthAccessed",
                                            "hasTrailingTrivia": true,
                                            "trailingTrivia": [
                                                {
                                                    "kind": "WhitespaceTrivia",
                                                    "text": " "
                                                }
                                            ]
                                        },
                                        "equalsValueClause": {
                                            "kind": "EqualsValueClause",
                                            "fullStart": 646,
                                            "fullEnd": 653,
                                            "start": 646,
                                            "end": 653,
                                            "fullWidth": 7,
                                            "width": 7,
                                            "equalsToken": {
                                                "kind": "EqualsToken",
                                                "fullStart": 646,
                                                "fullEnd": 648,
                                                "start": 646,
                                                "end": 647,
                                                "fullWidth": 2,
                                                "width": 1,
                                                "text": "=",
                                                "value": "=",
                                                "valueText": "=",
                                                "hasTrailingTrivia": true,
                                                "trailingTrivia": [
                                                    {
                                                        "kind": "WhitespaceTrivia",
                                                        "text": " "
                                                    }
                                                ]
                                            },
                                            "value": {
                                                "kind": "FalseKeyword",
                                                "fullStart": 648,
                                                "fullEnd": 653,
                                                "start": 648,
                                                "end": 653,
                                                "fullWidth": 5,
                                                "width": 5,
                                                "text": "false",
                                                "value": false,
                                                "valueText": "false"
                                            }
                                        }
                                    }
                                ]
                            },
                            "semicolonToken": {
                                "kind": "SemicolonToken",
                                "fullStart": 653,
                                "fullEnd": 656,
                                "start": 653,
                                "end": 654,
                                "fullWidth": 3,
                                "width": 1,
                                "text": ";",
                                "value": ";",
                                "valueText": ";",
                                "hasTrailingTrivia": true,
                                "hasTrailingNewLine": true,
                                "trailingTrivia": [
                                    {
                                        "kind": "NewLineTrivia",
                                        "text": "\r\n"
                                    }
                                ]
                            }
                        },
                        {
                            "kind": "VariableStatement",
                            "fullStart": 656,
                            "fullEnd": 691,
                            "start": 664,
                            "end": 689,
                            "fullWidth": 35,
                            "width": 25,
                            "modifiers": [],
                            "variableDeclaration": {
                                "kind": "VariableDeclaration",
                                "fullStart": 656,
                                "fullEnd": 688,
                                "start": 664,
                                "end": 688,
                                "fullWidth": 32,
                                "width": 24,
                                "varKeyword": {
                                    "kind": "VarKeyword",
                                    "fullStart": 656,
                                    "fullEnd": 668,
                                    "start": 664,
                                    "end": 667,
                                    "fullWidth": 12,
                                    "width": 3,
                                    "text": "var",
                                    "value": "var",
                                    "valueText": "var",
                                    "hasLeadingTrivia": true,
                                    "hasTrailingTrivia": true,
                                    "leadingTrivia": [
                                        {
                                            "kind": "WhitespaceTrivia",
                                            "text": "        "
                                        }
                                    ],
                                    "trailingTrivia": [
                                        {
                                            "kind": "WhitespaceTrivia",
                                            "text": " "
                                        }
                                    ]
                                },
                                "variableDeclarators": [
                                    {
                                        "kind": "VariableDeclarator",
                                        "fullStart": 668,
                                        "fullEnd": 688,
                                        "start": 668,
                                        "end": 688,
                                        "fullWidth": 20,
<<<<<<< HEAD
                                        "width": 20,
                                        "identifier": {
=======
                                        "propertyName": {
>>>>>>> 85e84683
                                            "kind": "IdentifierName",
                                            "fullStart": 668,
                                            "fullEnd": 681,
                                            "start": 668,
                                            "end": 680,
                                            "fullWidth": 13,
                                            "width": 12,
                                            "text": "loopAccessed",
                                            "value": "loopAccessed",
                                            "valueText": "loopAccessed",
                                            "hasTrailingTrivia": true,
                                            "trailingTrivia": [
                                                {
                                                    "kind": "WhitespaceTrivia",
                                                    "text": " "
                                                }
                                            ]
                                        },
                                        "equalsValueClause": {
                                            "kind": "EqualsValueClause",
                                            "fullStart": 681,
                                            "fullEnd": 688,
                                            "start": 681,
                                            "end": 688,
                                            "fullWidth": 7,
                                            "width": 7,
                                            "equalsToken": {
                                                "kind": "EqualsToken",
                                                "fullStart": 681,
                                                "fullEnd": 683,
                                                "start": 681,
                                                "end": 682,
                                                "fullWidth": 2,
                                                "width": 1,
                                                "text": "=",
                                                "value": "=",
                                                "valueText": "=",
                                                "hasTrailingTrivia": true,
                                                "trailingTrivia": [
                                                    {
                                                        "kind": "WhitespaceTrivia",
                                                        "text": " "
                                                    }
                                                ]
                                            },
                                            "value": {
                                                "kind": "FalseKeyword",
                                                "fullStart": 683,
                                                "fullEnd": 688,
                                                "start": 683,
                                                "end": 688,
                                                "fullWidth": 5,
                                                "width": 5,
                                                "text": "false",
                                                "value": false,
                                                "valueText": "false"
                                            }
                                        }
                                    }
                                ]
                            },
                            "semicolonToken": {
                                "kind": "SemicolonToken",
                                "fullStart": 688,
                                "fullEnd": 691,
                                "start": 688,
                                "end": 689,
                                "fullWidth": 3,
                                "width": 1,
                                "text": ";",
                                "value": ";",
                                "valueText": ";",
                                "hasTrailingTrivia": true,
                                "hasTrailingNewLine": true,
                                "trailingTrivia": [
                                    {
                                        "kind": "NewLineTrivia",
                                        "text": "\r\n"
                                    }
                                ]
                            }
                        },
                        {
                            "kind": "ExpressionStatement",
                            "fullStart": 691,
                            "fullEnd": 902,
                            "start": 701,
                            "end": 900,
                            "fullWidth": 211,
                            "width": 199,
                            "isIncrementallyUnusable": true,
                            "expression": {
                                "kind": "InvocationExpression",
                                "fullStart": 691,
                                "fullEnd": 899,
                                "start": 701,
                                "end": 899,
                                "fullWidth": 208,
                                "width": 198,
                                "isIncrementallyUnusable": true,
                                "expression": {
                                    "kind": "MemberAccessExpression",
                                    "fullStart": 691,
                                    "fullEnd": 722,
                                    "start": 701,
                                    "end": 722,
                                    "fullWidth": 31,
                                    "width": 21,
                                    "expression": {
                                        "kind": "IdentifierName",
                                        "fullStart": 691,
                                        "fullEnd": 707,
                                        "start": 701,
                                        "end": 707,
                                        "fullWidth": 16,
                                        "width": 6,
                                        "text": "Object",
                                        "value": "Object",
                                        "valueText": "Object",
                                        "hasLeadingTrivia": true,
                                        "hasLeadingNewLine": true,
                                        "leadingTrivia": [
                                            {
                                                "kind": "NewLineTrivia",
                                                "text": "\r\n"
                                            },
                                            {
                                                "kind": "WhitespaceTrivia",
                                                "text": "        "
                                            }
                                        ]
                                    },
                                    "dotToken": {
                                        "kind": "DotToken",
                                        "fullStart": 707,
                                        "fullEnd": 708,
                                        "start": 707,
                                        "end": 708,
                                        "fullWidth": 1,
                                        "width": 1,
                                        "text": ".",
                                        "value": ".",
                                        "valueText": "."
                                    },
                                    "name": {
                                        "kind": "IdentifierName",
                                        "fullStart": 708,
                                        "fullEnd": 722,
                                        "start": 708,
                                        "end": 722,
                                        "fullWidth": 14,
                                        "width": 14,
                                        "text": "defineProperty",
                                        "value": "defineProperty",
                                        "valueText": "defineProperty"
                                    }
                                },
                                "argumentList": {
                                    "kind": "ArgumentList",
                                    "fullStart": 722,
                                    "fullEnd": 899,
                                    "start": 722,
                                    "end": 899,
                                    "fullWidth": 177,
                                    "width": 177,
                                    "isIncrementallyUnusable": true,
                                    "openParenToken": {
                                        "kind": "OpenParenToken",
                                        "fullStart": 722,
                                        "fullEnd": 723,
                                        "start": 722,
                                        "end": 723,
                                        "fullWidth": 1,
                                        "width": 1,
                                        "text": "(",
                                        "value": "(",
                                        "valueText": "("
                                    },
                                    "arguments": [
                                        {
                                            "kind": "IdentifierName",
                                            "fullStart": 723,
                                            "fullEnd": 726,
                                            "start": 723,
                                            "end": 726,
                                            "fullWidth": 3,
                                            "width": 3,
                                            "text": "obj",
                                            "value": "obj",
                                            "valueText": "obj"
                                        },
                                        {
                                            "kind": "CommaToken",
                                            "fullStart": 726,
                                            "fullEnd": 728,
                                            "start": 726,
                                            "end": 727,
                                            "fullWidth": 2,
                                            "width": 1,
                                            "text": ",",
                                            "value": ",",
                                            "valueText": ",",
                                            "hasTrailingTrivia": true,
                                            "trailingTrivia": [
                                                {
                                                    "kind": "WhitespaceTrivia",
                                                    "text": " "
                                                }
                                            ]
                                        },
                                        {
                                            "kind": "StringLiteral",
                                            "fullStart": 728,
                                            "fullEnd": 736,
                                            "start": 728,
                                            "end": 736,
                                            "fullWidth": 8,
                                            "width": 8,
                                            "text": "\"length\"",
                                            "value": "length",
                                            "valueText": "length"
                                        },
                                        {
                                            "kind": "CommaToken",
                                            "fullStart": 736,
                                            "fullEnd": 738,
                                            "start": 736,
                                            "end": 737,
                                            "fullWidth": 2,
                                            "width": 1,
                                            "text": ",",
                                            "value": ",",
                                            "valueText": ",",
                                            "hasTrailingTrivia": true,
                                            "trailingTrivia": [
                                                {
                                                    "kind": "WhitespaceTrivia",
                                                    "text": " "
                                                }
                                            ]
                                        },
                                        {
                                            "kind": "ObjectLiteralExpression",
                                            "fullStart": 738,
                                            "fullEnd": 898,
                                            "start": 738,
                                            "end": 898,
                                            "fullWidth": 160,
                                            "width": 160,
                                            "isIncrementallyUnusable": true,
                                            "openBraceToken": {
                                                "kind": "OpenBraceToken",
                                                "fullStart": 738,
                                                "fullEnd": 741,
                                                "start": 738,
                                                "end": 739,
                                                "fullWidth": 3,
                                                "width": 1,
                                                "text": "{",
                                                "value": "{",
                                                "valueText": "{",
                                                "hasTrailingTrivia": true,
                                                "hasTrailingNewLine": true,
                                                "trailingTrivia": [
                                                    {
                                                        "kind": "NewLineTrivia",
                                                        "text": "\r\n"
                                                    }
                                                ]
                                            },
                                            "propertyAssignments": [
                                                {
                                                    "kind": "SimplePropertyAssignment",
                                                    "fullStart": 741,
                                                    "fullEnd": 854,
                                                    "start": 753,
                                                    "end": 854,
                                                    "fullWidth": 113,
                                                    "width": 101,
                                                    "isIncrementallyUnusable": true,
                                                    "propertyName": {
                                                        "kind": "IdentifierName",
                                                        "fullStart": 741,
                                                        "fullEnd": 756,
                                                        "start": 753,
                                                        "end": 756,
                                                        "fullWidth": 15,
                                                        "width": 3,
                                                        "text": "get",
                                                        "value": "get",
                                                        "valueText": "get",
                                                        "hasLeadingTrivia": true,
                                                        "leadingTrivia": [
                                                            {
                                                                "kind": "WhitespaceTrivia",
                                                                "text": "            "
                                                            }
                                                        ]
                                                    },
                                                    "colonToken": {
                                                        "kind": "ColonToken",
                                                        "fullStart": 756,
                                                        "fullEnd": 758,
                                                        "start": 756,
                                                        "end": 757,
                                                        "fullWidth": 2,
                                                        "width": 1,
                                                        "text": ":",
                                                        "value": ":",
                                                        "valueText": ":",
                                                        "hasTrailingTrivia": true,
                                                        "trailingTrivia": [
                                                            {
                                                                "kind": "WhitespaceTrivia",
                                                                "text": " "
                                                            }
                                                        ]
                                                    },
                                                    "expression": {
                                                        "kind": "FunctionExpression",
                                                        "fullStart": 758,
                                                        "fullEnd": 854,
                                                        "start": 758,
                                                        "end": 854,
                                                        "fullWidth": 96,
                                                        "width": 96,
                                                        "functionKeyword": {
                                                            "kind": "FunctionKeyword",
                                                            "fullStart": 758,
                                                            "fullEnd": 767,
                                                            "start": 758,
                                                            "end": 766,
                                                            "fullWidth": 9,
                                                            "width": 8,
                                                            "text": "function",
                                                            "value": "function",
                                                            "valueText": "function",
                                                            "hasTrailingTrivia": true,
                                                            "trailingTrivia": [
                                                                {
                                                                    "kind": "WhitespaceTrivia",
                                                                    "text": " "
                                                                }
                                                            ]
                                                        },
                                                        "callSignature": {
                                                            "kind": "CallSignature",
                                                            "fullStart": 767,
                                                            "fullEnd": 770,
                                                            "start": 767,
                                                            "end": 769,
                                                            "fullWidth": 3,
                                                            "width": 2,
                                                            "parameterList": {
                                                                "kind": "ParameterList",
                                                                "fullStart": 767,
                                                                "fullEnd": 770,
                                                                "start": 767,
                                                                "end": 769,
                                                                "fullWidth": 3,
                                                                "width": 2,
                                                                "openParenToken": {
                                                                    "kind": "OpenParenToken",
                                                                    "fullStart": 767,
                                                                    "fullEnd": 768,
                                                                    "start": 767,
                                                                    "end": 768,
                                                                    "fullWidth": 1,
                                                                    "width": 1,
                                                                    "text": "(",
                                                                    "value": "(",
                                                                    "valueText": "("
                                                                },
                                                                "parameters": [],
                                                                "closeParenToken": {
                                                                    "kind": "CloseParenToken",
                                                                    "fullStart": 768,
                                                                    "fullEnd": 770,
                                                                    "start": 768,
                                                                    "end": 769,
                                                                    "fullWidth": 2,
                                                                    "width": 1,
                                                                    "text": ")",
                                                                    "value": ")",
                                                                    "valueText": ")",
                                                                    "hasTrailingTrivia": true,
                                                                    "trailingTrivia": [
                                                                        {
                                                                            "kind": "WhitespaceTrivia",
                                                                            "text": " "
                                                                        }
                                                                    ]
                                                                }
                                                            }
                                                        },
                                                        "block": {
                                                            "kind": "Block",
                                                            "fullStart": 770,
                                                            "fullEnd": 854,
                                                            "start": 770,
                                                            "end": 854,
                                                            "fullWidth": 84,
                                                            "width": 84,
                                                            "openBraceToken": {
                                                                "kind": "OpenBraceToken",
                                                                "fullStart": 770,
                                                                "fullEnd": 773,
                                                                "start": 770,
                                                                "end": 771,
                                                                "fullWidth": 3,
                                                                "width": 1,
                                                                "text": "{",
                                                                "value": "{",
                                                                "valueText": "{",
                                                                "hasTrailingTrivia": true,
                                                                "hasTrailingNewLine": true,
                                                                "trailingTrivia": [
                                                                    {
                                                                        "kind": "NewLineTrivia",
                                                                        "text": "\r\n"
                                                                    }
                                                                ]
                                                            },
                                                            "statements": [
                                                                {
                                                                    "kind": "ExpressionStatement",
                                                                    "fullStart": 773,
                                                                    "fullEnd": 813,
                                                                    "start": 789,
                                                                    "end": 811,
                                                                    "fullWidth": 40,
                                                                    "width": 22,
                                                                    "expression": {
                                                                        "kind": "AssignmentExpression",
                                                                        "fullStart": 773,
                                                                        "fullEnd": 810,
                                                                        "start": 789,
                                                                        "end": 810,
                                                                        "fullWidth": 37,
                                                                        "width": 21,
                                                                        "left": {
                                                                            "kind": "IdentifierName",
                                                                            "fullStart": 773,
                                                                            "fullEnd": 804,
                                                                            "start": 789,
                                                                            "end": 803,
                                                                            "fullWidth": 31,
                                                                            "width": 14,
                                                                            "text": "lengthAccessed",
                                                                            "value": "lengthAccessed",
                                                                            "valueText": "lengthAccessed",
                                                                            "hasLeadingTrivia": true,
                                                                            "hasTrailingTrivia": true,
                                                                            "leadingTrivia": [
                                                                                {
                                                                                    "kind": "WhitespaceTrivia",
                                                                                    "text": "                "
                                                                                }
                                                                            ],
                                                                            "trailingTrivia": [
                                                                                {
                                                                                    "kind": "WhitespaceTrivia",
                                                                                    "text": " "
                                                                                }
                                                                            ]
                                                                        },
                                                                        "operatorToken": {
                                                                            "kind": "EqualsToken",
                                                                            "fullStart": 804,
                                                                            "fullEnd": 806,
                                                                            "start": 804,
                                                                            "end": 805,
                                                                            "fullWidth": 2,
                                                                            "width": 1,
                                                                            "text": "=",
                                                                            "value": "=",
                                                                            "valueText": "=",
                                                                            "hasTrailingTrivia": true,
                                                                            "trailingTrivia": [
                                                                                {
                                                                                    "kind": "WhitespaceTrivia",
                                                                                    "text": " "
                                                                                }
                                                                            ]
                                                                        },
                                                                        "right": {
                                                                            "kind": "TrueKeyword",
                                                                            "fullStart": 806,
                                                                            "fullEnd": 810,
                                                                            "start": 806,
                                                                            "end": 810,
                                                                            "fullWidth": 4,
                                                                            "width": 4,
                                                                            "text": "true",
                                                                            "value": true,
                                                                            "valueText": "true"
                                                                        }
                                                                    },
                                                                    "semicolonToken": {
                                                                        "kind": "SemicolonToken",
                                                                        "fullStart": 810,
                                                                        "fullEnd": 813,
                                                                        "start": 810,
                                                                        "end": 811,
                                                                        "fullWidth": 3,
                                                                        "width": 1,
                                                                        "text": ";",
                                                                        "value": ";",
                                                                        "valueText": ";",
                                                                        "hasTrailingTrivia": true,
                                                                        "hasTrailingNewLine": true,
                                                                        "trailingTrivia": [
                                                                            {
                                                                                "kind": "NewLineTrivia",
                                                                                "text": "\r\n"
                                                                            }
                                                                        ]
                                                                    }
                                                                },
                                                                {
                                                                    "kind": "ReturnStatement",
                                                                    "fullStart": 813,
                                                                    "fullEnd": 841,
                                                                    "start": 829,
                                                                    "end": 839,
                                                                    "fullWidth": 28,
                                                                    "width": 10,
                                                                    "returnKeyword": {
                                                                        "kind": "ReturnKeyword",
                                                                        "fullStart": 813,
                                                                        "fullEnd": 836,
                                                                        "start": 829,
                                                                        "end": 835,
                                                                        "fullWidth": 23,
                                                                        "width": 6,
                                                                        "text": "return",
                                                                        "value": "return",
                                                                        "valueText": "return",
                                                                        "hasLeadingTrivia": true,
                                                                        "hasTrailingTrivia": true,
                                                                        "leadingTrivia": [
                                                                            {
                                                                                "kind": "WhitespaceTrivia",
                                                                                "text": "                "
                                                                            }
                                                                        ],
                                                                        "trailingTrivia": [
                                                                            {
                                                                                "kind": "WhitespaceTrivia",
                                                                                "text": " "
                                                                            }
                                                                        ]
                                                                    },
                                                                    "expression": {
                                                                        "kind": "NumericLiteral",
                                                                        "fullStart": 836,
                                                                        "fullEnd": 838,
                                                                        "start": 836,
                                                                        "end": 838,
                                                                        "fullWidth": 2,
                                                                        "width": 2,
                                                                        "text": "20",
                                                                        "value": 20,
                                                                        "valueText": "20"
                                                                    },
                                                                    "semicolonToken": {
                                                                        "kind": "SemicolonToken",
                                                                        "fullStart": 838,
                                                                        "fullEnd": 841,
                                                                        "start": 838,
                                                                        "end": 839,
                                                                        "fullWidth": 3,
                                                                        "width": 1,
                                                                        "text": ";",
                                                                        "value": ";",
                                                                        "valueText": ";",
                                                                        "hasTrailingTrivia": true,
                                                                        "hasTrailingNewLine": true,
                                                                        "trailingTrivia": [
                                                                            {
                                                                                "kind": "NewLineTrivia",
                                                                                "text": "\r\n"
                                                                            }
                                                                        ]
                                                                    }
                                                                }
                                                            ],
                                                            "closeBraceToken": {
                                                                "kind": "CloseBraceToken",
                                                                "fullStart": 841,
                                                                "fullEnd": 854,
                                                                "start": 853,
                                                                "end": 854,
                                                                "fullWidth": 13,
                                                                "width": 1,
                                                                "text": "}",
                                                                "value": "}",
                                                                "valueText": "}",
                                                                "hasLeadingTrivia": true,
                                                                "leadingTrivia": [
                                                                    {
                                                                        "kind": "WhitespaceTrivia",
                                                                        "text": "            "
                                                                    }
                                                                ]
                                                            }
                                                        }
                                                    }
                                                },
                                                {
                                                    "kind": "CommaToken",
                                                    "fullStart": 854,
                                                    "fullEnd": 857,
                                                    "start": 854,
                                                    "end": 855,
                                                    "fullWidth": 3,
                                                    "width": 1,
                                                    "text": ",",
                                                    "value": ",",
                                                    "valueText": ",",
                                                    "hasTrailingTrivia": true,
                                                    "hasTrailingNewLine": true,
                                                    "trailingTrivia": [
                                                        {
                                                            "kind": "NewLineTrivia",
                                                            "text": "\r\n"
                                                        }
                                                    ]
                                                },
                                                {
                                                    "kind": "SimplePropertyAssignment",
                                                    "fullStart": 857,
                                                    "fullEnd": 889,
                                                    "start": 869,
                                                    "end": 887,
                                                    "fullWidth": 32,
                                                    "width": 18,
                                                    "propertyName": {
                                                        "kind": "IdentifierName",
                                                        "fullStart": 857,
                                                        "fullEnd": 881,
                                                        "start": 869,
                                                        "end": 881,
                                                        "fullWidth": 24,
                                                        "width": 12,
                                                        "text": "configurable",
                                                        "value": "configurable",
                                                        "valueText": "configurable",
                                                        "hasLeadingTrivia": true,
                                                        "leadingTrivia": [
                                                            {
                                                                "kind": "WhitespaceTrivia",
                                                                "text": "            "
                                                            }
                                                        ]
                                                    },
                                                    "colonToken": {
                                                        "kind": "ColonToken",
                                                        "fullStart": 881,
                                                        "fullEnd": 883,
                                                        "start": 881,
                                                        "end": 882,
                                                        "fullWidth": 2,
                                                        "width": 1,
                                                        "text": ":",
                                                        "value": ":",
                                                        "valueText": ":",
                                                        "hasTrailingTrivia": true,
                                                        "trailingTrivia": [
                                                            {
                                                                "kind": "WhitespaceTrivia",
                                                                "text": " "
                                                            }
                                                        ]
                                                    },
                                                    "expression": {
                                                        "kind": "TrueKeyword",
                                                        "fullStart": 883,
                                                        "fullEnd": 889,
                                                        "start": 883,
                                                        "end": 887,
                                                        "fullWidth": 6,
                                                        "width": 4,
                                                        "text": "true",
                                                        "value": true,
                                                        "valueText": "true",
                                                        "hasTrailingTrivia": true,
                                                        "hasTrailingNewLine": true,
                                                        "trailingTrivia": [
                                                            {
                                                                "kind": "NewLineTrivia",
                                                                "text": "\r\n"
                                                            }
                                                        ]
                                                    }
                                                }
                                            ],
                                            "closeBraceToken": {
                                                "kind": "CloseBraceToken",
                                                "fullStart": 889,
                                                "fullEnd": 898,
                                                "start": 897,
                                                "end": 898,
                                                "fullWidth": 9,
                                                "width": 1,
                                                "text": "}",
                                                "value": "}",
                                                "valueText": "}",
                                                "hasLeadingTrivia": true,
                                                "leadingTrivia": [
                                                    {
                                                        "kind": "WhitespaceTrivia",
                                                        "text": "        "
                                                    }
                                                ]
                                            }
                                        }
                                    ],
                                    "closeParenToken": {
                                        "kind": "CloseParenToken",
                                        "fullStart": 898,
                                        "fullEnd": 899,
                                        "start": 898,
                                        "end": 899,
                                        "fullWidth": 1,
                                        "width": 1,
                                        "text": ")",
                                        "value": ")",
                                        "valueText": ")"
                                    }
                                }
                            },
                            "semicolonToken": {
                                "kind": "SemicolonToken",
                                "fullStart": 899,
                                "fullEnd": 902,
                                "start": 899,
                                "end": 900,
                                "fullWidth": 3,
                                "width": 1,
                                "text": ";",
                                "value": ";",
                                "valueText": ";",
                                "hasTrailingTrivia": true,
                                "hasTrailingNewLine": true,
                                "trailingTrivia": [
                                    {
                                        "kind": "NewLineTrivia",
                                        "text": "\r\n"
                                    }
                                ]
                            }
                        },
                        {
                            "kind": "ExpressionStatement",
                            "fullStart": 902,
                            "fullEnd": 1104,
                            "start": 910,
                            "end": 1102,
                            "fullWidth": 202,
                            "width": 192,
                            "isIncrementallyUnusable": true,
                            "expression": {
                                "kind": "InvocationExpression",
                                "fullStart": 902,
                                "fullEnd": 1101,
                                "start": 910,
                                "end": 1101,
                                "fullWidth": 199,
                                "width": 191,
                                "isIncrementallyUnusable": true,
                                "expression": {
                                    "kind": "MemberAccessExpression",
                                    "fullStart": 902,
                                    "fullEnd": 931,
                                    "start": 910,
                                    "end": 931,
                                    "fullWidth": 29,
                                    "width": 21,
                                    "expression": {
                                        "kind": "IdentifierName",
                                        "fullStart": 902,
                                        "fullEnd": 916,
                                        "start": 910,
                                        "end": 916,
                                        "fullWidth": 14,
                                        "width": 6,
                                        "text": "Object",
                                        "value": "Object",
                                        "valueText": "Object",
                                        "hasLeadingTrivia": true,
                                        "leadingTrivia": [
                                            {
                                                "kind": "WhitespaceTrivia",
                                                "text": "        "
                                            }
                                        ]
                                    },
                                    "dotToken": {
                                        "kind": "DotToken",
                                        "fullStart": 916,
                                        "fullEnd": 917,
                                        "start": 916,
                                        "end": 917,
                                        "fullWidth": 1,
                                        "width": 1,
                                        "text": ".",
                                        "value": ".",
                                        "valueText": "."
                                    },
                                    "name": {
                                        "kind": "IdentifierName",
                                        "fullStart": 917,
                                        "fullEnd": 931,
                                        "start": 917,
                                        "end": 931,
                                        "fullWidth": 14,
                                        "width": 14,
                                        "text": "defineProperty",
                                        "value": "defineProperty",
                                        "valueText": "defineProperty"
                                    }
                                },
                                "argumentList": {
                                    "kind": "ArgumentList",
                                    "fullStart": 931,
                                    "fullEnd": 1101,
                                    "start": 931,
                                    "end": 1101,
                                    "fullWidth": 170,
                                    "width": 170,
                                    "isIncrementallyUnusable": true,
                                    "openParenToken": {
                                        "kind": "OpenParenToken",
                                        "fullStart": 931,
                                        "fullEnd": 932,
                                        "start": 931,
                                        "end": 932,
                                        "fullWidth": 1,
                                        "width": 1,
                                        "text": "(",
                                        "value": "(",
                                        "valueText": "("
                                    },
                                    "arguments": [
                                        {
                                            "kind": "IdentifierName",
                                            "fullStart": 932,
                                            "fullEnd": 935,
                                            "start": 932,
                                            "end": 935,
                                            "fullWidth": 3,
                                            "width": 3,
                                            "text": "obj",
                                            "value": "obj",
                                            "valueText": "obj"
                                        },
                                        {
                                            "kind": "CommaToken",
                                            "fullStart": 935,
                                            "fullEnd": 937,
                                            "start": 935,
                                            "end": 936,
                                            "fullWidth": 2,
                                            "width": 1,
                                            "text": ",",
                                            "value": ",",
                                            "valueText": ",",
                                            "hasTrailingTrivia": true,
                                            "trailingTrivia": [
                                                {
                                                    "kind": "WhitespaceTrivia",
                                                    "text": " "
                                                }
                                            ]
                                        },
                                        {
                                            "kind": "StringLiteral",
                                            "fullStart": 937,
                                            "fullEnd": 940,
                                            "start": 937,
                                            "end": 940,
                                            "fullWidth": 3,
                                            "width": 3,
                                            "text": "\"0\"",
                                            "value": "0",
                                            "valueText": "0"
                                        },
                                        {
                                            "kind": "CommaToken",
                                            "fullStart": 940,
                                            "fullEnd": 942,
                                            "start": 940,
                                            "end": 941,
                                            "fullWidth": 2,
                                            "width": 1,
                                            "text": ",",
                                            "value": ",",
                                            "valueText": ",",
                                            "hasTrailingTrivia": true,
                                            "trailingTrivia": [
                                                {
                                                    "kind": "WhitespaceTrivia",
                                                    "text": " "
                                                }
                                            ]
                                        },
                                        {
                                            "kind": "ObjectLiteralExpression",
                                            "fullStart": 942,
                                            "fullEnd": 1100,
                                            "start": 942,
                                            "end": 1100,
                                            "fullWidth": 158,
                                            "width": 158,
                                            "isIncrementallyUnusable": true,
                                            "openBraceToken": {
                                                "kind": "OpenBraceToken",
                                                "fullStart": 942,
                                                "fullEnd": 945,
                                                "start": 942,
                                                "end": 943,
                                                "fullWidth": 3,
                                                "width": 1,
                                                "text": "{",
                                                "value": "{",
                                                "valueText": "{",
                                                "hasTrailingTrivia": true,
                                                "hasTrailingNewLine": true,
                                                "trailingTrivia": [
                                                    {
                                                        "kind": "NewLineTrivia",
                                                        "text": "\r\n"
                                                    }
                                                ]
                                            },
                                            "propertyAssignments": [
                                                {
                                                    "kind": "SimplePropertyAssignment",
                                                    "fullStart": 945,
                                                    "fullEnd": 1056,
                                                    "start": 957,
                                                    "end": 1056,
                                                    "fullWidth": 111,
                                                    "width": 99,
                                                    "isIncrementallyUnusable": true,
                                                    "propertyName": {
                                                        "kind": "IdentifierName",
                                                        "fullStart": 945,
                                                        "fullEnd": 960,
                                                        "start": 957,
                                                        "end": 960,
                                                        "fullWidth": 15,
                                                        "width": 3,
                                                        "text": "get",
                                                        "value": "get",
                                                        "valueText": "get",
                                                        "hasLeadingTrivia": true,
                                                        "leadingTrivia": [
                                                            {
                                                                "kind": "WhitespaceTrivia",
                                                                "text": "            "
                                                            }
                                                        ]
                                                    },
                                                    "colonToken": {
                                                        "kind": "ColonToken",
                                                        "fullStart": 960,
                                                        "fullEnd": 962,
                                                        "start": 960,
                                                        "end": 961,
                                                        "fullWidth": 2,
                                                        "width": 1,
                                                        "text": ":",
                                                        "value": ":",
                                                        "valueText": ":",
                                                        "hasTrailingTrivia": true,
                                                        "trailingTrivia": [
                                                            {
                                                                "kind": "WhitespaceTrivia",
                                                                "text": " "
                                                            }
                                                        ]
                                                    },
                                                    "expression": {
                                                        "kind": "FunctionExpression",
                                                        "fullStart": 962,
                                                        "fullEnd": 1056,
                                                        "start": 962,
                                                        "end": 1056,
                                                        "fullWidth": 94,
                                                        "width": 94,
                                                        "functionKeyword": {
                                                            "kind": "FunctionKeyword",
                                                            "fullStart": 962,
                                                            "fullEnd": 971,
                                                            "start": 962,
                                                            "end": 970,
                                                            "fullWidth": 9,
                                                            "width": 8,
                                                            "text": "function",
                                                            "value": "function",
                                                            "valueText": "function",
                                                            "hasTrailingTrivia": true,
                                                            "trailingTrivia": [
                                                                {
                                                                    "kind": "WhitespaceTrivia",
                                                                    "text": " "
                                                                }
                                                            ]
                                                        },
                                                        "callSignature": {
                                                            "kind": "CallSignature",
                                                            "fullStart": 971,
                                                            "fullEnd": 974,
                                                            "start": 971,
                                                            "end": 973,
                                                            "fullWidth": 3,
                                                            "width": 2,
                                                            "parameterList": {
                                                                "kind": "ParameterList",
                                                                "fullStart": 971,
                                                                "fullEnd": 974,
                                                                "start": 971,
                                                                "end": 973,
                                                                "fullWidth": 3,
                                                                "width": 2,
                                                                "openParenToken": {
                                                                    "kind": "OpenParenToken",
                                                                    "fullStart": 971,
                                                                    "fullEnd": 972,
                                                                    "start": 971,
                                                                    "end": 972,
                                                                    "fullWidth": 1,
                                                                    "width": 1,
                                                                    "text": "(",
                                                                    "value": "(",
                                                                    "valueText": "("
                                                                },
                                                                "parameters": [],
                                                                "closeParenToken": {
                                                                    "kind": "CloseParenToken",
                                                                    "fullStart": 972,
                                                                    "fullEnd": 974,
                                                                    "start": 972,
                                                                    "end": 973,
                                                                    "fullWidth": 2,
                                                                    "width": 1,
                                                                    "text": ")",
                                                                    "value": ")",
                                                                    "valueText": ")",
                                                                    "hasTrailingTrivia": true,
                                                                    "trailingTrivia": [
                                                                        {
                                                                            "kind": "WhitespaceTrivia",
                                                                            "text": " "
                                                                        }
                                                                    ]
                                                                }
                                                            }
                                                        },
                                                        "block": {
                                                            "kind": "Block",
                                                            "fullStart": 974,
                                                            "fullEnd": 1056,
                                                            "start": 974,
                                                            "end": 1056,
                                                            "fullWidth": 82,
                                                            "width": 82,
                                                            "openBraceToken": {
                                                                "kind": "OpenBraceToken",
                                                                "fullStart": 974,
                                                                "fullEnd": 977,
                                                                "start": 974,
                                                                "end": 975,
                                                                "fullWidth": 3,
                                                                "width": 1,
                                                                "text": "{",
                                                                "value": "{",
                                                                "valueText": "{",
                                                                "hasTrailingTrivia": true,
                                                                "hasTrailingNewLine": true,
                                                                "trailingTrivia": [
                                                                    {
                                                                        "kind": "NewLineTrivia",
                                                                        "text": "\r\n"
                                                                    }
                                                                ]
                                                            },
                                                            "statements": [
                                                                {
                                                                    "kind": "ExpressionStatement",
                                                                    "fullStart": 977,
                                                                    "fullEnd": 1015,
                                                                    "start": 993,
                                                                    "end": 1013,
                                                                    "fullWidth": 38,
                                                                    "width": 20,
                                                                    "expression": {
                                                                        "kind": "AssignmentExpression",
                                                                        "fullStart": 977,
                                                                        "fullEnd": 1012,
                                                                        "start": 993,
                                                                        "end": 1012,
                                                                        "fullWidth": 35,
                                                                        "width": 19,
                                                                        "left": {
                                                                            "kind": "IdentifierName",
                                                                            "fullStart": 977,
                                                                            "fullEnd": 1006,
                                                                            "start": 993,
                                                                            "end": 1005,
                                                                            "fullWidth": 29,
                                                                            "width": 12,
                                                                            "text": "loopAccessed",
                                                                            "value": "loopAccessed",
                                                                            "valueText": "loopAccessed",
                                                                            "hasLeadingTrivia": true,
                                                                            "hasTrailingTrivia": true,
                                                                            "leadingTrivia": [
                                                                                {
                                                                                    "kind": "WhitespaceTrivia",
                                                                                    "text": "                "
                                                                                }
                                                                            ],
                                                                            "trailingTrivia": [
                                                                                {
                                                                                    "kind": "WhitespaceTrivia",
                                                                                    "text": " "
                                                                                }
                                                                            ]
                                                                        },
                                                                        "operatorToken": {
                                                                            "kind": "EqualsToken",
                                                                            "fullStart": 1006,
                                                                            "fullEnd": 1008,
                                                                            "start": 1006,
                                                                            "end": 1007,
                                                                            "fullWidth": 2,
                                                                            "width": 1,
                                                                            "text": "=",
                                                                            "value": "=",
                                                                            "valueText": "=",
                                                                            "hasTrailingTrivia": true,
                                                                            "trailingTrivia": [
                                                                                {
                                                                                    "kind": "WhitespaceTrivia",
                                                                                    "text": " "
                                                                                }
                                                                            ]
                                                                        },
                                                                        "right": {
                                                                            "kind": "TrueKeyword",
                                                                            "fullStart": 1008,
                                                                            "fullEnd": 1012,
                                                                            "start": 1008,
                                                                            "end": 1012,
                                                                            "fullWidth": 4,
                                                                            "width": 4,
                                                                            "text": "true",
                                                                            "value": true,
                                                                            "valueText": "true"
                                                                        }
                                                                    },
                                                                    "semicolonToken": {
                                                                        "kind": "SemicolonToken",
                                                                        "fullStart": 1012,
                                                                        "fullEnd": 1015,
                                                                        "start": 1012,
                                                                        "end": 1013,
                                                                        "fullWidth": 3,
                                                                        "width": 1,
                                                                        "text": ";",
                                                                        "value": ";",
                                                                        "valueText": ";",
                                                                        "hasTrailingTrivia": true,
                                                                        "hasTrailingNewLine": true,
                                                                        "trailingTrivia": [
                                                                            {
                                                                                "kind": "NewLineTrivia",
                                                                                "text": "\r\n"
                                                                            }
                                                                        ]
                                                                    }
                                                                },
                                                                {
                                                                    "kind": "ReturnStatement",
                                                                    "fullStart": 1015,
                                                                    "fullEnd": 1043,
                                                                    "start": 1031,
                                                                    "end": 1041,
                                                                    "fullWidth": 28,
                                                                    "width": 10,
                                                                    "returnKeyword": {
                                                                        "kind": "ReturnKeyword",
                                                                        "fullStart": 1015,
                                                                        "fullEnd": 1038,
                                                                        "start": 1031,
                                                                        "end": 1037,
                                                                        "fullWidth": 23,
                                                                        "width": 6,
                                                                        "text": "return",
                                                                        "value": "return",
                                                                        "valueText": "return",
                                                                        "hasLeadingTrivia": true,
                                                                        "hasTrailingTrivia": true,
                                                                        "leadingTrivia": [
                                                                            {
                                                                                "kind": "WhitespaceTrivia",
                                                                                "text": "                "
                                                                            }
                                                                        ],
                                                                        "trailingTrivia": [
                                                                            {
                                                                                "kind": "WhitespaceTrivia",
                                                                                "text": " "
                                                                            }
                                                                        ]
                                                                    },
                                                                    "expression": {
                                                                        "kind": "NumericLiteral",
                                                                        "fullStart": 1038,
                                                                        "fullEnd": 1040,
                                                                        "start": 1038,
                                                                        "end": 1040,
                                                                        "fullWidth": 2,
                                                                        "width": 2,
                                                                        "text": "10",
                                                                        "value": 10,
                                                                        "valueText": "10"
                                                                    },
                                                                    "semicolonToken": {
                                                                        "kind": "SemicolonToken",
                                                                        "fullStart": 1040,
                                                                        "fullEnd": 1043,
                                                                        "start": 1040,
                                                                        "end": 1041,
                                                                        "fullWidth": 3,
                                                                        "width": 1,
                                                                        "text": ";",
                                                                        "value": ";",
                                                                        "valueText": ";",
                                                                        "hasTrailingTrivia": true,
                                                                        "hasTrailingNewLine": true,
                                                                        "trailingTrivia": [
                                                                            {
                                                                                "kind": "NewLineTrivia",
                                                                                "text": "\r\n"
                                                                            }
                                                                        ]
                                                                    }
                                                                }
                                                            ],
                                                            "closeBraceToken": {
                                                                "kind": "CloseBraceToken",
                                                                "fullStart": 1043,
                                                                "fullEnd": 1056,
                                                                "start": 1055,
                                                                "end": 1056,
                                                                "fullWidth": 13,
                                                                "width": 1,
                                                                "text": "}",
                                                                "value": "}",
                                                                "valueText": "}",
                                                                "hasLeadingTrivia": true,
                                                                "leadingTrivia": [
                                                                    {
                                                                        "kind": "WhitespaceTrivia",
                                                                        "text": "            "
                                                                    }
                                                                ]
                                                            }
                                                        }
                                                    }
                                                },
                                                {
                                                    "kind": "CommaToken",
                                                    "fullStart": 1056,
                                                    "fullEnd": 1059,
                                                    "start": 1056,
                                                    "end": 1057,
                                                    "fullWidth": 3,
                                                    "width": 1,
                                                    "text": ",",
                                                    "value": ",",
                                                    "valueText": ",",
                                                    "hasTrailingTrivia": true,
                                                    "hasTrailingNewLine": true,
                                                    "trailingTrivia": [
                                                        {
                                                            "kind": "NewLineTrivia",
                                                            "text": "\r\n"
                                                        }
                                                    ]
                                                },
                                                {
                                                    "kind": "SimplePropertyAssignment",
                                                    "fullStart": 1059,
                                                    "fullEnd": 1091,
                                                    "start": 1071,
                                                    "end": 1089,
                                                    "fullWidth": 32,
                                                    "width": 18,
                                                    "propertyName": {
                                                        "kind": "IdentifierName",
                                                        "fullStart": 1059,
                                                        "fullEnd": 1083,
                                                        "start": 1071,
                                                        "end": 1083,
                                                        "fullWidth": 24,
                                                        "width": 12,
                                                        "text": "configurable",
                                                        "value": "configurable",
                                                        "valueText": "configurable",
                                                        "hasLeadingTrivia": true,
                                                        "leadingTrivia": [
                                                            {
                                                                "kind": "WhitespaceTrivia",
                                                                "text": "            "
                                                            }
                                                        ]
                                                    },
                                                    "colonToken": {
                                                        "kind": "ColonToken",
                                                        "fullStart": 1083,
                                                        "fullEnd": 1085,
                                                        "start": 1083,
                                                        "end": 1084,
                                                        "fullWidth": 2,
                                                        "width": 1,
                                                        "text": ":",
                                                        "value": ":",
                                                        "valueText": ":",
                                                        "hasTrailingTrivia": true,
                                                        "trailingTrivia": [
                                                            {
                                                                "kind": "WhitespaceTrivia",
                                                                "text": " "
                                                            }
                                                        ]
                                                    },
                                                    "expression": {
                                                        "kind": "TrueKeyword",
                                                        "fullStart": 1085,
                                                        "fullEnd": 1091,
                                                        "start": 1085,
                                                        "end": 1089,
                                                        "fullWidth": 6,
                                                        "width": 4,
                                                        "text": "true",
                                                        "value": true,
                                                        "valueText": "true",
                                                        "hasTrailingTrivia": true,
                                                        "hasTrailingNewLine": true,
                                                        "trailingTrivia": [
                                                            {
                                                                "kind": "NewLineTrivia",
                                                                "text": "\r\n"
                                                            }
                                                        ]
                                                    }
                                                }
                                            ],
                                            "closeBraceToken": {
                                                "kind": "CloseBraceToken",
                                                "fullStart": 1091,
                                                "fullEnd": 1100,
                                                "start": 1099,
                                                "end": 1100,
                                                "fullWidth": 9,
                                                "width": 1,
                                                "text": "}",
                                                "value": "}",
                                                "valueText": "}",
                                                "hasLeadingTrivia": true,
                                                "leadingTrivia": [
                                                    {
                                                        "kind": "WhitespaceTrivia",
                                                        "text": "        "
                                                    }
                                                ]
                                            }
                                        }
                                    ],
                                    "closeParenToken": {
                                        "kind": "CloseParenToken",
                                        "fullStart": 1100,
                                        "fullEnd": 1101,
                                        "start": 1100,
                                        "end": 1101,
                                        "fullWidth": 1,
                                        "width": 1,
                                        "text": ")",
                                        "value": ")",
                                        "valueText": ")"
                                    }
                                }
                            },
                            "semicolonToken": {
                                "kind": "SemicolonToken",
                                "fullStart": 1101,
                                "fullEnd": 1104,
                                "start": 1101,
                                "end": 1102,
                                "fullWidth": 3,
                                "width": 1,
                                "text": ";",
                                "value": ";",
                                "valueText": ";",
                                "hasTrailingTrivia": true,
                                "hasTrailingNewLine": true,
                                "trailingTrivia": [
                                    {
                                        "kind": "NewLineTrivia",
                                        "text": "\r\n"
                                    }
                                ]
                            }
                        },
                        {
                            "kind": "TryStatement",
                            "fullStart": 1104,
                            "fullEnd": 1305,
                            "start": 1114,
                            "end": 1303,
                            "fullWidth": 201,
                            "width": 189,
                            "tryKeyword": {
                                "kind": "TryKeyword",
                                "fullStart": 1104,
                                "fullEnd": 1118,
                                "start": 1114,
                                "end": 1117,
                                "fullWidth": 14,
                                "width": 3,
                                "text": "try",
                                "value": "try",
                                "valueText": "try",
                                "hasLeadingTrivia": true,
                                "hasLeadingNewLine": true,
                                "hasTrailingTrivia": true,
                                "leadingTrivia": [
                                    {
                                        "kind": "NewLineTrivia",
                                        "text": "\r\n"
                                    },
                                    {
                                        "kind": "WhitespaceTrivia",
                                        "text": "        "
                                    }
                                ],
                                "trailingTrivia": [
                                    {
                                        "kind": "WhitespaceTrivia",
                                        "text": " "
                                    }
                                ]
                            },
                            "block": {
                                "kind": "Block",
                                "fullStart": 1118,
                                "fullEnd": 1202,
                                "start": 1118,
                                "end": 1201,
                                "fullWidth": 84,
                                "width": 83,
                                "openBraceToken": {
                                    "kind": "OpenBraceToken",
                                    "fullStart": 1118,
                                    "fullEnd": 1121,
                                    "start": 1118,
                                    "end": 1119,
                                    "fullWidth": 3,
                                    "width": 1,
                                    "text": "{",
                                    "value": "{",
                                    "valueText": "{",
                                    "hasTrailingTrivia": true,
                                    "hasTrailingNewLine": true,
                                    "trailingTrivia": [
                                        {
                                            "kind": "NewLineTrivia",
                                            "text": "\r\n"
                                        }
                                    ]
                                },
                                "statements": [
                                    {
                                        "kind": "ExpressionStatement",
                                        "fullStart": 1121,
                                        "fullEnd": 1165,
                                        "start": 1133,
                                        "end": 1163,
                                        "fullWidth": 44,
                                        "width": 30,
                                        "expression": {
                                            "kind": "InvocationExpression",
                                            "fullStart": 1121,
                                            "fullEnd": 1162,
                                            "start": 1133,
                                            "end": 1162,
                                            "fullWidth": 41,
                                            "width": 29,
                                            "expression": {
                                                "kind": "MemberAccessExpression",
                                                "fullStart": 1121,
                                                "fullEnd": 1157,
                                                "start": 1133,
                                                "end": 1157,
                                                "fullWidth": 36,
                                                "width": 24,
                                                "expression": {
                                                    "kind": "MemberAccessExpression",
                                                    "fullStart": 1121,
                                                    "fullEnd": 1152,
                                                    "start": 1133,
                                                    "end": 1152,
                                                    "fullWidth": 31,
                                                    "width": 19,
                                                    "expression": {
                                                        "kind": "MemberAccessExpression",
                                                        "fullStart": 1121,
                                                        "fullEnd": 1148,
                                                        "start": 1133,
                                                        "end": 1148,
                                                        "fullWidth": 27,
                                                        "width": 15,
                                                        "expression": {
                                                            "kind": "IdentifierName",
                                                            "fullStart": 1121,
                                                            "fullEnd": 1138,
                                                            "start": 1133,
                                                            "end": 1138,
                                                            "fullWidth": 17,
                                                            "width": 5,
                                                            "text": "Array",
                                                            "value": "Array",
                                                            "valueText": "Array",
                                                            "hasLeadingTrivia": true,
                                                            "leadingTrivia": [
                                                                {
                                                                    "kind": "WhitespaceTrivia",
                                                                    "text": "            "
                                                                }
                                                            ]
                                                        },
                                                        "dotToken": {
                                                            "kind": "DotToken",
                                                            "fullStart": 1138,
                                                            "fullEnd": 1139,
                                                            "start": 1138,
                                                            "end": 1139,
                                                            "fullWidth": 1,
                                                            "width": 1,
                                                            "text": ".",
                                                            "value": ".",
                                                            "valueText": "."
                                                        },
                                                        "name": {
                                                            "kind": "IdentifierName",
                                                            "fullStart": 1139,
                                                            "fullEnd": 1148,
                                                            "start": 1139,
                                                            "end": 1148,
                                                            "fullWidth": 9,
                                                            "width": 9,
                                                            "text": "prototype",
                                                            "value": "prototype",
                                                            "valueText": "prototype"
                                                        }
                                                    },
                                                    "dotToken": {
                                                        "kind": "DotToken",
                                                        "fullStart": 1148,
                                                        "fullEnd": 1149,
                                                        "start": 1148,
                                                        "end": 1149,
                                                        "fullWidth": 1,
                                                        "width": 1,
                                                        "text": ".",
                                                        "value": ".",
                                                        "valueText": "."
                                                    },
                                                    "name": {
                                                        "kind": "IdentifierName",
                                                        "fullStart": 1149,
                                                        "fullEnd": 1152,
                                                        "start": 1149,
                                                        "end": 1152,
                                                        "fullWidth": 3,
                                                        "width": 3,
                                                        "text": "map",
                                                        "value": "map",
                                                        "valueText": "map"
                                                    }
                                                },
                                                "dotToken": {
                                                    "kind": "DotToken",
                                                    "fullStart": 1152,
                                                    "fullEnd": 1153,
                                                    "start": 1152,
                                                    "end": 1153,
                                                    "fullWidth": 1,
                                                    "width": 1,
                                                    "text": ".",
                                                    "value": ".",
                                                    "valueText": "."
                                                },
                                                "name": {
                                                    "kind": "IdentifierName",
                                                    "fullStart": 1153,
                                                    "fullEnd": 1157,
                                                    "start": 1153,
                                                    "end": 1157,
                                                    "fullWidth": 4,
                                                    "width": 4,
                                                    "text": "call",
                                                    "value": "call",
                                                    "valueText": "call"
                                                }
                                            },
                                            "argumentList": {
                                                "kind": "ArgumentList",
                                                "fullStart": 1157,
                                                "fullEnd": 1162,
                                                "start": 1157,
                                                "end": 1162,
                                                "fullWidth": 5,
                                                "width": 5,
                                                "openParenToken": {
                                                    "kind": "OpenParenToken",
                                                    "fullStart": 1157,
                                                    "fullEnd": 1158,
                                                    "start": 1157,
                                                    "end": 1158,
                                                    "fullWidth": 1,
                                                    "width": 1,
                                                    "text": "(",
                                                    "value": "(",
                                                    "valueText": "("
                                                },
                                                "arguments": [
                                                    {
                                                        "kind": "IdentifierName",
                                                        "fullStart": 1158,
                                                        "fullEnd": 1161,
                                                        "start": 1158,
                                                        "end": 1161,
                                                        "fullWidth": 3,
                                                        "width": 3,
                                                        "text": "obj",
                                                        "value": "obj",
                                                        "valueText": "obj"
                                                    }
                                                ],
                                                "closeParenToken": {
                                                    "kind": "CloseParenToken",
                                                    "fullStart": 1161,
                                                    "fullEnd": 1162,
                                                    "start": 1161,
                                                    "end": 1162,
                                                    "fullWidth": 1,
                                                    "width": 1,
                                                    "text": ")",
                                                    "value": ")",
                                                    "valueText": ")"
                                                }
                                            }
                                        },
                                        "semicolonToken": {
                                            "kind": "SemicolonToken",
                                            "fullStart": 1162,
                                            "fullEnd": 1165,
                                            "start": 1162,
                                            "end": 1163,
                                            "fullWidth": 3,
                                            "width": 1,
                                            "text": ";",
                                            "value": ";",
                                            "valueText": ";",
                                            "hasTrailingTrivia": true,
                                            "hasTrailingNewLine": true,
                                            "trailingTrivia": [
                                                {
                                                    "kind": "NewLineTrivia",
                                                    "text": "\r\n"
                                                }
                                            ]
                                        }
                                    },
                                    {
                                        "kind": "ReturnStatement",
                                        "fullStart": 1165,
                                        "fullEnd": 1192,
                                        "start": 1177,
                                        "end": 1190,
                                        "fullWidth": 27,
                                        "width": 13,
                                        "returnKeyword": {
                                            "kind": "ReturnKeyword",
                                            "fullStart": 1165,
                                            "fullEnd": 1184,
                                            "start": 1177,
                                            "end": 1183,
                                            "fullWidth": 19,
                                            "width": 6,
                                            "text": "return",
                                            "value": "return",
                                            "valueText": "return",
                                            "hasLeadingTrivia": true,
                                            "hasTrailingTrivia": true,
                                            "leadingTrivia": [
                                                {
                                                    "kind": "WhitespaceTrivia",
                                                    "text": "            "
                                                }
                                            ],
                                            "trailingTrivia": [
                                                {
                                                    "kind": "WhitespaceTrivia",
                                                    "text": " "
                                                }
                                            ]
                                        },
                                        "expression": {
                                            "kind": "FalseKeyword",
                                            "fullStart": 1184,
                                            "fullEnd": 1189,
                                            "start": 1184,
                                            "end": 1189,
                                            "fullWidth": 5,
                                            "width": 5,
                                            "text": "false",
                                            "value": false,
                                            "valueText": "false"
                                        },
                                        "semicolonToken": {
                                            "kind": "SemicolonToken",
                                            "fullStart": 1189,
                                            "fullEnd": 1192,
                                            "start": 1189,
                                            "end": 1190,
                                            "fullWidth": 3,
                                            "width": 1,
                                            "text": ";",
                                            "value": ";",
                                            "valueText": ";",
                                            "hasTrailingTrivia": true,
                                            "hasTrailingNewLine": true,
                                            "trailingTrivia": [
                                                {
                                                    "kind": "NewLineTrivia",
                                                    "text": "\r\n"
                                                }
                                            ]
                                        }
                                    }
                                ],
                                "closeBraceToken": {
                                    "kind": "CloseBraceToken",
                                    "fullStart": 1192,
                                    "fullEnd": 1202,
                                    "start": 1200,
                                    "end": 1201,
                                    "fullWidth": 10,
                                    "width": 1,
                                    "text": "}",
                                    "value": "}",
                                    "valueText": "}",
                                    "hasLeadingTrivia": true,
                                    "hasTrailingTrivia": true,
                                    "leadingTrivia": [
                                        {
                                            "kind": "WhitespaceTrivia",
                                            "text": "        "
                                        }
                                    ],
                                    "trailingTrivia": [
                                        {
                                            "kind": "WhitespaceTrivia",
                                            "text": " "
                                        }
                                    ]
                                }
                            },
                            "catchClause": {
                                "kind": "CatchClause",
                                "fullStart": 1202,
                                "fullEnd": 1305,
                                "start": 1202,
                                "end": 1303,
                                "fullWidth": 103,
                                "width": 101,
                                "catchKeyword": {
                                    "kind": "CatchKeyword",
                                    "fullStart": 1202,
                                    "fullEnd": 1208,
                                    "start": 1202,
                                    "end": 1207,
                                    "fullWidth": 6,
                                    "width": 5,
                                    "text": "catch",
                                    "value": "catch",
                                    "valueText": "catch",
                                    "hasTrailingTrivia": true,
                                    "trailingTrivia": [
                                        {
                                            "kind": "WhitespaceTrivia",
                                            "text": " "
                                        }
                                    ]
                                },
                                "openParenToken": {
                                    "kind": "OpenParenToken",
                                    "fullStart": 1208,
                                    "fullEnd": 1209,
                                    "start": 1208,
                                    "end": 1209,
                                    "fullWidth": 1,
                                    "width": 1,
                                    "text": "(",
                                    "value": "(",
                                    "valueText": "("
                                },
                                "identifier": {
                                    "kind": "IdentifierName",
                                    "fullStart": 1209,
                                    "fullEnd": 1210,
                                    "start": 1209,
                                    "end": 1210,
                                    "fullWidth": 1,
                                    "width": 1,
                                    "text": "e",
                                    "value": "e",
                                    "valueText": "e"
                                },
                                "closeParenToken": {
                                    "kind": "CloseParenToken",
                                    "fullStart": 1210,
                                    "fullEnd": 1212,
                                    "start": 1210,
                                    "end": 1211,
                                    "fullWidth": 2,
                                    "width": 1,
                                    "text": ")",
                                    "value": ")",
                                    "valueText": ")",
                                    "hasTrailingTrivia": true,
                                    "trailingTrivia": [
                                        {
                                            "kind": "WhitespaceTrivia",
                                            "text": " "
                                        }
                                    ]
                                },
                                "block": {
                                    "kind": "Block",
                                    "fullStart": 1212,
                                    "fullEnd": 1305,
                                    "start": 1212,
                                    "end": 1303,
                                    "fullWidth": 93,
                                    "width": 91,
                                    "openBraceToken": {
                                        "kind": "OpenBraceToken",
                                        "fullStart": 1212,
                                        "fullEnd": 1215,
                                        "start": 1212,
                                        "end": 1213,
                                        "fullWidth": 3,
                                        "width": 1,
                                        "text": "{",
                                        "value": "{",
                                        "valueText": "{",
                                        "hasTrailingTrivia": true,
                                        "hasTrailingNewLine": true,
                                        "trailingTrivia": [
                                            {
                                                "kind": "NewLineTrivia",
                                                "text": "\r\n"
                                            }
                                        ]
                                    },
                                    "statements": [
                                        {
                                            "kind": "ReturnStatement",
                                            "fullStart": 1215,
                                            "fullEnd": 1294,
                                            "start": 1227,
                                            "end": 1292,
                                            "fullWidth": 79,
                                            "width": 65,
                                            "returnKeyword": {
                                                "kind": "ReturnKeyword",
                                                "fullStart": 1215,
                                                "fullEnd": 1234,
                                                "start": 1227,
                                                "end": 1233,
                                                "fullWidth": 19,
                                                "width": 6,
                                                "text": "return",
                                                "value": "return",
                                                "valueText": "return",
                                                "hasLeadingTrivia": true,
                                                "hasTrailingTrivia": true,
                                                "leadingTrivia": [
                                                    {
                                                        "kind": "WhitespaceTrivia",
                                                        "text": "            "
                                                    }
                                                ],
                                                "trailingTrivia": [
                                                    {
                                                        "kind": "WhitespaceTrivia",
                                                        "text": " "
                                                    }
                                                ]
                                            },
                                            "expression": {
                                                "kind": "LogicalAndExpression",
                                                "fullStart": 1234,
                                                "fullEnd": 1291,
                                                "start": 1234,
                                                "end": 1291,
                                                "fullWidth": 57,
                                                "width": 57,
                                                "left": {
                                                    "kind": "LogicalAndExpression",
                                                    "fullStart": 1234,
                                                    "fullEnd": 1275,
                                                    "start": 1234,
                                                    "end": 1274,
                                                    "fullWidth": 41,
                                                    "width": 40,
                                                    "left": {
                                                        "kind": "InstanceOfExpression",
                                                        "fullStart": 1234,
                                                        "fullEnd": 1257,
                                                        "start": 1234,
                                                        "end": 1256,
                                                        "fullWidth": 23,
                                                        "width": 22,
                                                        "left": {
                                                            "kind": "IdentifierName",
                                                            "fullStart": 1234,
                                                            "fullEnd": 1236,
                                                            "start": 1234,
                                                            "end": 1235,
                                                            "fullWidth": 2,
                                                            "width": 1,
                                                            "text": "e",
                                                            "value": "e",
                                                            "valueText": "e",
                                                            "hasTrailingTrivia": true,
                                                            "trailingTrivia": [
                                                                {
                                                                    "kind": "WhitespaceTrivia",
                                                                    "text": " "
                                                                }
                                                            ]
                                                        },
                                                        "operatorToken": {
                                                            "kind": "InstanceOfKeyword",
                                                            "fullStart": 1236,
                                                            "fullEnd": 1247,
                                                            "start": 1236,
                                                            "end": 1246,
                                                            "fullWidth": 11,
                                                            "width": 10,
                                                            "text": "instanceof",
                                                            "value": "instanceof",
                                                            "valueText": "instanceof",
                                                            "hasTrailingTrivia": true,
                                                            "trailingTrivia": [
                                                                {
                                                                    "kind": "WhitespaceTrivia",
                                                                    "text": " "
                                                                }
                                                            ]
                                                        },
                                                        "right": {
                                                            "kind": "IdentifierName",
                                                            "fullStart": 1247,
                                                            "fullEnd": 1257,
                                                            "start": 1247,
                                                            "end": 1256,
                                                            "fullWidth": 10,
                                                            "width": 9,
                                                            "text": "TypeError",
                                                            "value": "TypeError",
                                                            "valueText": "TypeError",
                                                            "hasTrailingTrivia": true,
                                                            "trailingTrivia": [
                                                                {
                                                                    "kind": "WhitespaceTrivia",
                                                                    "text": " "
                                                                }
                                                            ]
                                                        }
                                                    },
                                                    "operatorToken": {
                                                        "kind": "AmpersandAmpersandToken",
                                                        "fullStart": 1257,
                                                        "fullEnd": 1260,
                                                        "start": 1257,
                                                        "end": 1259,
                                                        "fullWidth": 3,
                                                        "width": 2,
                                                        "text": "&&",
                                                        "value": "&&",
                                                        "valueText": "&&",
                                                        "hasTrailingTrivia": true,
                                                        "trailingTrivia": [
                                                            {
                                                                "kind": "WhitespaceTrivia",
                                                                "text": " "
                                                            }
                                                        ]
                                                    },
                                                    "right": {
                                                        "kind": "IdentifierName",
                                                        "fullStart": 1260,
                                                        "fullEnd": 1275,
                                                        "start": 1260,
                                                        "end": 1274,
                                                        "fullWidth": 15,
                                                        "width": 14,
                                                        "text": "lengthAccessed",
                                                        "value": "lengthAccessed",
                                                        "valueText": "lengthAccessed",
                                                        "hasTrailingTrivia": true,
                                                        "trailingTrivia": [
                                                            {
                                                                "kind": "WhitespaceTrivia",
                                                                "text": " "
                                                            }
                                                        ]
                                                    }
                                                },
                                                "operatorToken": {
                                                    "kind": "AmpersandAmpersandToken",
                                                    "fullStart": 1275,
                                                    "fullEnd": 1278,
                                                    "start": 1275,
                                                    "end": 1277,
                                                    "fullWidth": 3,
                                                    "width": 2,
                                                    "text": "&&",
                                                    "value": "&&",
                                                    "valueText": "&&",
                                                    "hasTrailingTrivia": true,
                                                    "trailingTrivia": [
                                                        {
                                                            "kind": "WhitespaceTrivia",
                                                            "text": " "
                                                        }
                                                    ]
                                                },
                                                "right": {
                                                    "kind": "LogicalNotExpression",
                                                    "fullStart": 1278,
                                                    "fullEnd": 1291,
                                                    "start": 1278,
                                                    "end": 1291,
                                                    "fullWidth": 13,
                                                    "width": 13,
                                                    "operatorToken": {
                                                        "kind": "ExclamationToken",
                                                        "fullStart": 1278,
                                                        "fullEnd": 1279,
                                                        "start": 1278,
                                                        "end": 1279,
                                                        "fullWidth": 1,
                                                        "width": 1,
                                                        "text": "!",
                                                        "value": "!",
                                                        "valueText": "!"
                                                    },
                                                    "operand": {
                                                        "kind": "IdentifierName",
                                                        "fullStart": 1279,
                                                        "fullEnd": 1291,
                                                        "start": 1279,
                                                        "end": 1291,
                                                        "fullWidth": 12,
                                                        "width": 12,
                                                        "text": "loopAccessed",
                                                        "value": "loopAccessed",
                                                        "valueText": "loopAccessed"
                                                    }
                                                }
                                            },
                                            "semicolonToken": {
                                                "kind": "SemicolonToken",
                                                "fullStart": 1291,
                                                "fullEnd": 1294,
                                                "start": 1291,
                                                "end": 1292,
                                                "fullWidth": 3,
                                                "width": 1,
                                                "text": ";",
                                                "value": ";",
                                                "valueText": ";",
                                                "hasTrailingTrivia": true,
                                                "hasTrailingNewLine": true,
                                                "trailingTrivia": [
                                                    {
                                                        "kind": "NewLineTrivia",
                                                        "text": "\r\n"
                                                    }
                                                ]
                                            }
                                        }
                                    ],
                                    "closeBraceToken": {
                                        "kind": "CloseBraceToken",
                                        "fullStart": 1294,
                                        "fullEnd": 1305,
                                        "start": 1302,
                                        "end": 1303,
                                        "fullWidth": 11,
                                        "width": 1,
                                        "text": "}",
                                        "value": "}",
                                        "valueText": "}",
                                        "hasLeadingTrivia": true,
                                        "hasTrailingTrivia": true,
                                        "hasTrailingNewLine": true,
                                        "leadingTrivia": [
                                            {
                                                "kind": "WhitespaceTrivia",
                                                "text": "        "
                                            }
                                        ],
                                        "trailingTrivia": [
                                            {
                                                "kind": "NewLineTrivia",
                                                "text": "\r\n"
                                            }
                                        ]
                                    }
                                }
                            }
                        }
                    ],
                    "closeBraceToken": {
                        "kind": "CloseBraceToken",
                        "fullStart": 1305,
                        "fullEnd": 1312,
                        "start": 1309,
                        "end": 1310,
                        "fullWidth": 7,
                        "width": 1,
                        "text": "}",
                        "value": "}",
                        "valueText": "}",
                        "hasLeadingTrivia": true,
                        "hasTrailingTrivia": true,
                        "hasTrailingNewLine": true,
                        "leadingTrivia": [
                            {
                                "kind": "WhitespaceTrivia",
                                "text": "    "
                            }
                        ],
                        "trailingTrivia": [
                            {
                                "kind": "NewLineTrivia",
                                "text": "\r\n"
                            }
                        ]
                    }
                }
            },
            {
                "kind": "ExpressionStatement",
                "fullStart": 1312,
                "fullEnd": 1336,
                "start": 1312,
                "end": 1334,
                "fullWidth": 24,
                "width": 22,
                "expression": {
                    "kind": "InvocationExpression",
                    "fullStart": 1312,
                    "fullEnd": 1333,
                    "start": 1312,
                    "end": 1333,
                    "fullWidth": 21,
                    "width": 21,
                    "expression": {
                        "kind": "IdentifierName",
                        "fullStart": 1312,
                        "fullEnd": 1323,
                        "start": 1312,
                        "end": 1323,
                        "fullWidth": 11,
                        "width": 11,
                        "text": "runTestCase",
                        "value": "runTestCase",
                        "valueText": "runTestCase"
                    },
                    "argumentList": {
                        "kind": "ArgumentList",
                        "fullStart": 1323,
                        "fullEnd": 1333,
                        "start": 1323,
                        "end": 1333,
                        "fullWidth": 10,
                        "width": 10,
                        "openParenToken": {
                            "kind": "OpenParenToken",
                            "fullStart": 1323,
                            "fullEnd": 1324,
                            "start": 1323,
                            "end": 1324,
                            "fullWidth": 1,
                            "width": 1,
                            "text": "(",
                            "value": "(",
                            "valueText": "("
                        },
                        "arguments": [
                            {
                                "kind": "IdentifierName",
                                "fullStart": 1324,
                                "fullEnd": 1332,
                                "start": 1324,
                                "end": 1332,
                                "fullWidth": 8,
                                "width": 8,
                                "text": "testcase",
                                "value": "testcase",
                                "valueText": "testcase"
                            }
                        ],
                        "closeParenToken": {
                            "kind": "CloseParenToken",
                            "fullStart": 1332,
                            "fullEnd": 1333,
                            "start": 1332,
                            "end": 1333,
                            "fullWidth": 1,
                            "width": 1,
                            "text": ")",
                            "value": ")",
                            "valueText": ")"
                        }
                    }
                },
                "semicolonToken": {
                    "kind": "SemicolonToken",
                    "fullStart": 1333,
                    "fullEnd": 1336,
                    "start": 1333,
                    "end": 1334,
                    "fullWidth": 3,
                    "width": 1,
                    "text": ";",
                    "value": ";",
                    "valueText": ";",
                    "hasTrailingTrivia": true,
                    "hasTrailingNewLine": true,
                    "trailingTrivia": [
                        {
                            "kind": "NewLineTrivia",
                            "text": "\r\n"
                        }
                    ]
                }
            }
        ],
        "endOfFileToken": {
            "kind": "EndOfFileToken",
            "fullStart": 1336,
            "fullEnd": 1336,
            "start": 1336,
            "end": 1336,
            "fullWidth": 0,
            "width": 0,
            "text": ""
        }
    },
    "lineMap": {
        "lineStarts": [
            0,
            67,
            152,
            232,
            308,
            380,
            385,
            440,
            554,
            559,
            561,
            563,
            586,
            588,
            619,
            656,
            691,
            693,
            741,
            773,
            813,
            841,
            857,
            889,
            902,
            945,
            977,
            1015,
            1043,
            1059,
            1091,
            1104,
            1106,
            1121,
            1165,
            1192,
            1215,
            1294,
            1305,
            1312,
            1336
        ],
        "length": 1336
    }
}<|MERGE_RESOLUTION|>--- conflicted
+++ resolved
@@ -252,12 +252,8 @@
                                         "start": 600,
                                         "end": 616,
                                         "fullWidth": 16,
-<<<<<<< HEAD
                                         "width": 16,
-                                        "identifier": {
-=======
                                         "propertyName": {
->>>>>>> 85e84683
                                             "kind": "IdentifierName",
                                             "fullStart": 600,
                                             "fullEnd": 604,
@@ -480,12 +476,8 @@
                                         "start": 631,
                                         "end": 653,
                                         "fullWidth": 22,
-<<<<<<< HEAD
                                         "width": 22,
-                                        "identifier": {
-=======
                                         "propertyName": {
->>>>>>> 85e84683
                                             "kind": "IdentifierName",
                                             "fullStart": 631,
                                             "fullEnd": 646,
@@ -619,12 +611,8 @@
                                         "start": 668,
                                         "end": 688,
                                         "fullWidth": 20,
-<<<<<<< HEAD
                                         "width": 20,
-                                        "identifier": {
-=======
                                         "propertyName": {
->>>>>>> 85e84683
                                             "kind": "IdentifierName",
                                             "fullStart": 668,
                                             "fullEnd": 681,
