{
    "isDeclaration": false,
    "languageVersion": "EcmaScript5",
    "parseOptions": {
        "allowAutomaticSemicolonInsertion": true
    },
    "sourceUnit": {
        "kind": "SourceUnit",
        "fullStart": 0,
        "fullEnd": 903,
        "start": 539,
        "end": 903,
        "fullWidth": 903,
        "width": 364,
        "isIncrementallyUnusable": true,
        "moduleElements": [
            {
                "kind": "FunctionDeclaration",
                "fullStart": 0,
                "fullEnd": 879,
                "start": 539,
                "end": 877,
                "fullWidth": 879,
                "width": 338,
                "modifiers": [],
                "functionKeyword": {
                    "kind": "FunctionKeyword",
                    "fullStart": 0,
                    "fullEnd": 548,
                    "start": 539,
                    "end": 547,
                    "fullWidth": 548,
                    "width": 8,
                    "text": "function",
                    "value": "function",
                    "valueText": "function",
                    "hasLeadingTrivia": true,
                    "hasLeadingComment": true,
                    "hasLeadingNewLine": true,
                    "hasTrailingTrivia": true,
                    "leadingTrivia": [
                        {
                            "kind": "SingleLineCommentTrivia",
                            "text": "/// Copyright (c) 2012 Ecma International.  All rights reserved. "
                        },
                        {
                            "kind": "NewLineTrivia",
                            "text": "\r\n"
                        },
                        {
                            "kind": "SingleLineCommentTrivia",
                            "text": "/// Ecma International makes this code available under the terms and conditions set"
                        },
                        {
                            "kind": "NewLineTrivia",
                            "text": "\r\n"
                        },
                        {
                            "kind": "SingleLineCommentTrivia",
                            "text": "/// forth on http://hg.ecmascript.org/tests/test262/raw-file/tip/LICENSE (the "
                        },
                        {
                            "kind": "NewLineTrivia",
                            "text": "\r\n"
                        },
                        {
                            "kind": "SingleLineCommentTrivia",
                            "text": "/// \"Use Terms\").   Any redistribution of this code must retain the above "
                        },
                        {
                            "kind": "NewLineTrivia",
                            "text": "\r\n"
                        },
                        {
                            "kind": "SingleLineCommentTrivia",
                            "text": "/// copyright and this notice and otherwise comply with the Use Terms."
                        },
                        {
                            "kind": "NewLineTrivia",
                            "text": "\r\n"
                        },
                        {
                            "kind": "MultiLineCommentTrivia",
                            "text": "/**\r\n * @path ch15/15.4/15.4.4/15.4.4.19/15.4.4.19-8-5.js\r\n * @description Array.prototype.map doesn't consider newly added elements in sparse array\r\n */"
                        },
                        {
                            "kind": "NewLineTrivia",
                            "text": "\r\n"
                        },
                        {
                            "kind": "NewLineTrivia",
                            "text": "\r\n"
                        },
                        {
                            "kind": "NewLineTrivia",
                            "text": "\r\n"
                        }
                    ],
                    "trailingTrivia": [
                        {
                            "kind": "WhitespaceTrivia",
                            "text": " "
                        }
                    ]
                },
                "identifier": {
                    "kind": "IdentifierName",
                    "fullStart": 548,
                    "fullEnd": 556,
                    "start": 548,
                    "end": 556,
                    "fullWidth": 8,
                    "width": 8,
                    "text": "testcase",
                    "value": "testcase",
                    "valueText": "testcase"
                },
                "callSignature": {
                    "kind": "CallSignature",
                    "fullStart": 556,
                    "fullEnd": 559,
                    "start": 556,
                    "end": 558,
                    "fullWidth": 3,
                    "width": 2,
                    "parameterList": {
                        "kind": "ParameterList",
                        "fullStart": 556,
                        "fullEnd": 559,
                        "start": 556,
                        "end": 558,
                        "fullWidth": 3,
                        "width": 2,
                        "openParenToken": {
                            "kind": "OpenParenToken",
                            "fullStart": 556,
                            "fullEnd": 557,
                            "start": 556,
                            "end": 557,
                            "fullWidth": 1,
                            "width": 1,
                            "text": "(",
                            "value": "(",
                            "valueText": "("
                        },
                        "parameters": [],
                        "closeParenToken": {
                            "kind": "CloseParenToken",
                            "fullStart": 557,
                            "fullEnd": 559,
                            "start": 557,
                            "end": 558,
                            "fullWidth": 2,
                            "width": 1,
                            "text": ")",
                            "value": ")",
                            "valueText": ")",
                            "hasTrailingTrivia": true,
                            "trailingTrivia": [
                                {
                                    "kind": "WhitespaceTrivia",
                                    "text": " "
                                }
                            ]
                        }
                    }
                },
                "block": {
                    "kind": "Block",
                    "fullStart": 559,
                    "fullEnd": 879,
                    "start": 559,
                    "end": 877,
                    "fullWidth": 320,
                    "width": 318,
                    "openBraceToken": {
                        "kind": "OpenBraceToken",
                        "fullStart": 559,
                        "fullEnd": 563,
                        "start": 559,
                        "end": 560,
                        "fullWidth": 4,
                        "width": 1,
                        "text": "{",
                        "value": "{",
                        "valueText": "{",
                        "hasTrailingTrivia": true,
                        "hasTrailingNewLine": true,
                        "trailingTrivia": [
                            {
                                "kind": "WhitespaceTrivia",
                                "text": " "
                            },
                            {
                                "kind": "NewLineTrivia",
                                "text": "\r\n"
                            }
                        ]
                    },
                    "statements": [
                        {
                            "kind": "VariableStatement",
                            "fullStart": 563,
                            "fullEnd": 586,
                            "start": 568,
                            "end": 584,
                            "fullWidth": 23,
                            "width": 16,
                            "modifiers": [],
                            "variableDeclaration": {
                                "kind": "VariableDeclaration",
                                "fullStart": 563,
                                "fullEnd": 583,
                                "start": 568,
                                "end": 583,
                                "fullWidth": 20,
                                "width": 15,
                                "varKeyword": {
                                    "kind": "VarKeyword",
                                    "fullStart": 563,
                                    "fullEnd": 572,
                                    "start": 568,
                                    "end": 571,
                                    "fullWidth": 9,
                                    "width": 3,
                                    "text": "var",
                                    "value": "var",
                                    "valueText": "var",
                                    "hasLeadingTrivia": true,
                                    "hasLeadingNewLine": true,
                                    "hasTrailingTrivia": true,
                                    "leadingTrivia": [
                                        {
                                            "kind": "WhitespaceTrivia",
                                            "text": " "
                                        },
                                        {
                                            "kind": "NewLineTrivia",
                                            "text": "\r\n"
                                        },
                                        {
                                            "kind": "WhitespaceTrivia",
                                            "text": "  "
                                        }
                                    ],
                                    "trailingTrivia": [
                                        {
                                            "kind": "WhitespaceTrivia",
                                            "text": " "
                                        }
                                    ]
                                },
                                "variableDeclarators": [
                                    {
                                        "kind": "VariableDeclarator",
                                        "fullStart": 572,
                                        "fullEnd": 583,
                                        "start": 572,
                                        "end": 583,
                                        "fullWidth": 11,
<<<<<<< HEAD
                                        "width": 11,
                                        "identifier": {
=======
                                        "propertyName": {
>>>>>>> 85e84683
                                            "kind": "IdentifierName",
                                            "fullStart": 572,
                                            "fullEnd": 580,
                                            "start": 572,
                                            "end": 579,
                                            "fullWidth": 8,
                                            "width": 7,
                                            "text": "callCnt",
                                            "value": "callCnt",
                                            "valueText": "callCnt",
                                            "hasTrailingTrivia": true,
                                            "trailingTrivia": [
                                                {
                                                    "kind": "WhitespaceTrivia",
                                                    "text": " "
                                                }
                                            ]
                                        },
                                        "equalsValueClause": {
                                            "kind": "EqualsValueClause",
                                            "fullStart": 580,
                                            "fullEnd": 583,
                                            "start": 580,
                                            "end": 583,
                                            "fullWidth": 3,
                                            "width": 3,
                                            "equalsToken": {
                                                "kind": "EqualsToken",
                                                "fullStart": 580,
                                                "fullEnd": 582,
                                                "start": 580,
                                                "end": 581,
                                                "fullWidth": 2,
                                                "width": 1,
                                                "text": "=",
                                                "value": "=",
                                                "valueText": "=",
                                                "hasTrailingTrivia": true,
                                                "trailingTrivia": [
                                                    {
                                                        "kind": "WhitespaceTrivia",
                                                        "text": " "
                                                    }
                                                ]
                                            },
                                            "value": {
                                                "kind": "NumericLiteral",
                                                "fullStart": 582,
                                                "fullEnd": 583,
                                                "start": 582,
                                                "end": 583,
                                                "fullWidth": 1,
                                                "width": 1,
                                                "text": "0",
                                                "value": 0,
                                                "valueText": "0"
                                            }
                                        }
                                    }
                                ]
                            },
                            "semicolonToken": {
                                "kind": "SemicolonToken",
                                "fullStart": 583,
                                "fullEnd": 586,
                                "start": 583,
                                "end": 584,
                                "fullWidth": 3,
                                "width": 1,
                                "text": ";",
                                "value": ";",
                                "valueText": ";",
                                "hasTrailingTrivia": true,
                                "hasTrailingNewLine": true,
                                "trailingTrivia": [
                                    {
                                        "kind": "NewLineTrivia",
                                        "text": "\r\n"
                                    }
                                ]
                            }
                        },
                        {
                            "kind": "FunctionDeclaration",
                            "fullStart": 586,
                            "fullEnd": 690,
                            "start": 588,
                            "end": 688,
                            "fullWidth": 104,
                            "width": 100,
                            "modifiers": [],
                            "functionKeyword": {
                                "kind": "FunctionKeyword",
                                "fullStart": 586,
                                "fullEnd": 597,
                                "start": 588,
                                "end": 596,
                                "fullWidth": 11,
                                "width": 8,
                                "text": "function",
                                "value": "function",
                                "valueText": "function",
                                "hasLeadingTrivia": true,
                                "hasTrailingTrivia": true,
                                "leadingTrivia": [
                                    {
                                        "kind": "WhitespaceTrivia",
                                        "text": "  "
                                    }
                                ],
                                "trailingTrivia": [
                                    {
                                        "kind": "WhitespaceTrivia",
                                        "text": " "
                                    }
                                ]
                            },
                            "identifier": {
                                "kind": "IdentifierName",
                                "fullStart": 597,
                                "fullEnd": 607,
                                "start": 597,
                                "end": 607,
                                "fullWidth": 10,
                                "width": 10,
                                "text": "callbackfn",
                                "value": "callbackfn",
                                "valueText": "callbackfn"
                            },
                            "callSignature": {
                                "kind": "CallSignature",
                                "fullStart": 607,
                                "fullEnd": 624,
                                "start": 607,
                                "end": 622,
                                "fullWidth": 17,
                                "width": 15,
                                "parameterList": {
                                    "kind": "ParameterList",
                                    "fullStart": 607,
                                    "fullEnd": 624,
                                    "start": 607,
                                    "end": 622,
                                    "fullWidth": 17,
                                    "width": 15,
                                    "openParenToken": {
                                        "kind": "OpenParenToken",
                                        "fullStart": 607,
                                        "fullEnd": 608,
                                        "start": 607,
                                        "end": 608,
                                        "fullWidth": 1,
                                        "width": 1,
                                        "text": "(",
                                        "value": "(",
                                        "valueText": "("
                                    },
                                    "parameters": [
                                        {
                                            "kind": "Parameter",
                                            "fullStart": 608,
                                            "fullEnd": 611,
                                            "start": 608,
                                            "end": 611,
                                            "fullWidth": 3,
                                            "width": 3,
                                            "modifiers": [],
                                            "identifier": {
                                                "kind": "IdentifierName",
                                                "fullStart": 608,
                                                "fullEnd": 611,
                                                "start": 608,
                                                "end": 611,
                                                "fullWidth": 3,
                                                "width": 3,
                                                "text": "val",
                                                "value": "val",
                                                "valueText": "val"
                                            }
                                        },
                                        {
                                            "kind": "CommaToken",
                                            "fullStart": 611,
                                            "fullEnd": 613,
                                            "start": 611,
                                            "end": 612,
                                            "fullWidth": 2,
                                            "width": 1,
                                            "text": ",",
                                            "value": ",",
                                            "valueText": ",",
                                            "hasTrailingTrivia": true,
                                            "trailingTrivia": [
                                                {
                                                    "kind": "WhitespaceTrivia",
                                                    "text": " "
                                                }
                                            ]
                                        },
                                        {
                                            "kind": "Parameter",
                                            "fullStart": 613,
                                            "fullEnd": 616,
                                            "start": 613,
                                            "end": 616,
                                            "fullWidth": 3,
                                            "width": 3,
                                            "modifiers": [],
                                            "identifier": {
                                                "kind": "IdentifierName",
                                                "fullStart": 613,
                                                "fullEnd": 616,
                                                "start": 613,
                                                "end": 616,
                                                "fullWidth": 3,
                                                "width": 3,
                                                "text": "idx",
                                                "value": "idx",
                                                "valueText": "idx"
                                            }
                                        },
                                        {
                                            "kind": "CommaToken",
                                            "fullStart": 616,
                                            "fullEnd": 618,
                                            "start": 616,
                                            "end": 617,
                                            "fullWidth": 2,
                                            "width": 1,
                                            "text": ",",
                                            "value": ",",
                                            "valueText": ",",
                                            "hasTrailingTrivia": true,
                                            "trailingTrivia": [
                                                {
                                                    "kind": "WhitespaceTrivia",
                                                    "text": " "
                                                }
                                            ]
                                        },
                                        {
                                            "kind": "Parameter",
                                            "fullStart": 618,
                                            "fullEnd": 621,
                                            "start": 618,
                                            "end": 621,
                                            "fullWidth": 3,
                                            "width": 3,
                                            "modifiers": [],
                                            "identifier": {
                                                "kind": "IdentifierName",
                                                "fullStart": 618,
                                                "fullEnd": 621,
                                                "start": 618,
                                                "end": 621,
                                                "fullWidth": 3,
                                                "width": 3,
                                                "text": "obj",
                                                "value": "obj",
                                                "valueText": "obj"
                                            }
                                        }
                                    ],
                                    "closeParenToken": {
                                        "kind": "CloseParenToken",
                                        "fullStart": 621,
                                        "fullEnd": 624,
                                        "start": 621,
                                        "end": 622,
                                        "fullWidth": 3,
                                        "width": 1,
                                        "text": ")",
                                        "value": ")",
                                        "valueText": ")",
                                        "hasTrailingTrivia": true,
                                        "hasTrailingNewLine": true,
                                        "trailingTrivia": [
                                            {
                                                "kind": "NewLineTrivia",
                                                "text": "\r\n"
                                            }
                                        ]
                                    }
                                }
                            },
                            "block": {
                                "kind": "Block",
                                "fullStart": 624,
                                "fullEnd": 690,
                                "start": 626,
                                "end": 688,
                                "fullWidth": 66,
                                "width": 62,
                                "openBraceToken": {
                                    "kind": "OpenBraceToken",
                                    "fullStart": 624,
                                    "fullEnd": 629,
                                    "start": 626,
                                    "end": 627,
                                    "fullWidth": 5,
                                    "width": 1,
                                    "text": "{",
                                    "value": "{",
                                    "valueText": "{",
                                    "hasLeadingTrivia": true,
                                    "hasTrailingTrivia": true,
                                    "hasTrailingNewLine": true,
                                    "leadingTrivia": [
                                        {
                                            "kind": "WhitespaceTrivia",
                                            "text": "  "
                                        }
                                    ],
                                    "trailingTrivia": [
                                        {
                                            "kind": "NewLineTrivia",
                                            "text": "\r\n"
                                        }
                                    ]
                                },
                                "statements": [
                                    {
                                        "kind": "ExpressionStatement",
                                        "fullStart": 629,
                                        "fullEnd": 652,
                                        "start": 633,
                                        "end": 650,
                                        "fullWidth": 23,
                                        "width": 17,
                                        "expression": {
                                            "kind": "AssignmentExpression",
                                            "fullStart": 629,
                                            "fullEnd": 649,
                                            "start": 633,
                                            "end": 649,
                                            "fullWidth": 20,
                                            "width": 16,
                                            "left": {
                                                "kind": "ElementAccessExpression",
                                                "fullStart": 629,
                                                "fullEnd": 646,
                                                "start": 633,
                                                "end": 645,
                                                "fullWidth": 17,
                                                "width": 12,
                                                "expression": {
                                                    "kind": "IdentifierName",
                                                    "fullStart": 629,
                                                    "fullEnd": 639,
                                                    "start": 633,
                                                    "end": 639,
                                                    "fullWidth": 10,
                                                    "width": 6,
                                                    "text": "srcArr",
                                                    "value": "srcArr",
                                                    "valueText": "srcArr",
                                                    "hasLeadingTrivia": true,
                                                    "leadingTrivia": [
                                                        {
                                                            "kind": "WhitespaceTrivia",
                                                            "text": "    "
                                                        }
                                                    ]
                                                },
                                                "openBracketToken": {
                                                    "kind": "OpenBracketToken",
                                                    "fullStart": 639,
                                                    "fullEnd": 640,
                                                    "start": 639,
                                                    "end": 640,
                                                    "fullWidth": 1,
                                                    "width": 1,
                                                    "text": "[",
                                                    "value": "[",
                                                    "valueText": "["
                                                },
                                                "argumentExpression": {
                                                    "kind": "NumericLiteral",
                                                    "fullStart": 640,
                                                    "fullEnd": 644,
                                                    "start": 640,
                                                    "end": 644,
                                                    "fullWidth": 4,
                                                    "width": 4,
                                                    "text": "1000",
                                                    "value": 1000,
                                                    "valueText": "1000"
                                                },
                                                "closeBracketToken": {
                                                    "kind": "CloseBracketToken",
                                                    "fullStart": 644,
                                                    "fullEnd": 646,
                                                    "start": 644,
                                                    "end": 645,
                                                    "fullWidth": 2,
                                                    "width": 1,
                                                    "text": "]",
                                                    "value": "]",
                                                    "valueText": "]",
                                                    "hasTrailingTrivia": true,
                                                    "trailingTrivia": [
                                                        {
                                                            "kind": "WhitespaceTrivia",
                                                            "text": " "
                                                        }
                                                    ]
                                                }
                                            },
                                            "operatorToken": {
                                                "kind": "EqualsToken",
                                                "fullStart": 646,
                                                "fullEnd": 648,
                                                "start": 646,
                                                "end": 647,
                                                "fullWidth": 2,
                                                "width": 1,
                                                "text": "=",
                                                "value": "=",
                                                "valueText": "=",
                                                "hasTrailingTrivia": true,
                                                "trailingTrivia": [
                                                    {
                                                        "kind": "WhitespaceTrivia",
                                                        "text": " "
                                                    }
                                                ]
                                            },
                                            "right": {
                                                "kind": "NumericLiteral",
                                                "fullStart": 648,
                                                "fullEnd": 649,
                                                "start": 648,
                                                "end": 649,
                                                "fullWidth": 1,
                                                "width": 1,
                                                "text": "3",
                                                "value": 3,
                                                "valueText": "3"
                                            }
                                        },
                                        "semicolonToken": {
                                            "kind": "SemicolonToken",
                                            "fullStart": 649,
                                            "fullEnd": 652,
                                            "start": 649,
                                            "end": 650,
                                            "fullWidth": 3,
                                            "width": 1,
                                            "text": ";",
                                            "value": ";",
                                            "valueText": ";",
                                            "hasTrailingTrivia": true,
                                            "hasTrailingNewLine": true,
                                            "trailingTrivia": [
                                                {
                                                    "kind": "NewLineTrivia",
                                                    "text": "\r\n"
                                                }
                                            ]
                                        }
                                    },
                                    {
                                        "kind": "ExpressionStatement",
                                        "fullStart": 652,
                                        "fullEnd": 668,
                                        "start": 656,
                                        "end": 666,
                                        "fullWidth": 16,
                                        "width": 10,
                                        "expression": {
                                            "kind": "PostIncrementExpression",
                                            "fullStart": 652,
                                            "fullEnd": 665,
                                            "start": 656,
                                            "end": 665,
                                            "fullWidth": 13,
                                            "width": 9,
                                            "operand": {
                                                "kind": "IdentifierName",
                                                "fullStart": 652,
                                                "fullEnd": 663,
                                                "start": 656,
                                                "end": 663,
                                                "fullWidth": 11,
                                                "width": 7,
                                                "text": "callCnt",
                                                "value": "callCnt",
                                                "valueText": "callCnt",
                                                "hasLeadingTrivia": true,
                                                "leadingTrivia": [
                                                    {
                                                        "kind": "WhitespaceTrivia",
                                                        "text": "    "
                                                    }
                                                ]
                                            },
                                            "operatorToken": {
                                                "kind": "PlusPlusToken",
                                                "fullStart": 663,
                                                "fullEnd": 665,
                                                "start": 663,
                                                "end": 665,
                                                "fullWidth": 2,
                                                "width": 2,
                                                "text": "++",
                                                "value": "++",
                                                "valueText": "++"
                                            }
                                        },
                                        "semicolonToken": {
                                            "kind": "SemicolonToken",
                                            "fullStart": 665,
                                            "fullEnd": 668,
                                            "start": 665,
                                            "end": 666,
                                            "fullWidth": 3,
                                            "width": 1,
                                            "text": ";",
                                            "value": ";",
                                            "valueText": ";",
                                            "hasTrailingTrivia": true,
                                            "hasTrailingNewLine": true,
                                            "trailingTrivia": [
                                                {
                                                    "kind": "NewLineTrivia",
                                                    "text": "\r\n"
                                                }
                                            ]
                                        }
                                    },
                                    {
                                        "kind": "ReturnStatement",
                                        "fullStart": 668,
                                        "fullEnd": 685,
                                        "start": 672,
                                        "end": 683,
                                        "fullWidth": 17,
                                        "width": 11,
                                        "returnKeyword": {
                                            "kind": "ReturnKeyword",
                                            "fullStart": 668,
                                            "fullEnd": 679,
                                            "start": 672,
                                            "end": 678,
                                            "fullWidth": 11,
                                            "width": 6,
                                            "text": "return",
                                            "value": "return",
                                            "valueText": "return",
                                            "hasLeadingTrivia": true,
                                            "hasTrailingTrivia": true,
                                            "leadingTrivia": [
                                                {
                                                    "kind": "WhitespaceTrivia",
                                                    "text": "    "
                                                }
                                            ],
                                            "trailingTrivia": [
                                                {
                                                    "kind": "WhitespaceTrivia",
                                                    "text": " "
                                                }
                                            ]
                                        },
                                        "expression": {
                                            "kind": "IdentifierName",
                                            "fullStart": 679,
                                            "fullEnd": 682,
                                            "start": 679,
                                            "end": 682,
                                            "fullWidth": 3,
                                            "width": 3,
                                            "text": "val",
                                            "value": "val",
                                            "valueText": "val"
                                        },
                                        "semicolonToken": {
                                            "kind": "SemicolonToken",
                                            "fullStart": 682,
                                            "fullEnd": 685,
                                            "start": 682,
                                            "end": 683,
                                            "fullWidth": 3,
                                            "width": 1,
                                            "text": ";",
                                            "value": ";",
                                            "valueText": ";",
                                            "hasTrailingTrivia": true,
                                            "hasTrailingNewLine": true,
                                            "trailingTrivia": [
                                                {
                                                    "kind": "NewLineTrivia",
                                                    "text": "\r\n"
                                                }
                                            ]
                                        }
                                    }
                                ],
                                "closeBraceToken": {
                                    "kind": "CloseBraceToken",
                                    "fullStart": 685,
                                    "fullEnd": 690,
                                    "start": 687,
                                    "end": 688,
                                    "fullWidth": 5,
                                    "width": 1,
                                    "text": "}",
                                    "value": "}",
                                    "valueText": "}",
                                    "hasLeadingTrivia": true,
                                    "hasTrailingTrivia": true,
                                    "hasTrailingNewLine": true,
                                    "leadingTrivia": [
                                        {
                                            "kind": "WhitespaceTrivia",
                                            "text": "  "
                                        }
                                    ],
                                    "trailingTrivia": [
                                        {
                                            "kind": "NewLineTrivia",
                                            "text": "\r\n"
                                        }
                                    ]
                                }
                            }
                        },
                        {
                            "kind": "VariableStatement",
                            "fullStart": 690,
                            "fullEnd": 723,
                            "start": 694,
                            "end": 721,
                            "fullWidth": 33,
                            "width": 27,
                            "modifiers": [],
                            "variableDeclaration": {
                                "kind": "VariableDeclaration",
                                "fullStart": 690,
                                "fullEnd": 720,
                                "start": 694,
                                "end": 720,
                                "fullWidth": 30,
                                "width": 26,
                                "varKeyword": {
                                    "kind": "VarKeyword",
                                    "fullStart": 690,
                                    "fullEnd": 698,
                                    "start": 694,
                                    "end": 697,
                                    "fullWidth": 8,
                                    "width": 3,
                                    "text": "var",
                                    "value": "var",
                                    "valueText": "var",
                                    "hasLeadingTrivia": true,
                                    "hasLeadingNewLine": true,
                                    "hasTrailingTrivia": true,
                                    "leadingTrivia": [
                                        {
                                            "kind": "NewLineTrivia",
                                            "text": "\r\n"
                                        },
                                        {
                                            "kind": "WhitespaceTrivia",
                                            "text": "  "
                                        }
                                    ],
                                    "trailingTrivia": [
                                        {
                                            "kind": "WhitespaceTrivia",
                                            "text": " "
                                        }
                                    ]
                                },
                                "variableDeclarators": [
                                    {
                                        "kind": "VariableDeclarator",
                                        "fullStart": 698,
                                        "fullEnd": 720,
                                        "start": 698,
                                        "end": 720,
                                        "fullWidth": 22,
<<<<<<< HEAD
                                        "width": 22,
                                        "identifier": {
=======
                                        "propertyName": {
>>>>>>> 85e84683
                                            "kind": "IdentifierName",
                                            "fullStart": 698,
                                            "fullEnd": 705,
                                            "start": 698,
                                            "end": 704,
                                            "fullWidth": 7,
                                            "width": 6,
                                            "text": "srcArr",
                                            "value": "srcArr",
                                            "valueText": "srcArr",
                                            "hasTrailingTrivia": true,
                                            "trailingTrivia": [
                                                {
                                                    "kind": "WhitespaceTrivia",
                                                    "text": " "
                                                }
                                            ]
                                        },
                                        "equalsValueClause": {
                                            "kind": "EqualsValueClause",
                                            "fullStart": 705,
                                            "fullEnd": 720,
                                            "start": 705,
                                            "end": 720,
                                            "fullWidth": 15,
                                            "width": 15,
                                            "equalsToken": {
                                                "kind": "EqualsToken",
                                                "fullStart": 705,
                                                "fullEnd": 707,
                                                "start": 705,
                                                "end": 706,
                                                "fullWidth": 2,
                                                "width": 1,
                                                "text": "=",
                                                "value": "=",
                                                "valueText": "=",
                                                "hasTrailingTrivia": true,
                                                "trailingTrivia": [
                                                    {
                                                        "kind": "WhitespaceTrivia",
                                                        "text": " "
                                                    }
                                                ]
                                            },
                                            "value": {
                                                "kind": "ObjectCreationExpression",
                                                "fullStart": 707,
                                                "fullEnd": 720,
                                                "start": 707,
                                                "end": 720,
                                                "fullWidth": 13,
                                                "width": 13,
                                                "newKeyword": {
                                                    "kind": "NewKeyword",
                                                    "fullStart": 707,
                                                    "fullEnd": 711,
                                                    "start": 707,
                                                    "end": 710,
                                                    "fullWidth": 4,
                                                    "width": 3,
                                                    "text": "new",
                                                    "value": "new",
                                                    "valueText": "new",
                                                    "hasTrailingTrivia": true,
                                                    "trailingTrivia": [
                                                        {
                                                            "kind": "WhitespaceTrivia",
                                                            "text": " "
                                                        }
                                                    ]
                                                },
                                                "expression": {
                                                    "kind": "IdentifierName",
                                                    "fullStart": 711,
                                                    "fullEnd": 716,
                                                    "start": 711,
                                                    "end": 716,
                                                    "fullWidth": 5,
                                                    "width": 5,
                                                    "text": "Array",
                                                    "value": "Array",
                                                    "valueText": "Array"
                                                },
                                                "argumentList": {
                                                    "kind": "ArgumentList",
                                                    "fullStart": 716,
                                                    "fullEnd": 720,
                                                    "start": 716,
                                                    "end": 720,
                                                    "fullWidth": 4,
                                                    "width": 4,
                                                    "openParenToken": {
                                                        "kind": "OpenParenToken",
                                                        "fullStart": 716,
                                                        "fullEnd": 717,
                                                        "start": 716,
                                                        "end": 717,
                                                        "fullWidth": 1,
                                                        "width": 1,
                                                        "text": "(",
                                                        "value": "(",
                                                        "valueText": "("
                                                    },
                                                    "arguments": [
                                                        {
                                                            "kind": "NumericLiteral",
                                                            "fullStart": 717,
                                                            "fullEnd": 719,
                                                            "start": 717,
                                                            "end": 719,
                                                            "fullWidth": 2,
                                                            "width": 2,
                                                            "text": "10",
                                                            "value": 10,
                                                            "valueText": "10"
                                                        }
                                                    ],
                                                    "closeParenToken": {
                                                        "kind": "CloseParenToken",
                                                        "fullStart": 719,
                                                        "fullEnd": 720,
                                                        "start": 719,
                                                        "end": 720,
                                                        "fullWidth": 1,
                                                        "width": 1,
                                                        "text": ")",
                                                        "value": ")",
                                                        "valueText": ")"
                                                    }
                                                }
                                            }
                                        }
                                    }
                                ]
                            },
                            "semicolonToken": {
                                "kind": "SemicolonToken",
                                "fullStart": 720,
                                "fullEnd": 723,
                                "start": 720,
                                "end": 721,
                                "fullWidth": 3,
                                "width": 1,
                                "text": ";",
                                "value": ";",
                                "valueText": ";",
                                "hasTrailingTrivia": true,
                                "hasTrailingNewLine": true,
                                "trailingTrivia": [
                                    {
                                        "kind": "NewLineTrivia",
                                        "text": "\r\n"
                                    }
                                ]
                            }
                        },
                        {
                            "kind": "ExpressionStatement",
                            "fullStart": 723,
                            "fullEnd": 741,
                            "start": 725,
                            "end": 739,
                            "fullWidth": 18,
                            "width": 14,
                            "expression": {
                                "kind": "AssignmentExpression",
                                "fullStart": 723,
                                "fullEnd": 738,
                                "start": 725,
                                "end": 738,
                                "fullWidth": 15,
                                "width": 13,
                                "left": {
                                    "kind": "ElementAccessExpression",
                                    "fullStart": 723,
                                    "fullEnd": 735,
                                    "start": 725,
                                    "end": 734,
                                    "fullWidth": 12,
                                    "width": 9,
                                    "expression": {
                                        "kind": "IdentifierName",
                                        "fullStart": 723,
                                        "fullEnd": 731,
                                        "start": 725,
                                        "end": 731,
                                        "fullWidth": 8,
                                        "width": 6,
                                        "text": "srcArr",
                                        "value": "srcArr",
                                        "valueText": "srcArr",
                                        "hasLeadingTrivia": true,
                                        "leadingTrivia": [
                                            {
                                                "kind": "WhitespaceTrivia",
                                                "text": "  "
                                            }
                                        ]
                                    },
                                    "openBracketToken": {
                                        "kind": "OpenBracketToken",
                                        "fullStart": 731,
                                        "fullEnd": 732,
                                        "start": 731,
                                        "end": 732,
                                        "fullWidth": 1,
                                        "width": 1,
                                        "text": "[",
                                        "value": "[",
                                        "valueText": "["
                                    },
                                    "argumentExpression": {
                                        "kind": "NumericLiteral",
                                        "fullStart": 732,
                                        "fullEnd": 733,
                                        "start": 732,
                                        "end": 733,
                                        "fullWidth": 1,
                                        "width": 1,
                                        "text": "1",
                                        "value": 1,
                                        "valueText": "1"
                                    },
                                    "closeBracketToken": {
                                        "kind": "CloseBracketToken",
                                        "fullStart": 733,
                                        "fullEnd": 735,
                                        "start": 733,
                                        "end": 734,
                                        "fullWidth": 2,
                                        "width": 1,
                                        "text": "]",
                                        "value": "]",
                                        "valueText": "]",
                                        "hasTrailingTrivia": true,
                                        "trailingTrivia": [
                                            {
                                                "kind": "WhitespaceTrivia",
                                                "text": " "
                                            }
                                        ]
                                    }
                                },
                                "operatorToken": {
                                    "kind": "EqualsToken",
                                    "fullStart": 735,
                                    "fullEnd": 737,
                                    "start": 735,
                                    "end": 736,
                                    "fullWidth": 2,
                                    "width": 1,
                                    "text": "=",
                                    "value": "=",
                                    "valueText": "=",
                                    "hasTrailingTrivia": true,
                                    "trailingTrivia": [
                                        {
                                            "kind": "WhitespaceTrivia",
                                            "text": " "
                                        }
                                    ]
                                },
                                "right": {
                                    "kind": "NumericLiteral",
                                    "fullStart": 737,
                                    "fullEnd": 738,
                                    "start": 737,
                                    "end": 738,
                                    "fullWidth": 1,
                                    "width": 1,
                                    "text": "1",
                                    "value": 1,
                                    "valueText": "1"
                                }
                            },
                            "semicolonToken": {
                                "kind": "SemicolonToken",
                                "fullStart": 738,
                                "fullEnd": 741,
                                "start": 738,
                                "end": 739,
                                "fullWidth": 3,
                                "width": 1,
                                "text": ";",
                                "value": ";",
                                "valueText": ";",
                                "hasTrailingTrivia": true,
                                "hasTrailingNewLine": true,
                                "trailingTrivia": [
                                    {
                                        "kind": "NewLineTrivia",
                                        "text": "\r\n"
                                    }
                                ]
                            }
                        },
                        {
                            "kind": "ExpressionStatement",
                            "fullStart": 741,
                            "fullEnd": 759,
                            "start": 743,
                            "end": 757,
                            "fullWidth": 18,
                            "width": 14,
                            "expression": {
                                "kind": "AssignmentExpression",
                                "fullStart": 741,
                                "fullEnd": 756,
                                "start": 743,
                                "end": 756,
                                "fullWidth": 15,
                                "width": 13,
                                "left": {
                                    "kind": "ElementAccessExpression",
                                    "fullStart": 741,
                                    "fullEnd": 753,
                                    "start": 743,
                                    "end": 752,
                                    "fullWidth": 12,
                                    "width": 9,
                                    "expression": {
                                        "kind": "IdentifierName",
                                        "fullStart": 741,
                                        "fullEnd": 749,
                                        "start": 743,
                                        "end": 749,
                                        "fullWidth": 8,
                                        "width": 6,
                                        "text": "srcArr",
                                        "value": "srcArr",
                                        "valueText": "srcArr",
                                        "hasLeadingTrivia": true,
                                        "leadingTrivia": [
                                            {
                                                "kind": "WhitespaceTrivia",
                                                "text": "  "
                                            }
                                        ]
                                    },
                                    "openBracketToken": {
                                        "kind": "OpenBracketToken",
                                        "fullStart": 749,
                                        "fullEnd": 750,
                                        "start": 749,
                                        "end": 750,
                                        "fullWidth": 1,
                                        "width": 1,
                                        "text": "[",
                                        "value": "[",
                                        "valueText": "["
                                    },
                                    "argumentExpression": {
                                        "kind": "NumericLiteral",
                                        "fullStart": 750,
                                        "fullEnd": 751,
                                        "start": 750,
                                        "end": 751,
                                        "fullWidth": 1,
                                        "width": 1,
                                        "text": "2",
                                        "value": 2,
                                        "valueText": "2"
                                    },
                                    "closeBracketToken": {
                                        "kind": "CloseBracketToken",
                                        "fullStart": 751,
                                        "fullEnd": 753,
                                        "start": 751,
                                        "end": 752,
                                        "fullWidth": 2,
                                        "width": 1,
                                        "text": "]",
                                        "value": "]",
                                        "valueText": "]",
                                        "hasTrailingTrivia": true,
                                        "trailingTrivia": [
                                            {
                                                "kind": "WhitespaceTrivia",
                                                "text": " "
                                            }
                                        ]
                                    }
                                },
                                "operatorToken": {
                                    "kind": "EqualsToken",
                                    "fullStart": 753,
                                    "fullEnd": 755,
                                    "start": 753,
                                    "end": 754,
                                    "fullWidth": 2,
                                    "width": 1,
                                    "text": "=",
                                    "value": "=",
                                    "valueText": "=",
                                    "hasTrailingTrivia": true,
                                    "trailingTrivia": [
                                        {
                                            "kind": "WhitespaceTrivia",
                                            "text": " "
                                        }
                                    ]
                                },
                                "right": {
                                    "kind": "NumericLiteral",
                                    "fullStart": 755,
                                    "fullEnd": 756,
                                    "start": 755,
                                    "end": 756,
                                    "fullWidth": 1,
                                    "width": 1,
                                    "text": "2",
                                    "value": 2,
                                    "valueText": "2"
                                }
                            },
                            "semicolonToken": {
                                "kind": "SemicolonToken",
                                "fullStart": 756,
                                "fullEnd": 759,
                                "start": 756,
                                "end": 757,
                                "fullWidth": 3,
                                "width": 1,
                                "text": ";",
                                "value": ";",
                                "valueText": ";",
                                "hasTrailingTrivia": true,
                                "hasTrailingNewLine": true,
                                "trailingTrivia": [
                                    {
                                        "kind": "NewLineTrivia",
                                        "text": "\r\n"
                                    }
                                ]
                            }
                        },
                        {
                            "kind": "VariableStatement",
                            "fullStart": 759,
                            "fullEnd": 799,
                            "start": 761,
                            "end": 797,
                            "fullWidth": 40,
                            "width": 36,
                            "modifiers": [],
                            "variableDeclaration": {
                                "kind": "VariableDeclaration",
                                "fullStart": 759,
                                "fullEnd": 796,
                                "start": 761,
                                "end": 796,
                                "fullWidth": 37,
                                "width": 35,
                                "varKeyword": {
                                    "kind": "VarKeyword",
                                    "fullStart": 759,
                                    "fullEnd": 765,
                                    "start": 761,
                                    "end": 764,
                                    "fullWidth": 6,
                                    "width": 3,
                                    "text": "var",
                                    "value": "var",
                                    "valueText": "var",
                                    "hasLeadingTrivia": true,
                                    "hasTrailingTrivia": true,
                                    "leadingTrivia": [
                                        {
                                            "kind": "WhitespaceTrivia",
                                            "text": "  "
                                        }
                                    ],
                                    "trailingTrivia": [
                                        {
                                            "kind": "WhitespaceTrivia",
                                            "text": " "
                                        }
                                    ]
                                },
                                "variableDeclarators": [
                                    {
                                        "kind": "VariableDeclarator",
                                        "fullStart": 765,
                                        "fullEnd": 796,
                                        "start": 765,
                                        "end": 796,
                                        "fullWidth": 31,
<<<<<<< HEAD
                                        "width": 31,
                                        "identifier": {
=======
                                        "propertyName": {
>>>>>>> 85e84683
                                            "kind": "IdentifierName",
                                            "fullStart": 765,
                                            "fullEnd": 772,
                                            "start": 765,
                                            "end": 771,
                                            "fullWidth": 7,
                                            "width": 6,
                                            "text": "resArr",
                                            "value": "resArr",
                                            "valueText": "resArr",
                                            "hasTrailingTrivia": true,
                                            "trailingTrivia": [
                                                {
                                                    "kind": "WhitespaceTrivia",
                                                    "text": " "
                                                }
                                            ]
                                        },
                                        "equalsValueClause": {
                                            "kind": "EqualsValueClause",
                                            "fullStart": 772,
                                            "fullEnd": 796,
                                            "start": 772,
                                            "end": 796,
                                            "fullWidth": 24,
                                            "width": 24,
                                            "equalsToken": {
                                                "kind": "EqualsToken",
                                                "fullStart": 772,
                                                "fullEnd": 774,
                                                "start": 772,
                                                "end": 773,
                                                "fullWidth": 2,
                                                "width": 1,
                                                "text": "=",
                                                "value": "=",
                                                "valueText": "=",
                                                "hasTrailingTrivia": true,
                                                "trailingTrivia": [
                                                    {
                                                        "kind": "WhitespaceTrivia",
                                                        "text": " "
                                                    }
                                                ]
                                            },
                                            "value": {
                                                "kind": "InvocationExpression",
                                                "fullStart": 774,
                                                "fullEnd": 796,
                                                "start": 774,
                                                "end": 796,
                                                "fullWidth": 22,
                                                "width": 22,
                                                "expression": {
                                                    "kind": "MemberAccessExpression",
                                                    "fullStart": 774,
                                                    "fullEnd": 784,
                                                    "start": 774,
                                                    "end": 784,
                                                    "fullWidth": 10,
                                                    "width": 10,
                                                    "expression": {
                                                        "kind": "IdentifierName",
                                                        "fullStart": 774,
                                                        "fullEnd": 780,
                                                        "start": 774,
                                                        "end": 780,
                                                        "fullWidth": 6,
                                                        "width": 6,
                                                        "text": "srcArr",
                                                        "value": "srcArr",
                                                        "valueText": "srcArr"
                                                    },
                                                    "dotToken": {
                                                        "kind": "DotToken",
                                                        "fullStart": 780,
                                                        "fullEnd": 781,
                                                        "start": 780,
                                                        "end": 781,
                                                        "fullWidth": 1,
                                                        "width": 1,
                                                        "text": ".",
                                                        "value": ".",
                                                        "valueText": "."
                                                    },
                                                    "name": {
                                                        "kind": "IdentifierName",
                                                        "fullStart": 781,
                                                        "fullEnd": 784,
                                                        "start": 781,
                                                        "end": 784,
                                                        "fullWidth": 3,
                                                        "width": 3,
                                                        "text": "map",
                                                        "value": "map",
                                                        "valueText": "map"
                                                    }
                                                },
                                                "argumentList": {
                                                    "kind": "ArgumentList",
                                                    "fullStart": 784,
                                                    "fullEnd": 796,
                                                    "start": 784,
                                                    "end": 796,
                                                    "fullWidth": 12,
                                                    "width": 12,
                                                    "openParenToken": {
                                                        "kind": "OpenParenToken",
                                                        "fullStart": 784,
                                                        "fullEnd": 785,
                                                        "start": 784,
                                                        "end": 785,
                                                        "fullWidth": 1,
                                                        "width": 1,
                                                        "text": "(",
                                                        "value": "(",
                                                        "valueText": "("
                                                    },
                                                    "arguments": [
                                                        {
                                                            "kind": "IdentifierName",
                                                            "fullStart": 785,
                                                            "fullEnd": 795,
                                                            "start": 785,
                                                            "end": 795,
                                                            "fullWidth": 10,
                                                            "width": 10,
                                                            "text": "callbackfn",
                                                            "value": "callbackfn",
                                                            "valueText": "callbackfn"
                                                        }
                                                    ],
                                                    "closeParenToken": {
                                                        "kind": "CloseParenToken",
                                                        "fullStart": 795,
                                                        "fullEnd": 796,
                                                        "start": 795,
                                                        "end": 796,
                                                        "fullWidth": 1,
                                                        "width": 1,
                                                        "text": ")",
                                                        "value": ")",
                                                        "valueText": ")"
                                                    }
                                                }
                                            }
                                        }
                                    }
                                ]
                            },
                            "semicolonToken": {
                                "kind": "SemicolonToken",
                                "fullStart": 796,
                                "fullEnd": 799,
                                "start": 796,
                                "end": 797,
                                "fullWidth": 3,
                                "width": 1,
                                "text": ";",
                                "value": ";",
                                "valueText": ";",
                                "hasTrailingTrivia": true,
                                "hasTrailingNewLine": true,
                                "trailingTrivia": [
                                    {
                                        "kind": "NewLineTrivia",
                                        "text": "\r\n"
                                    }
                                ]
                            }
                        },
                        {
                            "kind": "IfStatement",
                            "fullStart": 799,
                            "fullEnd": 871,
                            "start": 801,
                            "end": 867,
                            "fullWidth": 72,
                            "width": 66,
                            "ifKeyword": {
                                "kind": "IfKeyword",
                                "fullStart": 799,
                                "fullEnd": 803,
                                "start": 801,
                                "end": 803,
                                "fullWidth": 4,
                                "width": 2,
                                "text": "if",
                                "value": "if",
                                "valueText": "if",
                                "hasLeadingTrivia": true,
                                "leadingTrivia": [
                                    {
                                        "kind": "WhitespaceTrivia",
                                        "text": "  "
                                    }
                                ]
                            },
                            "openParenToken": {
                                "kind": "OpenParenToken",
                                "fullStart": 803,
                                "fullEnd": 805,
                                "start": 803,
                                "end": 804,
                                "fullWidth": 2,
                                "width": 1,
                                "text": "(",
                                "value": "(",
                                "valueText": "(",
                                "hasTrailingTrivia": true,
                                "trailingTrivia": [
                                    {
                                        "kind": "WhitespaceTrivia",
                                        "text": " "
                                    }
                                ]
                            },
                            "condition": {
                                "kind": "LogicalAndExpression",
                                "fullStart": 805,
                                "fullEnd": 842,
                                "start": 805,
                                "end": 842,
                                "fullWidth": 37,
                                "width": 37,
                                "left": {
                                    "kind": "EqualsExpression",
                                    "fullStart": 805,
                                    "fullEnd": 826,
                                    "start": 805,
                                    "end": 825,
                                    "fullWidth": 21,
                                    "width": 20,
                                    "left": {
                                        "kind": "MemberAccessExpression",
                                        "fullStart": 805,
                                        "fullEnd": 819,
                                        "start": 805,
                                        "end": 818,
                                        "fullWidth": 14,
                                        "width": 13,
                                        "expression": {
                                            "kind": "IdentifierName",
                                            "fullStart": 805,
                                            "fullEnd": 811,
                                            "start": 805,
                                            "end": 811,
                                            "fullWidth": 6,
                                            "width": 6,
                                            "text": "resArr",
                                            "value": "resArr",
                                            "valueText": "resArr"
                                        },
                                        "dotToken": {
                                            "kind": "DotToken",
                                            "fullStart": 811,
                                            "fullEnd": 812,
                                            "start": 811,
                                            "end": 812,
                                            "fullWidth": 1,
                                            "width": 1,
                                            "text": ".",
                                            "value": ".",
                                            "valueText": "."
                                        },
                                        "name": {
                                            "kind": "IdentifierName",
                                            "fullStart": 812,
                                            "fullEnd": 819,
                                            "start": 812,
                                            "end": 818,
                                            "fullWidth": 7,
                                            "width": 6,
                                            "text": "length",
                                            "value": "length",
                                            "valueText": "length",
                                            "hasTrailingTrivia": true,
                                            "trailingTrivia": [
                                                {
                                                    "kind": "WhitespaceTrivia",
                                                    "text": " "
                                                }
                                            ]
                                        }
                                    },
                                    "operatorToken": {
                                        "kind": "EqualsEqualsEqualsToken",
                                        "fullStart": 819,
                                        "fullEnd": 823,
                                        "start": 819,
                                        "end": 822,
                                        "fullWidth": 4,
                                        "width": 3,
                                        "text": "===",
                                        "value": "===",
                                        "valueText": "===",
                                        "hasTrailingTrivia": true,
                                        "trailingTrivia": [
                                            {
                                                "kind": "WhitespaceTrivia",
                                                "text": " "
                                            }
                                        ]
                                    },
                                    "right": {
                                        "kind": "NumericLiteral",
                                        "fullStart": 823,
                                        "fullEnd": 826,
                                        "start": 823,
                                        "end": 825,
                                        "fullWidth": 3,
                                        "width": 2,
                                        "text": "10",
                                        "value": 10,
                                        "valueText": "10",
                                        "hasTrailingTrivia": true,
                                        "trailingTrivia": [
                                            {
                                                "kind": "WhitespaceTrivia",
                                                "text": " "
                                            }
                                        ]
                                    }
                                },
                                "operatorToken": {
                                    "kind": "AmpersandAmpersandToken",
                                    "fullStart": 826,
                                    "fullEnd": 829,
                                    "start": 826,
                                    "end": 828,
                                    "fullWidth": 3,
                                    "width": 2,
                                    "text": "&&",
                                    "value": "&&",
                                    "valueText": "&&",
                                    "hasTrailingTrivia": true,
                                    "trailingTrivia": [
                                        {
                                            "kind": "WhitespaceTrivia",
                                            "text": " "
                                        }
                                    ]
                                },
                                "right": {
                                    "kind": "EqualsExpression",
                                    "fullStart": 829,
                                    "fullEnd": 842,
                                    "start": 829,
                                    "end": 842,
                                    "fullWidth": 13,
                                    "width": 13,
                                    "left": {
                                        "kind": "IdentifierName",
                                        "fullStart": 829,
                                        "fullEnd": 837,
                                        "start": 829,
                                        "end": 836,
                                        "fullWidth": 8,
                                        "width": 7,
                                        "text": "callCnt",
                                        "value": "callCnt",
                                        "valueText": "callCnt",
                                        "hasTrailingTrivia": true,
                                        "trailingTrivia": [
                                            {
                                                "kind": "WhitespaceTrivia",
                                                "text": " "
                                            }
                                        ]
                                    },
                                    "operatorToken": {
                                        "kind": "EqualsEqualsEqualsToken",
                                        "fullStart": 837,
                                        "fullEnd": 841,
                                        "start": 837,
                                        "end": 840,
                                        "fullWidth": 4,
                                        "width": 3,
                                        "text": "===",
                                        "value": "===",
                                        "valueText": "===",
                                        "hasTrailingTrivia": true,
                                        "trailingTrivia": [
                                            {
                                                "kind": "WhitespaceTrivia",
                                                "text": " "
                                            }
                                        ]
                                    },
                                    "right": {
                                        "kind": "NumericLiteral",
                                        "fullStart": 841,
                                        "fullEnd": 842,
                                        "start": 841,
                                        "end": 842,
                                        "fullWidth": 1,
                                        "width": 1,
                                        "text": "2",
                                        "value": 2,
                                        "valueText": "2"
                                    }
                                }
                            },
                            "closeParenToken": {
                                "kind": "CloseParenToken",
                                "fullStart": 842,
                                "fullEnd": 849,
                                "start": 842,
                                "end": 843,
                                "fullWidth": 7,
                                "width": 1,
                                "text": ")",
                                "value": ")",
                                "valueText": ")",
                                "hasTrailingTrivia": true,
                                "hasTrailingNewLine": true,
                                "trailingTrivia": [
                                    {
                                        "kind": "WhitespaceTrivia",
                                        "text": "    "
                                    },
                                    {
                                        "kind": "NewLineTrivia",
                                        "text": "\r\n"
                                    }
                                ]
                            },
                            "statement": {
                                "kind": "ReturnStatement",
                                "fullStart": 849,
                                "fullEnd": 871,
                                "start": 855,
                                "end": 867,
                                "fullWidth": 22,
                                "width": 12,
                                "returnKeyword": {
                                    "kind": "ReturnKeyword",
                                    "fullStart": 849,
                                    "fullEnd": 862,
                                    "start": 855,
                                    "end": 861,
                                    "fullWidth": 13,
                                    "width": 6,
                                    "text": "return",
                                    "value": "return",
                                    "valueText": "return",
                                    "hasLeadingTrivia": true,
                                    "hasTrailingTrivia": true,
                                    "leadingTrivia": [
                                        {
                                            "kind": "WhitespaceTrivia",
                                            "text": "      "
                                        }
                                    ],
                                    "trailingTrivia": [
                                        {
                                            "kind": "WhitespaceTrivia",
                                            "text": " "
                                        }
                                    ]
                                },
                                "expression": {
                                    "kind": "TrueKeyword",
                                    "fullStart": 862,
                                    "fullEnd": 866,
                                    "start": 862,
                                    "end": 866,
                                    "fullWidth": 4,
                                    "width": 4,
                                    "text": "true",
                                    "value": true,
                                    "valueText": "true"
                                },
                                "semicolonToken": {
                                    "kind": "SemicolonToken",
                                    "fullStart": 866,
                                    "fullEnd": 871,
                                    "start": 866,
                                    "end": 867,
                                    "fullWidth": 5,
                                    "width": 1,
                                    "text": ";",
                                    "value": ";",
                                    "valueText": ";",
                                    "hasTrailingTrivia": true,
                                    "hasTrailingNewLine": true,
                                    "trailingTrivia": [
                                        {
                                            "kind": "WhitespaceTrivia",
                                            "text": "  "
                                        },
                                        {
                                            "kind": "NewLineTrivia",
                                            "text": "\r\n"
                                        }
                                    ]
                                }
                            }
                        }
                    ],
                    "closeBraceToken": {
                        "kind": "CloseBraceToken",
                        "fullStart": 871,
                        "fullEnd": 879,
                        "start": 876,
                        "end": 877,
                        "fullWidth": 8,
                        "width": 1,
                        "text": "}",
                        "value": "}",
                        "valueText": "}",
                        "hasLeadingTrivia": true,
                        "hasLeadingNewLine": true,
                        "hasTrailingTrivia": true,
                        "hasTrailingNewLine": true,
                        "leadingTrivia": [
                            {
                                "kind": "WhitespaceTrivia",
                                "text": "  "
                            },
                            {
                                "kind": "NewLineTrivia",
                                "text": "\r\n"
                            },
                            {
                                "kind": "WhitespaceTrivia",
                                "text": " "
                            }
                        ],
                        "trailingTrivia": [
                            {
                                "kind": "NewLineTrivia",
                                "text": "\r\n"
                            }
                        ]
                    }
                }
            },
            {
                "kind": "ExpressionStatement",
                "fullStart": 879,
                "fullEnd": 903,
                "start": 879,
                "end": 901,
                "fullWidth": 24,
                "width": 22,
                "expression": {
                    "kind": "InvocationExpression",
                    "fullStart": 879,
                    "fullEnd": 900,
                    "start": 879,
                    "end": 900,
                    "fullWidth": 21,
                    "width": 21,
                    "expression": {
                        "kind": "IdentifierName",
                        "fullStart": 879,
                        "fullEnd": 890,
                        "start": 879,
                        "end": 890,
                        "fullWidth": 11,
                        "width": 11,
                        "text": "runTestCase",
                        "value": "runTestCase",
                        "valueText": "runTestCase"
                    },
                    "argumentList": {
                        "kind": "ArgumentList",
                        "fullStart": 890,
                        "fullEnd": 900,
                        "start": 890,
                        "end": 900,
                        "fullWidth": 10,
                        "width": 10,
                        "openParenToken": {
                            "kind": "OpenParenToken",
                            "fullStart": 890,
                            "fullEnd": 891,
                            "start": 890,
                            "end": 891,
                            "fullWidth": 1,
                            "width": 1,
                            "text": "(",
                            "value": "(",
                            "valueText": "("
                        },
                        "arguments": [
                            {
                                "kind": "IdentifierName",
                                "fullStart": 891,
                                "fullEnd": 899,
                                "start": 891,
                                "end": 899,
                                "fullWidth": 8,
                                "width": 8,
                                "text": "testcase",
                                "value": "testcase",
                                "valueText": "testcase"
                            }
                        ],
                        "closeParenToken": {
                            "kind": "CloseParenToken",
                            "fullStart": 899,
                            "fullEnd": 900,
                            "start": 899,
                            "end": 900,
                            "fullWidth": 1,
                            "width": 1,
                            "text": ")",
                            "value": ")",
                            "valueText": ")"
                        }
                    }
                },
                "semicolonToken": {
                    "kind": "SemicolonToken",
                    "fullStart": 900,
                    "fullEnd": 903,
                    "start": 900,
                    "end": 901,
                    "fullWidth": 3,
                    "width": 1,
                    "text": ";",
                    "value": ";",
                    "valueText": ";",
                    "hasTrailingTrivia": true,
                    "hasTrailingNewLine": true,
                    "trailingTrivia": [
                        {
                            "kind": "NewLineTrivia",
                            "text": "\r\n"
                        }
                    ]
                }
            }
        ],
        "endOfFileToken": {
            "kind": "EndOfFileToken",
            "fullStart": 903,
            "fullEnd": 903,
            "start": 903,
            "end": 903,
            "fullWidth": 0,
            "width": 0,
            "text": ""
        }
    },
    "lineMap": {
        "lineStarts": [
            0,
            67,
            152,
            232,
            308,
            380,
            385,
            439,
            530,
            535,
            537,
            539,
            563,
            566,
            586,
            624,
            629,
            652,
            668,
            685,
            690,
            692,
            723,
            741,
            759,
            799,
            849,
            871,
            875,
            879,
            903
        ],
        "length": 903
    }
}<|MERGE_RESOLUTION|>--- conflicted
+++ resolved
@@ -258,12 +258,8 @@
                                         "start": 572,
                                         "end": 583,
                                         "fullWidth": 11,
-<<<<<<< HEAD
                                         "width": 11,
-                                        "identifier": {
-=======
                                         "propertyName": {
->>>>>>> 85e84683
                                             "kind": "IdentifierName",
                                             "fullStart": 572,
                                             "fullEnd": 580,
@@ -947,12 +943,8 @@
                                         "start": 698,
                                         "end": 720,
                                         "fullWidth": 22,
-<<<<<<< HEAD
                                         "width": 22,
-                                        "identifier": {
-=======
                                         "propertyName": {
->>>>>>> 85e84683
                                             "kind": "IdentifierName",
                                             "fullStart": 698,
                                             "fullEnd": 705,
@@ -1441,12 +1433,8 @@
                                         "start": 765,
                                         "end": 796,
                                         "fullWidth": 31,
-<<<<<<< HEAD
                                         "width": 31,
-                                        "identifier": {
-=======
                                         "propertyName": {
->>>>>>> 85e84683
                                             "kind": "IdentifierName",
                                             "fullStart": 765,
                                             "fullEnd": 772,
