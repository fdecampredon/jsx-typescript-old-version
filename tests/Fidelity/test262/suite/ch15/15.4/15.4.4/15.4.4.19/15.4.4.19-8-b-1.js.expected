--- conflicted
+++ resolved
@@ -258,12 +258,8 @@
                                         "start": 583,
                                         "end": 594,
                                         "fullWidth": 11,
-<<<<<<< HEAD
                                         "width": 11,
-                                        "identifier": {
-=======
                                         "propertyName": {
->>>>>>> 85e84683
                                             "kind": "IdentifierName",
                                             "fullStart": 583,
                                             "fullEnd": 591,
@@ -807,12 +803,8 @@
                                         "start": 684,
                                         "end": 706,
                                         "fullWidth": 22,
-<<<<<<< HEAD
                                         "width": 22,
-                                        "identifier": {
-=======
                                         "propertyName": {
->>>>>>> 85e84683
                                             "kind": "IdentifierName",
                                             "fullStart": 684,
                                             "fullEnd": 691,
@@ -1170,12 +1162,8 @@
                                         "start": 772,
                                         "end": 803,
                                         "fullWidth": 31,
-<<<<<<< HEAD
                                         "width": 31,
-                                        "identifier": {
-=======
                                         "propertyName": {
->>>>>>> 85e84683
                                             "kind": "IdentifierName",
                                             "fullStart": 772,
                                             "fullEnd": 779,
