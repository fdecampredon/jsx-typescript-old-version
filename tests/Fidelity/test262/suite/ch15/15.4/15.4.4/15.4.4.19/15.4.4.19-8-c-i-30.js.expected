{
    "isDeclaration": false,
    "languageVersion": "EcmaScript5",
    "parseOptions": {
        "allowAutomaticSemicolonInsertion": true
    },
    "sourceUnit": {
        "kind": "SourceUnit",
        "fullStart": 0,
        "fullEnd": 1470,
        "start": 576,
        "end": 1470,
        "fullWidth": 1470,
        "width": 894,
        "isIncrementallyUnusable": true,
        "moduleElements": [
            {
                "kind": "FunctionDeclaration",
                "fullStart": 0,
                "fullEnd": 1446,
                "start": 576,
                "end": 1444,
                "fullWidth": 1446,
                "width": 868,
                "isIncrementallyUnusable": true,
                "modifiers": [],
                "functionKeyword": {
                    "kind": "FunctionKeyword",
                    "fullStart": 0,
                    "fullEnd": 585,
                    "start": 576,
                    "end": 584,
                    "fullWidth": 585,
                    "width": 8,
                    "text": "function",
                    "value": "function",
                    "valueText": "function",
                    "hasLeadingTrivia": true,
                    "hasLeadingComment": true,
                    "hasLeadingNewLine": true,
                    "hasTrailingTrivia": true,
                    "leadingTrivia": [
                        {
                            "kind": "SingleLineCommentTrivia",
                            "text": "/// Copyright (c) 2012 Ecma International.  All rights reserved. "
                        },
                        {
                            "kind": "NewLineTrivia",
                            "text": "\r\n"
                        },
                        {
                            "kind": "SingleLineCommentTrivia",
                            "text": "/// Ecma International makes this code available under the terms and conditions set"
                        },
                        {
                            "kind": "NewLineTrivia",
                            "text": "\r\n"
                        },
                        {
                            "kind": "SingleLineCommentTrivia",
                            "text": "/// forth on http://hg.ecmascript.org/tests/test262/raw-file/tip/LICENSE (the "
                        },
                        {
                            "kind": "NewLineTrivia",
                            "text": "\r\n"
                        },
                        {
                            "kind": "SingleLineCommentTrivia",
                            "text": "/// \"Use Terms\").   Any redistribution of this code must retain the above "
                        },
                        {
                            "kind": "NewLineTrivia",
                            "text": "\r\n"
                        },
                        {
                            "kind": "SingleLineCommentTrivia",
                            "text": "/// copyright and this notice and otherwise comply with the Use Terms."
                        },
                        {
                            "kind": "NewLineTrivia",
                            "text": "\r\n"
                        },
                        {
                            "kind": "MultiLineCommentTrivia",
                            "text": "/**\r\n * @path ch15/15.4/15.4.4/15.4.4.19/15.4.4.19-8-c-i-30.js\r\n * @description Array.prototype.map - unhandled exceptions happened in getter terminate iteration on an Array-like object\r\n */"
                        },
                        {
                            "kind": "NewLineTrivia",
                            "text": "\r\n"
                        },
                        {
                            "kind": "NewLineTrivia",
                            "text": "\r\n"
                        },
                        {
                            "kind": "NewLineTrivia",
                            "text": "\r\n"
                        }
                    ],
                    "trailingTrivia": [
                        {
                            "kind": "WhitespaceTrivia",
                            "text": " "
                        }
                    ]
                },
                "identifier": {
                    "kind": "IdentifierName",
                    "fullStart": 585,
                    "fullEnd": 593,
                    "start": 585,
                    "end": 593,
                    "fullWidth": 8,
                    "width": 8,
                    "text": "testcase",
                    "value": "testcase",
                    "valueText": "testcase"
                },
                "callSignature": {
                    "kind": "CallSignature",
                    "fullStart": 593,
                    "fullEnd": 596,
                    "start": 593,
                    "end": 595,
                    "fullWidth": 3,
                    "width": 2,
                    "parameterList": {
                        "kind": "ParameterList",
                        "fullStart": 593,
                        "fullEnd": 596,
                        "start": 593,
                        "end": 595,
                        "fullWidth": 3,
                        "width": 2,
                        "openParenToken": {
                            "kind": "OpenParenToken",
                            "fullStart": 593,
                            "fullEnd": 594,
                            "start": 593,
                            "end": 594,
                            "fullWidth": 1,
                            "width": 1,
                            "text": "(",
                            "value": "(",
                            "valueText": "("
                        },
                        "parameters": [],
                        "closeParenToken": {
                            "kind": "CloseParenToken",
                            "fullStart": 594,
                            "fullEnd": 596,
                            "start": 594,
                            "end": 595,
                            "fullWidth": 2,
                            "width": 1,
                            "text": ")",
                            "value": ")",
                            "valueText": ")",
                            "hasTrailingTrivia": true,
                            "trailingTrivia": [
                                {
                                    "kind": "WhitespaceTrivia",
                                    "text": " "
                                }
                            ]
                        }
                    }
                },
                "block": {
                    "kind": "Block",
                    "fullStart": 596,
                    "fullEnd": 1446,
                    "start": 596,
                    "end": 1444,
                    "fullWidth": 850,
                    "width": 848,
                    "isIncrementallyUnusable": true,
                    "openBraceToken": {
                        "kind": "OpenBraceToken",
                        "fullStart": 596,
                        "fullEnd": 599,
                        "start": 596,
                        "end": 597,
                        "fullWidth": 3,
                        "width": 1,
                        "text": "{",
                        "value": "{",
                        "valueText": "{",
                        "hasTrailingTrivia": true,
                        "hasTrailingNewLine": true,
                        "trailingTrivia": [
                            {
                                "kind": "NewLineTrivia",
                                "text": "\r\n"
                            }
                        ]
                    },
                    "statements": [
                        {
                            "kind": "VariableStatement",
                            "fullStart": 599,
                            "fullEnd": 657,
                            "start": 609,
                            "end": 655,
                            "fullWidth": 58,
                            "width": 46,
                            "modifiers": [],
                            "variableDeclaration": {
                                "kind": "VariableDeclaration",
                                "fullStart": 599,
                                "fullEnd": 654,
                                "start": 609,
                                "end": 654,
                                "fullWidth": 55,
                                "width": 45,
                                "varKeyword": {
                                    "kind": "VarKeyword",
                                    "fullStart": 599,
                                    "fullEnd": 613,
                                    "start": 609,
                                    "end": 612,
                                    "fullWidth": 14,
                                    "width": 3,
                                    "text": "var",
                                    "value": "var",
                                    "valueText": "var",
                                    "hasLeadingTrivia": true,
                                    "hasLeadingNewLine": true,
                                    "hasTrailingTrivia": true,
                                    "leadingTrivia": [
                                        {
                                            "kind": "NewLineTrivia",
                                            "text": "\r\n"
                                        },
                                        {
                                            "kind": "WhitespaceTrivia",
                                            "text": "        "
                                        }
                                    ],
                                    "trailingTrivia": [
                                        {
                                            "kind": "WhitespaceTrivia",
                                            "text": " "
                                        }
                                    ]
                                },
                                "variableDeclarators": [
                                    {
                                        "kind": "VariableDeclarator",
                                        "fullStart": 613,
                                        "fullEnd": 654,
                                        "start": 613,
                                        "end": 654,
                                        "fullWidth": 41,
<<<<<<< HEAD
                                        "width": 41,
                                        "identifier": {
=======
                                        "propertyName": {
>>>>>>> 85e84683
                                            "kind": "IdentifierName",
                                            "fullStart": 613,
                                            "fullEnd": 617,
                                            "start": 613,
                                            "end": 616,
                                            "fullWidth": 4,
                                            "width": 3,
                                            "text": "obj",
                                            "value": "obj",
                                            "valueText": "obj",
                                            "hasTrailingTrivia": true,
                                            "trailingTrivia": [
                                                {
                                                    "kind": "WhitespaceTrivia",
                                                    "text": " "
                                                }
                                            ]
                                        },
                                        "equalsValueClause": {
                                            "kind": "EqualsValueClause",
                                            "fullStart": 617,
                                            "fullEnd": 654,
                                            "start": 617,
                                            "end": 654,
                                            "fullWidth": 37,
                                            "width": 37,
                                            "equalsToken": {
                                                "kind": "EqualsToken",
                                                "fullStart": 617,
                                                "fullEnd": 619,
                                                "start": 617,
                                                "end": 618,
                                                "fullWidth": 2,
                                                "width": 1,
                                                "text": "=",
                                                "value": "=",
                                                "valueText": "=",
                                                "hasTrailingTrivia": true,
                                                "trailingTrivia": [
                                                    {
                                                        "kind": "WhitespaceTrivia",
                                                        "text": " "
                                                    }
                                                ]
                                            },
                                            "value": {
                                                "kind": "ObjectLiteralExpression",
                                                "fullStart": 619,
                                                "fullEnd": 654,
                                                "start": 619,
                                                "end": 654,
                                                "fullWidth": 35,
                                                "width": 35,
                                                "openBraceToken": {
                                                    "kind": "OpenBraceToken",
                                                    "fullStart": 619,
                                                    "fullEnd": 621,
                                                    "start": 619,
                                                    "end": 620,
                                                    "fullWidth": 2,
                                                    "width": 1,
                                                    "text": "{",
                                                    "value": "{",
                                                    "valueText": "{",
                                                    "hasTrailingTrivia": true,
                                                    "trailingTrivia": [
                                                        {
                                                            "kind": "WhitespaceTrivia",
                                                            "text": " "
                                                        }
                                                    ]
                                                },
                                                "propertyAssignments": [
                                                    {
                                                        "kind": "SimplePropertyAssignment",
                                                        "fullStart": 621,
                                                        "fullEnd": 626,
                                                        "start": 621,
                                                        "end": 626,
                                                        "fullWidth": 5,
                                                        "width": 5,
                                                        "propertyName": {
                                                            "kind": "NumericLiteral",
                                                            "fullStart": 621,
                                                            "fullEnd": 622,
                                                            "start": 621,
                                                            "end": 622,
                                                            "fullWidth": 1,
                                                            "width": 1,
                                                            "text": "0",
                                                            "value": 0,
                                                            "valueText": "0"
                                                        },
                                                        "colonToken": {
                                                            "kind": "ColonToken",
                                                            "fullStart": 622,
                                                            "fullEnd": 624,
                                                            "start": 622,
                                                            "end": 623,
                                                            "fullWidth": 2,
                                                            "width": 1,
                                                            "text": ":",
                                                            "value": ":",
                                                            "valueText": ":",
                                                            "hasTrailingTrivia": true,
                                                            "trailingTrivia": [
                                                                {
                                                                    "kind": "WhitespaceTrivia",
                                                                    "text": " "
                                                                }
                                                            ]
                                                        },
                                                        "expression": {
                                                            "kind": "NumericLiteral",
                                                            "fullStart": 624,
                                                            "fullEnd": 626,
                                                            "start": 624,
                                                            "end": 626,
                                                            "fullWidth": 2,
                                                            "width": 2,
                                                            "text": "11",
                                                            "value": 11,
                                                            "valueText": "11"
                                                        }
                                                    },
                                                    {
                                                        "kind": "CommaToken",
                                                        "fullStart": 626,
                                                        "fullEnd": 628,
                                                        "start": 626,
                                                        "end": 627,
                                                        "fullWidth": 2,
                                                        "width": 1,
                                                        "text": ",",
                                                        "value": ",",
                                                        "valueText": ",",
                                                        "hasTrailingTrivia": true,
                                                        "trailingTrivia": [
                                                            {
                                                                "kind": "WhitespaceTrivia",
                                                                "text": " "
                                                            }
                                                        ]
                                                    },
                                                    {
                                                        "kind": "SimplePropertyAssignment",
                                                        "fullStart": 628,
                                                        "fullEnd": 633,
                                                        "start": 628,
                                                        "end": 633,
                                                        "fullWidth": 5,
                                                        "width": 5,
                                                        "propertyName": {
                                                            "kind": "NumericLiteral",
                                                            "fullStart": 628,
                                                            "fullEnd": 629,
                                                            "start": 628,
                                                            "end": 629,
                                                            "fullWidth": 1,
                                                            "width": 1,
                                                            "text": "5",
                                                            "value": 5,
                                                            "valueText": "5"
                                                        },
                                                        "colonToken": {
                                                            "kind": "ColonToken",
                                                            "fullStart": 629,
                                                            "fullEnd": 631,
                                                            "start": 629,
                                                            "end": 630,
                                                            "fullWidth": 2,
                                                            "width": 1,
                                                            "text": ":",
                                                            "value": ":",
                                                            "valueText": ":",
                                                            "hasTrailingTrivia": true,
                                                            "trailingTrivia": [
                                                                {
                                                                    "kind": "WhitespaceTrivia",
                                                                    "text": " "
                                                                }
                                                            ]
                                                        },
                                                        "expression": {
                                                            "kind": "NumericLiteral",
                                                            "fullStart": 631,
                                                            "fullEnd": 633,
                                                            "start": 631,
                                                            "end": 633,
                                                            "fullWidth": 2,
                                                            "width": 2,
                                                            "text": "10",
                                                            "value": 10,
                                                            "valueText": "10"
                                                        }
                                                    },
                                                    {
                                                        "kind": "CommaToken",
                                                        "fullStart": 633,
                                                        "fullEnd": 635,
                                                        "start": 633,
                                                        "end": 634,
                                                        "fullWidth": 2,
                                                        "width": 1,
                                                        "text": ",",
                                                        "value": ",",
                                                        "valueText": ",",
                                                        "hasTrailingTrivia": true,
                                                        "trailingTrivia": [
                                                            {
                                                                "kind": "WhitespaceTrivia",
                                                                "text": " "
                                                            }
                                                        ]
                                                    },
                                                    {
                                                        "kind": "SimplePropertyAssignment",
                                                        "fullStart": 635,
                                                        "fullEnd": 640,
                                                        "start": 635,
                                                        "end": 640,
                                                        "fullWidth": 5,
                                                        "width": 5,
                                                        "propertyName": {
                                                            "kind": "NumericLiteral",
                                                            "fullStart": 635,
                                                            "fullEnd": 637,
                                                            "start": 635,
                                                            "end": 637,
                                                            "fullWidth": 2,
                                                            "width": 2,
                                                            "text": "10",
                                                            "value": 10,
                                                            "valueText": "10"
                                                        },
                                                        "colonToken": {
                                                            "kind": "ColonToken",
                                                            "fullStart": 637,
                                                            "fullEnd": 639,
                                                            "start": 637,
                                                            "end": 638,
                                                            "fullWidth": 2,
                                                            "width": 1,
                                                            "text": ":",
                                                            "value": ":",
                                                            "valueText": ":",
                                                            "hasTrailingTrivia": true,
                                                            "trailingTrivia": [
                                                                {
                                                                    "kind": "WhitespaceTrivia",
                                                                    "text": " "
                                                                }
                                                            ]
                                                        },
                                                        "expression": {
                                                            "kind": "NumericLiteral",
                                                            "fullStart": 639,
                                                            "fullEnd": 640,
                                                            "start": 639,
                                                            "end": 640,
                                                            "fullWidth": 1,
                                                            "width": 1,
                                                            "text": "8",
                                                            "value": 8,
                                                            "valueText": "8"
                                                        }
                                                    },
                                                    {
                                                        "kind": "CommaToken",
                                                        "fullStart": 640,
                                                        "fullEnd": 642,
                                                        "start": 640,
                                                        "end": 641,
                                                        "fullWidth": 2,
                                                        "width": 1,
                                                        "text": ",",
                                                        "value": ",",
                                                        "valueText": ",",
                                                        "hasTrailingTrivia": true,
                                                        "trailingTrivia": [
                                                            {
                                                                "kind": "WhitespaceTrivia",
                                                                "text": " "
                                                            }
                                                        ]
                                                    },
                                                    {
                                                        "kind": "SimplePropertyAssignment",
                                                        "fullStart": 642,
                                                        "fullEnd": 653,
                                                        "start": 642,
                                                        "end": 652,
                                                        "fullWidth": 11,
                                                        "width": 10,
                                                        "propertyName": {
                                                            "kind": "IdentifierName",
                                                            "fullStart": 642,
                                                            "fullEnd": 648,
                                                            "start": 642,
                                                            "end": 648,
                                                            "fullWidth": 6,
                                                            "width": 6,
                                                            "text": "length",
                                                            "value": "length",
                                                            "valueText": "length"
                                                        },
                                                        "colonToken": {
                                                            "kind": "ColonToken",
                                                            "fullStart": 648,
                                                            "fullEnd": 650,
                                                            "start": 648,
                                                            "end": 649,
                                                            "fullWidth": 2,
                                                            "width": 1,
                                                            "text": ":",
                                                            "value": ":",
                                                            "valueText": ":",
                                                            "hasTrailingTrivia": true,
                                                            "trailingTrivia": [
                                                                {
                                                                    "kind": "WhitespaceTrivia",
                                                                    "text": " "
                                                                }
                                                            ]
                                                        },
                                                        "expression": {
                                                            "kind": "NumericLiteral",
                                                            "fullStart": 650,
                                                            "fullEnd": 653,
                                                            "start": 650,
                                                            "end": 652,
                                                            "fullWidth": 3,
                                                            "width": 2,
                                                            "text": "20",
                                                            "value": 20,
                                                            "valueText": "20",
                                                            "hasTrailingTrivia": true,
                                                            "trailingTrivia": [
                                                                {
                                                                    "kind": "WhitespaceTrivia",
                                                                    "text": " "
                                                                }
                                                            ]
                                                        }
                                                    }
                                                ],
                                                "closeBraceToken": {
                                                    "kind": "CloseBraceToken",
                                                    "fullStart": 653,
                                                    "fullEnd": 654,
                                                    "start": 653,
                                                    "end": 654,
                                                    "fullWidth": 1,
                                                    "width": 1,
                                                    "text": "}",
                                                    "value": "}",
                                                    "valueText": "}"
                                                }
                                            }
                                        }
                                    }
                                ]
                            },
                            "semicolonToken": {
                                "kind": "SemicolonToken",
                                "fullStart": 654,
                                "fullEnd": 657,
                                "start": 654,
                                "end": 655,
                                "fullWidth": 3,
                                "width": 1,
                                "text": ";",
                                "value": ";",
                                "valueText": ";",
                                "hasTrailingTrivia": true,
                                "hasTrailingNewLine": true,
                                "trailingTrivia": [
                                    {
                                        "kind": "NewLineTrivia",
                                        "text": "\r\n"
                                    }
                                ]
                            }
                        },
                        {
                            "kind": "VariableStatement",
                            "fullStart": 657,
                            "fullEnd": 688,
                            "start": 665,
                            "end": 686,
                            "fullWidth": 31,
                            "width": 21,
                            "modifiers": [],
                            "variableDeclaration": {
                                "kind": "VariableDeclaration",
                                "fullStart": 657,
                                "fullEnd": 685,
                                "start": 665,
                                "end": 685,
                                "fullWidth": 28,
                                "width": 20,
                                "varKeyword": {
                                    "kind": "VarKeyword",
                                    "fullStart": 657,
                                    "fullEnd": 669,
                                    "start": 665,
                                    "end": 668,
                                    "fullWidth": 12,
                                    "width": 3,
                                    "text": "var",
                                    "value": "var",
                                    "valueText": "var",
                                    "hasLeadingTrivia": true,
                                    "hasTrailingTrivia": true,
                                    "leadingTrivia": [
                                        {
                                            "kind": "WhitespaceTrivia",
                                            "text": "        "
                                        }
                                    ],
                                    "trailingTrivia": [
                                        {
                                            "kind": "WhitespaceTrivia",
                                            "text": " "
                                        }
                                    ]
                                },
                                "variableDeclarators": [
                                    {
                                        "kind": "VariableDeclarator",
                                        "fullStart": 669,
                                        "fullEnd": 685,
                                        "start": 669,
                                        "end": 685,
                                        "fullWidth": 16,
<<<<<<< HEAD
                                        "width": 16,
                                        "identifier": {
=======
                                        "propertyName": {
>>>>>>> 85e84683
                                            "kind": "IdentifierName",
                                            "fullStart": 669,
                                            "fullEnd": 678,
                                            "start": 669,
                                            "end": 677,
                                            "fullWidth": 9,
                                            "width": 8,
                                            "text": "accessed",
                                            "value": "accessed",
                                            "valueText": "accessed",
                                            "hasTrailingTrivia": true,
                                            "trailingTrivia": [
                                                {
                                                    "kind": "WhitespaceTrivia",
                                                    "text": " "
                                                }
                                            ]
                                        },
                                        "equalsValueClause": {
                                            "kind": "EqualsValueClause",
                                            "fullStart": 678,
                                            "fullEnd": 685,
                                            "start": 678,
                                            "end": 685,
                                            "fullWidth": 7,
                                            "width": 7,
                                            "equalsToken": {
                                                "kind": "EqualsToken",
                                                "fullStart": 678,
                                                "fullEnd": 680,
                                                "start": 678,
                                                "end": 679,
                                                "fullWidth": 2,
                                                "width": 1,
                                                "text": "=",
                                                "value": "=",
                                                "valueText": "=",
                                                "hasTrailingTrivia": true,
                                                "trailingTrivia": [
                                                    {
                                                        "kind": "WhitespaceTrivia",
                                                        "text": " "
                                                    }
                                                ]
                                            },
                                            "value": {
                                                "kind": "FalseKeyword",
                                                "fullStart": 680,
                                                "fullEnd": 685,
                                                "start": 680,
                                                "end": 685,
                                                "fullWidth": 5,
                                                "width": 5,
                                                "text": "false",
                                                "value": false,
                                                "valueText": "false"
                                            }
                                        }
                                    }
                                ]
                            },
                            "semicolonToken": {
                                "kind": "SemicolonToken",
                                "fullStart": 685,
                                "fullEnd": 688,
                                "start": 685,
                                "end": 686,
                                "fullWidth": 3,
                                "width": 1,
                                "text": ";",
                                "value": ";",
                                "valueText": ";",
                                "hasTrailingTrivia": true,
                                "hasTrailingNewLine": true,
                                "trailingTrivia": [
                                    {
                                        "kind": "NewLineTrivia",
                                        "text": "\r\n"
                                    }
                                ]
                            }
                        },
                        {
                            "kind": "FunctionDeclaration",
                            "fullStart": 688,
                            "fullEnd": 824,
                            "start": 698,
                            "end": 822,
                            "fullWidth": 136,
                            "width": 124,
                            "modifiers": [],
                            "functionKeyword": {
                                "kind": "FunctionKeyword",
                                "fullStart": 688,
                                "fullEnd": 707,
                                "start": 698,
                                "end": 706,
                                "fullWidth": 19,
                                "width": 8,
                                "text": "function",
                                "value": "function",
                                "valueText": "function",
                                "hasLeadingTrivia": true,
                                "hasLeadingNewLine": true,
                                "hasTrailingTrivia": true,
                                "leadingTrivia": [
                                    {
                                        "kind": "NewLineTrivia",
                                        "text": "\r\n"
                                    },
                                    {
                                        "kind": "WhitespaceTrivia",
                                        "text": "        "
                                    }
                                ],
                                "trailingTrivia": [
                                    {
                                        "kind": "WhitespaceTrivia",
                                        "text": " "
                                    }
                                ]
                            },
                            "identifier": {
                                "kind": "IdentifierName",
                                "fullStart": 707,
                                "fullEnd": 717,
                                "start": 707,
                                "end": 717,
                                "fullWidth": 10,
                                "width": 10,
                                "text": "callbackfn",
                                "value": "callbackfn",
                                "valueText": "callbackfn"
                            },
                            "callSignature": {
                                "kind": "CallSignature",
                                "fullStart": 717,
                                "fullEnd": 733,
                                "start": 717,
                                "end": 732,
                                "fullWidth": 16,
                                "width": 15,
                                "parameterList": {
                                    "kind": "ParameterList",
                                    "fullStart": 717,
                                    "fullEnd": 733,
                                    "start": 717,
                                    "end": 732,
                                    "fullWidth": 16,
                                    "width": 15,
                                    "openParenToken": {
                                        "kind": "OpenParenToken",
                                        "fullStart": 717,
                                        "fullEnd": 718,
                                        "start": 717,
                                        "end": 718,
                                        "fullWidth": 1,
                                        "width": 1,
                                        "text": "(",
                                        "value": "(",
                                        "valueText": "("
                                    },
                                    "parameters": [
                                        {
                                            "kind": "Parameter",
                                            "fullStart": 718,
                                            "fullEnd": 721,
                                            "start": 718,
                                            "end": 721,
                                            "fullWidth": 3,
                                            "width": 3,
                                            "modifiers": [],
                                            "identifier": {
                                                "kind": "IdentifierName",
                                                "fullStart": 718,
                                                "fullEnd": 721,
                                                "start": 718,
                                                "end": 721,
                                                "fullWidth": 3,
                                                "width": 3,
                                                "text": "val",
                                                "value": "val",
                                                "valueText": "val"
                                            }
                                        },
                                        {
                                            "kind": "CommaToken",
                                            "fullStart": 721,
                                            "fullEnd": 723,
                                            "start": 721,
                                            "end": 722,
                                            "fullWidth": 2,
                                            "width": 1,
                                            "text": ",",
                                            "value": ",",
                                            "valueText": ",",
                                            "hasTrailingTrivia": true,
                                            "trailingTrivia": [
                                                {
                                                    "kind": "WhitespaceTrivia",
                                                    "text": " "
                                                }
                                            ]
                                        },
                                        {
                                            "kind": "Parameter",
                                            "fullStart": 723,
                                            "fullEnd": 726,
                                            "start": 723,
                                            "end": 726,
                                            "fullWidth": 3,
                                            "width": 3,
                                            "modifiers": [],
                                            "identifier": {
                                                "kind": "IdentifierName",
                                                "fullStart": 723,
                                                "fullEnd": 726,
                                                "start": 723,
                                                "end": 726,
                                                "fullWidth": 3,
                                                "width": 3,
                                                "text": "idx",
                                                "value": "idx",
                                                "valueText": "idx"
                                            }
                                        },
                                        {
                                            "kind": "CommaToken",
                                            "fullStart": 726,
                                            "fullEnd": 728,
                                            "start": 726,
                                            "end": 727,
                                            "fullWidth": 2,
                                            "width": 1,
                                            "text": ",",
                                            "value": ",",
                                            "valueText": ",",
                                            "hasTrailingTrivia": true,
                                            "trailingTrivia": [
                                                {
                                                    "kind": "WhitespaceTrivia",
                                                    "text": " "
                                                }
                                            ]
                                        },
                                        {
                                            "kind": "Parameter",
                                            "fullStart": 728,
                                            "fullEnd": 731,
                                            "start": 728,
                                            "end": 731,
                                            "fullWidth": 3,
                                            "width": 3,
                                            "modifiers": [],
                                            "identifier": {
                                                "kind": "IdentifierName",
                                                "fullStart": 728,
                                                "fullEnd": 731,
                                                "start": 728,
                                                "end": 731,
                                                "fullWidth": 3,
                                                "width": 3,
                                                "text": "obj",
                                                "value": "obj",
                                                "valueText": "obj"
                                            }
                                        }
                                    ],
                                    "closeParenToken": {
                                        "kind": "CloseParenToken",
                                        "fullStart": 731,
                                        "fullEnd": 733,
                                        "start": 731,
                                        "end": 732,
                                        "fullWidth": 2,
                                        "width": 1,
                                        "text": ")",
                                        "value": ")",
                                        "valueText": ")",
                                        "hasTrailingTrivia": true,
                                        "trailingTrivia": [
                                            {
                                                "kind": "WhitespaceTrivia",
                                                "text": " "
                                            }
                                        ]
                                    }
                                }
                            },
                            "block": {
                                "kind": "Block",
                                "fullStart": 733,
                                "fullEnd": 824,
                                "start": 733,
                                "end": 822,
                                "fullWidth": 91,
                                "width": 89,
                                "openBraceToken": {
                                    "kind": "OpenBraceToken",
                                    "fullStart": 733,
                                    "fullEnd": 736,
                                    "start": 733,
                                    "end": 734,
                                    "fullWidth": 3,
                                    "width": 1,
                                    "text": "{",
                                    "value": "{",
                                    "valueText": "{",
                                    "hasTrailingTrivia": true,
                                    "hasTrailingNewLine": true,
                                    "trailingTrivia": [
                                        {
                                            "kind": "NewLineTrivia",
                                            "text": "\r\n"
                                        }
                                    ]
                                },
                                "statements": [
                                    {
                                        "kind": "IfStatement",
                                        "fullStart": 736,
                                        "fullEnd": 813,
                                        "start": 748,
                                        "end": 811,
                                        "fullWidth": 77,
                                        "width": 63,
                                        "ifKeyword": {
                                            "kind": "IfKeyword",
                                            "fullStart": 736,
                                            "fullEnd": 751,
                                            "start": 748,
                                            "end": 750,
                                            "fullWidth": 15,
                                            "width": 2,
                                            "text": "if",
                                            "value": "if",
                                            "valueText": "if",
                                            "hasLeadingTrivia": true,
                                            "hasTrailingTrivia": true,
                                            "leadingTrivia": [
                                                {
                                                    "kind": "WhitespaceTrivia",
                                                    "text": "            "
                                                }
                                            ],
                                            "trailingTrivia": [
                                                {
                                                    "kind": "WhitespaceTrivia",
                                                    "text": " "
                                                }
                                            ]
                                        },
                                        "openParenToken": {
                                            "kind": "OpenParenToken",
                                            "fullStart": 751,
                                            "fullEnd": 752,
                                            "start": 751,
                                            "end": 752,
                                            "fullWidth": 1,
                                            "width": 1,
                                            "text": "(",
                                            "value": "(",
                                            "valueText": "("
                                        },
                                        "condition": {
                                            "kind": "GreaterThanExpression",
                                            "fullStart": 752,
                                            "fullEnd": 759,
                                            "start": 752,
                                            "end": 759,
                                            "fullWidth": 7,
                                            "width": 7,
                                            "left": {
                                                "kind": "IdentifierName",
                                                "fullStart": 752,
                                                "fullEnd": 756,
                                                "start": 752,
                                                "end": 755,
                                                "fullWidth": 4,
                                                "width": 3,
                                                "text": "idx",
                                                "value": "idx",
                                                "valueText": "idx",
                                                "hasTrailingTrivia": true,
                                                "trailingTrivia": [
                                                    {
                                                        "kind": "WhitespaceTrivia",
                                                        "text": " "
                                                    }
                                                ]
                                            },
                                            "operatorToken": {
                                                "kind": "GreaterThanToken",
                                                "fullStart": 756,
                                                "fullEnd": 758,
                                                "start": 756,
                                                "end": 757,
                                                "fullWidth": 2,
                                                "width": 1,
                                                "text": ">",
                                                "value": ">",
                                                "valueText": ">",
                                                "hasTrailingTrivia": true,
                                                "trailingTrivia": [
                                                    {
                                                        "kind": "WhitespaceTrivia",
                                                        "text": " "
                                                    }
                                                ]
                                            },
                                            "right": {
                                                "kind": "NumericLiteral",
                                                "fullStart": 758,
                                                "fullEnd": 759,
                                                "start": 758,
                                                "end": 759,
                                                "fullWidth": 1,
                                                "width": 1,
                                                "text": "1",
                                                "value": 1,
                                                "valueText": "1"
                                            }
                                        },
                                        "closeParenToken": {
                                            "kind": "CloseParenToken",
                                            "fullStart": 759,
                                            "fullEnd": 761,
                                            "start": 759,
                                            "end": 760,
                                            "fullWidth": 2,
                                            "width": 1,
                                            "text": ")",
                                            "value": ")",
                                            "valueText": ")",
                                            "hasTrailingTrivia": true,
                                            "trailingTrivia": [
                                                {
                                                    "kind": "WhitespaceTrivia",
                                                    "text": " "
                                                }
                                            ]
                                        },
                                        "statement": {
                                            "kind": "Block",
                                            "fullStart": 761,
                                            "fullEnd": 813,
                                            "start": 761,
                                            "end": 811,
                                            "fullWidth": 52,
                                            "width": 50,
                                            "openBraceToken": {
                                                "kind": "OpenBraceToken",
                                                "fullStart": 761,
                                                "fullEnd": 764,
                                                "start": 761,
                                                "end": 762,
                                                "fullWidth": 3,
                                                "width": 1,
                                                "text": "{",
                                                "value": "{",
                                                "valueText": "{",
                                                "hasTrailingTrivia": true,
                                                "hasTrailingNewLine": true,
                                                "trailingTrivia": [
                                                    {
                                                        "kind": "NewLineTrivia",
                                                        "text": "\r\n"
                                                    }
                                                ]
                                            },
                                            "statements": [
                                                {
                                                    "kind": "ExpressionStatement",
                                                    "fullStart": 764,
                                                    "fullEnd": 798,
                                                    "start": 780,
                                                    "end": 796,
                                                    "fullWidth": 34,
                                                    "width": 16,
                                                    "expression": {
                                                        "kind": "AssignmentExpression",
                                                        "fullStart": 764,
                                                        "fullEnd": 795,
                                                        "start": 780,
                                                        "end": 795,
                                                        "fullWidth": 31,
                                                        "width": 15,
                                                        "left": {
                                                            "kind": "IdentifierName",
                                                            "fullStart": 764,
                                                            "fullEnd": 789,
                                                            "start": 780,
                                                            "end": 788,
                                                            "fullWidth": 25,
                                                            "width": 8,
                                                            "text": "accessed",
                                                            "value": "accessed",
                                                            "valueText": "accessed",
                                                            "hasLeadingTrivia": true,
                                                            "hasTrailingTrivia": true,
                                                            "leadingTrivia": [
                                                                {
                                                                    "kind": "WhitespaceTrivia",
                                                                    "text": "                "
                                                                }
                                                            ],
                                                            "trailingTrivia": [
                                                                {
                                                                    "kind": "WhitespaceTrivia",
                                                                    "text": " "
                                                                }
                                                            ]
                                                        },
                                                        "operatorToken": {
                                                            "kind": "EqualsToken",
                                                            "fullStart": 789,
                                                            "fullEnd": 791,
                                                            "start": 789,
                                                            "end": 790,
                                                            "fullWidth": 2,
                                                            "width": 1,
                                                            "text": "=",
                                                            "value": "=",
                                                            "valueText": "=",
                                                            "hasTrailingTrivia": true,
                                                            "trailingTrivia": [
                                                                {
                                                                    "kind": "WhitespaceTrivia",
                                                                    "text": " "
                                                                }
                                                            ]
                                                        },
                                                        "right": {
                                                            "kind": "TrueKeyword",
                                                            "fullStart": 791,
                                                            "fullEnd": 795,
                                                            "start": 791,
                                                            "end": 795,
                                                            "fullWidth": 4,
                                                            "width": 4,
                                                            "text": "true",
                                                            "value": true,
                                                            "valueText": "true"
                                                        }
                                                    },
                                                    "semicolonToken": {
                                                        "kind": "SemicolonToken",
                                                        "fullStart": 795,
                                                        "fullEnd": 798,
                                                        "start": 795,
                                                        "end": 796,
                                                        "fullWidth": 3,
                                                        "width": 1,
                                                        "text": ";",
                                                        "value": ";",
                                                        "valueText": ";",
                                                        "hasTrailingTrivia": true,
                                                        "hasTrailingNewLine": true,
                                                        "trailingTrivia": [
                                                            {
                                                                "kind": "NewLineTrivia",
                                                                "text": "\r\n"
                                                            }
                                                        ]
                                                    }
                                                }
                                            ],
                                            "closeBraceToken": {
                                                "kind": "CloseBraceToken",
                                                "fullStart": 798,
                                                "fullEnd": 813,
                                                "start": 810,
                                                "end": 811,
                                                "fullWidth": 15,
                                                "width": 1,
                                                "text": "}",
                                                "value": "}",
                                                "valueText": "}",
                                                "hasLeadingTrivia": true,
                                                "hasTrailingTrivia": true,
                                                "hasTrailingNewLine": true,
                                                "leadingTrivia": [
                                                    {
                                                        "kind": "WhitespaceTrivia",
                                                        "text": "            "
                                                    }
                                                ],
                                                "trailingTrivia": [
                                                    {
                                                        "kind": "NewLineTrivia",
                                                        "text": "\r\n"
                                                    }
                                                ]
                                            }
                                        }
                                    }
                                ],
                                "closeBraceToken": {
                                    "kind": "CloseBraceToken",
                                    "fullStart": 813,
                                    "fullEnd": 824,
                                    "start": 821,
                                    "end": 822,
                                    "fullWidth": 11,
                                    "width": 1,
                                    "text": "}",
                                    "value": "}",
                                    "valueText": "}",
                                    "hasLeadingTrivia": true,
                                    "hasTrailingTrivia": true,
                                    "hasTrailingNewLine": true,
                                    "leadingTrivia": [
                                        {
                                            "kind": "WhitespaceTrivia",
                                            "text": "        "
                                        }
                                    ],
                                    "trailingTrivia": [
                                        {
                                            "kind": "NewLineTrivia",
                                            "text": "\r\n"
                                        }
                                    ]
                                }
                            }
                        },
                        {
                            "kind": "ExpressionStatement",
                            "fullStart": 824,
                            "fullEnd": 1042,
                            "start": 834,
                            "end": 1040,
                            "fullWidth": 218,
                            "width": 206,
                            "isIncrementallyUnusable": true,
                            "expression": {
                                "kind": "InvocationExpression",
                                "fullStart": 824,
                                "fullEnd": 1039,
                                "start": 834,
                                "end": 1039,
                                "fullWidth": 215,
                                "width": 205,
                                "isIncrementallyUnusable": true,
                                "expression": {
                                    "kind": "MemberAccessExpression",
                                    "fullStart": 824,
                                    "fullEnd": 855,
                                    "start": 834,
                                    "end": 855,
                                    "fullWidth": 31,
                                    "width": 21,
                                    "expression": {
                                        "kind": "IdentifierName",
                                        "fullStart": 824,
                                        "fullEnd": 840,
                                        "start": 834,
                                        "end": 840,
                                        "fullWidth": 16,
                                        "width": 6,
                                        "text": "Object",
                                        "value": "Object",
                                        "valueText": "Object",
                                        "hasLeadingTrivia": true,
                                        "hasLeadingNewLine": true,
                                        "leadingTrivia": [
                                            {
                                                "kind": "NewLineTrivia",
                                                "text": "\r\n"
                                            },
                                            {
                                                "kind": "WhitespaceTrivia",
                                                "text": "        "
                                            }
                                        ]
                                    },
                                    "dotToken": {
                                        "kind": "DotToken",
                                        "fullStart": 840,
                                        "fullEnd": 841,
                                        "start": 840,
                                        "end": 841,
                                        "fullWidth": 1,
                                        "width": 1,
                                        "text": ".",
                                        "value": ".",
                                        "valueText": "."
                                    },
                                    "name": {
                                        "kind": "IdentifierName",
                                        "fullStart": 841,
                                        "fullEnd": 855,
                                        "start": 841,
                                        "end": 855,
                                        "fullWidth": 14,
                                        "width": 14,
                                        "text": "defineProperty",
                                        "value": "defineProperty",
                                        "valueText": "defineProperty"
                                    }
                                },
                                "argumentList": {
                                    "kind": "ArgumentList",
                                    "fullStart": 855,
                                    "fullEnd": 1039,
                                    "start": 855,
                                    "end": 1039,
                                    "fullWidth": 184,
                                    "width": 184,
                                    "isIncrementallyUnusable": true,
                                    "openParenToken": {
                                        "kind": "OpenParenToken",
                                        "fullStart": 855,
                                        "fullEnd": 856,
                                        "start": 855,
                                        "end": 856,
                                        "fullWidth": 1,
                                        "width": 1,
                                        "text": "(",
                                        "value": "(",
                                        "valueText": "("
                                    },
                                    "arguments": [
                                        {
                                            "kind": "IdentifierName",
                                            "fullStart": 856,
                                            "fullEnd": 859,
                                            "start": 856,
                                            "end": 859,
                                            "fullWidth": 3,
                                            "width": 3,
                                            "text": "obj",
                                            "value": "obj",
                                            "valueText": "obj"
                                        },
                                        {
                                            "kind": "CommaToken",
                                            "fullStart": 859,
                                            "fullEnd": 861,
                                            "start": 859,
                                            "end": 860,
                                            "fullWidth": 2,
                                            "width": 1,
                                            "text": ",",
                                            "value": ",",
                                            "valueText": ",",
                                            "hasTrailingTrivia": true,
                                            "trailingTrivia": [
                                                {
                                                    "kind": "WhitespaceTrivia",
                                                    "text": " "
                                                }
                                            ]
                                        },
                                        {
                                            "kind": "StringLiteral",
                                            "fullStart": 861,
                                            "fullEnd": 864,
                                            "start": 861,
                                            "end": 864,
                                            "fullWidth": 3,
                                            "width": 3,
                                            "text": "\"1\"",
                                            "value": "1",
                                            "valueText": "1"
                                        },
                                        {
                                            "kind": "CommaToken",
                                            "fullStart": 864,
                                            "fullEnd": 866,
                                            "start": 864,
                                            "end": 865,
                                            "fullWidth": 2,
                                            "width": 1,
                                            "text": ",",
                                            "value": ",",
                                            "valueText": ",",
                                            "hasTrailingTrivia": true,
                                            "trailingTrivia": [
                                                {
                                                    "kind": "WhitespaceTrivia",
                                                    "text": " "
                                                }
                                            ]
                                        },
                                        {
                                            "kind": "ObjectLiteralExpression",
                                            "fullStart": 866,
                                            "fullEnd": 1038,
                                            "start": 866,
                                            "end": 1038,
                                            "fullWidth": 172,
                                            "width": 172,
                                            "isIncrementallyUnusable": true,
                                            "openBraceToken": {
                                                "kind": "OpenBraceToken",
                                                "fullStart": 866,
                                                "fullEnd": 869,
                                                "start": 866,
                                                "end": 867,
                                                "fullWidth": 3,
                                                "width": 1,
                                                "text": "{",
                                                "value": "{",
                                                "valueText": "{",
                                                "hasTrailingTrivia": true,
                                                "hasTrailingNewLine": true,
                                                "trailingTrivia": [
                                                    {
                                                        "kind": "NewLineTrivia",
                                                        "text": "\r\n"
                                                    }
                                                ]
                                            },
                                            "propertyAssignments": [
                                                {
                                                    "kind": "SimplePropertyAssignment",
                                                    "fullStart": 869,
                                                    "fullEnd": 994,
                                                    "start": 881,
                                                    "end": 994,
                                                    "fullWidth": 125,
                                                    "width": 113,
                                                    "isIncrementallyUnusable": true,
                                                    "propertyName": {
                                                        "kind": "IdentifierName",
                                                        "fullStart": 869,
                                                        "fullEnd": 884,
                                                        "start": 881,
                                                        "end": 884,
                                                        "fullWidth": 15,
                                                        "width": 3,
                                                        "text": "get",
                                                        "value": "get",
                                                        "valueText": "get",
                                                        "hasLeadingTrivia": true,
                                                        "leadingTrivia": [
                                                            {
                                                                "kind": "WhitespaceTrivia",
                                                                "text": "            "
                                                            }
                                                        ]
                                                    },
                                                    "colonToken": {
                                                        "kind": "ColonToken",
                                                        "fullStart": 884,
                                                        "fullEnd": 886,
                                                        "start": 884,
                                                        "end": 885,
                                                        "fullWidth": 2,
                                                        "width": 1,
                                                        "text": ":",
                                                        "value": ":",
                                                        "valueText": ":",
                                                        "hasTrailingTrivia": true,
                                                        "trailingTrivia": [
                                                            {
                                                                "kind": "WhitespaceTrivia",
                                                                "text": " "
                                                            }
                                                        ]
                                                    },
                                                    "expression": {
                                                        "kind": "FunctionExpression",
                                                        "fullStart": 886,
                                                        "fullEnd": 994,
                                                        "start": 886,
                                                        "end": 994,
                                                        "fullWidth": 108,
                                                        "width": 108,
                                                        "functionKeyword": {
                                                            "kind": "FunctionKeyword",
                                                            "fullStart": 886,
                                                            "fullEnd": 895,
                                                            "start": 886,
                                                            "end": 894,
                                                            "fullWidth": 9,
                                                            "width": 8,
                                                            "text": "function",
                                                            "value": "function",
                                                            "valueText": "function",
                                                            "hasTrailingTrivia": true,
                                                            "trailingTrivia": [
                                                                {
                                                                    "kind": "WhitespaceTrivia",
                                                                    "text": " "
                                                                }
                                                            ]
                                                        },
                                                        "callSignature": {
                                                            "kind": "CallSignature",
                                                            "fullStart": 895,
                                                            "fullEnd": 898,
                                                            "start": 895,
                                                            "end": 897,
                                                            "fullWidth": 3,
                                                            "width": 2,
                                                            "parameterList": {
                                                                "kind": "ParameterList",
                                                                "fullStart": 895,
                                                                "fullEnd": 898,
                                                                "start": 895,
                                                                "end": 897,
                                                                "fullWidth": 3,
                                                                "width": 2,
                                                                "openParenToken": {
                                                                    "kind": "OpenParenToken",
                                                                    "fullStart": 895,
                                                                    "fullEnd": 896,
                                                                    "start": 895,
                                                                    "end": 896,
                                                                    "fullWidth": 1,
                                                                    "width": 1,
                                                                    "text": "(",
                                                                    "value": "(",
                                                                    "valueText": "("
                                                                },
                                                                "parameters": [],
                                                                "closeParenToken": {
                                                                    "kind": "CloseParenToken",
                                                                    "fullStart": 896,
                                                                    "fullEnd": 898,
                                                                    "start": 896,
                                                                    "end": 897,
                                                                    "fullWidth": 2,
                                                                    "width": 1,
                                                                    "text": ")",
                                                                    "value": ")",
                                                                    "valueText": ")",
                                                                    "hasTrailingTrivia": true,
                                                                    "trailingTrivia": [
                                                                        {
                                                                            "kind": "WhitespaceTrivia",
                                                                            "text": " "
                                                                        }
                                                                    ]
                                                                }
                                                            }
                                                        },
                                                        "block": {
                                                            "kind": "Block",
                                                            "fullStart": 898,
                                                            "fullEnd": 994,
                                                            "start": 898,
                                                            "end": 994,
                                                            "fullWidth": 96,
                                                            "width": 96,
                                                            "openBraceToken": {
                                                                "kind": "OpenBraceToken",
                                                                "fullStart": 898,
                                                                "fullEnd": 901,
                                                                "start": 898,
                                                                "end": 899,
                                                                "fullWidth": 3,
                                                                "width": 1,
                                                                "text": "{",
                                                                "value": "{",
                                                                "valueText": "{",
                                                                "hasTrailingTrivia": true,
                                                                "hasTrailingNewLine": true,
                                                                "trailingTrivia": [
                                                                    {
                                                                        "kind": "NewLineTrivia",
                                                                        "text": "\r\n"
                                                                    }
                                                                ]
                                                            },
                                                            "statements": [
                                                                {
                                                                    "kind": "ThrowStatement",
                                                                    "fullStart": 901,
                                                                    "fullEnd": 981,
                                                                    "start": 917,
                                                                    "end": 979,
                                                                    "fullWidth": 80,
                                                                    "width": 62,
                                                                    "throwKeyword": {
                                                                        "kind": "ThrowKeyword",
                                                                        "fullStart": 901,
                                                                        "fullEnd": 923,
                                                                        "start": 917,
                                                                        "end": 922,
                                                                        "fullWidth": 22,
                                                                        "width": 5,
                                                                        "text": "throw",
                                                                        "value": "throw",
                                                                        "valueText": "throw",
                                                                        "hasLeadingTrivia": true,
                                                                        "hasTrailingTrivia": true,
                                                                        "leadingTrivia": [
                                                                            {
                                                                                "kind": "WhitespaceTrivia",
                                                                                "text": "                "
                                                                            }
                                                                        ],
                                                                        "trailingTrivia": [
                                                                            {
                                                                                "kind": "WhitespaceTrivia",
                                                                                "text": " "
                                                                            }
                                                                        ]
                                                                    },
                                                                    "expression": {
                                                                        "kind": "ObjectCreationExpression",
                                                                        "fullStart": 923,
                                                                        "fullEnd": 978,
                                                                        "start": 923,
                                                                        "end": 978,
                                                                        "fullWidth": 55,
                                                                        "width": 55,
                                                                        "newKeyword": {
                                                                            "kind": "NewKeyword",
                                                                            "fullStart": 923,
                                                                            "fullEnd": 927,
                                                                            "start": 923,
                                                                            "end": 926,
                                                                            "fullWidth": 4,
                                                                            "width": 3,
                                                                            "text": "new",
                                                                            "value": "new",
                                                                            "valueText": "new",
                                                                            "hasTrailingTrivia": true,
                                                                            "trailingTrivia": [
                                                                                {
                                                                                    "kind": "WhitespaceTrivia",
                                                                                    "text": " "
                                                                                }
                                                                            ]
                                                                        },
                                                                        "expression": {
                                                                            "kind": "IdentifierName",
                                                                            "fullStart": 927,
                                                                            "fullEnd": 937,
                                                                            "start": 927,
                                                                            "end": 937,
                                                                            "fullWidth": 10,
                                                                            "width": 10,
                                                                            "text": "RangeError",
                                                                            "value": "RangeError",
                                                                            "valueText": "RangeError"
                                                                        },
                                                                        "argumentList": {
                                                                            "kind": "ArgumentList",
                                                                            "fullStart": 937,
                                                                            "fullEnd": 978,
                                                                            "start": 937,
                                                                            "end": 978,
                                                                            "fullWidth": 41,
                                                                            "width": 41,
                                                                            "openParenToken": {
                                                                                "kind": "OpenParenToken",
                                                                                "fullStart": 937,
                                                                                "fullEnd": 938,
                                                                                "start": 937,
                                                                                "end": 938,
                                                                                "fullWidth": 1,
                                                                                "width": 1,
                                                                                "text": "(",
                                                                                "value": "(",
                                                                                "valueText": "("
                                                                            },
                                                                            "arguments": [
                                                                                {
                                                                                    "kind": "StringLiteral",
                                                                                    "fullStart": 938,
                                                                                    "fullEnd": 977,
                                                                                    "start": 938,
                                                                                    "end": 977,
                                                                                    "fullWidth": 39,
                                                                                    "width": 39,
                                                                                    "text": "\"unhandle exception happened in getter\"",
                                                                                    "value": "unhandle exception happened in getter",
                                                                                    "valueText": "unhandle exception happened in getter"
                                                                                }
                                                                            ],
                                                                            "closeParenToken": {
                                                                                "kind": "CloseParenToken",
                                                                                "fullStart": 977,
                                                                                "fullEnd": 978,
                                                                                "start": 977,
                                                                                "end": 978,
                                                                                "fullWidth": 1,
                                                                                "width": 1,
                                                                                "text": ")",
                                                                                "value": ")",
                                                                                "valueText": ")"
                                                                            }
                                                                        }
                                                                    },
                                                                    "semicolonToken": {
                                                                        "kind": "SemicolonToken",
                                                                        "fullStart": 978,
                                                                        "fullEnd": 981,
                                                                        "start": 978,
                                                                        "end": 979,
                                                                        "fullWidth": 3,
                                                                        "width": 1,
                                                                        "text": ";",
                                                                        "value": ";",
                                                                        "valueText": ";",
                                                                        "hasTrailingTrivia": true,
                                                                        "hasTrailingNewLine": true,
                                                                        "trailingTrivia": [
                                                                            {
                                                                                "kind": "NewLineTrivia",
                                                                                "text": "\r\n"
                                                                            }
                                                                        ]
                                                                    }
                                                                }
                                                            ],
                                                            "closeBraceToken": {
                                                                "kind": "CloseBraceToken",
                                                                "fullStart": 981,
                                                                "fullEnd": 994,
                                                                "start": 993,
                                                                "end": 994,
                                                                "fullWidth": 13,
                                                                "width": 1,
                                                                "text": "}",
                                                                "value": "}",
                                                                "valueText": "}",
                                                                "hasLeadingTrivia": true,
                                                                "leadingTrivia": [
                                                                    {
                                                                        "kind": "WhitespaceTrivia",
                                                                        "text": "            "
                                                                    }
                                                                ]
                                                            }
                                                        }
                                                    }
                                                },
                                                {
                                                    "kind": "CommaToken",
                                                    "fullStart": 994,
                                                    "fullEnd": 997,
                                                    "start": 994,
                                                    "end": 995,
                                                    "fullWidth": 3,
                                                    "width": 1,
                                                    "text": ",",
                                                    "value": ",",
                                                    "valueText": ",",
                                                    "hasTrailingTrivia": true,
                                                    "hasTrailingNewLine": true,
                                                    "trailingTrivia": [
                                                        {
                                                            "kind": "NewLineTrivia",
                                                            "text": "\r\n"
                                                        }
                                                    ]
                                                },
                                                {
                                                    "kind": "SimplePropertyAssignment",
                                                    "fullStart": 997,
                                                    "fullEnd": 1029,
                                                    "start": 1009,
                                                    "end": 1027,
                                                    "fullWidth": 32,
                                                    "width": 18,
                                                    "propertyName": {
                                                        "kind": "IdentifierName",
                                                        "fullStart": 997,
                                                        "fullEnd": 1021,
                                                        "start": 1009,
                                                        "end": 1021,
                                                        "fullWidth": 24,
                                                        "width": 12,
                                                        "text": "configurable",
                                                        "value": "configurable",
                                                        "valueText": "configurable",
                                                        "hasLeadingTrivia": true,
                                                        "leadingTrivia": [
                                                            {
                                                                "kind": "WhitespaceTrivia",
                                                                "text": "            "
                                                            }
                                                        ]
                                                    },
                                                    "colonToken": {
                                                        "kind": "ColonToken",
                                                        "fullStart": 1021,
                                                        "fullEnd": 1023,
                                                        "start": 1021,
                                                        "end": 1022,
                                                        "fullWidth": 2,
                                                        "width": 1,
                                                        "text": ":",
                                                        "value": ":",
                                                        "valueText": ":",
                                                        "hasTrailingTrivia": true,
                                                        "trailingTrivia": [
                                                            {
                                                                "kind": "WhitespaceTrivia",
                                                                "text": " "
                                                            }
                                                        ]
                                                    },
                                                    "expression": {
                                                        "kind": "TrueKeyword",
                                                        "fullStart": 1023,
                                                        "fullEnd": 1029,
                                                        "start": 1023,
                                                        "end": 1027,
                                                        "fullWidth": 6,
                                                        "width": 4,
                                                        "text": "true",
                                                        "value": true,
                                                        "valueText": "true",
                                                        "hasTrailingTrivia": true,
                                                        "hasTrailingNewLine": true,
                                                        "trailingTrivia": [
                                                            {
                                                                "kind": "NewLineTrivia",
                                                                "text": "\r\n"
                                                            }
                                                        ]
                                                    }
                                                }
                                            ],
                                            "closeBraceToken": {
                                                "kind": "CloseBraceToken",
                                                "fullStart": 1029,
                                                "fullEnd": 1038,
                                                "start": 1037,
                                                "end": 1038,
                                                "fullWidth": 9,
                                                "width": 1,
                                                "text": "}",
                                                "value": "}",
                                                "valueText": "}",
                                                "hasLeadingTrivia": true,
                                                "leadingTrivia": [
                                                    {
                                                        "kind": "WhitespaceTrivia",
                                                        "text": "        "
                                                    }
                                                ]
                                            }
                                        }
                                    ],
                                    "closeParenToken": {
                                        "kind": "CloseParenToken",
                                        "fullStart": 1038,
                                        "fullEnd": 1039,
                                        "start": 1038,
                                        "end": 1039,
                                        "fullWidth": 1,
                                        "width": 1,
                                        "text": ")",
                                        "value": ")",
                                        "valueText": ")"
                                    }
                                }
                            },
                            "semicolonToken": {
                                "kind": "SemicolonToken",
                                "fullStart": 1039,
                                "fullEnd": 1042,
                                "start": 1039,
                                "end": 1040,
                                "fullWidth": 3,
                                "width": 1,
                                "text": ";",
                                "value": ";",
                                "valueText": ";",
                                "hasTrailingTrivia": true,
                                "hasTrailingNewLine": true,
                                "trailingTrivia": [
                                    {
                                        "kind": "NewLineTrivia",
                                        "text": "\r\n"
                                    }
                                ]
                            }
                        },
                        {
                            "kind": "ExpressionStatement",
                            "fullStart": 1042,
                            "fullEnd": 1243,
                            "start": 1052,
                            "end": 1241,
                            "fullWidth": 201,
                            "width": 189,
                            "isIncrementallyUnusable": true,
                            "expression": {
                                "kind": "InvocationExpression",
                                "fullStart": 1042,
                                "fullEnd": 1240,
                                "start": 1052,
                                "end": 1240,
                                "fullWidth": 198,
                                "width": 188,
                                "isIncrementallyUnusable": true,
                                "expression": {
                                    "kind": "MemberAccessExpression",
                                    "fullStart": 1042,
                                    "fullEnd": 1073,
                                    "start": 1052,
                                    "end": 1073,
                                    "fullWidth": 31,
                                    "width": 21,
                                    "expression": {
                                        "kind": "IdentifierName",
                                        "fullStart": 1042,
                                        "fullEnd": 1058,
                                        "start": 1052,
                                        "end": 1058,
                                        "fullWidth": 16,
                                        "width": 6,
                                        "text": "Object",
                                        "value": "Object",
                                        "valueText": "Object",
                                        "hasLeadingTrivia": true,
                                        "hasLeadingNewLine": true,
                                        "leadingTrivia": [
                                            {
                                                "kind": "NewLineTrivia",
                                                "text": "\r\n"
                                            },
                                            {
                                                "kind": "WhitespaceTrivia",
                                                "text": "        "
                                            }
                                        ]
                                    },
                                    "dotToken": {
                                        "kind": "DotToken",
                                        "fullStart": 1058,
                                        "fullEnd": 1059,
                                        "start": 1058,
                                        "end": 1059,
                                        "fullWidth": 1,
                                        "width": 1,
                                        "text": ".",
                                        "value": ".",
                                        "valueText": "."
                                    },
                                    "name": {
                                        "kind": "IdentifierName",
                                        "fullStart": 1059,
                                        "fullEnd": 1073,
                                        "start": 1059,
                                        "end": 1073,
                                        "fullWidth": 14,
                                        "width": 14,
                                        "text": "defineProperty",
                                        "value": "defineProperty",
                                        "valueText": "defineProperty"
                                    }
                                },
                                "argumentList": {
                                    "kind": "ArgumentList",
                                    "fullStart": 1073,
                                    "fullEnd": 1240,
                                    "start": 1073,
                                    "end": 1240,
                                    "fullWidth": 167,
                                    "width": 167,
                                    "isIncrementallyUnusable": true,
                                    "openParenToken": {
                                        "kind": "OpenParenToken",
                                        "fullStart": 1073,
                                        "fullEnd": 1074,
                                        "start": 1073,
                                        "end": 1074,
                                        "fullWidth": 1,
                                        "width": 1,
                                        "text": "(",
                                        "value": "(",
                                        "valueText": "("
                                    },
                                    "arguments": [
                                        {
                                            "kind": "IdentifierName",
                                            "fullStart": 1074,
                                            "fullEnd": 1077,
                                            "start": 1074,
                                            "end": 1077,
                                            "fullWidth": 3,
                                            "width": 3,
                                            "text": "obj",
                                            "value": "obj",
                                            "valueText": "obj"
                                        },
                                        {
                                            "kind": "CommaToken",
                                            "fullStart": 1077,
                                            "fullEnd": 1079,
                                            "start": 1077,
                                            "end": 1078,
                                            "fullWidth": 2,
                                            "width": 1,
                                            "text": ",",
                                            "value": ",",
                                            "valueText": ",",
                                            "hasTrailingTrivia": true,
                                            "trailingTrivia": [
                                                {
                                                    "kind": "WhitespaceTrivia",
                                                    "text": " "
                                                }
                                            ]
                                        },
                                        {
                                            "kind": "StringLiteral",
                                            "fullStart": 1079,
                                            "fullEnd": 1082,
                                            "start": 1079,
                                            "end": 1082,
                                            "fullWidth": 3,
                                            "width": 3,
                                            "text": "\"2\"",
                                            "value": "2",
                                            "valueText": "2"
                                        },
                                        {
                                            "kind": "CommaToken",
                                            "fullStart": 1082,
                                            "fullEnd": 1084,
                                            "start": 1082,
                                            "end": 1083,
                                            "fullWidth": 2,
                                            "width": 1,
                                            "text": ",",
                                            "value": ",",
                                            "valueText": ",",
                                            "hasTrailingTrivia": true,
                                            "trailingTrivia": [
                                                {
                                                    "kind": "WhitespaceTrivia",
                                                    "text": " "
                                                }
                                            ]
                                        },
                                        {
                                            "kind": "ObjectLiteralExpression",
                                            "fullStart": 1084,
                                            "fullEnd": 1239,
                                            "start": 1084,
                                            "end": 1239,
                                            "fullWidth": 155,
                                            "width": 155,
                                            "isIncrementallyUnusable": true,
                                            "openBraceToken": {
                                                "kind": "OpenBraceToken",
                                                "fullStart": 1084,
                                                "fullEnd": 1087,
                                                "start": 1084,
                                                "end": 1085,
                                                "fullWidth": 3,
                                                "width": 1,
                                                "text": "{",
                                                "value": "{",
                                                "valueText": "{",
                                                "hasTrailingTrivia": true,
                                                "hasTrailingNewLine": true,
                                                "trailingTrivia": [
                                                    {
                                                        "kind": "NewLineTrivia",
                                                        "text": "\r\n"
                                                    }
                                                ]
                                            },
                                            "propertyAssignments": [
                                                {
                                                    "kind": "SimplePropertyAssignment",
                                                    "fullStart": 1087,
                                                    "fullEnd": 1195,
                                                    "start": 1099,
                                                    "end": 1195,
                                                    "fullWidth": 108,
                                                    "width": 96,
                                                    "isIncrementallyUnusable": true,
                                                    "propertyName": {
                                                        "kind": "IdentifierName",
                                                        "fullStart": 1087,
                                                        "fullEnd": 1102,
                                                        "start": 1099,
                                                        "end": 1102,
                                                        "fullWidth": 15,
                                                        "width": 3,
                                                        "text": "get",
                                                        "value": "get",
                                                        "valueText": "get",
                                                        "hasLeadingTrivia": true,
                                                        "leadingTrivia": [
                                                            {
                                                                "kind": "WhitespaceTrivia",
                                                                "text": "            "
                                                            }
                                                        ]
                                                    },
                                                    "colonToken": {
                                                        "kind": "ColonToken",
                                                        "fullStart": 1102,
                                                        "fullEnd": 1104,
                                                        "start": 1102,
                                                        "end": 1103,
                                                        "fullWidth": 2,
                                                        "width": 1,
                                                        "text": ":",
                                                        "value": ":",
                                                        "valueText": ":",
                                                        "hasTrailingTrivia": true,
                                                        "trailingTrivia": [
                                                            {
                                                                "kind": "WhitespaceTrivia",
                                                                "text": " "
                                                            }
                                                        ]
                                                    },
                                                    "expression": {
                                                        "kind": "FunctionExpression",
                                                        "fullStart": 1104,
                                                        "fullEnd": 1195,
                                                        "start": 1104,
                                                        "end": 1195,
                                                        "fullWidth": 91,
                                                        "width": 91,
                                                        "functionKeyword": {
                                                            "kind": "FunctionKeyword",
                                                            "fullStart": 1104,
                                                            "fullEnd": 1113,
                                                            "start": 1104,
                                                            "end": 1112,
                                                            "fullWidth": 9,
                                                            "width": 8,
                                                            "text": "function",
                                                            "value": "function",
                                                            "valueText": "function",
                                                            "hasTrailingTrivia": true,
                                                            "trailingTrivia": [
                                                                {
                                                                    "kind": "WhitespaceTrivia",
                                                                    "text": " "
                                                                }
                                                            ]
                                                        },
                                                        "callSignature": {
                                                            "kind": "CallSignature",
                                                            "fullStart": 1113,
                                                            "fullEnd": 1116,
                                                            "start": 1113,
                                                            "end": 1115,
                                                            "fullWidth": 3,
                                                            "width": 2,
                                                            "parameterList": {
                                                                "kind": "ParameterList",
                                                                "fullStart": 1113,
                                                                "fullEnd": 1116,
                                                                "start": 1113,
                                                                "end": 1115,
                                                                "fullWidth": 3,
                                                                "width": 2,
                                                                "openParenToken": {
                                                                    "kind": "OpenParenToken",
                                                                    "fullStart": 1113,
                                                                    "fullEnd": 1114,
                                                                    "start": 1113,
                                                                    "end": 1114,
                                                                    "fullWidth": 1,
                                                                    "width": 1,
                                                                    "text": "(",
                                                                    "value": "(",
                                                                    "valueText": "("
                                                                },
                                                                "parameters": [],
                                                                "closeParenToken": {
                                                                    "kind": "CloseParenToken",
                                                                    "fullStart": 1114,
                                                                    "fullEnd": 1116,
                                                                    "start": 1114,
                                                                    "end": 1115,
                                                                    "fullWidth": 2,
                                                                    "width": 1,
                                                                    "text": ")",
                                                                    "value": ")",
                                                                    "valueText": ")",
                                                                    "hasTrailingTrivia": true,
                                                                    "trailingTrivia": [
                                                                        {
                                                                            "kind": "WhitespaceTrivia",
                                                                            "text": " "
                                                                        }
                                                                    ]
                                                                }
                                                            }
                                                        },
                                                        "block": {
                                                            "kind": "Block",
                                                            "fullStart": 1116,
                                                            "fullEnd": 1195,
                                                            "start": 1116,
                                                            "end": 1195,
                                                            "fullWidth": 79,
                                                            "width": 79,
                                                            "openBraceToken": {
                                                                "kind": "OpenBraceToken",
                                                                "fullStart": 1116,
                                                                "fullEnd": 1119,
                                                                "start": 1116,
                                                                "end": 1117,
                                                                "fullWidth": 3,
                                                                "width": 1,
                                                                "text": "{",
                                                                "value": "{",
                                                                "valueText": "{",
                                                                "hasTrailingTrivia": true,
                                                                "hasTrailingNewLine": true,
                                                                "trailingTrivia": [
                                                                    {
                                                                        "kind": "NewLineTrivia",
                                                                        "text": "\r\n"
                                                                    }
                                                                ]
                                                            },
                                                            "statements": [
                                                                {
                                                                    "kind": "ExpressionStatement",
                                                                    "fullStart": 1119,
                                                                    "fullEnd": 1153,
                                                                    "start": 1135,
                                                                    "end": 1151,
                                                                    "fullWidth": 34,
                                                                    "width": 16,
                                                                    "expression": {
                                                                        "kind": "AssignmentExpression",
                                                                        "fullStart": 1119,
                                                                        "fullEnd": 1150,
                                                                        "start": 1135,
                                                                        "end": 1150,
                                                                        "fullWidth": 31,
                                                                        "width": 15,
                                                                        "left": {
                                                                            "kind": "IdentifierName",
                                                                            "fullStart": 1119,
                                                                            "fullEnd": 1144,
                                                                            "start": 1135,
                                                                            "end": 1143,
                                                                            "fullWidth": 25,
                                                                            "width": 8,
                                                                            "text": "accessed",
                                                                            "value": "accessed",
                                                                            "valueText": "accessed",
                                                                            "hasLeadingTrivia": true,
                                                                            "hasTrailingTrivia": true,
                                                                            "leadingTrivia": [
                                                                                {
                                                                                    "kind": "WhitespaceTrivia",
                                                                                    "text": "                "
                                                                                }
                                                                            ],
                                                                            "trailingTrivia": [
                                                                                {
                                                                                    "kind": "WhitespaceTrivia",
                                                                                    "text": " "
                                                                                }
                                                                            ]
                                                                        },
                                                                        "operatorToken": {
                                                                            "kind": "EqualsToken",
                                                                            "fullStart": 1144,
                                                                            "fullEnd": 1146,
                                                                            "start": 1144,
                                                                            "end": 1145,
                                                                            "fullWidth": 2,
                                                                            "width": 1,
                                                                            "text": "=",
                                                                            "value": "=",
                                                                            "valueText": "=",
                                                                            "hasTrailingTrivia": true,
                                                                            "trailingTrivia": [
                                                                                {
                                                                                    "kind": "WhitespaceTrivia",
                                                                                    "text": " "
                                                                                }
                                                                            ]
                                                                        },
                                                                        "right": {
                                                                            "kind": "TrueKeyword",
                                                                            "fullStart": 1146,
                                                                            "fullEnd": 1150,
                                                                            "start": 1146,
                                                                            "end": 1150,
                                                                            "fullWidth": 4,
                                                                            "width": 4,
                                                                            "text": "true",
                                                                            "value": true,
                                                                            "valueText": "true"
                                                                        }
                                                                    },
                                                                    "semicolonToken": {
                                                                        "kind": "SemicolonToken",
                                                                        "fullStart": 1150,
                                                                        "fullEnd": 1153,
                                                                        "start": 1150,
                                                                        "end": 1151,
                                                                        "fullWidth": 3,
                                                                        "width": 1,
                                                                        "text": ";",
                                                                        "value": ";",
                                                                        "valueText": ";",
                                                                        "hasTrailingTrivia": true,
                                                                        "hasTrailingNewLine": true,
                                                                        "trailingTrivia": [
                                                                            {
                                                                                "kind": "NewLineTrivia",
                                                                                "text": "\r\n"
                                                                            }
                                                                        ]
                                                                    }
                                                                },
                                                                {
                                                                    "kind": "ReturnStatement",
                                                                    "fullStart": 1153,
                                                                    "fullEnd": 1182,
                                                                    "start": 1169,
                                                                    "end": 1180,
                                                                    "fullWidth": 29,
                                                                    "width": 11,
                                                                    "returnKeyword": {
                                                                        "kind": "ReturnKeyword",
                                                                        "fullStart": 1153,
                                                                        "fullEnd": 1176,
                                                                        "start": 1169,
                                                                        "end": 1175,
                                                                        "fullWidth": 23,
                                                                        "width": 6,
                                                                        "text": "return",
                                                                        "value": "return",
                                                                        "valueText": "return",
                                                                        "hasLeadingTrivia": true,
                                                                        "hasTrailingTrivia": true,
                                                                        "leadingTrivia": [
                                                                            {
                                                                                "kind": "WhitespaceTrivia",
                                                                                "text": "                "
                                                                            }
                                                                        ],
                                                                        "trailingTrivia": [
                                                                            {
                                                                                "kind": "WhitespaceTrivia",
                                                                                "text": " "
                                                                            }
                                                                        ]
                                                                    },
                                                                    "expression": {
                                                                        "kind": "NumericLiteral",
                                                                        "fullStart": 1176,
                                                                        "fullEnd": 1179,
                                                                        "start": 1176,
                                                                        "end": 1179,
                                                                        "fullWidth": 3,
                                                                        "width": 3,
                                                                        "text": "100",
                                                                        "value": 100,
                                                                        "valueText": "100"
                                                                    },
                                                                    "semicolonToken": {
                                                                        "kind": "SemicolonToken",
                                                                        "fullStart": 1179,
                                                                        "fullEnd": 1182,
                                                                        "start": 1179,
                                                                        "end": 1180,
                                                                        "fullWidth": 3,
                                                                        "width": 1,
                                                                        "text": ";",
                                                                        "value": ";",
                                                                        "valueText": ";",
                                                                        "hasTrailingTrivia": true,
                                                                        "hasTrailingNewLine": true,
                                                                        "trailingTrivia": [
                                                                            {
                                                                                "kind": "NewLineTrivia",
                                                                                "text": "\r\n"
                                                                            }
                                                                        ]
                                                                    }
                                                                }
                                                            ],
                                                            "closeBraceToken": {
                                                                "kind": "CloseBraceToken",
                                                                "fullStart": 1182,
                                                                "fullEnd": 1195,
                                                                "start": 1194,
                                                                "end": 1195,
                                                                "fullWidth": 13,
                                                                "width": 1,
                                                                "text": "}",
                                                                "value": "}",
                                                                "valueText": "}",
                                                                "hasLeadingTrivia": true,
                                                                "leadingTrivia": [
                                                                    {
                                                                        "kind": "WhitespaceTrivia",
                                                                        "text": "            "
                                                                    }
                                                                ]
                                                            }
                                                        }
                                                    }
                                                },
                                                {
                                                    "kind": "CommaToken",
                                                    "fullStart": 1195,
                                                    "fullEnd": 1198,
                                                    "start": 1195,
                                                    "end": 1196,
                                                    "fullWidth": 3,
                                                    "width": 1,
                                                    "text": ",",
                                                    "value": ",",
                                                    "valueText": ",",
                                                    "hasTrailingTrivia": true,
                                                    "hasTrailingNewLine": true,
                                                    "trailingTrivia": [
                                                        {
                                                            "kind": "NewLineTrivia",
                                                            "text": "\r\n"
                                                        }
                                                    ]
                                                },
                                                {
                                                    "kind": "SimplePropertyAssignment",
                                                    "fullStart": 1198,
                                                    "fullEnd": 1230,
                                                    "start": 1210,
                                                    "end": 1228,
                                                    "fullWidth": 32,
                                                    "width": 18,
                                                    "propertyName": {
                                                        "kind": "IdentifierName",
                                                        "fullStart": 1198,
                                                        "fullEnd": 1222,
                                                        "start": 1210,
                                                        "end": 1222,
                                                        "fullWidth": 24,
                                                        "width": 12,
                                                        "text": "configurable",
                                                        "value": "configurable",
                                                        "valueText": "configurable",
                                                        "hasLeadingTrivia": true,
                                                        "leadingTrivia": [
                                                            {
                                                                "kind": "WhitespaceTrivia",
                                                                "text": "            "
                                                            }
                                                        ]
                                                    },
                                                    "colonToken": {
                                                        "kind": "ColonToken",
                                                        "fullStart": 1222,
                                                        "fullEnd": 1224,
                                                        "start": 1222,
                                                        "end": 1223,
                                                        "fullWidth": 2,
                                                        "width": 1,
                                                        "text": ":",
                                                        "value": ":",
                                                        "valueText": ":",
                                                        "hasTrailingTrivia": true,
                                                        "trailingTrivia": [
                                                            {
                                                                "kind": "WhitespaceTrivia",
                                                                "text": " "
                                                            }
                                                        ]
                                                    },
                                                    "expression": {
                                                        "kind": "TrueKeyword",
                                                        "fullStart": 1224,
                                                        "fullEnd": 1230,
                                                        "start": 1224,
                                                        "end": 1228,
                                                        "fullWidth": 6,
                                                        "width": 4,
                                                        "text": "true",
                                                        "value": true,
                                                        "valueText": "true",
                                                        "hasTrailingTrivia": true,
                                                        "hasTrailingNewLine": true,
                                                        "trailingTrivia": [
                                                            {
                                                                "kind": "NewLineTrivia",
                                                                "text": "\r\n"
                                                            }
                                                        ]
                                                    }
                                                }
                                            ],
                                            "closeBraceToken": {
                                                "kind": "CloseBraceToken",
                                                "fullStart": 1230,
                                                "fullEnd": 1239,
                                                "start": 1238,
                                                "end": 1239,
                                                "fullWidth": 9,
                                                "width": 1,
                                                "text": "}",
                                                "value": "}",
                                                "valueText": "}",
                                                "hasLeadingTrivia": true,
                                                "leadingTrivia": [
                                                    {
                                                        "kind": "WhitespaceTrivia",
                                                        "text": "        "
                                                    }
                                                ]
                                            }
                                        }
                                    ],
                                    "closeParenToken": {
                                        "kind": "CloseParenToken",
                                        "fullStart": 1239,
                                        "fullEnd": 1240,
                                        "start": 1239,
                                        "end": 1240,
                                        "fullWidth": 1,
                                        "width": 1,
                                        "text": ")",
                                        "value": ")",
                                        "valueText": ")"
                                    }
                                }
                            },
                            "semicolonToken": {
                                "kind": "SemicolonToken",
                                "fullStart": 1240,
                                "fullEnd": 1243,
                                "start": 1240,
                                "end": 1241,
                                "fullWidth": 3,
                                "width": 1,
                                "text": ";",
                                "value": ";",
                                "valueText": ";",
                                "hasTrailingTrivia": true,
                                "hasTrailingNewLine": true,
                                "trailingTrivia": [
                                    {
                                        "kind": "NewLineTrivia",
                                        "text": "\r\n"
                                    }
                                ]
                            }
                        },
                        {
                            "kind": "TryStatement",
                            "fullStart": 1243,
                            "fullEnd": 1439,
                            "start": 1253,
                            "end": 1437,
                            "fullWidth": 196,
                            "width": 184,
                            "tryKeyword": {
                                "kind": "TryKeyword",
                                "fullStart": 1243,
                                "fullEnd": 1257,
                                "start": 1253,
                                "end": 1256,
                                "fullWidth": 14,
                                "width": 3,
                                "text": "try",
                                "value": "try",
                                "valueText": "try",
                                "hasLeadingTrivia": true,
                                "hasLeadingNewLine": true,
                                "hasTrailingTrivia": true,
                                "leadingTrivia": [
                                    {
                                        "kind": "NewLineTrivia",
                                        "text": "\r\n"
                                    },
                                    {
                                        "kind": "WhitespaceTrivia",
                                        "text": "        "
                                    }
                                ],
                                "trailingTrivia": [
                                    {
                                        "kind": "WhitespaceTrivia",
                                        "text": " "
                                    }
                                ]
                            },
                            "block": {
                                "kind": "Block",
                                "fullStart": 1257,
                                "fullEnd": 1353,
                                "start": 1257,
                                "end": 1352,
                                "fullWidth": 96,
                                "width": 95,
                                "openBraceToken": {
                                    "kind": "OpenBraceToken",
                                    "fullStart": 1257,
                                    "fullEnd": 1260,
                                    "start": 1257,
                                    "end": 1258,
                                    "fullWidth": 3,
                                    "width": 1,
                                    "text": "{",
                                    "value": "{",
                                    "valueText": "{",
                                    "hasTrailingTrivia": true,
                                    "hasTrailingNewLine": true,
                                    "trailingTrivia": [
                                        {
                                            "kind": "NewLineTrivia",
                                            "text": "\r\n"
                                        }
                                    ]
                                },
                                "statements": [
                                    {
                                        "kind": "ExpressionStatement",
                                        "fullStart": 1260,
                                        "fullEnd": 1316,
                                        "start": 1272,
                                        "end": 1314,
                                        "fullWidth": 56,
                                        "width": 42,
                                        "expression": {
                                            "kind": "InvocationExpression",
                                            "fullStart": 1260,
                                            "fullEnd": 1313,
                                            "start": 1272,
                                            "end": 1313,
                                            "fullWidth": 53,
                                            "width": 41,
                                            "expression": {
                                                "kind": "MemberAccessExpression",
                                                "fullStart": 1260,
                                                "fullEnd": 1296,
                                                "start": 1272,
                                                "end": 1296,
                                                "fullWidth": 36,
                                                "width": 24,
                                                "expression": {
                                                    "kind": "MemberAccessExpression",
                                                    "fullStart": 1260,
                                                    "fullEnd": 1291,
                                                    "start": 1272,
                                                    "end": 1291,
                                                    "fullWidth": 31,
                                                    "width": 19,
                                                    "expression": {
                                                        "kind": "MemberAccessExpression",
                                                        "fullStart": 1260,
                                                        "fullEnd": 1287,
                                                        "start": 1272,
                                                        "end": 1287,
                                                        "fullWidth": 27,
                                                        "width": 15,
                                                        "expression": {
                                                            "kind": "IdentifierName",
                                                            "fullStart": 1260,
                                                            "fullEnd": 1277,
                                                            "start": 1272,
                                                            "end": 1277,
                                                            "fullWidth": 17,
                                                            "width": 5,
                                                            "text": "Array",
                                                            "value": "Array",
                                                            "valueText": "Array",
                                                            "hasLeadingTrivia": true,
                                                            "leadingTrivia": [
                                                                {
                                                                    "kind": "WhitespaceTrivia",
                                                                    "text": "            "
                                                                }
                                                            ]
                                                        },
                                                        "dotToken": {
                                                            "kind": "DotToken",
                                                            "fullStart": 1277,
                                                            "fullEnd": 1278,
                                                            "start": 1277,
                                                            "end": 1278,
                                                            "fullWidth": 1,
                                                            "width": 1,
                                                            "text": ".",
                                                            "value": ".",
                                                            "valueText": "."
                                                        },
                                                        "name": {
                                                            "kind": "IdentifierName",
                                                            "fullStart": 1278,
                                                            "fullEnd": 1287,
                                                            "start": 1278,
                                                            "end": 1287,
                                                            "fullWidth": 9,
                                                            "width": 9,
                                                            "text": "prototype",
                                                            "value": "prototype",
                                                            "valueText": "prototype"
                                                        }
                                                    },
                                                    "dotToken": {
                                                        "kind": "DotToken",
                                                        "fullStart": 1287,
                                                        "fullEnd": 1288,
                                                        "start": 1287,
                                                        "end": 1288,
                                                        "fullWidth": 1,
                                                        "width": 1,
                                                        "text": ".",
                                                        "value": ".",
                                                        "valueText": "."
                                                    },
                                                    "name": {
                                                        "kind": "IdentifierName",
                                                        "fullStart": 1288,
                                                        "fullEnd": 1291,
                                                        "start": 1288,
                                                        "end": 1291,
                                                        "fullWidth": 3,
                                                        "width": 3,
                                                        "text": "map",
                                                        "value": "map",
                                                        "valueText": "map"
                                                    }
                                                },
                                                "dotToken": {
                                                    "kind": "DotToken",
                                                    "fullStart": 1291,
                                                    "fullEnd": 1292,
                                                    "start": 1291,
                                                    "end": 1292,
                                                    "fullWidth": 1,
                                                    "width": 1,
                                                    "text": ".",
                                                    "value": ".",
                                                    "valueText": "."
                                                },
                                                "name": {
                                                    "kind": "IdentifierName",
                                                    "fullStart": 1292,
                                                    "fullEnd": 1296,
                                                    "start": 1292,
                                                    "end": 1296,
                                                    "fullWidth": 4,
                                                    "width": 4,
                                                    "text": "call",
                                                    "value": "call",
                                                    "valueText": "call"
                                                }
                                            },
                                            "argumentList": {
                                                "kind": "ArgumentList",
                                                "fullStart": 1296,
                                                "fullEnd": 1313,
                                                "start": 1296,
                                                "end": 1313,
                                                "fullWidth": 17,
                                                "width": 17,
                                                "openParenToken": {
                                                    "kind": "OpenParenToken",
                                                    "fullStart": 1296,
                                                    "fullEnd": 1297,
                                                    "start": 1296,
                                                    "end": 1297,
                                                    "fullWidth": 1,
                                                    "width": 1,
                                                    "text": "(",
                                                    "value": "(",
                                                    "valueText": "("
                                                },
                                                "arguments": [
                                                    {
                                                        "kind": "IdentifierName",
                                                        "fullStart": 1297,
                                                        "fullEnd": 1300,
                                                        "start": 1297,
                                                        "end": 1300,
                                                        "fullWidth": 3,
                                                        "width": 3,
                                                        "text": "obj",
                                                        "value": "obj",
                                                        "valueText": "obj"
                                                    },
                                                    {
                                                        "kind": "CommaToken",
                                                        "fullStart": 1300,
                                                        "fullEnd": 1302,
                                                        "start": 1300,
                                                        "end": 1301,
                                                        "fullWidth": 2,
                                                        "width": 1,
                                                        "text": ",",
                                                        "value": ",",
                                                        "valueText": ",",
                                                        "hasTrailingTrivia": true,
                                                        "trailingTrivia": [
                                                            {
                                                                "kind": "WhitespaceTrivia",
                                                                "text": " "
                                                            }
                                                        ]
                                                    },
                                                    {
                                                        "kind": "IdentifierName",
                                                        "fullStart": 1302,
                                                        "fullEnd": 1312,
                                                        "start": 1302,
                                                        "end": 1312,
                                                        "fullWidth": 10,
                                                        "width": 10,
                                                        "text": "callbackfn",
                                                        "value": "callbackfn",
                                                        "valueText": "callbackfn"
                                                    }
                                                ],
                                                "closeParenToken": {
                                                    "kind": "CloseParenToken",
                                                    "fullStart": 1312,
                                                    "fullEnd": 1313,
                                                    "start": 1312,
                                                    "end": 1313,
                                                    "fullWidth": 1,
                                                    "width": 1,
                                                    "text": ")",
                                                    "value": ")",
                                                    "valueText": ")"
                                                }
                                            }
                                        },
                                        "semicolonToken": {
                                            "kind": "SemicolonToken",
                                            "fullStart": 1313,
                                            "fullEnd": 1316,
                                            "start": 1313,
                                            "end": 1314,
                                            "fullWidth": 3,
                                            "width": 1,
                                            "text": ";",
                                            "value": ";",
                                            "valueText": ";",
                                            "hasTrailingTrivia": true,
                                            "hasTrailingNewLine": true,
                                            "trailingTrivia": [
                                                {
                                                    "kind": "NewLineTrivia",
                                                    "text": "\r\n"
                                                }
                                            ]
                                        }
                                    },
                                    {
                                        "kind": "ReturnStatement",
                                        "fullStart": 1316,
                                        "fullEnd": 1343,
                                        "start": 1328,
                                        "end": 1341,
                                        "fullWidth": 27,
                                        "width": 13,
                                        "returnKeyword": {
                                            "kind": "ReturnKeyword",
                                            "fullStart": 1316,
                                            "fullEnd": 1335,
                                            "start": 1328,
                                            "end": 1334,
                                            "fullWidth": 19,
                                            "width": 6,
                                            "text": "return",
                                            "value": "return",
                                            "valueText": "return",
                                            "hasLeadingTrivia": true,
                                            "hasTrailingTrivia": true,
                                            "leadingTrivia": [
                                                {
                                                    "kind": "WhitespaceTrivia",
                                                    "text": "            "
                                                }
                                            ],
                                            "trailingTrivia": [
                                                {
                                                    "kind": "WhitespaceTrivia",
                                                    "text": " "
                                                }
                                            ]
                                        },
                                        "expression": {
                                            "kind": "FalseKeyword",
                                            "fullStart": 1335,
                                            "fullEnd": 1340,
                                            "start": 1335,
                                            "end": 1340,
                                            "fullWidth": 5,
                                            "width": 5,
                                            "text": "false",
                                            "value": false,
                                            "valueText": "false"
                                        },
                                        "semicolonToken": {
                                            "kind": "SemicolonToken",
                                            "fullStart": 1340,
                                            "fullEnd": 1343,
                                            "start": 1340,
                                            "end": 1341,
                                            "fullWidth": 3,
                                            "width": 1,
                                            "text": ";",
                                            "value": ";",
                                            "valueText": ";",
                                            "hasTrailingTrivia": true,
                                            "hasTrailingNewLine": true,
                                            "trailingTrivia": [
                                                {
                                                    "kind": "NewLineTrivia",
                                                    "text": "\r\n"
                                                }
                                            ]
                                        }
                                    }
                                ],
                                "closeBraceToken": {
                                    "kind": "CloseBraceToken",
                                    "fullStart": 1343,
                                    "fullEnd": 1353,
                                    "start": 1351,
                                    "end": 1352,
                                    "fullWidth": 10,
                                    "width": 1,
                                    "text": "}",
                                    "value": "}",
                                    "valueText": "}",
                                    "hasLeadingTrivia": true,
                                    "hasTrailingTrivia": true,
                                    "leadingTrivia": [
                                        {
                                            "kind": "WhitespaceTrivia",
                                            "text": "        "
                                        }
                                    ],
                                    "trailingTrivia": [
                                        {
                                            "kind": "WhitespaceTrivia",
                                            "text": " "
                                        }
                                    ]
                                }
                            },
                            "catchClause": {
                                "kind": "CatchClause",
                                "fullStart": 1353,
                                "fullEnd": 1439,
                                "start": 1353,
                                "end": 1437,
                                "fullWidth": 86,
                                "width": 84,
                                "catchKeyword": {
                                    "kind": "CatchKeyword",
                                    "fullStart": 1353,
                                    "fullEnd": 1359,
                                    "start": 1353,
                                    "end": 1358,
                                    "fullWidth": 6,
                                    "width": 5,
                                    "text": "catch",
                                    "value": "catch",
                                    "valueText": "catch",
                                    "hasTrailingTrivia": true,
                                    "trailingTrivia": [
                                        {
                                            "kind": "WhitespaceTrivia",
                                            "text": " "
                                        }
                                    ]
                                },
                                "openParenToken": {
                                    "kind": "OpenParenToken",
                                    "fullStart": 1359,
                                    "fullEnd": 1360,
                                    "start": 1359,
                                    "end": 1360,
                                    "fullWidth": 1,
                                    "width": 1,
                                    "text": "(",
                                    "value": "(",
                                    "valueText": "("
                                },
                                "identifier": {
                                    "kind": "IdentifierName",
                                    "fullStart": 1360,
                                    "fullEnd": 1362,
                                    "start": 1360,
                                    "end": 1362,
                                    "fullWidth": 2,
                                    "width": 2,
                                    "text": "ex",
                                    "value": "ex",
                                    "valueText": "ex"
                                },
                                "closeParenToken": {
                                    "kind": "CloseParenToken",
                                    "fullStart": 1362,
                                    "fullEnd": 1364,
                                    "start": 1362,
                                    "end": 1363,
                                    "fullWidth": 2,
                                    "width": 1,
                                    "text": ")",
                                    "value": ")",
                                    "valueText": ")",
                                    "hasTrailingTrivia": true,
                                    "trailingTrivia": [
                                        {
                                            "kind": "WhitespaceTrivia",
                                            "text": " "
                                        }
                                    ]
                                },
                                "block": {
                                    "kind": "Block",
                                    "fullStart": 1364,
                                    "fullEnd": 1439,
                                    "start": 1364,
                                    "end": 1437,
                                    "fullWidth": 75,
                                    "width": 73,
                                    "openBraceToken": {
                                        "kind": "OpenBraceToken",
                                        "fullStart": 1364,
                                        "fullEnd": 1367,
                                        "start": 1364,
                                        "end": 1365,
                                        "fullWidth": 3,
                                        "width": 1,
                                        "text": "{",
                                        "value": "{",
                                        "valueText": "{",
                                        "hasTrailingTrivia": true,
                                        "hasTrailingNewLine": true,
                                        "trailingTrivia": [
                                            {
                                                "kind": "NewLineTrivia",
                                                "text": "\r\n"
                                            }
                                        ]
                                    },
                                    "statements": [
                                        {
                                            "kind": "ReturnStatement",
                                            "fullStart": 1367,
                                            "fullEnd": 1428,
                                            "start": 1379,
                                            "end": 1426,
                                            "fullWidth": 61,
                                            "width": 47,
                                            "returnKeyword": {
                                                "kind": "ReturnKeyword",
                                                "fullStart": 1367,
                                                "fullEnd": 1386,
                                                "start": 1379,
                                                "end": 1385,
                                                "fullWidth": 19,
                                                "width": 6,
                                                "text": "return",
                                                "value": "return",
                                                "valueText": "return",
                                                "hasLeadingTrivia": true,
                                                "hasTrailingTrivia": true,
                                                "leadingTrivia": [
                                                    {
                                                        "kind": "WhitespaceTrivia",
                                                        "text": "            "
                                                    }
                                                ],
                                                "trailingTrivia": [
                                                    {
                                                        "kind": "WhitespaceTrivia",
                                                        "text": " "
                                                    }
                                                ]
                                            },
                                            "expression": {
                                                "kind": "LogicalAndExpression",
                                                "fullStart": 1386,
                                                "fullEnd": 1425,
                                                "start": 1386,
                                                "end": 1425,
                                                "fullWidth": 39,
                                                "width": 39,
                                                "left": {
                                                    "kind": "ParenthesizedExpression",
                                                    "fullStart": 1386,
                                                    "fullEnd": 1413,
                                                    "start": 1386,
                                                    "end": 1412,
                                                    "fullWidth": 27,
                                                    "width": 26,
                                                    "openParenToken": {
                                                        "kind": "OpenParenToken",
                                                        "fullStart": 1386,
                                                        "fullEnd": 1387,
                                                        "start": 1386,
                                                        "end": 1387,
                                                        "fullWidth": 1,
                                                        "width": 1,
                                                        "text": "(",
                                                        "value": "(",
                                                        "valueText": "("
                                                    },
                                                    "expression": {
                                                        "kind": "InstanceOfExpression",
                                                        "fullStart": 1387,
                                                        "fullEnd": 1411,
                                                        "start": 1387,
                                                        "end": 1411,
                                                        "fullWidth": 24,
                                                        "width": 24,
                                                        "left": {
                                                            "kind": "IdentifierName",
                                                            "fullStart": 1387,
                                                            "fullEnd": 1390,
                                                            "start": 1387,
                                                            "end": 1389,
                                                            "fullWidth": 3,
                                                            "width": 2,
                                                            "text": "ex",
                                                            "value": "ex",
                                                            "valueText": "ex",
                                                            "hasTrailingTrivia": true,
                                                            "trailingTrivia": [
                                                                {
                                                                    "kind": "WhitespaceTrivia",
                                                                    "text": " "
                                                                }
                                                            ]
                                                        },
                                                        "operatorToken": {
                                                            "kind": "InstanceOfKeyword",
                                                            "fullStart": 1390,
                                                            "fullEnd": 1401,
                                                            "start": 1390,
                                                            "end": 1400,
                                                            "fullWidth": 11,
                                                            "width": 10,
                                                            "text": "instanceof",
                                                            "value": "instanceof",
                                                            "valueText": "instanceof",
                                                            "hasTrailingTrivia": true,
                                                            "trailingTrivia": [
                                                                {
                                                                    "kind": "WhitespaceTrivia",
                                                                    "text": " "
                                                                }
                                                            ]
                                                        },
                                                        "right": {
                                                            "kind": "IdentifierName",
                                                            "fullStart": 1401,
                                                            "fullEnd": 1411,
                                                            "start": 1401,
                                                            "end": 1411,
                                                            "fullWidth": 10,
                                                            "width": 10,
                                                            "text": "RangeError",
                                                            "value": "RangeError",
                                                            "valueText": "RangeError"
                                                        }
                                                    },
                                                    "closeParenToken": {
                                                        "kind": "CloseParenToken",
                                                        "fullStart": 1411,
                                                        "fullEnd": 1413,
                                                        "start": 1411,
                                                        "end": 1412,
                                                        "fullWidth": 2,
                                                        "width": 1,
                                                        "text": ")",
                                                        "value": ")",
                                                        "valueText": ")",
                                                        "hasTrailingTrivia": true,
                                                        "trailingTrivia": [
                                                            {
                                                                "kind": "WhitespaceTrivia",
                                                                "text": " "
                                                            }
                                                        ]
                                                    }
                                                },
                                                "operatorToken": {
                                                    "kind": "AmpersandAmpersandToken",
                                                    "fullStart": 1413,
                                                    "fullEnd": 1416,
                                                    "start": 1413,
                                                    "end": 1415,
                                                    "fullWidth": 3,
                                                    "width": 2,
                                                    "text": "&&",
                                                    "value": "&&",
                                                    "valueText": "&&",
                                                    "hasTrailingTrivia": true,
                                                    "trailingTrivia": [
                                                        {
                                                            "kind": "WhitespaceTrivia",
                                                            "text": " "
                                                        }
                                                    ]
                                                },
                                                "right": {
                                                    "kind": "LogicalNotExpression",
                                                    "fullStart": 1416,
                                                    "fullEnd": 1425,
                                                    "start": 1416,
                                                    "end": 1425,
                                                    "fullWidth": 9,
                                                    "width": 9,
                                                    "operatorToken": {
                                                        "kind": "ExclamationToken",
                                                        "fullStart": 1416,
                                                        "fullEnd": 1417,
                                                        "start": 1416,
                                                        "end": 1417,
                                                        "fullWidth": 1,
                                                        "width": 1,
                                                        "text": "!",
                                                        "value": "!",
                                                        "valueText": "!"
                                                    },
                                                    "operand": {
                                                        "kind": "IdentifierName",
                                                        "fullStart": 1417,
                                                        "fullEnd": 1425,
                                                        "start": 1417,
                                                        "end": 1425,
                                                        "fullWidth": 8,
                                                        "width": 8,
                                                        "text": "accessed",
                                                        "value": "accessed",
                                                        "valueText": "accessed"
                                                    }
                                                }
                                            },
                                            "semicolonToken": {
                                                "kind": "SemicolonToken",
                                                "fullStart": 1425,
                                                "fullEnd": 1428,
                                                "start": 1425,
                                                "end": 1426,
                                                "fullWidth": 3,
                                                "width": 1,
                                                "text": ";",
                                                "value": ";",
                                                "valueText": ";",
                                                "hasTrailingTrivia": true,
                                                "hasTrailingNewLine": true,
                                                "trailingTrivia": [
                                                    {
                                                        "kind": "NewLineTrivia",
                                                        "text": "\r\n"
                                                    }
                                                ]
                                            }
                                        }
                                    ],
                                    "closeBraceToken": {
                                        "kind": "CloseBraceToken",
                                        "fullStart": 1428,
                                        "fullEnd": 1439,
                                        "start": 1436,
                                        "end": 1437,
                                        "fullWidth": 11,
                                        "width": 1,
                                        "text": "}",
                                        "value": "}",
                                        "valueText": "}",
                                        "hasLeadingTrivia": true,
                                        "hasTrailingTrivia": true,
                                        "hasTrailingNewLine": true,
                                        "leadingTrivia": [
                                            {
                                                "kind": "WhitespaceTrivia",
                                                "text": "        "
                                            }
                                        ],
                                        "trailingTrivia": [
                                            {
                                                "kind": "NewLineTrivia",
                                                "text": "\r\n"
                                            }
                                        ]
                                    }
                                }
                            }
                        }
                    ],
                    "closeBraceToken": {
                        "kind": "CloseBraceToken",
                        "fullStart": 1439,
                        "fullEnd": 1446,
                        "start": 1443,
                        "end": 1444,
                        "fullWidth": 7,
                        "width": 1,
                        "text": "}",
                        "value": "}",
                        "valueText": "}",
                        "hasLeadingTrivia": true,
                        "hasTrailingTrivia": true,
                        "hasTrailingNewLine": true,
                        "leadingTrivia": [
                            {
                                "kind": "WhitespaceTrivia",
                                "text": "    "
                            }
                        ],
                        "trailingTrivia": [
                            {
                                "kind": "NewLineTrivia",
                                "text": "\r\n"
                            }
                        ]
                    }
                }
            },
            {
                "kind": "ExpressionStatement",
                "fullStart": 1446,
                "fullEnd": 1470,
                "start": 1446,
                "end": 1468,
                "fullWidth": 24,
                "width": 22,
                "expression": {
                    "kind": "InvocationExpression",
                    "fullStart": 1446,
                    "fullEnd": 1467,
                    "start": 1446,
                    "end": 1467,
                    "fullWidth": 21,
                    "width": 21,
                    "expression": {
                        "kind": "IdentifierName",
                        "fullStart": 1446,
                        "fullEnd": 1457,
                        "start": 1446,
                        "end": 1457,
                        "fullWidth": 11,
                        "width": 11,
                        "text": "runTestCase",
                        "value": "runTestCase",
                        "valueText": "runTestCase"
                    },
                    "argumentList": {
                        "kind": "ArgumentList",
                        "fullStart": 1457,
                        "fullEnd": 1467,
                        "start": 1457,
                        "end": 1467,
                        "fullWidth": 10,
                        "width": 10,
                        "openParenToken": {
                            "kind": "OpenParenToken",
                            "fullStart": 1457,
                            "fullEnd": 1458,
                            "start": 1457,
                            "end": 1458,
                            "fullWidth": 1,
                            "width": 1,
                            "text": "(",
                            "value": "(",
                            "valueText": "("
                        },
                        "arguments": [
                            {
                                "kind": "IdentifierName",
                                "fullStart": 1458,
                                "fullEnd": 1466,
                                "start": 1458,
                                "end": 1466,
                                "fullWidth": 8,
                                "width": 8,
                                "text": "testcase",
                                "value": "testcase",
                                "valueText": "testcase"
                            }
                        ],
                        "closeParenToken": {
                            "kind": "CloseParenToken",
                            "fullStart": 1466,
                            "fullEnd": 1467,
                            "start": 1466,
                            "end": 1467,
                            "fullWidth": 1,
                            "width": 1,
                            "text": ")",
                            "value": ")",
                            "valueText": ")"
                        }
                    }
                },
                "semicolonToken": {
                    "kind": "SemicolonToken",
                    "fullStart": 1467,
                    "fullEnd": 1470,
                    "start": 1467,
                    "end": 1468,
                    "fullWidth": 3,
                    "width": 1,
                    "text": ";",
                    "value": ";",
                    "valueText": ";",
                    "hasTrailingTrivia": true,
                    "hasTrailingNewLine": true,
                    "trailingTrivia": [
                        {
                            "kind": "NewLineTrivia",
                            "text": "\r\n"
                        }
                    ]
                }
            }
        ],
        "endOfFileToken": {
            "kind": "EndOfFileToken",
            "fullStart": 1470,
            "fullEnd": 1470,
            "start": 1470,
            "end": 1470,
            "fullWidth": 0,
            "width": 0,
            "text": ""
        }
    },
    "lineMap": {
        "lineStarts": [
            0,
            67,
            152,
            232,
            308,
            380,
            385,
            444,
            567,
            572,
            574,
            576,
            599,
            601,
            657,
            688,
            690,
            736,
            764,
            798,
            813,
            824,
            826,
            869,
            901,
            981,
            997,
            1029,
            1042,
            1044,
            1087,
            1119,
            1153,
            1182,
            1198,
            1230,
            1243,
            1245,
            1260,
            1316,
            1343,
            1367,
            1428,
            1439,
            1446,
            1470
        ],
        "length": 1470
    }
}<|MERGE_RESOLUTION|>--- conflicted
+++ resolved
@@ -252,12 +252,8 @@
                                         "start": 613,
                                         "end": 654,
                                         "fullWidth": 41,
-<<<<<<< HEAD
                                         "width": 41,
-                                        "identifier": {
-=======
                                         "propertyName": {
->>>>>>> 85e84683
                                             "kind": "IdentifierName",
                                             "fullStart": 613,
                                             "fullEnd": 617,
@@ -693,12 +689,8 @@
                                         "start": 669,
                                         "end": 685,
                                         "fullWidth": 16,
-<<<<<<< HEAD
                                         "width": 16,
-                                        "identifier": {
-=======
                                         "propertyName": {
->>>>>>> 85e84683
                                             "kind": "IdentifierName",
                                             "fullStart": 669,
                                             "fullEnd": 678,
