{
    "isDeclaration": false,
    "languageVersion": "EcmaScript5",
    "parseOptions": {
        "allowAutomaticSemicolonInsertion": true
    },
    "sourceUnit": {
        "kind": "SourceUnit",
        "fullStart": 0,
        "fullEnd": 1255,
        "start": 583,
        "end": 1255,
        "fullWidth": 1255,
        "width": 672,
        "isIncrementallyUnusable": true,
        "moduleElements": [
            {
                "kind": "FunctionDeclaration",
                "fullStart": 0,
                "fullEnd": 1231,
                "start": 583,
                "end": 1229,
                "fullWidth": 1231,
                "width": 646,
                "isIncrementallyUnusable": true,
                "modifiers": [],
                "functionKeyword": {
                    "kind": "FunctionKeyword",
                    "fullStart": 0,
                    "fullEnd": 592,
                    "start": 583,
                    "end": 591,
                    "fullWidth": 592,
                    "width": 8,
                    "text": "function",
                    "value": "function",
                    "valueText": "function",
                    "hasLeadingTrivia": true,
                    "hasLeadingComment": true,
                    "hasLeadingNewLine": true,
                    "hasTrailingTrivia": true,
                    "leadingTrivia": [
                        {
                            "kind": "SingleLineCommentTrivia",
                            "text": "/// Copyright (c) 2012 Ecma International.  All rights reserved. "
                        },
                        {
                            "kind": "NewLineTrivia",
                            "text": "\r\n"
                        },
                        {
                            "kind": "SingleLineCommentTrivia",
                            "text": "/// Ecma International makes this code available under the terms and conditions set"
                        },
                        {
                            "kind": "NewLineTrivia",
                            "text": "\r\n"
                        },
                        {
                            "kind": "SingleLineCommentTrivia",
                            "text": "/// forth on http://hg.ecmascript.org/tests/test262/raw-file/tip/LICENSE (the "
                        },
                        {
                            "kind": "NewLineTrivia",
                            "text": "\r\n"
                        },
                        {
                            "kind": "SingleLineCommentTrivia",
                            "text": "/// \"Use Terms\").   Any redistribution of this code must retain the above "
                        },
                        {
                            "kind": "NewLineTrivia",
                            "text": "\r\n"
                        },
                        {
                            "kind": "SingleLineCommentTrivia",
                            "text": "/// copyright and this notice and otherwise comply with the Use Terms."
                        },
                        {
                            "kind": "NewLineTrivia",
                            "text": "\r\n"
                        },
                        {
                            "kind": "MultiLineCommentTrivia",
                            "text": "/**\r\n * @path ch15/15.4/15.4.4/15.4.4.19/15.4.4.19-8-b-11.js\r\n * @description Array.prototype.map - deleting property of prototype causes prototype index property not to be visited on an Array\r\n */"
                        },
                        {
                            "kind": "NewLineTrivia",
                            "text": "\r\n"
                        },
                        {
                            "kind": "NewLineTrivia",
                            "text": "\r\n"
                        },
                        {
                            "kind": "NewLineTrivia",
                            "text": "\r\n"
                        }
                    ],
                    "trailingTrivia": [
                        {
                            "kind": "WhitespaceTrivia",
                            "text": " "
                        }
                    ]
                },
                "identifier": {
                    "kind": "IdentifierName",
                    "fullStart": 592,
                    "fullEnd": 600,
                    "start": 592,
                    "end": 600,
                    "fullWidth": 8,
                    "width": 8,
                    "text": "testcase",
                    "value": "testcase",
                    "valueText": "testcase"
                },
                "callSignature": {
                    "kind": "CallSignature",
                    "fullStart": 600,
                    "fullEnd": 603,
                    "start": 600,
                    "end": 602,
                    "fullWidth": 3,
                    "width": 2,
                    "parameterList": {
                        "kind": "ParameterList",
                        "fullStart": 600,
                        "fullEnd": 603,
                        "start": 600,
                        "end": 602,
                        "fullWidth": 3,
                        "width": 2,
                        "openParenToken": {
                            "kind": "OpenParenToken",
                            "fullStart": 600,
                            "fullEnd": 601,
                            "start": 600,
                            "end": 601,
                            "fullWidth": 1,
                            "width": 1,
                            "text": "(",
                            "value": "(",
                            "valueText": "("
                        },
                        "parameters": [],
                        "closeParenToken": {
                            "kind": "CloseParenToken",
                            "fullStart": 601,
                            "fullEnd": 603,
                            "start": 601,
                            "end": 602,
                            "fullWidth": 2,
                            "width": 1,
                            "text": ")",
                            "value": ")",
                            "valueText": ")",
                            "hasTrailingTrivia": true,
                            "trailingTrivia": [
                                {
                                    "kind": "WhitespaceTrivia",
                                    "text": " "
                                }
                            ]
                        }
                    }
                },
                "block": {
                    "kind": "Block",
                    "fullStart": 603,
                    "fullEnd": 1231,
                    "start": 603,
                    "end": 1229,
                    "fullWidth": 628,
                    "width": 626,
                    "isIncrementallyUnusable": true,
                    "openBraceToken": {
                        "kind": "OpenBraceToken",
                        "fullStart": 603,
                        "fullEnd": 606,
                        "start": 603,
                        "end": 604,
                        "fullWidth": 3,
                        "width": 1,
                        "text": "{",
                        "value": "{",
                        "valueText": "{",
                        "hasTrailingTrivia": true,
                        "hasTrailingNewLine": true,
                        "trailingTrivia": [
                            {
                                "kind": "NewLineTrivia",
                                "text": "\r\n"
                            }
                        ]
                    },
                    "statements": [
                        {
                            "kind": "FunctionDeclaration",
                            "fullStart": 606,
                            "fullEnd": 724,
                            "start": 614,
                            "end": 722,
                            "fullWidth": 118,
                            "width": 108,
                            "modifiers": [],
                            "functionKeyword": {
                                "kind": "FunctionKeyword",
                                "fullStart": 606,
                                "fullEnd": 623,
                                "start": 614,
                                "end": 622,
                                "fullWidth": 17,
                                "width": 8,
                                "text": "function",
                                "value": "function",
                                "valueText": "function",
                                "hasLeadingTrivia": true,
                                "hasTrailingTrivia": true,
                                "leadingTrivia": [
                                    {
                                        "kind": "WhitespaceTrivia",
                                        "text": "        "
                                    }
                                ],
                                "trailingTrivia": [
                                    {
                                        "kind": "WhitespaceTrivia",
                                        "text": " "
                                    }
                                ]
                            },
                            "identifier": {
                                "kind": "IdentifierName",
                                "fullStart": 623,
                                "fullEnd": 633,
                                "start": 623,
                                "end": 633,
                                "fullWidth": 10,
                                "width": 10,
                                "text": "callbackfn",
                                "value": "callbackfn",
                                "valueText": "callbackfn"
                            },
                            "callSignature": {
                                "kind": "CallSignature",
                                "fullStart": 633,
                                "fullEnd": 649,
                                "start": 633,
                                "end": 648,
                                "fullWidth": 16,
                                "width": 15,
                                "parameterList": {
                                    "kind": "ParameterList",
                                    "fullStart": 633,
                                    "fullEnd": 649,
                                    "start": 633,
                                    "end": 648,
                                    "fullWidth": 16,
                                    "width": 15,
                                    "openParenToken": {
                                        "kind": "OpenParenToken",
                                        "fullStart": 633,
                                        "fullEnd": 634,
                                        "start": 633,
                                        "end": 634,
                                        "fullWidth": 1,
                                        "width": 1,
                                        "text": "(",
                                        "value": "(",
                                        "valueText": "("
                                    },
                                    "parameters": [
                                        {
                                            "kind": "Parameter",
                                            "fullStart": 634,
                                            "fullEnd": 637,
                                            "start": 634,
                                            "end": 637,
                                            "fullWidth": 3,
<<<<<<< HEAD
                                            "width": 3,
=======
                                            "modifiers": [],
>>>>>>> e3c38734
                                            "identifier": {
                                                "kind": "IdentifierName",
                                                "fullStart": 634,
                                                "fullEnd": 637,
                                                "start": 634,
                                                "end": 637,
                                                "fullWidth": 3,
                                                "width": 3,
                                                "text": "val",
                                                "value": "val",
                                                "valueText": "val"
                                            }
                                        },
                                        {
                                            "kind": "CommaToken",
                                            "fullStart": 637,
                                            "fullEnd": 639,
                                            "start": 637,
                                            "end": 638,
                                            "fullWidth": 2,
                                            "width": 1,
                                            "text": ",",
                                            "value": ",",
                                            "valueText": ",",
                                            "hasTrailingTrivia": true,
                                            "trailingTrivia": [
                                                {
                                                    "kind": "WhitespaceTrivia",
                                                    "text": " "
                                                }
                                            ]
                                        },
                                        {
                                            "kind": "Parameter",
                                            "fullStart": 639,
                                            "fullEnd": 642,
                                            "start": 639,
                                            "end": 642,
                                            "fullWidth": 3,
<<<<<<< HEAD
                                            "width": 3,
=======
                                            "modifiers": [],
>>>>>>> e3c38734
                                            "identifier": {
                                                "kind": "IdentifierName",
                                                "fullStart": 639,
                                                "fullEnd": 642,
                                                "start": 639,
                                                "end": 642,
                                                "fullWidth": 3,
                                                "width": 3,
                                                "text": "idx",
                                                "value": "idx",
                                                "valueText": "idx"
                                            }
                                        },
                                        {
                                            "kind": "CommaToken",
                                            "fullStart": 642,
                                            "fullEnd": 644,
                                            "start": 642,
                                            "end": 643,
                                            "fullWidth": 2,
                                            "width": 1,
                                            "text": ",",
                                            "value": ",",
                                            "valueText": ",",
                                            "hasTrailingTrivia": true,
                                            "trailingTrivia": [
                                                {
                                                    "kind": "WhitespaceTrivia",
                                                    "text": " "
                                                }
                                            ]
                                        },
                                        {
                                            "kind": "Parameter",
                                            "fullStart": 644,
                                            "fullEnd": 647,
                                            "start": 644,
                                            "end": 647,
                                            "fullWidth": 3,
<<<<<<< HEAD
                                            "width": 3,
=======
                                            "modifiers": [],
>>>>>>> e3c38734
                                            "identifier": {
                                                "kind": "IdentifierName",
                                                "fullStart": 644,
                                                "fullEnd": 647,
                                                "start": 644,
                                                "end": 647,
                                                "fullWidth": 3,
                                                "width": 3,
                                                "text": "obj",
                                                "value": "obj",
                                                "valueText": "obj"
                                            }
                                        }
                                    ],
                                    "closeParenToken": {
                                        "kind": "CloseParenToken",
                                        "fullStart": 647,
                                        "fullEnd": 649,
                                        "start": 647,
                                        "end": 648,
                                        "fullWidth": 2,
                                        "width": 1,
                                        "text": ")",
                                        "value": ")",
                                        "valueText": ")",
                                        "hasTrailingTrivia": true,
                                        "trailingTrivia": [
                                            {
                                                "kind": "WhitespaceTrivia",
                                                "text": " "
                                            }
                                        ]
                                    }
                                }
                            },
                            "block": {
                                "kind": "Block",
                                "fullStart": 649,
                                "fullEnd": 724,
                                "start": 649,
                                "end": 722,
                                "fullWidth": 75,
                                "width": 73,
                                "openBraceToken": {
                                    "kind": "OpenBraceToken",
                                    "fullStart": 649,
                                    "fullEnd": 652,
                                    "start": 649,
                                    "end": 650,
                                    "fullWidth": 3,
                                    "width": 1,
                                    "text": "{",
                                    "value": "{",
                                    "valueText": "{",
                                    "hasTrailingTrivia": true,
                                    "hasTrailingNewLine": true,
                                    "trailingTrivia": [
                                        {
                                            "kind": "NewLineTrivia",
                                            "text": "\r\n"
                                        }
                                    ]
                                },
                                "statements": [
                                    {
                                        "kind": "ReturnStatement",
                                        "fullStart": 652,
                                        "fullEnd": 713,
                                        "start": 664,
                                        "end": 711,
                                        "fullWidth": 61,
                                        "width": 47,
                                        "returnKeyword": {
                                            "kind": "ReturnKeyword",
                                            "fullStart": 652,
                                            "fullEnd": 671,
                                            "start": 664,
                                            "end": 670,
                                            "fullWidth": 19,
                                            "width": 6,
                                            "text": "return",
                                            "value": "return",
                                            "valueText": "return",
                                            "hasLeadingTrivia": true,
                                            "hasTrailingTrivia": true,
                                            "leadingTrivia": [
                                                {
                                                    "kind": "WhitespaceTrivia",
                                                    "text": "            "
                                                }
                                            ],
                                            "trailingTrivia": [
                                                {
                                                    "kind": "WhitespaceTrivia",
                                                    "text": " "
                                                }
                                            ]
                                        },
                                        "expression": {
                                            "kind": "LogicalAndExpression",
                                            "fullStart": 671,
                                            "fullEnd": 710,
                                            "start": 671,
                                            "end": 710,
                                            "fullWidth": 39,
                                            "width": 39,
                                            "left": {
                                                "kind": "EqualsExpression",
                                                "fullStart": 671,
                                                "fullEnd": 681,
                                                "start": 671,
                                                "end": 680,
                                                "fullWidth": 10,
                                                "width": 9,
                                                "left": {
                                                    "kind": "IdentifierName",
                                                    "fullStart": 671,
                                                    "fullEnd": 675,
                                                    "start": 671,
                                                    "end": 674,
                                                    "fullWidth": 4,
                                                    "width": 3,
                                                    "text": "idx",
                                                    "value": "idx",
                                                    "valueText": "idx",
                                                    "hasTrailingTrivia": true,
                                                    "trailingTrivia": [
                                                        {
                                                            "kind": "WhitespaceTrivia",
                                                            "text": " "
                                                        }
                                                    ]
                                                },
                                                "operatorToken": {
                                                    "kind": "EqualsEqualsEqualsToken",
                                                    "fullStart": 675,
                                                    "fullEnd": 679,
                                                    "start": 675,
                                                    "end": 678,
                                                    "fullWidth": 4,
                                                    "width": 3,
                                                    "text": "===",
                                                    "value": "===",
                                                    "valueText": "===",
                                                    "hasTrailingTrivia": true,
                                                    "trailingTrivia": [
                                                        {
                                                            "kind": "WhitespaceTrivia",
                                                            "text": " "
                                                        }
                                                    ]
                                                },
                                                "right": {
                                                    "kind": "NumericLiteral",
                                                    "fullStart": 679,
                                                    "fullEnd": 681,
                                                    "start": 679,
                                                    "end": 680,
                                                    "fullWidth": 2,
                                                    "width": 1,
                                                    "text": "1",
                                                    "value": 1,
                                                    "valueText": "1",
                                                    "hasTrailingTrivia": true,
                                                    "trailingTrivia": [
                                                        {
                                                            "kind": "WhitespaceTrivia",
                                                            "text": " "
                                                        }
                                                    ]
                                                }
                                            },
                                            "operatorToken": {
                                                "kind": "AmpersandAmpersandToken",
                                                "fullStart": 681,
                                                "fullEnd": 684,
                                                "start": 681,
                                                "end": 683,
                                                "fullWidth": 3,
                                                "width": 2,
                                                "text": "&&",
                                                "value": "&&",
                                                "valueText": "&&",
                                                "hasTrailingTrivia": true,
                                                "trailingTrivia": [
                                                    {
                                                        "kind": "WhitespaceTrivia",
                                                        "text": " "
                                                    }
                                                ]
                                            },
                                            "right": {
                                                "kind": "EqualsExpression",
                                                "fullStart": 684,
                                                "fullEnd": 710,
                                                "start": 684,
                                                "end": 710,
                                                "fullWidth": 26,
                                                "width": 26,
                                                "left": {
                                                    "kind": "TypeOfExpression",
                                                    "fullStart": 684,
                                                    "fullEnd": 695,
                                                    "start": 684,
                                                    "end": 694,
                                                    "fullWidth": 11,
                                                    "width": 10,
                                                    "typeOfKeyword": {
                                                        "kind": "TypeOfKeyword",
                                                        "fullStart": 684,
                                                        "fullEnd": 691,
                                                        "start": 684,
                                                        "end": 690,
                                                        "fullWidth": 7,
                                                        "width": 6,
                                                        "text": "typeof",
                                                        "value": "typeof",
                                                        "valueText": "typeof",
                                                        "hasTrailingTrivia": true,
                                                        "trailingTrivia": [
                                                            {
                                                                "kind": "WhitespaceTrivia",
                                                                "text": " "
                                                            }
                                                        ]
                                                    },
                                                    "expression": {
                                                        "kind": "IdentifierName",
                                                        "fullStart": 691,
                                                        "fullEnd": 695,
                                                        "start": 691,
                                                        "end": 694,
                                                        "fullWidth": 4,
                                                        "width": 3,
                                                        "text": "val",
                                                        "value": "val",
                                                        "valueText": "val",
                                                        "hasTrailingTrivia": true,
                                                        "trailingTrivia": [
                                                            {
                                                                "kind": "WhitespaceTrivia",
                                                                "text": " "
                                                            }
                                                        ]
                                                    }
                                                },
                                                "operatorToken": {
                                                    "kind": "EqualsEqualsEqualsToken",
                                                    "fullStart": 695,
                                                    "fullEnd": 699,
                                                    "start": 695,
                                                    "end": 698,
                                                    "fullWidth": 4,
                                                    "width": 3,
                                                    "text": "===",
                                                    "value": "===",
                                                    "valueText": "===",
                                                    "hasTrailingTrivia": true,
                                                    "trailingTrivia": [
                                                        {
                                                            "kind": "WhitespaceTrivia",
                                                            "text": " "
                                                        }
                                                    ]
                                                },
                                                "right": {
                                                    "kind": "StringLiteral",
                                                    "fullStart": 699,
                                                    "fullEnd": 710,
                                                    "start": 699,
                                                    "end": 710,
                                                    "fullWidth": 11,
                                                    "width": 11,
                                                    "text": "\"undefined\"",
                                                    "value": "undefined",
                                                    "valueText": "undefined"
                                                }
                                            }
                                        },
                                        "semicolonToken": {
                                            "kind": "SemicolonToken",
                                            "fullStart": 710,
                                            "fullEnd": 713,
                                            "start": 710,
                                            "end": 711,
                                            "fullWidth": 3,
                                            "width": 1,
                                            "text": ";",
                                            "value": ";",
                                            "valueText": ";",
                                            "hasTrailingTrivia": true,
                                            "hasTrailingNewLine": true,
                                            "trailingTrivia": [
                                                {
                                                    "kind": "NewLineTrivia",
                                                    "text": "\r\n"
                                                }
                                            ]
                                        }
                                    }
                                ],
                                "closeBraceToken": {
                                    "kind": "CloseBraceToken",
                                    "fullStart": 713,
                                    "fullEnd": 724,
                                    "start": 721,
                                    "end": 722,
                                    "fullWidth": 11,
                                    "width": 1,
                                    "text": "}",
                                    "value": "}",
                                    "valueText": "}",
                                    "hasLeadingTrivia": true,
                                    "hasTrailingTrivia": true,
                                    "hasTrailingNewLine": true,
                                    "leadingTrivia": [
                                        {
                                            "kind": "WhitespaceTrivia",
                                            "text": "        "
                                        }
                                    ],
                                    "trailingTrivia": [
                                        {
                                            "kind": "NewLineTrivia",
                                            "text": "\r\n"
                                        }
                                    ]
                                }
                            }
                        },
                        {
                            "kind": "VariableStatement",
                            "fullStart": 724,
                            "fullEnd": 753,
                            "start": 732,
                            "end": 751,
                            "fullWidth": 29,
                            "width": 19,
                            "isIncrementallyUnusable": true,
                            "modifiers": [],
                            "variableDeclaration": {
                                "kind": "VariableDeclaration",
                                "fullStart": 724,
                                "fullEnd": 750,
                                "start": 732,
                                "end": 750,
                                "fullWidth": 26,
                                "width": 18,
                                "isIncrementallyUnusable": true,
                                "varKeyword": {
                                    "kind": "VarKeyword",
                                    "fullStart": 724,
                                    "fullEnd": 736,
                                    "start": 732,
                                    "end": 735,
                                    "fullWidth": 12,
                                    "width": 3,
                                    "text": "var",
                                    "value": "var",
                                    "valueText": "var",
                                    "hasLeadingTrivia": true,
                                    "hasTrailingTrivia": true,
                                    "leadingTrivia": [
                                        {
                                            "kind": "WhitespaceTrivia",
                                            "text": "        "
                                        }
                                    ],
                                    "trailingTrivia": [
                                        {
                                            "kind": "WhitespaceTrivia",
                                            "text": " "
                                        }
                                    ]
                                },
                                "variableDeclarators": [
                                    {
                                        "kind": "VariableDeclarator",
                                        "fullStart": 736,
                                        "fullEnd": 750,
                                        "start": 736,
                                        "end": 750,
                                        "fullWidth": 14,
                                        "width": 14,
                                        "isIncrementallyUnusable": true,
                                        "identifier": {
                                            "kind": "IdentifierName",
                                            "fullStart": 736,
                                            "fullEnd": 740,
                                            "start": 736,
                                            "end": 739,
                                            "fullWidth": 4,
                                            "width": 3,
                                            "text": "arr",
                                            "value": "arr",
                                            "valueText": "arr",
                                            "hasTrailingTrivia": true,
                                            "trailingTrivia": [
                                                {
                                                    "kind": "WhitespaceTrivia",
                                                    "text": " "
                                                }
                                            ]
                                        },
                                        "equalsValueClause": {
                                            "kind": "EqualsValueClause",
                                            "fullStart": 740,
                                            "fullEnd": 750,
                                            "start": 740,
                                            "end": 750,
                                            "fullWidth": 10,
                                            "width": 10,
                                            "isIncrementallyUnusable": true,
                                            "equalsToken": {
                                                "kind": "EqualsToken",
                                                "fullStart": 740,
                                                "fullEnd": 742,
                                                "start": 740,
                                                "end": 741,
                                                "fullWidth": 2,
                                                "width": 1,
                                                "text": "=",
                                                "value": "=",
                                                "valueText": "=",
                                                "hasTrailingTrivia": true,
                                                "trailingTrivia": [
                                                    {
                                                        "kind": "WhitespaceTrivia",
                                                        "text": " "
                                                    }
                                                ]
                                            },
                                            "value": {
                                                "kind": "ArrayLiteralExpression",
                                                "fullStart": 742,
                                                "fullEnd": 750,
                                                "start": 742,
                                                "end": 750,
                                                "fullWidth": 8,
                                                "width": 8,
                                                "isIncrementallyUnusable": true,
                                                "openBracketToken": {
                                                    "kind": "OpenBracketToken",
                                                    "fullStart": 742,
                                                    "fullEnd": 743,
                                                    "start": 742,
                                                    "end": 743,
                                                    "fullWidth": 1,
                                                    "width": 1,
                                                    "text": "[",
                                                    "value": "[",
                                                    "valueText": "["
                                                },
                                                "expressions": [
                                                    {
                                                        "kind": "NumericLiteral",
                                                        "fullStart": 743,
                                                        "fullEnd": 744,
                                                        "start": 743,
                                                        "end": 744,
                                                        "fullWidth": 1,
                                                        "width": 1,
                                                        "text": "0",
                                                        "value": 0,
                                                        "valueText": "0"
                                                    },
                                                    {
                                                        "kind": "CommaToken",
                                                        "fullStart": 744,
                                                        "fullEnd": 746,
                                                        "start": 744,
                                                        "end": 745,
                                                        "fullWidth": 2,
                                                        "width": 1,
                                                        "text": ",",
                                                        "value": ",",
                                                        "valueText": ",",
                                                        "hasTrailingTrivia": true,
                                                        "trailingTrivia": [
                                                            {
                                                                "kind": "WhitespaceTrivia",
                                                                "text": " "
                                                            }
                                                        ]
                                                    },
                                                    {
                                                        "kind": "OmittedExpression",
                                                        "fullStart": -1,
                                                        "fullEnd": -1,
                                                        "start": -1,
                                                        "end": -1,
                                                        "fullWidth": 0,
                                                        "width": 0,
                                                        "isIncrementallyUnusable": true
                                                    },
                                                    {
                                                        "kind": "CommaToken",
                                                        "fullStart": 746,
                                                        "fullEnd": 748,
                                                        "start": 746,
                                                        "end": 747,
                                                        "fullWidth": 2,
                                                        "width": 1,
                                                        "text": ",",
                                                        "value": ",",
                                                        "valueText": ",",
                                                        "hasTrailingTrivia": true,
                                                        "trailingTrivia": [
                                                            {
                                                                "kind": "WhitespaceTrivia",
                                                                "text": " "
                                                            }
                                                        ]
                                                    },
                                                    {
                                                        "kind": "NumericLiteral",
                                                        "fullStart": 748,
                                                        "fullEnd": 749,
                                                        "start": 748,
                                                        "end": 749,
                                                        "fullWidth": 1,
                                                        "width": 1,
                                                        "text": "2",
                                                        "value": 2,
                                                        "valueText": "2"
                                                    }
                                                ],
                                                "closeBracketToken": {
                                                    "kind": "CloseBracketToken",
                                                    "fullStart": 749,
                                                    "fullEnd": 750,
                                                    "start": 749,
                                                    "end": 750,
                                                    "fullWidth": 1,
                                                    "width": 1,
                                                    "text": "]",
                                                    "value": "]",
                                                    "valueText": "]"
                                                }
                                            }
                                        }
                                    }
                                ]
                            },
                            "semicolonToken": {
                                "kind": "SemicolonToken",
                                "fullStart": 750,
                                "fullEnd": 753,
                                "start": 750,
                                "end": 751,
                                "fullWidth": 3,
                                "width": 1,
                                "text": ";",
                                "value": ";",
                                "valueText": ";",
                                "hasTrailingTrivia": true,
                                "hasTrailingNewLine": true,
                                "trailingTrivia": [
                                    {
                                        "kind": "NewLineTrivia",
                                        "text": "\r\n"
                                    }
                                ]
                            }
                        },
                        {
                            "kind": "ExpressionStatement",
                            "fullStart": 753,
                            "fullEnd": 962,
                            "start": 763,
                            "end": 960,
                            "fullWidth": 209,
                            "width": 197,
                            "isIncrementallyUnusable": true,
                            "expression": {
                                "kind": "InvocationExpression",
                                "fullStart": 753,
                                "fullEnd": 959,
                                "start": 763,
                                "end": 959,
                                "fullWidth": 206,
                                "width": 196,
                                "isIncrementallyUnusable": true,
                                "expression": {
                                    "kind": "MemberAccessExpression",
                                    "fullStart": 753,
                                    "fullEnd": 784,
                                    "start": 763,
                                    "end": 784,
                                    "fullWidth": 31,
                                    "width": 21,
                                    "expression": {
                                        "kind": "IdentifierName",
                                        "fullStart": 753,
                                        "fullEnd": 769,
                                        "start": 763,
                                        "end": 769,
                                        "fullWidth": 16,
                                        "width": 6,
                                        "text": "Object",
                                        "value": "Object",
                                        "valueText": "Object",
                                        "hasLeadingTrivia": true,
                                        "hasLeadingNewLine": true,
                                        "leadingTrivia": [
                                            {
                                                "kind": "NewLineTrivia",
                                                "text": "\r\n"
                                            },
                                            {
                                                "kind": "WhitespaceTrivia",
                                                "text": "        "
                                            }
                                        ]
                                    },
                                    "dotToken": {
                                        "kind": "DotToken",
                                        "fullStart": 769,
                                        "fullEnd": 770,
                                        "start": 769,
                                        "end": 770,
                                        "fullWidth": 1,
                                        "width": 1,
                                        "text": ".",
                                        "value": ".",
                                        "valueText": "."
                                    },
                                    "name": {
                                        "kind": "IdentifierName",
                                        "fullStart": 770,
                                        "fullEnd": 784,
                                        "start": 770,
                                        "end": 784,
                                        "fullWidth": 14,
                                        "width": 14,
                                        "text": "defineProperty",
                                        "value": "defineProperty",
                                        "valueText": "defineProperty"
                                    }
                                },
                                "argumentList": {
                                    "kind": "ArgumentList",
                                    "fullStart": 784,
                                    "fullEnd": 959,
                                    "start": 784,
                                    "end": 959,
                                    "fullWidth": 175,
                                    "width": 175,
                                    "isIncrementallyUnusable": true,
                                    "openParenToken": {
                                        "kind": "OpenParenToken",
                                        "fullStart": 784,
                                        "fullEnd": 785,
                                        "start": 784,
                                        "end": 785,
                                        "fullWidth": 1,
                                        "width": 1,
                                        "text": "(",
                                        "value": "(",
                                        "valueText": "("
                                    },
                                    "arguments": [
                                        {
                                            "kind": "IdentifierName",
                                            "fullStart": 785,
                                            "fullEnd": 788,
                                            "start": 785,
                                            "end": 788,
                                            "fullWidth": 3,
                                            "width": 3,
                                            "text": "arr",
                                            "value": "arr",
                                            "valueText": "arr"
                                        },
                                        {
                                            "kind": "CommaToken",
                                            "fullStart": 788,
                                            "fullEnd": 790,
                                            "start": 788,
                                            "end": 789,
                                            "fullWidth": 2,
                                            "width": 1,
                                            "text": ",",
                                            "value": ",",
                                            "valueText": ",",
                                            "hasTrailingTrivia": true,
                                            "trailingTrivia": [
                                                {
                                                    "kind": "WhitespaceTrivia",
                                                    "text": " "
                                                }
                                            ]
                                        },
                                        {
                                            "kind": "StringLiteral",
                                            "fullStart": 790,
                                            "fullEnd": 793,
                                            "start": 790,
                                            "end": 793,
                                            "fullWidth": 3,
                                            "width": 3,
                                            "text": "\"0\"",
                                            "value": "0",
                                            "valueText": "0"
                                        },
                                        {
                                            "kind": "CommaToken",
                                            "fullStart": 793,
                                            "fullEnd": 795,
                                            "start": 793,
                                            "end": 794,
                                            "fullWidth": 2,
                                            "width": 1,
                                            "text": ",",
                                            "value": ",",
                                            "valueText": ",",
                                            "hasTrailingTrivia": true,
                                            "trailingTrivia": [
                                                {
                                                    "kind": "WhitespaceTrivia",
                                                    "text": " "
                                                }
                                            ]
                                        },
                                        {
                                            "kind": "ObjectLiteralExpression",
                                            "fullStart": 795,
                                            "fullEnd": 958,
                                            "start": 795,
                                            "end": 958,
                                            "fullWidth": 163,
                                            "width": 163,
                                            "isIncrementallyUnusable": true,
                                            "openBraceToken": {
                                                "kind": "OpenBraceToken",
                                                "fullStart": 795,
                                                "fullEnd": 798,
                                                "start": 795,
                                                "end": 796,
                                                "fullWidth": 3,
                                                "width": 1,
                                                "text": "{",
                                                "value": "{",
                                                "valueText": "{",
                                                "hasTrailingTrivia": true,
                                                "hasTrailingNewLine": true,
                                                "trailingTrivia": [
                                                    {
                                                        "kind": "NewLineTrivia",
                                                        "text": "\r\n"
                                                    }
                                                ]
                                            },
                                            "propertyAssignments": [
                                                {
                                                    "kind": "SimplePropertyAssignment",
                                                    "fullStart": 798,
                                                    "fullEnd": 914,
                                                    "start": 810,
                                                    "end": 914,
                                                    "fullWidth": 116,
                                                    "width": 104,
                                                    "isIncrementallyUnusable": true,
                                                    "propertyName": {
                                                        "kind": "IdentifierName",
                                                        "fullStart": 798,
                                                        "fullEnd": 813,
                                                        "start": 810,
                                                        "end": 813,
                                                        "fullWidth": 15,
                                                        "width": 3,
                                                        "text": "get",
                                                        "value": "get",
                                                        "valueText": "get",
                                                        "hasLeadingTrivia": true,
                                                        "leadingTrivia": [
                                                            {
                                                                "kind": "WhitespaceTrivia",
                                                                "text": "            "
                                                            }
                                                        ]
                                                    },
                                                    "colonToken": {
                                                        "kind": "ColonToken",
                                                        "fullStart": 813,
                                                        "fullEnd": 815,
                                                        "start": 813,
                                                        "end": 814,
                                                        "fullWidth": 2,
                                                        "width": 1,
                                                        "text": ":",
                                                        "value": ":",
                                                        "valueText": ":",
                                                        "hasTrailingTrivia": true,
                                                        "trailingTrivia": [
                                                            {
                                                                "kind": "WhitespaceTrivia",
                                                                "text": " "
                                                            }
                                                        ]
                                                    },
                                                    "expression": {
                                                        "kind": "FunctionExpression",
                                                        "fullStart": 815,
                                                        "fullEnd": 914,
                                                        "start": 815,
                                                        "end": 914,
                                                        "fullWidth": 99,
                                                        "width": 99,
                                                        "functionKeyword": {
                                                            "kind": "FunctionKeyword",
                                                            "fullStart": 815,
                                                            "fullEnd": 824,
                                                            "start": 815,
                                                            "end": 823,
                                                            "fullWidth": 9,
                                                            "width": 8,
                                                            "text": "function",
                                                            "value": "function",
                                                            "valueText": "function",
                                                            "hasTrailingTrivia": true,
                                                            "trailingTrivia": [
                                                                {
                                                                    "kind": "WhitespaceTrivia",
                                                                    "text": " "
                                                                }
                                                            ]
                                                        },
                                                        "callSignature": {
                                                            "kind": "CallSignature",
                                                            "fullStart": 824,
                                                            "fullEnd": 827,
                                                            "start": 824,
                                                            "end": 826,
                                                            "fullWidth": 3,
                                                            "width": 2,
                                                            "parameterList": {
                                                                "kind": "ParameterList",
                                                                "fullStart": 824,
                                                                "fullEnd": 827,
                                                                "start": 824,
                                                                "end": 826,
                                                                "fullWidth": 3,
                                                                "width": 2,
                                                                "openParenToken": {
                                                                    "kind": "OpenParenToken",
                                                                    "fullStart": 824,
                                                                    "fullEnd": 825,
                                                                    "start": 824,
                                                                    "end": 825,
                                                                    "fullWidth": 1,
                                                                    "width": 1,
                                                                    "text": "(",
                                                                    "value": "(",
                                                                    "valueText": "("
                                                                },
                                                                "parameters": [],
                                                                "closeParenToken": {
                                                                    "kind": "CloseParenToken",
                                                                    "fullStart": 825,
                                                                    "fullEnd": 827,
                                                                    "start": 825,
                                                                    "end": 826,
                                                                    "fullWidth": 2,
                                                                    "width": 1,
                                                                    "text": ")",
                                                                    "value": ")",
                                                                    "valueText": ")",
                                                                    "hasTrailingTrivia": true,
                                                                    "trailingTrivia": [
                                                                        {
                                                                            "kind": "WhitespaceTrivia",
                                                                            "text": " "
                                                                        }
                                                                    ]
                                                                }
                                                            }
                                                        },
                                                        "block": {
                                                            "kind": "Block",
                                                            "fullStart": 827,
                                                            "fullEnd": 914,
                                                            "start": 827,
                                                            "end": 914,
                                                            "fullWidth": 87,
                                                            "width": 87,
                                                            "openBraceToken": {
                                                                "kind": "OpenBraceToken",
                                                                "fullStart": 827,
                                                                "fullEnd": 830,
                                                                "start": 827,
                                                                "end": 828,
                                                                "fullWidth": 3,
                                                                "width": 1,
                                                                "text": "{",
                                                                "value": "{",
                                                                "valueText": "{",
                                                                "hasTrailingTrivia": true,
                                                                "hasTrailingNewLine": true,
                                                                "trailingTrivia": [
                                                                    {
                                                                        "kind": "NewLineTrivia",
                                                                        "text": "\r\n"
                                                                    }
                                                                ]
                                                            },
                                                            "statements": [
                                                                {
                                                                    "kind": "ExpressionStatement",
                                                                    "fullStart": 830,
                                                                    "fullEnd": 874,
                                                                    "start": 846,
                                                                    "end": 872,
                                                                    "fullWidth": 44,
                                                                    "width": 26,
                                                                    "expression": {
                                                                        "kind": "DeleteExpression",
                                                                        "fullStart": 830,
                                                                        "fullEnd": 871,
                                                                        "start": 846,
                                                                        "end": 871,
                                                                        "fullWidth": 41,
                                                                        "width": 25,
                                                                        "deleteKeyword": {
                                                                            "kind": "DeleteKeyword",
                                                                            "fullStart": 830,
                                                                            "fullEnd": 853,
                                                                            "start": 846,
                                                                            "end": 852,
                                                                            "fullWidth": 23,
                                                                            "width": 6,
                                                                            "text": "delete",
                                                                            "value": "delete",
                                                                            "valueText": "delete",
                                                                            "hasLeadingTrivia": true,
                                                                            "hasTrailingTrivia": true,
                                                                            "leadingTrivia": [
                                                                                {
                                                                                    "kind": "WhitespaceTrivia",
                                                                                    "text": "                "
                                                                                }
                                                                            ],
                                                                            "trailingTrivia": [
                                                                                {
                                                                                    "kind": "WhitespaceTrivia",
                                                                                    "text": " "
                                                                                }
                                                                            ]
                                                                        },
                                                                        "expression": {
                                                                            "kind": "ElementAccessExpression",
                                                                            "fullStart": 853,
                                                                            "fullEnd": 871,
                                                                            "start": 853,
                                                                            "end": 871,
                                                                            "fullWidth": 18,
                                                                            "width": 18,
                                                                            "expression": {
                                                                                "kind": "MemberAccessExpression",
                                                                                "fullStart": 853,
                                                                                "fullEnd": 868,
                                                                                "start": 853,
                                                                                "end": 868,
                                                                                "fullWidth": 15,
                                                                                "width": 15,
                                                                                "expression": {
                                                                                    "kind": "IdentifierName",
                                                                                    "fullStart": 853,
                                                                                    "fullEnd": 858,
                                                                                    "start": 853,
                                                                                    "end": 858,
                                                                                    "fullWidth": 5,
                                                                                    "width": 5,
                                                                                    "text": "Array",
                                                                                    "value": "Array",
                                                                                    "valueText": "Array"
                                                                                },
                                                                                "dotToken": {
                                                                                    "kind": "DotToken",
                                                                                    "fullStart": 858,
                                                                                    "fullEnd": 859,
                                                                                    "start": 858,
                                                                                    "end": 859,
                                                                                    "fullWidth": 1,
                                                                                    "width": 1,
                                                                                    "text": ".",
                                                                                    "value": ".",
                                                                                    "valueText": "."
                                                                                },
                                                                                "name": {
                                                                                    "kind": "IdentifierName",
                                                                                    "fullStart": 859,
                                                                                    "fullEnd": 868,
                                                                                    "start": 859,
                                                                                    "end": 868,
                                                                                    "fullWidth": 9,
                                                                                    "width": 9,
                                                                                    "text": "prototype",
                                                                                    "value": "prototype",
                                                                                    "valueText": "prototype"
                                                                                }
                                                                            },
                                                                            "openBracketToken": {
                                                                                "kind": "OpenBracketToken",
                                                                                "fullStart": 868,
                                                                                "fullEnd": 869,
                                                                                "start": 868,
                                                                                "end": 869,
                                                                                "fullWidth": 1,
                                                                                "width": 1,
                                                                                "text": "[",
                                                                                "value": "[",
                                                                                "valueText": "["
                                                                            },
                                                                            "argumentExpression": {
                                                                                "kind": "NumericLiteral",
                                                                                "fullStart": 869,
                                                                                "fullEnd": 870,
                                                                                "start": 869,
                                                                                "end": 870,
                                                                                "fullWidth": 1,
                                                                                "width": 1,
                                                                                "text": "1",
                                                                                "value": 1,
                                                                                "valueText": "1"
                                                                            },
                                                                            "closeBracketToken": {
                                                                                "kind": "CloseBracketToken",
                                                                                "fullStart": 870,
                                                                                "fullEnd": 871,
                                                                                "start": 870,
                                                                                "end": 871,
                                                                                "fullWidth": 1,
                                                                                "width": 1,
                                                                                "text": "]",
                                                                                "value": "]",
                                                                                "valueText": "]"
                                                                            }
                                                                        }
                                                                    },
                                                                    "semicolonToken": {
                                                                        "kind": "SemicolonToken",
                                                                        "fullStart": 871,
                                                                        "fullEnd": 874,
                                                                        "start": 871,
                                                                        "end": 872,
                                                                        "fullWidth": 3,
                                                                        "width": 1,
                                                                        "text": ";",
                                                                        "value": ";",
                                                                        "valueText": ";",
                                                                        "hasTrailingTrivia": true,
                                                                        "hasTrailingNewLine": true,
                                                                        "trailingTrivia": [
                                                                            {
                                                                                "kind": "NewLineTrivia",
                                                                                "text": "\r\n"
                                                                            }
                                                                        ]
                                                                    }
                                                                },
                                                                {
                                                                    "kind": "ReturnStatement",
                                                                    "fullStart": 874,
                                                                    "fullEnd": 901,
                                                                    "start": 890,
                                                                    "end": 899,
                                                                    "fullWidth": 27,
                                                                    "width": 9,
                                                                    "returnKeyword": {
                                                                        "kind": "ReturnKeyword",
                                                                        "fullStart": 874,
                                                                        "fullEnd": 897,
                                                                        "start": 890,
                                                                        "end": 896,
                                                                        "fullWidth": 23,
                                                                        "width": 6,
                                                                        "text": "return",
                                                                        "value": "return",
                                                                        "valueText": "return",
                                                                        "hasLeadingTrivia": true,
                                                                        "hasTrailingTrivia": true,
                                                                        "leadingTrivia": [
                                                                            {
                                                                                "kind": "WhitespaceTrivia",
                                                                                "text": "                "
                                                                            }
                                                                        ],
                                                                        "trailingTrivia": [
                                                                            {
                                                                                "kind": "WhitespaceTrivia",
                                                                                "text": " "
                                                                            }
                                                                        ]
                                                                    },
                                                                    "expression": {
                                                                        "kind": "NumericLiteral",
                                                                        "fullStart": 897,
                                                                        "fullEnd": 898,
                                                                        "start": 897,
                                                                        "end": 898,
                                                                        "fullWidth": 1,
                                                                        "width": 1,
                                                                        "text": "0",
                                                                        "value": 0,
                                                                        "valueText": "0"
                                                                    },
                                                                    "semicolonToken": {
                                                                        "kind": "SemicolonToken",
                                                                        "fullStart": 898,
                                                                        "fullEnd": 901,
                                                                        "start": 898,
                                                                        "end": 899,
                                                                        "fullWidth": 3,
                                                                        "width": 1,
                                                                        "text": ";",
                                                                        "value": ";",
                                                                        "valueText": ";",
                                                                        "hasTrailingTrivia": true,
                                                                        "hasTrailingNewLine": true,
                                                                        "trailingTrivia": [
                                                                            {
                                                                                "kind": "NewLineTrivia",
                                                                                "text": "\r\n"
                                                                            }
                                                                        ]
                                                                    }
                                                                }
                                                            ],
                                                            "closeBraceToken": {
                                                                "kind": "CloseBraceToken",
                                                                "fullStart": 901,
                                                                "fullEnd": 914,
                                                                "start": 913,
                                                                "end": 914,
                                                                "fullWidth": 13,
                                                                "width": 1,
                                                                "text": "}",
                                                                "value": "}",
                                                                "valueText": "}",
                                                                "hasLeadingTrivia": true,
                                                                "leadingTrivia": [
                                                                    {
                                                                        "kind": "WhitespaceTrivia",
                                                                        "text": "            "
                                                                    }
                                                                ]
                                                            }
                                                        }
                                                    }
                                                },
                                                {
                                                    "kind": "CommaToken",
                                                    "fullStart": 914,
                                                    "fullEnd": 917,
                                                    "start": 914,
                                                    "end": 915,
                                                    "fullWidth": 3,
                                                    "width": 1,
                                                    "text": ",",
                                                    "value": ",",
                                                    "valueText": ",",
                                                    "hasTrailingTrivia": true,
                                                    "hasTrailingNewLine": true,
                                                    "trailingTrivia": [
                                                        {
                                                            "kind": "NewLineTrivia",
                                                            "text": "\r\n"
                                                        }
                                                    ]
                                                },
                                                {
                                                    "kind": "SimplePropertyAssignment",
                                                    "fullStart": 917,
                                                    "fullEnd": 949,
                                                    "start": 929,
                                                    "end": 947,
                                                    "fullWidth": 32,
                                                    "width": 18,
                                                    "propertyName": {
                                                        "kind": "IdentifierName",
                                                        "fullStart": 917,
                                                        "fullEnd": 941,
                                                        "start": 929,
                                                        "end": 941,
                                                        "fullWidth": 24,
                                                        "width": 12,
                                                        "text": "configurable",
                                                        "value": "configurable",
                                                        "valueText": "configurable",
                                                        "hasLeadingTrivia": true,
                                                        "leadingTrivia": [
                                                            {
                                                                "kind": "WhitespaceTrivia",
                                                                "text": "            "
                                                            }
                                                        ]
                                                    },
                                                    "colonToken": {
                                                        "kind": "ColonToken",
                                                        "fullStart": 941,
                                                        "fullEnd": 943,
                                                        "start": 941,
                                                        "end": 942,
                                                        "fullWidth": 2,
                                                        "width": 1,
                                                        "text": ":",
                                                        "value": ":",
                                                        "valueText": ":",
                                                        "hasTrailingTrivia": true,
                                                        "trailingTrivia": [
                                                            {
                                                                "kind": "WhitespaceTrivia",
                                                                "text": " "
                                                            }
                                                        ]
                                                    },
                                                    "expression": {
                                                        "kind": "TrueKeyword",
                                                        "fullStart": 943,
                                                        "fullEnd": 949,
                                                        "start": 943,
                                                        "end": 947,
                                                        "fullWidth": 6,
                                                        "width": 4,
                                                        "text": "true",
                                                        "value": true,
                                                        "valueText": "true",
                                                        "hasTrailingTrivia": true,
                                                        "hasTrailingNewLine": true,
                                                        "trailingTrivia": [
                                                            {
                                                                "kind": "NewLineTrivia",
                                                                "text": "\r\n"
                                                            }
                                                        ]
                                                    }
                                                }
                                            ],
                                            "closeBraceToken": {
                                                "kind": "CloseBraceToken",
                                                "fullStart": 949,
                                                "fullEnd": 958,
                                                "start": 957,
                                                "end": 958,
                                                "fullWidth": 9,
                                                "width": 1,
                                                "text": "}",
                                                "value": "}",
                                                "valueText": "}",
                                                "hasLeadingTrivia": true,
                                                "leadingTrivia": [
                                                    {
                                                        "kind": "WhitespaceTrivia",
                                                        "text": "        "
                                                    }
                                                ]
                                            }
                                        }
                                    ],
                                    "closeParenToken": {
                                        "kind": "CloseParenToken",
                                        "fullStart": 958,
                                        "fullEnd": 959,
                                        "start": 958,
                                        "end": 959,
                                        "fullWidth": 1,
                                        "width": 1,
                                        "text": ")",
                                        "value": ")",
                                        "valueText": ")"
                                    }
                                }
                            },
                            "semicolonToken": {
                                "kind": "SemicolonToken",
                                "fullStart": 959,
                                "fullEnd": 962,
                                "start": 959,
                                "end": 960,
                                "fullWidth": 3,
                                "width": 1,
                                "text": ";",
                                "value": ";",
                                "valueText": ";",
                                "hasTrailingTrivia": true,
                                "hasTrailingNewLine": true,
                                "trailingTrivia": [
                                    {
                                        "kind": "NewLineTrivia",
                                        "text": "\r\n"
                                    }
                                ]
                            }
                        },
                        {
                            "kind": "TryStatement",
                            "fullStart": 962,
                            "fullEnd": 1224,
                            "start": 972,
                            "end": 1222,
                            "fullWidth": 262,
                            "width": 250,
                            "tryKeyword": {
                                "kind": "TryKeyword",
                                "fullStart": 962,
                                "fullEnd": 976,
                                "start": 972,
                                "end": 975,
                                "fullWidth": 14,
                                "width": 3,
                                "text": "try",
                                "value": "try",
                                "valueText": "try",
                                "hasLeadingTrivia": true,
                                "hasLeadingNewLine": true,
                                "hasTrailingTrivia": true,
                                "leadingTrivia": [
                                    {
                                        "kind": "NewLineTrivia",
                                        "text": "\r\n"
                                    },
                                    {
                                        "kind": "WhitespaceTrivia",
                                        "text": "        "
                                    }
                                ],
                                "trailingTrivia": [
                                    {
                                        "kind": "WhitespaceTrivia",
                                        "text": " "
                                    }
                                ]
                            },
                            "block": {
                                "kind": "Block",
                                "fullStart": 976,
                                "fullEnd": 1162,
                                "start": 976,
                                "end": 1161,
                                "fullWidth": 186,
                                "width": 185,
                                "openBraceToken": {
                                    "kind": "OpenBraceToken",
                                    "fullStart": 976,
                                    "fullEnd": 979,
                                    "start": 976,
                                    "end": 977,
                                    "fullWidth": 3,
                                    "width": 1,
                                    "text": "{",
                                    "value": "{",
                                    "valueText": "{",
                                    "hasTrailingTrivia": true,
                                    "hasTrailingNewLine": true,
                                    "trailingTrivia": [
                                        {
                                            "kind": "NewLineTrivia",
                                            "text": "\r\n"
                                        }
                                    ]
                                },
                                "statements": [
                                    {
                                        "kind": "ExpressionStatement",
                                        "fullStart": 979,
                                        "fullEnd": 1016,
                                        "start": 991,
                                        "end": 1014,
                                        "fullWidth": 37,
                                        "width": 23,
                                        "expression": {
                                            "kind": "AssignmentExpression",
                                            "fullStart": 979,
                                            "fullEnd": 1013,
                                            "start": 991,
                                            "end": 1013,
                                            "fullWidth": 34,
                                            "width": 22,
                                            "left": {
                                                "kind": "ElementAccessExpression",
                                                "fullStart": 979,
                                                "fullEnd": 1010,
                                                "start": 991,
                                                "end": 1009,
                                                "fullWidth": 31,
                                                "width": 18,
                                                "expression": {
                                                    "kind": "MemberAccessExpression",
                                                    "fullStart": 979,
                                                    "fullEnd": 1006,
                                                    "start": 991,
                                                    "end": 1006,
                                                    "fullWidth": 27,
                                                    "width": 15,
                                                    "expression": {
                                                        "kind": "IdentifierName",
                                                        "fullStart": 979,
                                                        "fullEnd": 996,
                                                        "start": 991,
                                                        "end": 996,
                                                        "fullWidth": 17,
                                                        "width": 5,
                                                        "text": "Array",
                                                        "value": "Array",
                                                        "valueText": "Array",
                                                        "hasLeadingTrivia": true,
                                                        "leadingTrivia": [
                                                            {
                                                                "kind": "WhitespaceTrivia",
                                                                "text": "            "
                                                            }
                                                        ]
                                                    },
                                                    "dotToken": {
                                                        "kind": "DotToken",
                                                        "fullStart": 996,
                                                        "fullEnd": 997,
                                                        "start": 996,
                                                        "end": 997,
                                                        "fullWidth": 1,
                                                        "width": 1,
                                                        "text": ".",
                                                        "value": ".",
                                                        "valueText": "."
                                                    },
                                                    "name": {
                                                        "kind": "IdentifierName",
                                                        "fullStart": 997,
                                                        "fullEnd": 1006,
                                                        "start": 997,
                                                        "end": 1006,
                                                        "fullWidth": 9,
                                                        "width": 9,
                                                        "text": "prototype",
                                                        "value": "prototype",
                                                        "valueText": "prototype"
                                                    }
                                                },
                                                "openBracketToken": {
                                                    "kind": "OpenBracketToken",
                                                    "fullStart": 1006,
                                                    "fullEnd": 1007,
                                                    "start": 1006,
                                                    "end": 1007,
                                                    "fullWidth": 1,
                                                    "width": 1,
                                                    "text": "[",
                                                    "value": "[",
                                                    "valueText": "["
                                                },
                                                "argumentExpression": {
                                                    "kind": "NumericLiteral",
                                                    "fullStart": 1007,
                                                    "fullEnd": 1008,
                                                    "start": 1007,
                                                    "end": 1008,
                                                    "fullWidth": 1,
                                                    "width": 1,
                                                    "text": "1",
                                                    "value": 1,
                                                    "valueText": "1"
                                                },
                                                "closeBracketToken": {
                                                    "kind": "CloseBracketToken",
                                                    "fullStart": 1008,
                                                    "fullEnd": 1010,
                                                    "start": 1008,
                                                    "end": 1009,
                                                    "fullWidth": 2,
                                                    "width": 1,
                                                    "text": "]",
                                                    "value": "]",
                                                    "valueText": "]",
                                                    "hasTrailingTrivia": true,
                                                    "trailingTrivia": [
                                                        {
                                                            "kind": "WhitespaceTrivia",
                                                            "text": " "
                                                        }
                                                    ]
                                                }
                                            },
                                            "operatorToken": {
                                                "kind": "EqualsToken",
                                                "fullStart": 1010,
                                                "fullEnd": 1012,
                                                "start": 1010,
                                                "end": 1011,
                                                "fullWidth": 2,
                                                "width": 1,
                                                "text": "=",
                                                "value": "=",
                                                "valueText": "=",
                                                "hasTrailingTrivia": true,
                                                "trailingTrivia": [
                                                    {
                                                        "kind": "WhitespaceTrivia",
                                                        "text": " "
                                                    }
                                                ]
                                            },
                                            "right": {
                                                "kind": "NumericLiteral",
                                                "fullStart": 1012,
                                                "fullEnd": 1013,
                                                "start": 1012,
                                                "end": 1013,
                                                "fullWidth": 1,
                                                "width": 1,
                                                "text": "1",
                                                "value": 1,
                                                "valueText": "1"
                                            }
                                        },
                                        "semicolonToken": {
                                            "kind": "SemicolonToken",
                                            "fullStart": 1013,
                                            "fullEnd": 1016,
                                            "start": 1013,
                                            "end": 1014,
                                            "fullWidth": 3,
                                            "width": 1,
                                            "text": ";",
                                            "value": ";",
                                            "valueText": ";",
                                            "hasTrailingTrivia": true,
                                            "hasTrailingNewLine": true,
                                            "trailingTrivia": [
                                                {
                                                    "kind": "NewLineTrivia",
                                                    "text": "\r\n"
                                                }
                                            ]
                                        }
                                    },
                                    {
                                        "kind": "VariableStatement",
                                        "fullStart": 1016,
                                        "fullEnd": 1067,
                                        "start": 1028,
                                        "end": 1065,
                                        "fullWidth": 51,
                                        "width": 37,
                                        "modifiers": [],
                                        "variableDeclaration": {
                                            "kind": "VariableDeclaration",
                                            "fullStart": 1016,
                                            "fullEnd": 1064,
                                            "start": 1028,
                                            "end": 1064,
                                            "fullWidth": 48,
                                            "width": 36,
                                            "varKeyword": {
                                                "kind": "VarKeyword",
                                                "fullStart": 1016,
                                                "fullEnd": 1032,
                                                "start": 1028,
                                                "end": 1031,
                                                "fullWidth": 16,
                                                "width": 3,
                                                "text": "var",
                                                "value": "var",
                                                "valueText": "var",
                                                "hasLeadingTrivia": true,
                                                "hasTrailingTrivia": true,
                                                "leadingTrivia": [
                                                    {
                                                        "kind": "WhitespaceTrivia",
                                                        "text": "            "
                                                    }
                                                ],
                                                "trailingTrivia": [
                                                    {
                                                        "kind": "WhitespaceTrivia",
                                                        "text": " "
                                                    }
                                                ]
                                            },
                                            "variableDeclarators": [
                                                {
                                                    "kind": "VariableDeclarator",
                                                    "fullStart": 1032,
                                                    "fullEnd": 1064,
                                                    "start": 1032,
                                                    "end": 1064,
                                                    "fullWidth": 32,
                                                    "width": 32,
                                                    "identifier": {
                                                        "kind": "IdentifierName",
                                                        "fullStart": 1032,
                                                        "fullEnd": 1043,
                                                        "start": 1032,
                                                        "end": 1042,
                                                        "fullWidth": 11,
                                                        "width": 10,
                                                        "text": "testResult",
                                                        "value": "testResult",
                                                        "valueText": "testResult",
                                                        "hasTrailingTrivia": true,
                                                        "trailingTrivia": [
                                                            {
                                                                "kind": "WhitespaceTrivia",
                                                                "text": " "
                                                            }
                                                        ]
                                                    },
                                                    "equalsValueClause": {
                                                        "kind": "EqualsValueClause",
                                                        "fullStart": 1043,
                                                        "fullEnd": 1064,
                                                        "start": 1043,
                                                        "end": 1064,
                                                        "fullWidth": 21,
                                                        "width": 21,
                                                        "equalsToken": {
                                                            "kind": "EqualsToken",
                                                            "fullStart": 1043,
                                                            "fullEnd": 1045,
                                                            "start": 1043,
                                                            "end": 1044,
                                                            "fullWidth": 2,
                                                            "width": 1,
                                                            "text": "=",
                                                            "value": "=",
                                                            "valueText": "=",
                                                            "hasTrailingTrivia": true,
                                                            "trailingTrivia": [
                                                                {
                                                                    "kind": "WhitespaceTrivia",
                                                                    "text": " "
                                                                }
                                                            ]
                                                        },
                                                        "value": {
                                                            "kind": "InvocationExpression",
                                                            "fullStart": 1045,
                                                            "fullEnd": 1064,
                                                            "start": 1045,
                                                            "end": 1064,
                                                            "fullWidth": 19,
                                                            "width": 19,
                                                            "expression": {
                                                                "kind": "MemberAccessExpression",
                                                                "fullStart": 1045,
                                                                "fullEnd": 1052,
                                                                "start": 1045,
                                                                "end": 1052,
                                                                "fullWidth": 7,
                                                                "width": 7,
                                                                "expression": {
                                                                    "kind": "IdentifierName",
                                                                    "fullStart": 1045,
                                                                    "fullEnd": 1048,
                                                                    "start": 1045,
                                                                    "end": 1048,
                                                                    "fullWidth": 3,
                                                                    "width": 3,
                                                                    "text": "arr",
                                                                    "value": "arr",
                                                                    "valueText": "arr"
                                                                },
                                                                "dotToken": {
                                                                    "kind": "DotToken",
                                                                    "fullStart": 1048,
                                                                    "fullEnd": 1049,
                                                                    "start": 1048,
                                                                    "end": 1049,
                                                                    "fullWidth": 1,
                                                                    "width": 1,
                                                                    "text": ".",
                                                                    "value": ".",
                                                                    "valueText": "."
                                                                },
                                                                "name": {
                                                                    "kind": "IdentifierName",
                                                                    "fullStart": 1049,
                                                                    "fullEnd": 1052,
                                                                    "start": 1049,
                                                                    "end": 1052,
                                                                    "fullWidth": 3,
                                                                    "width": 3,
                                                                    "text": "map",
                                                                    "value": "map",
                                                                    "valueText": "map"
                                                                }
                                                            },
                                                            "argumentList": {
                                                                "kind": "ArgumentList",
                                                                "fullStart": 1052,
                                                                "fullEnd": 1064,
                                                                "start": 1052,
                                                                "end": 1064,
                                                                "fullWidth": 12,
                                                                "width": 12,
                                                                "openParenToken": {
                                                                    "kind": "OpenParenToken",
                                                                    "fullStart": 1052,
                                                                    "fullEnd": 1053,
                                                                    "start": 1052,
                                                                    "end": 1053,
                                                                    "fullWidth": 1,
                                                                    "width": 1,
                                                                    "text": "(",
                                                                    "value": "(",
                                                                    "valueText": "("
                                                                },
                                                                "arguments": [
                                                                    {
                                                                        "kind": "IdentifierName",
                                                                        "fullStart": 1053,
                                                                        "fullEnd": 1063,
                                                                        "start": 1053,
                                                                        "end": 1063,
                                                                        "fullWidth": 10,
                                                                        "width": 10,
                                                                        "text": "callbackfn",
                                                                        "value": "callbackfn",
                                                                        "valueText": "callbackfn"
                                                                    }
                                                                ],
                                                                "closeParenToken": {
                                                                    "kind": "CloseParenToken",
                                                                    "fullStart": 1063,
                                                                    "fullEnd": 1064,
                                                                    "start": 1063,
                                                                    "end": 1064,
                                                                    "fullWidth": 1,
                                                                    "width": 1,
                                                                    "text": ")",
                                                                    "value": ")",
                                                                    "valueText": ")"
                                                                }
                                                            }
                                                        }
                                                    }
                                                }
                                            ]
                                        },
                                        "semicolonToken": {
                                            "kind": "SemicolonToken",
                                            "fullStart": 1064,
                                            "fullEnd": 1067,
                                            "start": 1064,
                                            "end": 1065,
                                            "fullWidth": 3,
                                            "width": 1,
                                            "text": ";",
                                            "value": ";",
                                            "valueText": ";",
                                            "hasTrailingTrivia": true,
                                            "hasTrailingNewLine": true,
                                            "trailingTrivia": [
                                                {
                                                    "kind": "NewLineTrivia",
                                                    "text": "\r\n"
                                                }
                                            ]
                                        }
                                    },
                                    {
                                        "kind": "ReturnStatement",
                                        "fullStart": 1067,
                                        "fullEnd": 1152,
                                        "start": 1079,
                                        "end": 1150,
                                        "fullWidth": 85,
                                        "width": 71,
                                        "returnKeyword": {
                                            "kind": "ReturnKeyword",
                                            "fullStart": 1067,
                                            "fullEnd": 1086,
                                            "start": 1079,
                                            "end": 1085,
                                            "fullWidth": 19,
                                            "width": 6,
                                            "text": "return",
                                            "value": "return",
                                            "valueText": "return",
                                            "hasLeadingTrivia": true,
                                            "hasTrailingTrivia": true,
                                            "leadingTrivia": [
                                                {
                                                    "kind": "WhitespaceTrivia",
                                                    "text": "            "
                                                }
                                            ],
                                            "trailingTrivia": [
                                                {
                                                    "kind": "WhitespaceTrivia",
                                                    "text": " "
                                                }
                                            ]
                                        },
                                        "expression": {
                                            "kind": "LogicalAndExpression",
                                            "fullStart": 1086,
                                            "fullEnd": 1149,
                                            "start": 1086,
                                            "end": 1149,
                                            "fullWidth": 63,
                                            "width": 63,
                                            "left": {
                                                "kind": "EqualsExpression",
                                                "fullStart": 1086,
                                                "fullEnd": 1110,
                                                "start": 1086,
                                                "end": 1109,
                                                "fullWidth": 24,
                                                "width": 23,
                                                "left": {
                                                    "kind": "MemberAccessExpression",
                                                    "fullStart": 1086,
                                                    "fullEnd": 1104,
                                                    "start": 1086,
                                                    "end": 1103,
                                                    "fullWidth": 18,
                                                    "width": 17,
                                                    "expression": {
                                                        "kind": "IdentifierName",
                                                        "fullStart": 1086,
                                                        "fullEnd": 1096,
                                                        "start": 1086,
                                                        "end": 1096,
                                                        "fullWidth": 10,
                                                        "width": 10,
                                                        "text": "testResult",
                                                        "value": "testResult",
                                                        "valueText": "testResult"
                                                    },
                                                    "dotToken": {
                                                        "kind": "DotToken",
                                                        "fullStart": 1096,
                                                        "fullEnd": 1097,
                                                        "start": 1096,
                                                        "end": 1097,
                                                        "fullWidth": 1,
                                                        "width": 1,
                                                        "text": ".",
                                                        "value": ".",
                                                        "valueText": "."
                                                    },
                                                    "name": {
                                                        "kind": "IdentifierName",
                                                        "fullStart": 1097,
                                                        "fullEnd": 1104,
                                                        "start": 1097,
                                                        "end": 1103,
                                                        "fullWidth": 7,
                                                        "width": 6,
                                                        "text": "length",
                                                        "value": "length",
                                                        "valueText": "length",
                                                        "hasTrailingTrivia": true,
                                                        "trailingTrivia": [
                                                            {
                                                                "kind": "WhitespaceTrivia",
                                                                "text": " "
                                                            }
                                                        ]
                                                    }
                                                },
                                                "operatorToken": {
                                                    "kind": "EqualsEqualsEqualsToken",
                                                    "fullStart": 1104,
                                                    "fullEnd": 1108,
                                                    "start": 1104,
                                                    "end": 1107,
                                                    "fullWidth": 4,
                                                    "width": 3,
                                                    "text": "===",
                                                    "value": "===",
                                                    "valueText": "===",
                                                    "hasTrailingTrivia": true,
                                                    "trailingTrivia": [
                                                        {
                                                            "kind": "WhitespaceTrivia",
                                                            "text": " "
                                                        }
                                                    ]
                                                },
                                                "right": {
                                                    "kind": "NumericLiteral",
                                                    "fullStart": 1108,
                                                    "fullEnd": 1110,
                                                    "start": 1108,
                                                    "end": 1109,
                                                    "fullWidth": 2,
                                                    "width": 1,
                                                    "text": "3",
                                                    "value": 3,
                                                    "valueText": "3",
                                                    "hasTrailingTrivia": true,
                                                    "trailingTrivia": [
                                                        {
                                                            "kind": "WhitespaceTrivia",
                                                            "text": " "
                                                        }
                                                    ]
                                                }
                                            },
                                            "operatorToken": {
                                                "kind": "AmpersandAmpersandToken",
                                                "fullStart": 1110,
                                                "fullEnd": 1113,
                                                "start": 1110,
                                                "end": 1112,
                                                "fullWidth": 3,
                                                "width": 2,
                                                "text": "&&",
                                                "value": "&&",
                                                "valueText": "&&",
                                                "hasTrailingTrivia": true,
                                                "trailingTrivia": [
                                                    {
                                                        "kind": "WhitespaceTrivia",
                                                        "text": " "
                                                    }
                                                ]
                                            },
                                            "right": {
                                                "kind": "EqualsExpression",
                                                "fullStart": 1113,
                                                "fullEnd": 1149,
                                                "start": 1113,
                                                "end": 1149,
                                                "fullWidth": 36,
                                                "width": 36,
                                                "left": {
                                                    "kind": "TypeOfExpression",
                                                    "fullStart": 1113,
                                                    "fullEnd": 1134,
                                                    "start": 1113,
                                                    "end": 1133,
                                                    "fullWidth": 21,
                                                    "width": 20,
                                                    "typeOfKeyword": {
                                                        "kind": "TypeOfKeyword",
                                                        "fullStart": 1113,
                                                        "fullEnd": 1120,
                                                        "start": 1113,
                                                        "end": 1119,
                                                        "fullWidth": 7,
                                                        "width": 6,
                                                        "text": "typeof",
                                                        "value": "typeof",
                                                        "valueText": "typeof",
                                                        "hasTrailingTrivia": true,
                                                        "trailingTrivia": [
                                                            {
                                                                "kind": "WhitespaceTrivia",
                                                                "text": " "
                                                            }
                                                        ]
                                                    },
                                                    "expression": {
                                                        "kind": "ElementAccessExpression",
                                                        "fullStart": 1120,
                                                        "fullEnd": 1134,
                                                        "start": 1120,
                                                        "end": 1133,
                                                        "fullWidth": 14,
                                                        "width": 13,
                                                        "expression": {
                                                            "kind": "IdentifierName",
                                                            "fullStart": 1120,
                                                            "fullEnd": 1130,
                                                            "start": 1120,
                                                            "end": 1130,
                                                            "fullWidth": 10,
                                                            "width": 10,
                                                            "text": "testResult",
                                                            "value": "testResult",
                                                            "valueText": "testResult"
                                                        },
                                                        "openBracketToken": {
                                                            "kind": "OpenBracketToken",
                                                            "fullStart": 1130,
                                                            "fullEnd": 1131,
                                                            "start": 1130,
                                                            "end": 1131,
                                                            "fullWidth": 1,
                                                            "width": 1,
                                                            "text": "[",
                                                            "value": "[",
                                                            "valueText": "["
                                                        },
                                                        "argumentExpression": {
                                                            "kind": "NumericLiteral",
                                                            "fullStart": 1131,
                                                            "fullEnd": 1132,
                                                            "start": 1131,
                                                            "end": 1132,
                                                            "fullWidth": 1,
                                                            "width": 1,
                                                            "text": "1",
                                                            "value": 1,
                                                            "valueText": "1"
                                                        },
                                                        "closeBracketToken": {
                                                            "kind": "CloseBracketToken",
                                                            "fullStart": 1132,
                                                            "fullEnd": 1134,
                                                            "start": 1132,
                                                            "end": 1133,
                                                            "fullWidth": 2,
                                                            "width": 1,
                                                            "text": "]",
                                                            "value": "]",
                                                            "valueText": "]",
                                                            "hasTrailingTrivia": true,
                                                            "trailingTrivia": [
                                                                {
                                                                    "kind": "WhitespaceTrivia",
                                                                    "text": " "
                                                                }
                                                            ]
                                                        }
                                                    }
                                                },
                                                "operatorToken": {
                                                    "kind": "EqualsEqualsEqualsToken",
                                                    "fullStart": 1134,
                                                    "fullEnd": 1138,
                                                    "start": 1134,
                                                    "end": 1137,
                                                    "fullWidth": 4,
                                                    "width": 3,
                                                    "text": "===",
                                                    "value": "===",
                                                    "valueText": "===",
                                                    "hasTrailingTrivia": true,
                                                    "trailingTrivia": [
                                                        {
                                                            "kind": "WhitespaceTrivia",
                                                            "text": " "
                                                        }
                                                    ]
                                                },
                                                "right": {
                                                    "kind": "StringLiteral",
                                                    "fullStart": 1138,
                                                    "fullEnd": 1149,
                                                    "start": 1138,
                                                    "end": 1149,
                                                    "fullWidth": 11,
                                                    "width": 11,
                                                    "text": "\"undefined\"",
                                                    "value": "undefined",
                                                    "valueText": "undefined"
                                                }
                                            }
                                        },
                                        "semicolonToken": {
                                            "kind": "SemicolonToken",
                                            "fullStart": 1149,
                                            "fullEnd": 1152,
                                            "start": 1149,
                                            "end": 1150,
                                            "fullWidth": 3,
                                            "width": 1,
                                            "text": ";",
                                            "value": ";",
                                            "valueText": ";",
                                            "hasTrailingTrivia": true,
                                            "hasTrailingNewLine": true,
                                            "trailingTrivia": [
                                                {
                                                    "kind": "NewLineTrivia",
                                                    "text": "\r\n"
                                                }
                                            ]
                                        }
                                    }
                                ],
                                "closeBraceToken": {
                                    "kind": "CloseBraceToken",
                                    "fullStart": 1152,
                                    "fullEnd": 1162,
                                    "start": 1160,
                                    "end": 1161,
                                    "fullWidth": 10,
                                    "width": 1,
                                    "text": "}",
                                    "value": "}",
                                    "valueText": "}",
                                    "hasLeadingTrivia": true,
                                    "hasTrailingTrivia": true,
                                    "leadingTrivia": [
                                        {
                                            "kind": "WhitespaceTrivia",
                                            "text": "        "
                                        }
                                    ],
                                    "trailingTrivia": [
                                        {
                                            "kind": "WhitespaceTrivia",
                                            "text": " "
                                        }
                                    ]
                                }
                            },
                            "finallyClause": {
                                "kind": "FinallyClause",
                                "fullStart": 1162,
                                "fullEnd": 1224,
                                "start": 1162,
                                "end": 1222,
                                "fullWidth": 62,
                                "width": 60,
                                "finallyKeyword": {
                                    "kind": "FinallyKeyword",
                                    "fullStart": 1162,
                                    "fullEnd": 1170,
                                    "start": 1162,
                                    "end": 1169,
                                    "fullWidth": 8,
                                    "width": 7,
                                    "text": "finally",
                                    "value": "finally",
                                    "valueText": "finally",
                                    "hasTrailingTrivia": true,
                                    "trailingTrivia": [
                                        {
                                            "kind": "WhitespaceTrivia",
                                            "text": " "
                                        }
                                    ]
                                },
                                "block": {
                                    "kind": "Block",
                                    "fullStart": 1170,
                                    "fullEnd": 1224,
                                    "start": 1170,
                                    "end": 1222,
                                    "fullWidth": 54,
                                    "width": 52,
                                    "openBraceToken": {
                                        "kind": "OpenBraceToken",
                                        "fullStart": 1170,
                                        "fullEnd": 1173,
                                        "start": 1170,
                                        "end": 1171,
                                        "fullWidth": 3,
                                        "width": 1,
                                        "text": "{",
                                        "value": "{",
                                        "valueText": "{",
                                        "hasTrailingTrivia": true,
                                        "hasTrailingNewLine": true,
                                        "trailingTrivia": [
                                            {
                                                "kind": "NewLineTrivia",
                                                "text": "\r\n"
                                            }
                                        ]
                                    },
                                    "statements": [
                                        {
                                            "kind": "ExpressionStatement",
                                            "fullStart": 1173,
                                            "fullEnd": 1213,
                                            "start": 1185,
                                            "end": 1211,
                                            "fullWidth": 40,
                                            "width": 26,
                                            "expression": {
                                                "kind": "DeleteExpression",
                                                "fullStart": 1173,
                                                "fullEnd": 1210,
                                                "start": 1185,
                                                "end": 1210,
                                                "fullWidth": 37,
                                                "width": 25,
                                                "deleteKeyword": {
                                                    "kind": "DeleteKeyword",
                                                    "fullStart": 1173,
                                                    "fullEnd": 1192,
                                                    "start": 1185,
                                                    "end": 1191,
                                                    "fullWidth": 19,
                                                    "width": 6,
                                                    "text": "delete",
                                                    "value": "delete",
                                                    "valueText": "delete",
                                                    "hasLeadingTrivia": true,
                                                    "hasTrailingTrivia": true,
                                                    "leadingTrivia": [
                                                        {
                                                            "kind": "WhitespaceTrivia",
                                                            "text": "            "
                                                        }
                                                    ],
                                                    "trailingTrivia": [
                                                        {
                                                            "kind": "WhitespaceTrivia",
                                                            "text": " "
                                                        }
                                                    ]
                                                },
                                                "expression": {
                                                    "kind": "ElementAccessExpression",
                                                    "fullStart": 1192,
                                                    "fullEnd": 1210,
                                                    "start": 1192,
                                                    "end": 1210,
                                                    "fullWidth": 18,
                                                    "width": 18,
                                                    "expression": {
                                                        "kind": "MemberAccessExpression",
                                                        "fullStart": 1192,
                                                        "fullEnd": 1207,
                                                        "start": 1192,
                                                        "end": 1207,
                                                        "fullWidth": 15,
                                                        "width": 15,
                                                        "expression": {
                                                            "kind": "IdentifierName",
                                                            "fullStart": 1192,
                                                            "fullEnd": 1197,
                                                            "start": 1192,
                                                            "end": 1197,
                                                            "fullWidth": 5,
                                                            "width": 5,
                                                            "text": "Array",
                                                            "value": "Array",
                                                            "valueText": "Array"
                                                        },
                                                        "dotToken": {
                                                            "kind": "DotToken",
                                                            "fullStart": 1197,
                                                            "fullEnd": 1198,
                                                            "start": 1197,
                                                            "end": 1198,
                                                            "fullWidth": 1,
                                                            "width": 1,
                                                            "text": ".",
                                                            "value": ".",
                                                            "valueText": "."
                                                        },
                                                        "name": {
                                                            "kind": "IdentifierName",
                                                            "fullStart": 1198,
                                                            "fullEnd": 1207,
                                                            "start": 1198,
                                                            "end": 1207,
                                                            "fullWidth": 9,
                                                            "width": 9,
                                                            "text": "prototype",
                                                            "value": "prototype",
                                                            "valueText": "prototype"
                                                        }
                                                    },
                                                    "openBracketToken": {
                                                        "kind": "OpenBracketToken",
                                                        "fullStart": 1207,
                                                        "fullEnd": 1208,
                                                        "start": 1207,
                                                        "end": 1208,
                                                        "fullWidth": 1,
                                                        "width": 1,
                                                        "text": "[",
                                                        "value": "[",
                                                        "valueText": "["
                                                    },
                                                    "argumentExpression": {
                                                        "kind": "NumericLiteral",
                                                        "fullStart": 1208,
                                                        "fullEnd": 1209,
                                                        "start": 1208,
                                                        "end": 1209,
                                                        "fullWidth": 1,
                                                        "width": 1,
                                                        "text": "1",
                                                        "value": 1,
                                                        "valueText": "1"
                                                    },
                                                    "closeBracketToken": {
                                                        "kind": "CloseBracketToken",
                                                        "fullStart": 1209,
                                                        "fullEnd": 1210,
                                                        "start": 1209,
                                                        "end": 1210,
                                                        "fullWidth": 1,
                                                        "width": 1,
                                                        "text": "]",
                                                        "value": "]",
                                                        "valueText": "]"
                                                    }
                                                }
                                            },
                                            "semicolonToken": {
                                                "kind": "SemicolonToken",
                                                "fullStart": 1210,
                                                "fullEnd": 1213,
                                                "start": 1210,
                                                "end": 1211,
                                                "fullWidth": 3,
                                                "width": 1,
                                                "text": ";",
                                                "value": ";",
                                                "valueText": ";",
                                                "hasTrailingTrivia": true,
                                                "hasTrailingNewLine": true,
                                                "trailingTrivia": [
                                                    {
                                                        "kind": "NewLineTrivia",
                                                        "text": "\r\n"
                                                    }
                                                ]
                                            }
                                        }
                                    ],
                                    "closeBraceToken": {
                                        "kind": "CloseBraceToken",
                                        "fullStart": 1213,
                                        "fullEnd": 1224,
                                        "start": 1221,
                                        "end": 1222,
                                        "fullWidth": 11,
                                        "width": 1,
                                        "text": "}",
                                        "value": "}",
                                        "valueText": "}",
                                        "hasLeadingTrivia": true,
                                        "hasTrailingTrivia": true,
                                        "hasTrailingNewLine": true,
                                        "leadingTrivia": [
                                            {
                                                "kind": "WhitespaceTrivia",
                                                "text": "        "
                                            }
                                        ],
                                        "trailingTrivia": [
                                            {
                                                "kind": "NewLineTrivia",
                                                "text": "\r\n"
                                            }
                                        ]
                                    }
                                }
                            }
                        }
                    ],
                    "closeBraceToken": {
                        "kind": "CloseBraceToken",
                        "fullStart": 1224,
                        "fullEnd": 1231,
                        "start": 1228,
                        "end": 1229,
                        "fullWidth": 7,
                        "width": 1,
                        "text": "}",
                        "value": "}",
                        "valueText": "}",
                        "hasLeadingTrivia": true,
                        "hasTrailingTrivia": true,
                        "hasTrailingNewLine": true,
                        "leadingTrivia": [
                            {
                                "kind": "WhitespaceTrivia",
                                "text": "    "
                            }
                        ],
                        "trailingTrivia": [
                            {
                                "kind": "NewLineTrivia",
                                "text": "\r\n"
                            }
                        ]
                    }
                }
            },
            {
                "kind": "ExpressionStatement",
                "fullStart": 1231,
                "fullEnd": 1255,
                "start": 1231,
                "end": 1253,
                "fullWidth": 24,
                "width": 22,
                "expression": {
                    "kind": "InvocationExpression",
                    "fullStart": 1231,
                    "fullEnd": 1252,
                    "start": 1231,
                    "end": 1252,
                    "fullWidth": 21,
                    "width": 21,
                    "expression": {
                        "kind": "IdentifierName",
                        "fullStart": 1231,
                        "fullEnd": 1242,
                        "start": 1231,
                        "end": 1242,
                        "fullWidth": 11,
                        "width": 11,
                        "text": "runTestCase",
                        "value": "runTestCase",
                        "valueText": "runTestCase"
                    },
                    "argumentList": {
                        "kind": "ArgumentList",
                        "fullStart": 1242,
                        "fullEnd": 1252,
                        "start": 1242,
                        "end": 1252,
                        "fullWidth": 10,
                        "width": 10,
                        "openParenToken": {
                            "kind": "OpenParenToken",
                            "fullStart": 1242,
                            "fullEnd": 1243,
                            "start": 1242,
                            "end": 1243,
                            "fullWidth": 1,
                            "width": 1,
                            "text": "(",
                            "value": "(",
                            "valueText": "("
                        },
                        "arguments": [
                            {
                                "kind": "IdentifierName",
                                "fullStart": 1243,
                                "fullEnd": 1251,
                                "start": 1243,
                                "end": 1251,
                                "fullWidth": 8,
                                "width": 8,
                                "text": "testcase",
                                "value": "testcase",
                                "valueText": "testcase"
                            }
                        ],
                        "closeParenToken": {
                            "kind": "CloseParenToken",
                            "fullStart": 1251,
                            "fullEnd": 1252,
                            "start": 1251,
                            "end": 1252,
                            "fullWidth": 1,
                            "width": 1,
                            "text": ")",
                            "value": ")",
                            "valueText": ")"
                        }
                    }
                },
                "semicolonToken": {
                    "kind": "SemicolonToken",
                    "fullStart": 1252,
                    "fullEnd": 1255,
                    "start": 1252,
                    "end": 1253,
                    "fullWidth": 3,
                    "width": 1,
                    "text": ";",
                    "value": ";",
                    "valueText": ";",
                    "hasTrailingTrivia": true,
                    "hasTrailingNewLine": true,
                    "trailingTrivia": [
                        {
                            "kind": "NewLineTrivia",
                            "text": "\r\n"
                        }
                    ]
                }
            }
        ],
        "endOfFileToken": {
            "kind": "EndOfFileToken",
            "fullStart": 1255,
            "fullEnd": 1255,
            "start": 1255,
            "end": 1255,
            "fullWidth": 0,
            "width": 0,
            "text": ""
        }
    },
    "lineMap": {
        "lineStarts": [
            0,
            67,
            152,
            232,
            308,
            380,
            385,
            442,
            574,
            579,
            581,
            583,
            606,
            652,
            713,
            724,
            753,
            755,
            798,
            830,
            874,
            901,
            917,
            949,
            962,
            964,
            979,
            1016,
            1067,
            1152,
            1173,
            1213,
            1224,
            1231,
            1255
        ],
        "length": 1255
    }
}<|MERGE_RESOLUTION|>--- conflicted
+++ resolved
@@ -279,11 +279,8 @@
                                             "start": 634,
                                             "end": 637,
                                             "fullWidth": 3,
-<<<<<<< HEAD
                                             "width": 3,
-=======
                                             "modifiers": [],
->>>>>>> e3c38734
                                             "identifier": {
                                                 "kind": "IdentifierName",
                                                 "fullStart": 634,
@@ -323,11 +320,8 @@
                                             "start": 639,
                                             "end": 642,
                                             "fullWidth": 3,
-<<<<<<< HEAD
                                             "width": 3,
-=======
                                             "modifiers": [],
->>>>>>> e3c38734
                                             "identifier": {
                                                 "kind": "IdentifierName",
                                                 "fullStart": 639,
@@ -367,11 +361,8 @@
                                             "start": 644,
                                             "end": 647,
                                             "fullWidth": 3,
-<<<<<<< HEAD
                                             "width": 3,
-=======
                                             "modifiers": [],
->>>>>>> e3c38734
                                             "identifier": {
                                                 "kind": "IdentifierName",
                                                 "fullStart": 644,
