{
    "isDeclaration": false,
    "languageVersion": "EcmaScript5",
    "parseOptions": {
        "allowAutomaticSemicolonInsertion": true
    },
    "sourceUnit": {
        "kind": "SourceUnit",
        "fullStart": 0,
        "fullEnd": 849,
        "start": 542,
        "end": 849,
        "fullWidth": 849,
        "width": 307,
        "isIncrementallyUnusable": true,
        "moduleElements": [
            {
                "kind": "FunctionDeclaration",
                "fullStart": 0,
                "fullEnd": 825,
                "start": 542,
                "end": 823,
                "fullWidth": 825,
                "width": 281,
                "modifiers": [],
                "functionKeyword": {
                    "kind": "FunctionKeyword",
                    "fullStart": 0,
                    "fullEnd": 551,
                    "start": 542,
                    "end": 550,
                    "fullWidth": 551,
                    "width": 8,
                    "text": "function",
                    "value": "function",
                    "valueText": "function",
                    "hasLeadingTrivia": true,
                    "hasLeadingComment": true,
                    "hasLeadingNewLine": true,
                    "hasTrailingTrivia": true,
                    "leadingTrivia": [
                        {
                            "kind": "SingleLineCommentTrivia",
                            "text": "/// Copyright (c) 2012 Ecma International.  All rights reserved. "
                        },
                        {
                            "kind": "NewLineTrivia",
                            "text": "\r\n"
                        },
                        {
                            "kind": "SingleLineCommentTrivia",
                            "text": "/// Ecma International makes this code available under the terms and conditions set"
                        },
                        {
                            "kind": "NewLineTrivia",
                            "text": "\r\n"
                        },
                        {
                            "kind": "SingleLineCommentTrivia",
                            "text": "/// forth on http://hg.ecmascript.org/tests/test262/raw-file/tip/LICENSE (the "
                        },
                        {
                            "kind": "NewLineTrivia",
                            "text": "\r\n"
                        },
                        {
                            "kind": "SingleLineCommentTrivia",
                            "text": "/// \"Use Terms\").   Any redistribution of this code must retain the above "
                        },
                        {
                            "kind": "NewLineTrivia",
                            "text": "\r\n"
                        },
                        {
                            "kind": "SingleLineCommentTrivia",
                            "text": "/// copyright and this notice and otherwise comply with the Use Terms."
                        },
                        {
                            "kind": "NewLineTrivia",
                            "text": "\r\n"
                        },
                        {
                            "kind": "MultiLineCommentTrivia",
                            "text": "/**\r\n * @path ch15/15.4/15.4.4/15.4.4.19/15.4.4.19-3-15.js\r\n * @description Array.prototype.map - 'length' is a string containing an exponential number\r\n */"
                        },
                        {
                            "kind": "NewLineTrivia",
                            "text": "\r\n"
                        },
                        {
                            "kind": "NewLineTrivia",
                            "text": "\r\n"
                        },
                        {
                            "kind": "NewLineTrivia",
                            "text": "\r\n"
                        }
                    ],
                    "trailingTrivia": [
                        {
                            "kind": "WhitespaceTrivia",
                            "text": " "
                        }
                    ]
                },
                "identifier": {
                    "kind": "IdentifierName",
                    "fullStart": 551,
                    "fullEnd": 559,
                    "start": 551,
                    "end": 559,
                    "fullWidth": 8,
                    "width": 8,
                    "text": "testcase",
                    "value": "testcase",
                    "valueText": "testcase"
                },
                "callSignature": {
                    "kind": "CallSignature",
                    "fullStart": 559,
                    "fullEnd": 562,
                    "start": 559,
                    "end": 561,
                    "fullWidth": 3,
                    "width": 2,
                    "parameterList": {
                        "kind": "ParameterList",
                        "fullStart": 559,
                        "fullEnd": 562,
                        "start": 559,
                        "end": 561,
                        "fullWidth": 3,
                        "width": 2,
                        "openParenToken": {
                            "kind": "OpenParenToken",
                            "fullStart": 559,
                            "fullEnd": 560,
                            "start": 559,
                            "end": 560,
                            "fullWidth": 1,
                            "width": 1,
                            "text": "(",
                            "value": "(",
                            "valueText": "("
                        },
                        "parameters": [],
                        "closeParenToken": {
                            "kind": "CloseParenToken",
                            "fullStart": 560,
                            "fullEnd": 562,
                            "start": 560,
                            "end": 561,
                            "fullWidth": 2,
                            "width": 1,
                            "text": ")",
                            "value": ")",
                            "valueText": ")",
                            "hasTrailingTrivia": true,
                            "trailingTrivia": [
                                {
                                    "kind": "WhitespaceTrivia",
                                    "text": " "
                                }
                            ]
                        }
                    }
                },
                "block": {
                    "kind": "Block",
                    "fullStart": 562,
                    "fullEnd": 825,
                    "start": 562,
                    "end": 823,
                    "fullWidth": 263,
                    "width": 261,
                    "openBraceToken": {
                        "kind": "OpenBraceToken",
                        "fullStart": 562,
                        "fullEnd": 565,
                        "start": 562,
                        "end": 563,
                        "fullWidth": 3,
                        "width": 1,
                        "text": "{",
                        "value": "{",
                        "valueText": "{",
                        "hasTrailingTrivia": true,
                        "hasTrailingNewLine": true,
                        "trailingTrivia": [
                            {
                                "kind": "NewLineTrivia",
                                "text": "\r\n"
                            }
                        ]
                    },
                    "statements": [
                        {
                            "kind": "FunctionDeclaration",
                            "fullStart": 565,
                            "fullEnd": 652,
                            "start": 573,
                            "end": 650,
                            "fullWidth": 87,
                            "width": 77,
                            "modifiers": [],
                            "functionKeyword": {
                                "kind": "FunctionKeyword",
                                "fullStart": 565,
                                "fullEnd": 582,
                                "start": 573,
                                "end": 581,
                                "fullWidth": 17,
                                "width": 8,
                                "text": "function",
                                "value": "function",
                                "valueText": "function",
                                "hasLeadingTrivia": true,
                                "hasTrailingTrivia": true,
                                "leadingTrivia": [
                                    {
                                        "kind": "WhitespaceTrivia",
                                        "text": "        "
                                    }
                                ],
                                "trailingTrivia": [
                                    {
                                        "kind": "WhitespaceTrivia",
                                        "text": " "
                                    }
                                ]
                            },
                            "identifier": {
                                "kind": "IdentifierName",
                                "fullStart": 582,
                                "fullEnd": 592,
                                "start": 582,
                                "end": 592,
                                "fullWidth": 10,
                                "width": 10,
                                "text": "callbackfn",
                                "value": "callbackfn",
                                "valueText": "callbackfn"
                            },
                            "callSignature": {
                                "kind": "CallSignature",
                                "fullStart": 592,
                                "fullEnd": 608,
                                "start": 592,
                                "end": 607,
                                "fullWidth": 16,
                                "width": 15,
                                "parameterList": {
                                    "kind": "ParameterList",
                                    "fullStart": 592,
                                    "fullEnd": 608,
                                    "start": 592,
                                    "end": 607,
                                    "fullWidth": 16,
                                    "width": 15,
                                    "openParenToken": {
                                        "kind": "OpenParenToken",
                                        "fullStart": 592,
                                        "fullEnd": 593,
                                        "start": 592,
                                        "end": 593,
                                        "fullWidth": 1,
                                        "width": 1,
                                        "text": "(",
                                        "value": "(",
                                        "valueText": "("
                                    },
                                    "parameters": [
                                        {
                                            "kind": "Parameter",
                                            "fullStart": 593,
                                            "fullEnd": 596,
                                            "start": 593,
                                            "end": 596,
                                            "fullWidth": 3,
                                            "width": 3,
                                            "modifiers": [],
                                            "identifier": {
                                                "kind": "IdentifierName",
                                                "fullStart": 593,
                                                "fullEnd": 596,
                                                "start": 593,
                                                "end": 596,
                                                "fullWidth": 3,
                                                "width": 3,
                                                "text": "val",
                                                "value": "val",
                                                "valueText": "val"
                                            }
                                        },
                                        {
                                            "kind": "CommaToken",
                                            "fullStart": 596,
                                            "fullEnd": 598,
                                            "start": 596,
                                            "end": 597,
                                            "fullWidth": 2,
                                            "width": 1,
                                            "text": ",",
                                            "value": ",",
                                            "valueText": ",",
                                            "hasTrailingTrivia": true,
                                            "trailingTrivia": [
                                                {
                                                    "kind": "WhitespaceTrivia",
                                                    "text": " "
                                                }
                                            ]
                                        },
                                        {
                                            "kind": "Parameter",
                                            "fullStart": 598,
                                            "fullEnd": 601,
                                            "start": 598,
                                            "end": 601,
                                            "fullWidth": 3,
                                            "width": 3,
                                            "modifiers": [],
                                            "identifier": {
                                                "kind": "IdentifierName",
                                                "fullStart": 598,
                                                "fullEnd": 601,
                                                "start": 598,
                                                "end": 601,
                                                "fullWidth": 3,
                                                "width": 3,
                                                "text": "idx",
                                                "value": "idx",
                                                "valueText": "idx"
                                            }
                                        },
                                        {
                                            "kind": "CommaToken",
                                            "fullStart": 601,
                                            "fullEnd": 603,
                                            "start": 601,
                                            "end": 602,
                                            "fullWidth": 2,
                                            "width": 1,
                                            "text": ",",
                                            "value": ",",
                                            "valueText": ",",
                                            "hasTrailingTrivia": true,
                                            "trailingTrivia": [
                                                {
                                                    "kind": "WhitespaceTrivia",
                                                    "text": " "
                                                }
                                            ]
                                        },
                                        {
                                            "kind": "Parameter",
                                            "fullStart": 603,
                                            "fullEnd": 606,
                                            "start": 603,
                                            "end": 606,
                                            "fullWidth": 3,
                                            "width": 3,
                                            "modifiers": [],
                                            "identifier": {
                                                "kind": "IdentifierName",
                                                "fullStart": 603,
                                                "fullEnd": 606,
                                                "start": 603,
                                                "end": 606,
                                                "fullWidth": 3,
                                                "width": 3,
                                                "text": "obj",
                                                "value": "obj",
                                                "valueText": "obj"
                                            }
                                        }
                                    ],
                                    "closeParenToken": {
                                        "kind": "CloseParenToken",
                                        "fullStart": 606,
                                        "fullEnd": 608,
                                        "start": 606,
                                        "end": 607,
                                        "fullWidth": 2,
                                        "width": 1,
                                        "text": ")",
                                        "value": ")",
                                        "valueText": ")",
                                        "hasTrailingTrivia": true,
                                        "trailingTrivia": [
                                            {
                                                "kind": "WhitespaceTrivia",
                                                "text": " "
                                            }
                                        ]
                                    }
                                }
                            },
                            "block": {
                                "kind": "Block",
                                "fullStart": 608,
                                "fullEnd": 652,
                                "start": 608,
                                "end": 650,
                                "fullWidth": 44,
                                "width": 42,
                                "openBraceToken": {
                                    "kind": "OpenBraceToken",
                                    "fullStart": 608,
                                    "fullEnd": 611,
                                    "start": 608,
                                    "end": 609,
                                    "fullWidth": 3,
                                    "width": 1,
                                    "text": "{",
                                    "value": "{",
                                    "valueText": "{",
                                    "hasTrailingTrivia": true,
                                    "hasTrailingNewLine": true,
                                    "trailingTrivia": [
                                        {
                                            "kind": "NewLineTrivia",
                                            "text": "\r\n"
                                        }
                                    ]
                                },
                                "statements": [
                                    {
                                        "kind": "ReturnStatement",
                                        "fullStart": 611,
                                        "fullEnd": 641,
                                        "start": 623,
                                        "end": 639,
                                        "fullWidth": 30,
                                        "width": 16,
                                        "returnKeyword": {
                                            "kind": "ReturnKeyword",
                                            "fullStart": 611,
                                            "fullEnd": 630,
                                            "start": 623,
                                            "end": 629,
                                            "fullWidth": 19,
                                            "width": 6,
                                            "text": "return",
                                            "value": "return",
                                            "valueText": "return",
                                            "hasLeadingTrivia": true,
                                            "hasTrailingTrivia": true,
                                            "leadingTrivia": [
                                                {
                                                    "kind": "WhitespaceTrivia",
                                                    "text": "            "
                                                }
                                            ],
                                            "trailingTrivia": [
                                                {
                                                    "kind": "WhitespaceTrivia",
                                                    "text": " "
                                                }
                                            ]
                                        },
                                        "expression": {
                                            "kind": "LessThanExpression",
                                            "fullStart": 630,
                                            "fullEnd": 638,
                                            "start": 630,
                                            "end": 638,
                                            "fullWidth": 8,
                                            "width": 8,
                                            "left": {
                                                "kind": "IdentifierName",
                                                "fullStart": 630,
                                                "fullEnd": 634,
                                                "start": 630,
                                                "end": 633,
                                                "fullWidth": 4,
                                                "width": 3,
                                                "text": "val",
                                                "value": "val",
                                                "valueText": "val",
                                                "hasTrailingTrivia": true,
                                                "trailingTrivia": [
                                                    {
                                                        "kind": "WhitespaceTrivia",
                                                        "text": " "
                                                    }
                                                ]
                                            },
                                            "operatorToken": {
                                                "kind": "LessThanToken",
                                                "fullStart": 634,
                                                "fullEnd": 636,
                                                "start": 634,
                                                "end": 635,
                                                "fullWidth": 2,
                                                "width": 1,
                                                "text": "<",
                                                "value": "<",
                                                "valueText": "<",
                                                "hasTrailingTrivia": true,
                                                "trailingTrivia": [
                                                    {
                                                        "kind": "WhitespaceTrivia",
                                                        "text": " "
                                                    }
                                                ]
                                            },
                                            "right": {
                                                "kind": "NumericLiteral",
                                                "fullStart": 636,
                                                "fullEnd": 638,
                                                "start": 636,
                                                "end": 638,
                                                "fullWidth": 2,
                                                "width": 2,
                                                "text": "10",
                                                "value": 10,
                                                "valueText": "10"
                                            }
                                        },
                                        "semicolonToken": {
                                            "kind": "SemicolonToken",
                                            "fullStart": 638,
                                            "fullEnd": 641,
                                            "start": 638,
                                            "end": 639,
                                            "fullWidth": 3,
                                            "width": 1,
                                            "text": ";",
                                            "value": ";",
                                            "valueText": ";",
                                            "hasTrailingTrivia": true,
                                            "hasTrailingNewLine": true,
                                            "trailingTrivia": [
                                                {
                                                    "kind": "NewLineTrivia",
                                                    "text": "\r\n"
                                                }
                                            ]
                                        }
                                    }
                                ],
                                "closeBraceToken": {
                                    "kind": "CloseBraceToken",
                                    "fullStart": 641,
                                    "fullEnd": 652,
                                    "start": 649,
                                    "end": 650,
                                    "fullWidth": 11,
                                    "width": 1,
                                    "text": "}",
                                    "value": "}",
                                    "valueText": "}",
                                    "hasLeadingTrivia": true,
                                    "hasTrailingTrivia": true,
                                    "hasTrailingNewLine": true,
                                    "leadingTrivia": [
                                        {
                                            "kind": "WhitespaceTrivia",
                                            "text": "        "
                                        }
                                    ],
                                    "trailingTrivia": [
                                        {
                                            "kind": "NewLineTrivia",
                                            "text": "\r\n"
                                        }
                                    ]
                                }
                            }
                        },
                        {
                            "kind": "VariableStatement",
                            "fullStart": 652,
                            "fullEnd": 712,
                            "start": 662,
                            "end": 710,
                            "fullWidth": 60,
                            "width": 48,
                            "modifiers": [],
                            "variableDeclaration": {
                                "kind": "VariableDeclaration",
                                "fullStart": 652,
                                "fullEnd": 709,
                                "start": 662,
                                "end": 709,
                                "fullWidth": 57,
                                "width": 47,
                                "varKeyword": {
                                    "kind": "VarKeyword",
                                    "fullStart": 652,
                                    "fullEnd": 666,
                                    "start": 662,
                                    "end": 665,
                                    "fullWidth": 14,
                                    "width": 3,
                                    "text": "var",
                                    "value": "var",
                                    "valueText": "var",
                                    "hasLeadingTrivia": true,
                                    "hasLeadingNewLine": true,
                                    "hasTrailingTrivia": true,
                                    "leadingTrivia": [
                                        {
                                            "kind": "NewLineTrivia",
                                            "text": "\r\n"
                                        },
                                        {
                                            "kind": "WhitespaceTrivia",
                                            "text": "        "
                                        }
                                    ],
                                    "trailingTrivia": [
                                        {
                                            "kind": "WhitespaceTrivia",
                                            "text": " "
                                        }
                                    ]
                                },
                                "variableDeclarators": [
                                    {
                                        "kind": "VariableDeclarator",
                                        "fullStart": 666,
                                        "fullEnd": 709,
                                        "start": 666,
                                        "end": 709,
                                        "fullWidth": 43,
<<<<<<< HEAD
                                        "width": 43,
                                        "identifier": {
=======
                                        "propertyName": {
>>>>>>> 85e84683
                                            "kind": "IdentifierName",
                                            "fullStart": 666,
                                            "fullEnd": 670,
                                            "start": 666,
                                            "end": 669,
                                            "fullWidth": 4,
                                            "width": 3,
                                            "text": "obj",
                                            "value": "obj",
                                            "valueText": "obj",
                                            "hasTrailingTrivia": true,
                                            "trailingTrivia": [
                                                {
                                                    "kind": "WhitespaceTrivia",
                                                    "text": " "
                                                }
                                            ]
                                        },
                                        "equalsValueClause": {
                                            "kind": "EqualsValueClause",
                                            "fullStart": 670,
                                            "fullEnd": 709,
                                            "start": 670,
                                            "end": 709,
                                            "fullWidth": 39,
                                            "width": 39,
                                            "equalsToken": {
                                                "kind": "EqualsToken",
                                                "fullStart": 670,
                                                "fullEnd": 672,
                                                "start": 670,
                                                "end": 671,
                                                "fullWidth": 2,
                                                "width": 1,
                                                "text": "=",
                                                "value": "=",
                                                "valueText": "=",
                                                "hasTrailingTrivia": true,
                                                "trailingTrivia": [
                                                    {
                                                        "kind": "WhitespaceTrivia",
                                                        "text": " "
                                                    }
                                                ]
                                            },
                                            "value": {
                                                "kind": "ObjectLiteralExpression",
                                                "fullStart": 672,
                                                "fullEnd": 709,
                                                "start": 672,
                                                "end": 709,
                                                "fullWidth": 37,
                                                "width": 37,
                                                "openBraceToken": {
                                                    "kind": "OpenBraceToken",
                                                    "fullStart": 672,
                                                    "fullEnd": 674,
                                                    "start": 672,
                                                    "end": 673,
                                                    "fullWidth": 2,
                                                    "width": 1,
                                                    "text": "{",
                                                    "value": "{",
                                                    "valueText": "{",
                                                    "hasTrailingTrivia": true,
                                                    "trailingTrivia": [
                                                        {
                                                            "kind": "WhitespaceTrivia",
                                                            "text": " "
                                                        }
                                                    ]
                                                },
                                                "propertyAssignments": [
                                                    {
                                                        "kind": "SimplePropertyAssignment",
                                                        "fullStart": 674,
                                                        "fullEnd": 679,
                                                        "start": 674,
                                                        "end": 679,
                                                        "fullWidth": 5,
                                                        "width": 5,
                                                        "propertyName": {
                                                            "kind": "NumericLiteral",
                                                            "fullStart": 674,
                                                            "fullEnd": 675,
                                                            "start": 674,
                                                            "end": 675,
                                                            "fullWidth": 1,
                                                            "width": 1,
                                                            "text": "0",
                                                            "value": 0,
                                                            "valueText": "0"
                                                        },
                                                        "colonToken": {
                                                            "kind": "ColonToken",
                                                            "fullStart": 675,
                                                            "fullEnd": 677,
                                                            "start": 675,
                                                            "end": 676,
                                                            "fullWidth": 2,
                                                            "width": 1,
                                                            "text": ":",
                                                            "value": ":",
                                                            "valueText": ":",
                                                            "hasTrailingTrivia": true,
                                                            "trailingTrivia": [
                                                                {
                                                                    "kind": "WhitespaceTrivia",
                                                                    "text": " "
                                                                }
                                                            ]
                                                        },
                                                        "expression": {
                                                            "kind": "NumericLiteral",
                                                            "fullStart": 677,
                                                            "fullEnd": 679,
                                                            "start": 677,
                                                            "end": 679,
                                                            "fullWidth": 2,
                                                            "width": 2,
                                                            "text": "11",
                                                            "value": 11,
                                                            "valueText": "11"
                                                        }
                                                    },
                                                    {
                                                        "kind": "CommaToken",
                                                        "fullStart": 679,
                                                        "fullEnd": 681,
                                                        "start": 679,
                                                        "end": 680,
                                                        "fullWidth": 2,
                                                        "width": 1,
                                                        "text": ",",
                                                        "value": ",",
                                                        "valueText": ",",
                                                        "hasTrailingTrivia": true,
                                                        "trailingTrivia": [
                                                            {
                                                                "kind": "WhitespaceTrivia",
                                                                "text": " "
                                                            }
                                                        ]
                                                    },
                                                    {
                                                        "kind": "SimplePropertyAssignment",
                                                        "fullStart": 681,
                                                        "fullEnd": 685,
                                                        "start": 681,
                                                        "end": 685,
                                                        "fullWidth": 4,
                                                        "width": 4,
                                                        "propertyName": {
                                                            "kind": "NumericLiteral",
                                                            "fullStart": 681,
                                                            "fullEnd": 682,
                                                            "start": 681,
                                                            "end": 682,
                                                            "fullWidth": 1,
                                                            "width": 1,
                                                            "text": "1",
                                                            "value": 1,
                                                            "valueText": "1"
                                                        },
                                                        "colonToken": {
                                                            "kind": "ColonToken",
                                                            "fullStart": 682,
                                                            "fullEnd": 684,
                                                            "start": 682,
                                                            "end": 683,
                                                            "fullWidth": 2,
                                                            "width": 1,
                                                            "text": ":",
                                                            "value": ":",
                                                            "valueText": ":",
                                                            "hasTrailingTrivia": true,
                                                            "trailingTrivia": [
                                                                {
                                                                    "kind": "WhitespaceTrivia",
                                                                    "text": " "
                                                                }
                                                            ]
                                                        },
                                                        "expression": {
                                                            "kind": "NumericLiteral",
                                                            "fullStart": 684,
                                                            "fullEnd": 685,
                                                            "start": 684,
                                                            "end": 685,
                                                            "fullWidth": 1,
                                                            "width": 1,
                                                            "text": "9",
                                                            "value": 9,
                                                            "valueText": "9"
                                                        }
                                                    },
                                                    {
                                                        "kind": "CommaToken",
                                                        "fullStart": 685,
                                                        "fullEnd": 687,
                                                        "start": 685,
                                                        "end": 686,
                                                        "fullWidth": 2,
                                                        "width": 1,
                                                        "text": ",",
                                                        "value": ",",
                                                        "valueText": ",",
                                                        "hasTrailingTrivia": true,
                                                        "trailingTrivia": [
                                                            {
                                                                "kind": "WhitespaceTrivia",
                                                                "text": " "
                                                            }
                                                        ]
                                                    },
                                                    {
                                                        "kind": "SimplePropertyAssignment",
                                                        "fullStart": 687,
                                                        "fullEnd": 692,
                                                        "start": 687,
                                                        "end": 692,
                                                        "fullWidth": 5,
                                                        "width": 5,
                                                        "propertyName": {
                                                            "kind": "NumericLiteral",
                                                            "fullStart": 687,
                                                            "fullEnd": 688,
                                                            "start": 687,
                                                            "end": 688,
                                                            "fullWidth": 1,
                                                            "width": 1,
                                                            "text": "2",
                                                            "value": 2,
                                                            "valueText": "2"
                                                        },
                                                        "colonToken": {
                                                            "kind": "ColonToken",
                                                            "fullStart": 688,
                                                            "fullEnd": 690,
                                                            "start": 688,
                                                            "end": 689,
                                                            "fullWidth": 2,
                                                            "width": 1,
                                                            "text": ":",
                                                            "value": ":",
                                                            "valueText": ":",
                                                            "hasTrailingTrivia": true,
                                                            "trailingTrivia": [
                                                                {
                                                                    "kind": "WhitespaceTrivia",
                                                                    "text": " "
                                                                }
                                                            ]
                                                        },
                                                        "expression": {
                                                            "kind": "NumericLiteral",
                                                            "fullStart": 690,
                                                            "fullEnd": 692,
                                                            "start": 690,
                                                            "end": 692,
                                                            "fullWidth": 2,
                                                            "width": 2,
                                                            "text": "12",
                                                            "value": 12,
                                                            "valueText": "12"
                                                        }
                                                    },
                                                    {
                                                        "kind": "CommaToken",
                                                        "fullStart": 692,
                                                        "fullEnd": 694,
                                                        "start": 692,
                                                        "end": 693,
                                                        "fullWidth": 2,
                                                        "width": 1,
                                                        "text": ",",
                                                        "value": ",",
                                                        "valueText": ",",
                                                        "hasTrailingTrivia": true,
                                                        "trailingTrivia": [
                                                            {
                                                                "kind": "WhitespaceTrivia",
                                                                "text": " "
                                                            }
                                                        ]
                                                    },
                                                    {
                                                        "kind": "SimplePropertyAssignment",
                                                        "fullStart": 694,
                                                        "fullEnd": 708,
                                                        "start": 694,
                                                        "end": 707,
                                                        "fullWidth": 14,
                                                        "width": 13,
                                                        "propertyName": {
                                                            "kind": "IdentifierName",
                                                            "fullStart": 694,
                                                            "fullEnd": 700,
                                                            "start": 694,
                                                            "end": 700,
                                                            "fullWidth": 6,
                                                            "width": 6,
                                                            "text": "length",
                                                            "value": "length",
                                                            "valueText": "length"
                                                        },
                                                        "colonToken": {
                                                            "kind": "ColonToken",
                                                            "fullStart": 700,
                                                            "fullEnd": 702,
                                                            "start": 700,
                                                            "end": 701,
                                                            "fullWidth": 2,
                                                            "width": 1,
                                                            "text": ":",
                                                            "value": ":",
                                                            "valueText": ":",
                                                            "hasTrailingTrivia": true,
                                                            "trailingTrivia": [
                                                                {
                                                                    "kind": "WhitespaceTrivia",
                                                                    "text": " "
                                                                }
                                                            ]
                                                        },
                                                        "expression": {
                                                            "kind": "StringLiteral",
                                                            "fullStart": 702,
                                                            "fullEnd": 708,
                                                            "start": 702,
                                                            "end": 707,
                                                            "fullWidth": 6,
                                                            "width": 5,
                                                            "text": "\"2E0\"",
                                                            "value": "2E0",
                                                            "valueText": "2E0",
                                                            "hasTrailingTrivia": true,
                                                            "trailingTrivia": [
                                                                {
                                                                    "kind": "WhitespaceTrivia",
                                                                    "text": " "
                                                                }
                                                            ]
                                                        }
                                                    }
                                                ],
                                                "closeBraceToken": {
                                                    "kind": "CloseBraceToken",
                                                    "fullStart": 708,
                                                    "fullEnd": 709,
                                                    "start": 708,
                                                    "end": 709,
                                                    "fullWidth": 1,
                                                    "width": 1,
                                                    "text": "}",
                                                    "value": "}",
                                                    "valueText": "}"
                                                }
                                            }
                                        }
                                    }
                                ]
                            },
                            "semicolonToken": {
                                "kind": "SemicolonToken",
                                "fullStart": 709,
                                "fullEnd": 712,
                                "start": 709,
                                "end": 710,
                                "fullWidth": 3,
                                "width": 1,
                                "text": ";",
                                "value": ";",
                                "valueText": ";",
                                "hasTrailingTrivia": true,
                                "hasTrailingNewLine": true,
                                "trailingTrivia": [
                                    {
                                        "kind": "NewLineTrivia",
                                        "text": "\r\n"
                                    }
                                ]
                            }
                        },
                        {
                            "kind": "VariableStatement",
                            "fullStart": 712,
                            "fullEnd": 779,
                            "start": 722,
                            "end": 777,
                            "fullWidth": 67,
                            "width": 55,
                            "modifiers": [],
                            "variableDeclaration": {
                                "kind": "VariableDeclaration",
                                "fullStart": 712,
                                "fullEnd": 776,
                                "start": 722,
                                "end": 776,
                                "fullWidth": 64,
                                "width": 54,
                                "varKeyword": {
                                    "kind": "VarKeyword",
                                    "fullStart": 712,
                                    "fullEnd": 726,
                                    "start": 722,
                                    "end": 725,
                                    "fullWidth": 14,
                                    "width": 3,
                                    "text": "var",
                                    "value": "var",
                                    "valueText": "var",
                                    "hasLeadingTrivia": true,
                                    "hasLeadingNewLine": true,
                                    "hasTrailingTrivia": true,
                                    "leadingTrivia": [
                                        {
                                            "kind": "NewLineTrivia",
                                            "text": "\r\n"
                                        },
                                        {
                                            "kind": "WhitespaceTrivia",
                                            "text": "        "
                                        }
                                    ],
                                    "trailingTrivia": [
                                        {
                                            "kind": "WhitespaceTrivia",
                                            "text": " "
                                        }
                                    ]
                                },
                                "variableDeclarators": [
                                    {
                                        "kind": "VariableDeclarator",
                                        "fullStart": 726,
                                        "fullEnd": 776,
                                        "start": 726,
                                        "end": 776,
                                        "fullWidth": 50,
<<<<<<< HEAD
                                        "width": 50,
                                        "identifier": {
=======
                                        "propertyName": {
>>>>>>> 85e84683
                                            "kind": "IdentifierName",
                                            "fullStart": 726,
                                            "fullEnd": 733,
                                            "start": 726,
                                            "end": 732,
                                            "fullWidth": 7,
                                            "width": 6,
                                            "text": "newArr",
                                            "value": "newArr",
                                            "valueText": "newArr",
                                            "hasTrailingTrivia": true,
                                            "trailingTrivia": [
                                                {
                                                    "kind": "WhitespaceTrivia",
                                                    "text": " "
                                                }
                                            ]
                                        },
                                        "equalsValueClause": {
                                            "kind": "EqualsValueClause",
                                            "fullStart": 733,
                                            "fullEnd": 776,
                                            "start": 733,
                                            "end": 776,
                                            "fullWidth": 43,
                                            "width": 43,
                                            "equalsToken": {
                                                "kind": "EqualsToken",
                                                "fullStart": 733,
                                                "fullEnd": 735,
                                                "start": 733,
                                                "end": 734,
                                                "fullWidth": 2,
                                                "width": 1,
                                                "text": "=",
                                                "value": "=",
                                                "valueText": "=",
                                                "hasTrailingTrivia": true,
                                                "trailingTrivia": [
                                                    {
                                                        "kind": "WhitespaceTrivia",
                                                        "text": " "
                                                    }
                                                ]
                                            },
                                            "value": {
                                                "kind": "InvocationExpression",
                                                "fullStart": 735,
                                                "fullEnd": 776,
                                                "start": 735,
                                                "end": 776,
                                                "fullWidth": 41,
                                                "width": 41,
                                                "expression": {
                                                    "kind": "MemberAccessExpression",
                                                    "fullStart": 735,
                                                    "fullEnd": 759,
                                                    "start": 735,
                                                    "end": 759,
                                                    "fullWidth": 24,
                                                    "width": 24,
                                                    "expression": {
                                                        "kind": "MemberAccessExpression",
                                                        "fullStart": 735,
                                                        "fullEnd": 754,
                                                        "start": 735,
                                                        "end": 754,
                                                        "fullWidth": 19,
                                                        "width": 19,
                                                        "expression": {
                                                            "kind": "MemberAccessExpression",
                                                            "fullStart": 735,
                                                            "fullEnd": 750,
                                                            "start": 735,
                                                            "end": 750,
                                                            "fullWidth": 15,
                                                            "width": 15,
                                                            "expression": {
                                                                "kind": "IdentifierName",
                                                                "fullStart": 735,
                                                                "fullEnd": 740,
                                                                "start": 735,
                                                                "end": 740,
                                                                "fullWidth": 5,
                                                                "width": 5,
                                                                "text": "Array",
                                                                "value": "Array",
                                                                "valueText": "Array"
                                                            },
                                                            "dotToken": {
                                                                "kind": "DotToken",
                                                                "fullStart": 740,
                                                                "fullEnd": 741,
                                                                "start": 740,
                                                                "end": 741,
                                                                "fullWidth": 1,
                                                                "width": 1,
                                                                "text": ".",
                                                                "value": ".",
                                                                "valueText": "."
                                                            },
                                                            "name": {
                                                                "kind": "IdentifierName",
                                                                "fullStart": 741,
                                                                "fullEnd": 750,
                                                                "start": 741,
                                                                "end": 750,
                                                                "fullWidth": 9,
                                                                "width": 9,
                                                                "text": "prototype",
                                                                "value": "prototype",
                                                                "valueText": "prototype"
                                                            }
                                                        },
                                                        "dotToken": {
                                                            "kind": "DotToken",
                                                            "fullStart": 750,
                                                            "fullEnd": 751,
                                                            "start": 750,
                                                            "end": 751,
                                                            "fullWidth": 1,
                                                            "width": 1,
                                                            "text": ".",
                                                            "value": ".",
                                                            "valueText": "."
                                                        },
                                                        "name": {
                                                            "kind": "IdentifierName",
                                                            "fullStart": 751,
                                                            "fullEnd": 754,
                                                            "start": 751,
                                                            "end": 754,
                                                            "fullWidth": 3,
                                                            "width": 3,
                                                            "text": "map",
                                                            "value": "map",
                                                            "valueText": "map"
                                                        }
                                                    },
                                                    "dotToken": {
                                                        "kind": "DotToken",
                                                        "fullStart": 754,
                                                        "fullEnd": 755,
                                                        "start": 754,
                                                        "end": 755,
                                                        "fullWidth": 1,
                                                        "width": 1,
                                                        "text": ".",
                                                        "value": ".",
                                                        "valueText": "."
                                                    },
                                                    "name": {
                                                        "kind": "IdentifierName",
                                                        "fullStart": 755,
                                                        "fullEnd": 759,
                                                        "start": 755,
                                                        "end": 759,
                                                        "fullWidth": 4,
                                                        "width": 4,
                                                        "text": "call",
                                                        "value": "call",
                                                        "valueText": "call"
                                                    }
                                                },
                                                "argumentList": {
                                                    "kind": "ArgumentList",
                                                    "fullStart": 759,
                                                    "fullEnd": 776,
                                                    "start": 759,
                                                    "end": 776,
                                                    "fullWidth": 17,
                                                    "width": 17,
                                                    "openParenToken": {
                                                        "kind": "OpenParenToken",
                                                        "fullStart": 759,
                                                        "fullEnd": 760,
                                                        "start": 759,
                                                        "end": 760,
                                                        "fullWidth": 1,
                                                        "width": 1,
                                                        "text": "(",
                                                        "value": "(",
                                                        "valueText": "("
                                                    },
                                                    "arguments": [
                                                        {
                                                            "kind": "IdentifierName",
                                                            "fullStart": 760,
                                                            "fullEnd": 763,
                                                            "start": 760,
                                                            "end": 763,
                                                            "fullWidth": 3,
                                                            "width": 3,
                                                            "text": "obj",
                                                            "value": "obj",
                                                            "valueText": "obj"
                                                        },
                                                        {
                                                            "kind": "CommaToken",
                                                            "fullStart": 763,
                                                            "fullEnd": 765,
                                                            "start": 763,
                                                            "end": 764,
                                                            "fullWidth": 2,
                                                            "width": 1,
                                                            "text": ",",
                                                            "value": ",",
                                                            "valueText": ",",
                                                            "hasTrailingTrivia": true,
                                                            "trailingTrivia": [
                                                                {
                                                                    "kind": "WhitespaceTrivia",
                                                                    "text": " "
                                                                }
                                                            ]
                                                        },
                                                        {
                                                            "kind": "IdentifierName",
                                                            "fullStart": 765,
                                                            "fullEnd": 775,
                                                            "start": 765,
                                                            "end": 775,
                                                            "fullWidth": 10,
                                                            "width": 10,
                                                            "text": "callbackfn",
                                                            "value": "callbackfn",
                                                            "valueText": "callbackfn"
                                                        }
                                                    ],
                                                    "closeParenToken": {
                                                        "kind": "CloseParenToken",
                                                        "fullStart": 775,
                                                        "fullEnd": 776,
                                                        "start": 775,
                                                        "end": 776,
                                                        "fullWidth": 1,
                                                        "width": 1,
                                                        "text": ")",
                                                        "value": ")",
                                                        "valueText": ")"
                                                    }
                                                }
                                            }
                                        }
                                    }
                                ]
                            },
                            "semicolonToken": {
                                "kind": "SemicolonToken",
                                "fullStart": 776,
                                "fullEnd": 779,
                                "start": 776,
                                "end": 777,
                                "fullWidth": 3,
                                "width": 1,
                                "text": ";",
                                "value": ";",
                                "valueText": ";",
                                "hasTrailingTrivia": true,
                                "hasTrailingNewLine": true,
                                "trailingTrivia": [
                                    {
                                        "kind": "NewLineTrivia",
                                        "text": "\r\n"
                                    }
                                ]
                            }
                        },
                        {
                            "kind": "ReturnStatement",
                            "fullStart": 779,
                            "fullEnd": 818,
                            "start": 789,
                            "end": 816,
                            "fullWidth": 39,
                            "width": 27,
                            "returnKeyword": {
                                "kind": "ReturnKeyword",
                                "fullStart": 779,
                                "fullEnd": 796,
                                "start": 789,
                                "end": 795,
                                "fullWidth": 17,
                                "width": 6,
                                "text": "return",
                                "value": "return",
                                "valueText": "return",
                                "hasLeadingTrivia": true,
                                "hasLeadingNewLine": true,
                                "hasTrailingTrivia": true,
                                "leadingTrivia": [
                                    {
                                        "kind": "NewLineTrivia",
                                        "text": "\r\n"
                                    },
                                    {
                                        "kind": "WhitespaceTrivia",
                                        "text": "        "
                                    }
                                ],
                                "trailingTrivia": [
                                    {
                                        "kind": "WhitespaceTrivia",
                                        "text": " "
                                    }
                                ]
                            },
                            "expression": {
                                "kind": "EqualsExpression",
                                "fullStart": 796,
                                "fullEnd": 815,
                                "start": 796,
                                "end": 815,
                                "fullWidth": 19,
                                "width": 19,
                                "left": {
                                    "kind": "MemberAccessExpression",
                                    "fullStart": 796,
                                    "fullEnd": 810,
                                    "start": 796,
                                    "end": 809,
                                    "fullWidth": 14,
                                    "width": 13,
                                    "expression": {
                                        "kind": "IdentifierName",
                                        "fullStart": 796,
                                        "fullEnd": 802,
                                        "start": 796,
                                        "end": 802,
                                        "fullWidth": 6,
                                        "width": 6,
                                        "text": "newArr",
                                        "value": "newArr",
                                        "valueText": "newArr"
                                    },
                                    "dotToken": {
                                        "kind": "DotToken",
                                        "fullStart": 802,
                                        "fullEnd": 803,
                                        "start": 802,
                                        "end": 803,
                                        "fullWidth": 1,
                                        "width": 1,
                                        "text": ".",
                                        "value": ".",
                                        "valueText": "."
                                    },
                                    "name": {
                                        "kind": "IdentifierName",
                                        "fullStart": 803,
                                        "fullEnd": 810,
                                        "start": 803,
                                        "end": 809,
                                        "fullWidth": 7,
                                        "width": 6,
                                        "text": "length",
                                        "value": "length",
                                        "valueText": "length",
                                        "hasTrailingTrivia": true,
                                        "trailingTrivia": [
                                            {
                                                "kind": "WhitespaceTrivia",
                                                "text": " "
                                            }
                                        ]
                                    }
                                },
                                "operatorToken": {
                                    "kind": "EqualsEqualsEqualsToken",
                                    "fullStart": 810,
                                    "fullEnd": 814,
                                    "start": 810,
                                    "end": 813,
                                    "fullWidth": 4,
                                    "width": 3,
                                    "text": "===",
                                    "value": "===",
                                    "valueText": "===",
                                    "hasTrailingTrivia": true,
                                    "trailingTrivia": [
                                        {
                                            "kind": "WhitespaceTrivia",
                                            "text": " "
                                        }
                                    ]
                                },
                                "right": {
                                    "kind": "NumericLiteral",
                                    "fullStart": 814,
                                    "fullEnd": 815,
                                    "start": 814,
                                    "end": 815,
                                    "fullWidth": 1,
                                    "width": 1,
                                    "text": "2",
                                    "value": 2,
                                    "valueText": "2"
                                }
                            },
                            "semicolonToken": {
                                "kind": "SemicolonToken",
                                "fullStart": 815,
                                "fullEnd": 818,
                                "start": 815,
                                "end": 816,
                                "fullWidth": 3,
                                "width": 1,
                                "text": ";",
                                "value": ";",
                                "valueText": ";",
                                "hasTrailingTrivia": true,
                                "hasTrailingNewLine": true,
                                "trailingTrivia": [
                                    {
                                        "kind": "NewLineTrivia",
                                        "text": "\r\n"
                                    }
                                ]
                            }
                        }
                    ],
                    "closeBraceToken": {
                        "kind": "CloseBraceToken",
                        "fullStart": 818,
                        "fullEnd": 825,
                        "start": 822,
                        "end": 823,
                        "fullWidth": 7,
                        "width": 1,
                        "text": "}",
                        "value": "}",
                        "valueText": "}",
                        "hasLeadingTrivia": true,
                        "hasTrailingTrivia": true,
                        "hasTrailingNewLine": true,
                        "leadingTrivia": [
                            {
                                "kind": "WhitespaceTrivia",
                                "text": "    "
                            }
                        ],
                        "trailingTrivia": [
                            {
                                "kind": "NewLineTrivia",
                                "text": "\r\n"
                            }
                        ]
                    }
                }
            },
            {
                "kind": "ExpressionStatement",
                "fullStart": 825,
                "fullEnd": 849,
                "start": 825,
                "end": 847,
                "fullWidth": 24,
                "width": 22,
                "expression": {
                    "kind": "InvocationExpression",
                    "fullStart": 825,
                    "fullEnd": 846,
                    "start": 825,
                    "end": 846,
                    "fullWidth": 21,
                    "width": 21,
                    "expression": {
                        "kind": "IdentifierName",
                        "fullStart": 825,
                        "fullEnd": 836,
                        "start": 825,
                        "end": 836,
                        "fullWidth": 11,
                        "width": 11,
                        "text": "runTestCase",
                        "value": "runTestCase",
                        "valueText": "runTestCase"
                    },
                    "argumentList": {
                        "kind": "ArgumentList",
                        "fullStart": 836,
                        "fullEnd": 846,
                        "start": 836,
                        "end": 846,
                        "fullWidth": 10,
                        "width": 10,
                        "openParenToken": {
                            "kind": "OpenParenToken",
                            "fullStart": 836,
                            "fullEnd": 837,
                            "start": 836,
                            "end": 837,
                            "fullWidth": 1,
                            "width": 1,
                            "text": "(",
                            "value": "(",
                            "valueText": "("
                        },
                        "arguments": [
                            {
                                "kind": "IdentifierName",
                                "fullStart": 837,
                                "fullEnd": 845,
                                "start": 837,
                                "end": 845,
                                "fullWidth": 8,
                                "width": 8,
                                "text": "testcase",
                                "value": "testcase",
                                "valueText": "testcase"
                            }
                        ],
                        "closeParenToken": {
                            "kind": "CloseParenToken",
                            "fullStart": 845,
                            "fullEnd": 846,
                            "start": 845,
                            "end": 846,
                            "fullWidth": 1,
                            "width": 1,
                            "text": ")",
                            "value": ")",
                            "valueText": ")"
                        }
                    }
                },
                "semicolonToken": {
                    "kind": "SemicolonToken",
                    "fullStart": 846,
                    "fullEnd": 849,
                    "start": 846,
                    "end": 847,
                    "fullWidth": 3,
                    "width": 1,
                    "text": ";",
                    "value": ";",
                    "valueText": ";",
                    "hasTrailingTrivia": true,
                    "hasTrailingNewLine": true,
                    "trailingTrivia": [
                        {
                            "kind": "NewLineTrivia",
                            "text": "\r\n"
                        }
                    ]
                }
            }
        ],
        "endOfFileToken": {
            "kind": "EndOfFileToken",
            "fullStart": 849,
            "fullEnd": 849,
            "start": 849,
            "end": 849,
            "fullWidth": 0,
            "width": 0,
            "text": ""
        }
    },
    "lineMap": {
        "lineStarts": [
            0,
            67,
            152,
            232,
            308,
            380,
            385,
            440,
            533,
            538,
            540,
            542,
            565,
            611,
            641,
            652,
            654,
            712,
            714,
            779,
            781,
            818,
            825,
            849
        ],
        "length": 849
    }
}<|MERGE_RESOLUTION|>--- conflicted
+++ resolved
@@ -625,12 +625,8 @@
                                         "start": 666,
                                         "end": 709,
                                         "fullWidth": 43,
-<<<<<<< HEAD
                                         "width": 43,
-                                        "identifier": {
-=======
                                         "propertyName": {
->>>>>>> 85e84683
                                             "kind": "IdentifierName",
                                             "fullStart": 666,
                                             "fullEnd": 670,
@@ -1071,12 +1067,8 @@
                                         "start": 726,
                                         "end": 776,
                                         "fullWidth": 50,
-<<<<<<< HEAD
                                         "width": 50,
-                                        "identifier": {
-=======
                                         "propertyName": {
->>>>>>> 85e84683
                                             "kind": "IdentifierName",
                                             "fullStart": 726,
                                             "fullEnd": 733,
