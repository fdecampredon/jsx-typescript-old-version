{
    "isDeclaration": false,
    "languageVersion": "EcmaScript5",
    "parseOptions": {
        "allowAutomaticSemicolonInsertion": true
    },
    "sourceUnit": {
        "kind": "SourceUnit",
        "fullStart": 0,
        "fullEnd": 1411,
        "start": 598,
        "end": 1411,
        "fullWidth": 1411,
        "width": 813,
        "isIncrementallyUnusable": true,
        "moduleElements": [
            {
                "kind": "FunctionDeclaration",
                "fullStart": 0,
                "fullEnd": 1387,
                "start": 598,
                "end": 1385,
                "fullWidth": 1387,
                "width": 787,
                "modifiers": [],
                "functionKeyword": {
                    "kind": "FunctionKeyword",
                    "fullStart": 0,
                    "fullEnd": 607,
                    "start": 598,
                    "end": 606,
                    "fullWidth": 607,
                    "width": 8,
                    "text": "function",
                    "value": "function",
                    "valueText": "function",
                    "hasLeadingTrivia": true,
                    "hasLeadingComment": true,
                    "hasLeadingNewLine": true,
                    "hasTrailingTrivia": true,
                    "leadingTrivia": [
                        {
                            "kind": "SingleLineCommentTrivia",
                            "text": "/// Copyright (c) 2012 Ecma International.  All rights reserved. "
                        },
                        {
                            "kind": "NewLineTrivia",
                            "text": "\r\n"
                        },
                        {
                            "kind": "SingleLineCommentTrivia",
                            "text": "/// Ecma International makes this code available under the terms and conditions set"
                        },
                        {
                            "kind": "NewLineTrivia",
                            "text": "\r\n"
                        },
                        {
                            "kind": "SingleLineCommentTrivia",
                            "text": "/// forth on http://hg.ecmascript.org/tests/test262/raw-file/tip/LICENSE (the "
                        },
                        {
                            "kind": "NewLineTrivia",
                            "text": "\r\n"
                        },
                        {
                            "kind": "SingleLineCommentTrivia",
                            "text": "/// \"Use Terms\").   Any redistribution of this code must retain the above "
                        },
                        {
                            "kind": "NewLineTrivia",
                            "text": "\r\n"
                        },
                        {
                            "kind": "SingleLineCommentTrivia",
                            "text": "/// copyright and this notice and otherwise comply with the Use Terms."
                        },
                        {
                            "kind": "NewLineTrivia",
                            "text": "\r\n"
                        },
                        {
                            "kind": "MultiLineCommentTrivia",
                            "text": "/**\r\n * @path ch15/15.4/15.4.4/15.4.4.19/15.4.4.19-9-11.js\r\n * @description Array.prototype.map - returns an empty array if 'length' is 0 (subclassed Array, length overridden with obj w/o valueOf (toString))\r\n */"
                        },
                        {
                            "kind": "NewLineTrivia",
                            "text": "\r\n"
                        },
                        {
                            "kind": "NewLineTrivia",
                            "text": "\r\n"
                        },
                        {
                            "kind": "NewLineTrivia",
                            "text": "\r\n"
                        }
                    ],
                    "trailingTrivia": [
                        {
                            "kind": "WhitespaceTrivia",
                            "text": " "
                        }
                    ]
                },
                "identifier": {
                    "kind": "IdentifierName",
                    "fullStart": 607,
                    "fullEnd": 615,
                    "start": 607,
                    "end": 615,
                    "fullWidth": 8,
                    "width": 8,
                    "text": "testcase",
                    "value": "testcase",
                    "valueText": "testcase"
                },
                "callSignature": {
                    "kind": "CallSignature",
                    "fullStart": 615,
                    "fullEnd": 618,
                    "start": 615,
                    "end": 617,
                    "fullWidth": 3,
                    "width": 2,
                    "parameterList": {
                        "kind": "ParameterList",
                        "fullStart": 615,
                        "fullEnd": 618,
                        "start": 615,
                        "end": 617,
                        "fullWidth": 3,
                        "width": 2,
                        "openParenToken": {
                            "kind": "OpenParenToken",
                            "fullStart": 615,
                            "fullEnd": 616,
                            "start": 615,
                            "end": 616,
                            "fullWidth": 1,
                            "width": 1,
                            "text": "(",
                            "value": "(",
                            "valueText": "("
                        },
                        "parameters": [],
                        "closeParenToken": {
                            "kind": "CloseParenToken",
                            "fullStart": 616,
                            "fullEnd": 618,
                            "start": 616,
                            "end": 617,
                            "fullWidth": 2,
                            "width": 1,
                            "text": ")",
                            "value": ")",
                            "valueText": ")",
                            "hasTrailingTrivia": true,
                            "trailingTrivia": [
                                {
                                    "kind": "WhitespaceTrivia",
                                    "text": " "
                                }
                            ]
                        }
                    }
                },
                "block": {
                    "kind": "Block",
                    "fullStart": 618,
                    "fullEnd": 1387,
                    "start": 618,
                    "end": 1385,
                    "fullWidth": 769,
                    "width": 767,
                    "openBraceToken": {
                        "kind": "OpenBraceToken",
                        "fullStart": 618,
                        "fullEnd": 621,
                        "start": 618,
                        "end": 619,
                        "fullWidth": 3,
                        "width": 1,
                        "text": "{",
                        "value": "{",
                        "valueText": "{",
                        "hasTrailingTrivia": true,
                        "hasTrailingNewLine": true,
                        "trailingTrivia": [
                            {
                                "kind": "NewLineTrivia",
                                "text": "\r\n"
                            }
                        ]
                    },
                    "statements": [
                        {
                            "kind": "FunctionDeclaration",
                            "fullStart": 621,
                            "fullEnd": 649,
                            "start": 629,
                            "end": 647,
                            "fullWidth": 28,
                            "width": 18,
                            "modifiers": [],
                            "functionKeyword": {
                                "kind": "FunctionKeyword",
                                "fullStart": 621,
                                "fullEnd": 638,
                                "start": 629,
                                "end": 637,
                                "fullWidth": 17,
                                "width": 8,
                                "text": "function",
                                "value": "function",
                                "valueText": "function",
                                "hasLeadingTrivia": true,
                                "hasTrailingTrivia": true,
                                "leadingTrivia": [
                                    {
                                        "kind": "WhitespaceTrivia",
                                        "text": "        "
                                    }
                                ],
                                "trailingTrivia": [
                                    {
                                        "kind": "WhitespaceTrivia",
                                        "text": " "
                                    }
                                ]
                            },
                            "identifier": {
                                "kind": "IdentifierName",
                                "fullStart": 638,
                                "fullEnd": 641,
                                "start": 638,
                                "end": 641,
                                "fullWidth": 3,
                                "width": 3,
                                "text": "Foo",
                                "value": "Foo",
                                "valueText": "Foo"
                            },
                            "callSignature": {
                                "kind": "CallSignature",
                                "fullStart": 641,
                                "fullEnd": 644,
                                "start": 641,
                                "end": 643,
                                "fullWidth": 3,
                                "width": 2,
                                "parameterList": {
                                    "kind": "ParameterList",
                                    "fullStart": 641,
                                    "fullEnd": 644,
                                    "start": 641,
                                    "end": 643,
                                    "fullWidth": 3,
                                    "width": 2,
                                    "openParenToken": {
                                        "kind": "OpenParenToken",
                                        "fullStart": 641,
                                        "fullEnd": 642,
                                        "start": 641,
                                        "end": 642,
                                        "fullWidth": 1,
                                        "width": 1,
                                        "text": "(",
                                        "value": "(",
                                        "valueText": "("
                                    },
                                    "parameters": [],
                                    "closeParenToken": {
                                        "kind": "CloseParenToken",
                                        "fullStart": 642,
                                        "fullEnd": 644,
                                        "start": 642,
                                        "end": 643,
                                        "fullWidth": 2,
                                        "width": 1,
                                        "text": ")",
                                        "value": ")",
                                        "valueText": ")",
                                        "hasTrailingTrivia": true,
                                        "trailingTrivia": [
                                            {
                                                "kind": "WhitespaceTrivia",
                                                "text": " "
                                            }
                                        ]
                                    }
                                }
                            },
                            "block": {
                                "kind": "Block",
                                "fullStart": 644,
                                "fullEnd": 649,
                                "start": 644,
                                "end": 647,
                                "fullWidth": 5,
                                "width": 3,
                                "openBraceToken": {
                                    "kind": "OpenBraceToken",
                                    "fullStart": 644,
                                    "fullEnd": 646,
                                    "start": 644,
                                    "end": 645,
                                    "fullWidth": 2,
                                    "width": 1,
                                    "text": "{",
                                    "value": "{",
                                    "valueText": "{",
                                    "hasTrailingTrivia": true,
                                    "trailingTrivia": [
                                        {
                                            "kind": "WhitespaceTrivia",
                                            "text": " "
                                        }
                                    ]
                                },
                                "statements": [],
                                "closeBraceToken": {
                                    "kind": "CloseBraceToken",
                                    "fullStart": 646,
                                    "fullEnd": 649,
                                    "start": 646,
                                    "end": 647,
                                    "fullWidth": 3,
                                    "width": 1,
                                    "text": "}",
                                    "value": "}",
                                    "valueText": "}",
                                    "hasTrailingTrivia": true,
                                    "hasTrailingNewLine": true,
                                    "trailingTrivia": [
                                        {
                                            "kind": "NewLineTrivia",
                                            "text": "\r\n"
                                        }
                                    ]
                                }
                            }
                        },
                        {
                            "kind": "ExpressionStatement",
                            "fullStart": 649,
                            "fullEnd": 685,
                            "start": 657,
                            "end": 683,
                            "fullWidth": 36,
                            "width": 26,
                            "expression": {
                                "kind": "AssignmentExpression",
                                "fullStart": 649,
                                "fullEnd": 682,
                                "start": 657,
                                "end": 682,
                                "fullWidth": 33,
                                "width": 25,
                                "left": {
                                    "kind": "MemberAccessExpression",
                                    "fullStart": 649,
                                    "fullEnd": 671,
                                    "start": 657,
                                    "end": 670,
                                    "fullWidth": 22,
                                    "width": 13,
                                    "expression": {
                                        "kind": "IdentifierName",
                                        "fullStart": 649,
                                        "fullEnd": 660,
                                        "start": 657,
                                        "end": 660,
                                        "fullWidth": 11,
                                        "width": 3,
                                        "text": "Foo",
                                        "value": "Foo",
                                        "valueText": "Foo",
                                        "hasLeadingTrivia": true,
                                        "leadingTrivia": [
                                            {
                                                "kind": "WhitespaceTrivia",
                                                "text": "        "
                                            }
                                        ]
                                    },
                                    "dotToken": {
                                        "kind": "DotToken",
                                        "fullStart": 660,
                                        "fullEnd": 661,
                                        "start": 660,
                                        "end": 661,
                                        "fullWidth": 1,
                                        "width": 1,
                                        "text": ".",
                                        "value": ".",
                                        "valueText": "."
                                    },
                                    "name": {
                                        "kind": "IdentifierName",
                                        "fullStart": 661,
                                        "fullEnd": 671,
                                        "start": 661,
                                        "end": 670,
                                        "fullWidth": 10,
                                        "width": 9,
                                        "text": "prototype",
                                        "value": "prototype",
                                        "valueText": "prototype",
                                        "hasTrailingTrivia": true,
                                        "trailingTrivia": [
                                            {
                                                "kind": "WhitespaceTrivia",
                                                "text": " "
                                            }
                                        ]
                                    }
                                },
                                "operatorToken": {
                                    "kind": "EqualsToken",
                                    "fullStart": 671,
                                    "fullEnd": 673,
                                    "start": 671,
                                    "end": 672,
                                    "fullWidth": 2,
                                    "width": 1,
                                    "text": "=",
                                    "value": "=",
                                    "valueText": "=",
                                    "hasTrailingTrivia": true,
                                    "trailingTrivia": [
                                        {
                                            "kind": "WhitespaceTrivia",
                                            "text": " "
                                        }
                                    ]
                                },
                                "right": {
                                    "kind": "ArrayLiteralExpression",
                                    "fullStart": 673,
                                    "fullEnd": 682,
                                    "start": 673,
                                    "end": 682,
                                    "fullWidth": 9,
                                    "width": 9,
                                    "openBracketToken": {
                                        "kind": "OpenBracketToken",
                                        "fullStart": 673,
                                        "fullEnd": 674,
                                        "start": 673,
                                        "end": 674,
                                        "fullWidth": 1,
                                        "width": 1,
                                        "text": "[",
                                        "value": "[",
                                        "valueText": "["
                                    },
                                    "expressions": [
                                        {
                                            "kind": "NumericLiteral",
                                            "fullStart": 674,
                                            "fullEnd": 675,
                                            "start": 674,
                                            "end": 675,
                                            "fullWidth": 1,
                                            "width": 1,
                                            "text": "1",
                                            "value": 1,
                                            "valueText": "1"
                                        },
                                        {
                                            "kind": "CommaToken",
                                            "fullStart": 675,
                                            "fullEnd": 677,
                                            "start": 675,
                                            "end": 676,
                                            "fullWidth": 2,
                                            "width": 1,
                                            "text": ",",
                                            "value": ",",
                                            "valueText": ",",
                                            "hasTrailingTrivia": true,
                                            "trailingTrivia": [
                                                {
                                                    "kind": "WhitespaceTrivia",
                                                    "text": " "
                                                }
                                            ]
                                        },
                                        {
                                            "kind": "NumericLiteral",
                                            "fullStart": 677,
                                            "fullEnd": 678,
                                            "start": 677,
                                            "end": 678,
                                            "fullWidth": 1,
                                            "width": 1,
                                            "text": "2",
                                            "value": 2,
                                            "valueText": "2"
                                        },
                                        {
                                            "kind": "CommaToken",
                                            "fullStart": 678,
                                            "fullEnd": 680,
                                            "start": 678,
                                            "end": 679,
                                            "fullWidth": 2,
                                            "width": 1,
                                            "text": ",",
                                            "value": ",",
                                            "valueText": ",",
                                            "hasTrailingTrivia": true,
                                            "trailingTrivia": [
                                                {
                                                    "kind": "WhitespaceTrivia",
                                                    "text": " "
                                                }
                                            ]
                                        },
                                        {
                                            "kind": "NumericLiteral",
                                            "fullStart": 680,
                                            "fullEnd": 681,
                                            "start": 680,
                                            "end": 681,
                                            "fullWidth": 1,
                                            "width": 1,
                                            "text": "3",
                                            "value": 3,
                                            "valueText": "3"
                                        }
                                    ],
                                    "closeBracketToken": {
                                        "kind": "CloseBracketToken",
                                        "fullStart": 681,
                                        "fullEnd": 682,
                                        "start": 681,
                                        "end": 682,
                                        "fullWidth": 1,
                                        "width": 1,
                                        "text": "]",
                                        "value": "]",
                                        "valueText": "]"
                                    }
                                }
                            },
                            "semicolonToken": {
                                "kind": "SemicolonToken",
                                "fullStart": 682,
                                "fullEnd": 685,
                                "start": 682,
                                "end": 683,
                                "fullWidth": 3,
                                "width": 1,
                                "text": ";",
                                "value": ";",
                                "valueText": ";",
                                "hasTrailingTrivia": true,
                                "hasTrailingNewLine": true,
                                "trailingTrivia": [
                                    {
                                        "kind": "NewLineTrivia",
                                        "text": "\r\n"
                                    }
                                ]
                            }
                        },
                        {
                            "kind": "VariableStatement",
                            "fullStart": 685,
                            "fullEnd": 715,
                            "start": 695,
                            "end": 713,
                            "fullWidth": 30,
                            "width": 18,
                            "modifiers": [],
                            "variableDeclaration": {
                                "kind": "VariableDeclaration",
                                "fullStart": 685,
                                "fullEnd": 712,
                                "start": 695,
                                "end": 712,
                                "fullWidth": 27,
                                "width": 17,
                                "varKeyword": {
                                    "kind": "VarKeyword",
                                    "fullStart": 685,
                                    "fullEnd": 699,
                                    "start": 695,
                                    "end": 698,
                                    "fullWidth": 14,
                                    "width": 3,
                                    "text": "var",
                                    "value": "var",
                                    "valueText": "var",
                                    "hasLeadingTrivia": true,
                                    "hasLeadingNewLine": true,
                                    "hasTrailingTrivia": true,
                                    "leadingTrivia": [
                                        {
                                            "kind": "NewLineTrivia",
                                            "text": "\r\n"
                                        },
                                        {
                                            "kind": "WhitespaceTrivia",
                                            "text": "        "
                                        }
                                    ],
                                    "trailingTrivia": [
                                        {
                                            "kind": "WhitespaceTrivia",
                                            "text": " "
                                        }
                                    ]
                                },
                                "variableDeclarators": [
                                    {
                                        "kind": "VariableDeclarator",
                                        "fullStart": 699,
                                        "fullEnd": 712,
                                        "start": 699,
                                        "end": 712,
                                        "fullWidth": 13,
<<<<<<< HEAD
                                        "width": 13,
                                        "identifier": {
=======
                                        "propertyName": {
>>>>>>> 85e84683
                                            "kind": "IdentifierName",
                                            "fullStart": 699,
                                            "fullEnd": 701,
                                            "start": 699,
                                            "end": 700,
                                            "fullWidth": 2,
                                            "width": 1,
                                            "text": "f",
                                            "value": "f",
                                            "valueText": "f",
                                            "hasTrailingTrivia": true,
                                            "trailingTrivia": [
                                                {
                                                    "kind": "WhitespaceTrivia",
                                                    "text": " "
                                                }
                                            ]
                                        },
                                        "equalsValueClause": {
                                            "kind": "EqualsValueClause",
                                            "fullStart": 701,
                                            "fullEnd": 712,
                                            "start": 701,
                                            "end": 712,
                                            "fullWidth": 11,
                                            "width": 11,
                                            "equalsToken": {
                                                "kind": "EqualsToken",
                                                "fullStart": 701,
                                                "fullEnd": 703,
                                                "start": 701,
                                                "end": 702,
                                                "fullWidth": 2,
                                                "width": 1,
                                                "text": "=",
                                                "value": "=",
                                                "valueText": "=",
                                                "hasTrailingTrivia": true,
                                                "trailingTrivia": [
                                                    {
                                                        "kind": "WhitespaceTrivia",
                                                        "text": " "
                                                    }
                                                ]
                                            },
                                            "value": {
                                                "kind": "ObjectCreationExpression",
                                                "fullStart": 703,
                                                "fullEnd": 712,
                                                "start": 703,
                                                "end": 712,
                                                "fullWidth": 9,
                                                "width": 9,
                                                "newKeyword": {
                                                    "kind": "NewKeyword",
                                                    "fullStart": 703,
                                                    "fullEnd": 707,
                                                    "start": 703,
                                                    "end": 706,
                                                    "fullWidth": 4,
                                                    "width": 3,
                                                    "text": "new",
                                                    "value": "new",
                                                    "valueText": "new",
                                                    "hasTrailingTrivia": true,
                                                    "trailingTrivia": [
                                                        {
                                                            "kind": "WhitespaceTrivia",
                                                            "text": " "
                                                        }
                                                    ]
                                                },
                                                "expression": {
                                                    "kind": "IdentifierName",
                                                    "fullStart": 707,
                                                    "fullEnd": 710,
                                                    "start": 707,
                                                    "end": 710,
                                                    "fullWidth": 3,
                                                    "width": 3,
                                                    "text": "Foo",
                                                    "value": "Foo",
                                                    "valueText": "Foo"
                                                },
                                                "argumentList": {
                                                    "kind": "ArgumentList",
                                                    "fullStart": 710,
                                                    "fullEnd": 712,
                                                    "start": 710,
                                                    "end": 712,
                                                    "fullWidth": 2,
                                                    "width": 2,
                                                    "openParenToken": {
                                                        "kind": "OpenParenToken",
                                                        "fullStart": 710,
                                                        "fullEnd": 711,
                                                        "start": 710,
                                                        "end": 711,
                                                        "fullWidth": 1,
                                                        "width": 1,
                                                        "text": "(",
                                                        "value": "(",
                                                        "valueText": "("
                                                    },
                                                    "arguments": [],
                                                    "closeParenToken": {
                                                        "kind": "CloseParenToken",
                                                        "fullStart": 711,
                                                        "fullEnd": 712,
                                                        "start": 711,
                                                        "end": 712,
                                                        "fullWidth": 1,
                                                        "width": 1,
                                                        "text": ")",
                                                        "value": ")",
                                                        "valueText": ")"
                                                    }
                                                }
                                            }
                                        }
                                    }
                                ]
                            },
                            "semicolonToken": {
                                "kind": "SemicolonToken",
                                "fullStart": 712,
                                "fullEnd": 715,
                                "start": 712,
                                "end": 713,
                                "fullWidth": 3,
                                "width": 1,
                                "text": ";",
                                "value": ";",
                                "valueText": ";",
                                "hasTrailingTrivia": true,
                                "hasTrailingNewLine": true,
                                "trailingTrivia": [
                                    {
                                        "kind": "NewLineTrivia",
                                        "text": "\r\n"
                                    }
                                ]
                            }
                        },
                        {
                            "kind": "VariableStatement",
                            "fullStart": 715,
                            "fullEnd": 829,
                            "start": 725,
                            "end": 827,
                            "fullWidth": 114,
                            "width": 102,
                            "modifiers": [],
                            "variableDeclaration": {
                                "kind": "VariableDeclaration",
                                "fullStart": 715,
                                "fullEnd": 826,
                                "start": 725,
                                "end": 826,
                                "fullWidth": 111,
                                "width": 101,
                                "varKeyword": {
                                    "kind": "VarKeyword",
                                    "fullStart": 715,
                                    "fullEnd": 729,
                                    "start": 725,
                                    "end": 728,
                                    "fullWidth": 14,
                                    "width": 3,
                                    "text": "var",
                                    "value": "var",
                                    "valueText": "var",
                                    "hasLeadingTrivia": true,
                                    "hasLeadingNewLine": true,
                                    "hasTrailingTrivia": true,
                                    "leadingTrivia": [
                                        {
                                            "kind": "NewLineTrivia",
                                            "text": "\r\n"
                                        },
                                        {
                                            "kind": "WhitespaceTrivia",
                                            "text": "        "
                                        }
                                    ],
                                    "trailingTrivia": [
                                        {
                                            "kind": "WhitespaceTrivia",
                                            "text": " "
                                        }
                                    ]
                                },
                                "variableDeclarators": [
                                    {
                                        "kind": "VariableDeclarator",
                                        "fullStart": 729,
                                        "fullEnd": 826,
                                        "start": 729,
                                        "end": 826,
                                        "fullWidth": 97,
<<<<<<< HEAD
                                        "width": 97,
                                        "identifier": {
=======
                                        "propertyName": {
>>>>>>> 85e84683
                                            "kind": "IdentifierName",
                                            "fullStart": 729,
                                            "fullEnd": 731,
                                            "start": 729,
                                            "end": 730,
                                            "fullWidth": 2,
                                            "width": 1,
                                            "text": "o",
                                            "value": "o",
                                            "valueText": "o",
                                            "hasTrailingTrivia": true,
                                            "trailingTrivia": [
                                                {
                                                    "kind": "WhitespaceTrivia",
                                                    "text": " "
                                                }
                                            ]
                                        },
                                        "equalsValueClause": {
                                            "kind": "EqualsValueClause",
                                            "fullStart": 731,
                                            "fullEnd": 826,
                                            "start": 731,
                                            "end": 826,
                                            "fullWidth": 95,
                                            "width": 95,
                                            "equalsToken": {
                                                "kind": "EqualsToken",
                                                "fullStart": 731,
                                                "fullEnd": 733,
                                                "start": 731,
                                                "end": 732,
                                                "fullWidth": 2,
                                                "width": 1,
                                                "text": "=",
                                                "value": "=",
                                                "valueText": "=",
                                                "hasTrailingTrivia": true,
                                                "trailingTrivia": [
                                                    {
                                                        "kind": "WhitespaceTrivia",
                                                        "text": " "
                                                    }
                                                ]
                                            },
                                            "value": {
                                                "kind": "ObjectLiteralExpression",
                                                "fullStart": 733,
                                                "fullEnd": 826,
                                                "start": 733,
                                                "end": 826,
                                                "fullWidth": 93,
                                                "width": 93,
                                                "openBraceToken": {
                                                    "kind": "OpenBraceToken",
                                                    "fullStart": 733,
                                                    "fullEnd": 736,
                                                    "start": 733,
                                                    "end": 734,
                                                    "fullWidth": 3,
                                                    "width": 1,
                                                    "text": "{",
                                                    "value": "{",
                                                    "valueText": "{",
                                                    "hasTrailingTrivia": true,
                                                    "hasTrailingNewLine": true,
                                                    "trailingTrivia": [
                                                        {
                                                            "kind": "NewLineTrivia",
                                                            "text": "\r\n"
                                                        }
                                                    ]
                                                },
                                                "propertyAssignments": [
                                                    {
                                                        "kind": "SimplePropertyAssignment",
                                                        "fullStart": 736,
                                                        "fullEnd": 817,
                                                        "start": 748,
                                                        "end": 815,
                                                        "fullWidth": 81,
                                                        "width": 67,
                                                        "propertyName": {
                                                            "kind": "IdentifierName",
                                                            "fullStart": 736,
                                                            "fullEnd": 756,
                                                            "start": 748,
                                                            "end": 756,
                                                            "fullWidth": 20,
                                                            "width": 8,
                                                            "text": "toString",
                                                            "value": "toString",
                                                            "valueText": "toString",
                                                            "hasLeadingTrivia": true,
                                                            "leadingTrivia": [
                                                                {
                                                                    "kind": "WhitespaceTrivia",
                                                                    "text": "            "
                                                                }
                                                            ]
                                                        },
                                                        "colonToken": {
                                                            "kind": "ColonToken",
                                                            "fullStart": 756,
                                                            "fullEnd": 758,
                                                            "start": 756,
                                                            "end": 757,
                                                            "fullWidth": 2,
                                                            "width": 1,
                                                            "text": ":",
                                                            "value": ":",
                                                            "valueText": ":",
                                                            "hasTrailingTrivia": true,
                                                            "trailingTrivia": [
                                                                {
                                                                    "kind": "WhitespaceTrivia",
                                                                    "text": " "
                                                                }
                                                            ]
                                                        },
                                                        "expression": {
                                                            "kind": "FunctionExpression",
                                                            "fullStart": 758,
                                                            "fullEnd": 817,
                                                            "start": 758,
                                                            "end": 815,
                                                            "fullWidth": 59,
                                                            "width": 57,
                                                            "functionKeyword": {
                                                                "kind": "FunctionKeyword",
                                                                "fullStart": 758,
                                                                "fullEnd": 767,
                                                                "start": 758,
                                                                "end": 766,
                                                                "fullWidth": 9,
                                                                "width": 8,
                                                                "text": "function",
                                                                "value": "function",
                                                                "valueText": "function",
                                                                "hasTrailingTrivia": true,
                                                                "trailingTrivia": [
                                                                    {
                                                                        "kind": "WhitespaceTrivia",
                                                                        "text": " "
                                                                    }
                                                                ]
                                                            },
                                                            "callSignature": {
                                                                "kind": "CallSignature",
                                                                "fullStart": 767,
                                                                "fullEnd": 770,
                                                                "start": 767,
                                                                "end": 769,
                                                                "fullWidth": 3,
                                                                "width": 2,
                                                                "parameterList": {
                                                                    "kind": "ParameterList",
                                                                    "fullStart": 767,
                                                                    "fullEnd": 770,
                                                                    "start": 767,
                                                                    "end": 769,
                                                                    "fullWidth": 3,
                                                                    "width": 2,
                                                                    "openParenToken": {
                                                                        "kind": "OpenParenToken",
                                                                        "fullStart": 767,
                                                                        "fullEnd": 768,
                                                                        "start": 767,
                                                                        "end": 768,
                                                                        "fullWidth": 1,
                                                                        "width": 1,
                                                                        "text": "(",
                                                                        "value": "(",
                                                                        "valueText": "("
                                                                    },
                                                                    "parameters": [],
                                                                    "closeParenToken": {
                                                                        "kind": "CloseParenToken",
                                                                        "fullStart": 768,
                                                                        "fullEnd": 770,
                                                                        "start": 768,
                                                                        "end": 769,
                                                                        "fullWidth": 2,
                                                                        "width": 1,
                                                                        "text": ")",
                                                                        "value": ")",
                                                                        "valueText": ")",
                                                                        "hasTrailingTrivia": true,
                                                                        "trailingTrivia": [
                                                                            {
                                                                                "kind": "WhitespaceTrivia",
                                                                                "text": " "
                                                                            }
                                                                        ]
                                                                    }
                                                                }
                                                            },
                                                            "block": {
                                                                "kind": "Block",
                                                                "fullStart": 770,
                                                                "fullEnd": 817,
                                                                "start": 770,
                                                                "end": 815,
                                                                "fullWidth": 47,
                                                                "width": 45,
                                                                "openBraceToken": {
                                                                    "kind": "OpenBraceToken",
                                                                    "fullStart": 770,
                                                                    "fullEnd": 773,
                                                                    "start": 770,
                                                                    "end": 771,
                                                                    "fullWidth": 3,
                                                                    "width": 1,
                                                                    "text": "{",
                                                                    "value": "{",
                                                                    "valueText": "{",
                                                                    "hasTrailingTrivia": true,
                                                                    "hasTrailingNewLine": true,
                                                                    "trailingTrivia": [
                                                                        {
                                                                            "kind": "NewLineTrivia",
                                                                            "text": "\r\n"
                                                                        }
                                                                    ]
                                                                },
                                                                "statements": [
                                                                    {
                                                                        "kind": "ReturnStatement",
                                                                        "fullStart": 773,
                                                                        "fullEnd": 802,
                                                                        "start": 789,
                                                                        "end": 800,
                                                                        "fullWidth": 29,
                                                                        "width": 11,
                                                                        "returnKeyword": {
                                                                            "kind": "ReturnKeyword",
                                                                            "fullStart": 773,
                                                                            "fullEnd": 796,
                                                                            "start": 789,
                                                                            "end": 795,
                                                                            "fullWidth": 23,
                                                                            "width": 6,
                                                                            "text": "return",
                                                                            "value": "return",
                                                                            "valueText": "return",
                                                                            "hasLeadingTrivia": true,
                                                                            "hasTrailingTrivia": true,
                                                                            "leadingTrivia": [
                                                                                {
                                                                                    "kind": "WhitespaceTrivia",
                                                                                    "text": "                "
                                                                                }
                                                                            ],
                                                                            "trailingTrivia": [
                                                                                {
                                                                                    "kind": "WhitespaceTrivia",
                                                                                    "text": " "
                                                                                }
                                                                            ]
                                                                        },
                                                                        "expression": {
                                                                            "kind": "StringLiteral",
                                                                            "fullStart": 796,
                                                                            "fullEnd": 799,
                                                                            "start": 796,
                                                                            "end": 799,
                                                                            "fullWidth": 3,
                                                                            "width": 3,
                                                                            "text": "'0'",
                                                                            "value": "0",
                                                                            "valueText": "0"
                                                                        },
                                                                        "semicolonToken": {
                                                                            "kind": "SemicolonToken",
                                                                            "fullStart": 799,
                                                                            "fullEnd": 802,
                                                                            "start": 799,
                                                                            "end": 800,
                                                                            "fullWidth": 3,
                                                                            "width": 1,
                                                                            "text": ";",
                                                                            "value": ";",
                                                                            "valueText": ";",
                                                                            "hasTrailingTrivia": true,
                                                                            "hasTrailingNewLine": true,
                                                                            "trailingTrivia": [
                                                                                {
                                                                                    "kind": "NewLineTrivia",
                                                                                    "text": "\r\n"
                                                                                }
                                                                            ]
                                                                        }
                                                                    }
                                                                ],
                                                                "closeBraceToken": {
                                                                    "kind": "CloseBraceToken",
                                                                    "fullStart": 802,
                                                                    "fullEnd": 817,
                                                                    "start": 814,
                                                                    "end": 815,
                                                                    "fullWidth": 15,
                                                                    "width": 1,
                                                                    "text": "}",
                                                                    "value": "}",
                                                                    "valueText": "}",
                                                                    "hasLeadingTrivia": true,
                                                                    "hasTrailingTrivia": true,
                                                                    "hasTrailingNewLine": true,
                                                                    "leadingTrivia": [
                                                                        {
                                                                            "kind": "WhitespaceTrivia",
                                                                            "text": "            "
                                                                        }
                                                                    ],
                                                                    "trailingTrivia": [
                                                                        {
                                                                            "kind": "NewLineTrivia",
                                                                            "text": "\r\n"
                                                                        }
                                                                    ]
                                                                }
                                                            }
                                                        }
                                                    }
                                                ],
                                                "closeBraceToken": {
                                                    "kind": "CloseBraceToken",
                                                    "fullStart": 817,
                                                    "fullEnd": 826,
                                                    "start": 825,
                                                    "end": 826,
                                                    "fullWidth": 9,
                                                    "width": 1,
                                                    "text": "}",
                                                    "value": "}",
                                                    "valueText": "}",
                                                    "hasLeadingTrivia": true,
                                                    "leadingTrivia": [
                                                        {
                                                            "kind": "WhitespaceTrivia",
                                                            "text": "        "
                                                        }
                                                    ]
                                                }
                                            }
                                        }
                                    }
                                ]
                            },
                            "semicolonToken": {
                                "kind": "SemicolonToken",
                                "fullStart": 826,
                                "fullEnd": 829,
                                "start": 826,
                                "end": 827,
                                "fullWidth": 3,
                                "width": 1,
                                "text": ";",
                                "value": ";",
                                "valueText": ";",
                                "hasTrailingTrivia": true,
                                "hasTrailingNewLine": true,
                                "trailingTrivia": [
                                    {
                                        "kind": "NewLineTrivia",
                                        "text": "\r\n"
                                    }
                                ]
                            }
                        },
                        {
                            "kind": "ExpressionStatement",
                            "fullStart": 829,
                            "fullEnd": 852,
                            "start": 837,
                            "end": 850,
                            "fullWidth": 23,
                            "width": 13,
                            "expression": {
                                "kind": "AssignmentExpression",
                                "fullStart": 829,
                                "fullEnd": 849,
                                "start": 837,
                                "end": 849,
                                "fullWidth": 20,
                                "width": 12,
                                "left": {
                                    "kind": "MemberAccessExpression",
                                    "fullStart": 829,
                                    "fullEnd": 846,
                                    "start": 837,
                                    "end": 845,
                                    "fullWidth": 17,
                                    "width": 8,
                                    "expression": {
                                        "kind": "IdentifierName",
                                        "fullStart": 829,
                                        "fullEnd": 838,
                                        "start": 837,
                                        "end": 838,
                                        "fullWidth": 9,
                                        "width": 1,
                                        "text": "f",
                                        "value": "f",
                                        "valueText": "f",
                                        "hasLeadingTrivia": true,
                                        "leadingTrivia": [
                                            {
                                                "kind": "WhitespaceTrivia",
                                                "text": "        "
                                            }
                                        ]
                                    },
                                    "dotToken": {
                                        "kind": "DotToken",
                                        "fullStart": 838,
                                        "fullEnd": 839,
                                        "start": 838,
                                        "end": 839,
                                        "fullWidth": 1,
                                        "width": 1,
                                        "text": ".",
                                        "value": ".",
                                        "valueText": "."
                                    },
                                    "name": {
                                        "kind": "IdentifierName",
                                        "fullStart": 839,
                                        "fullEnd": 846,
                                        "start": 839,
                                        "end": 845,
                                        "fullWidth": 7,
                                        "width": 6,
                                        "text": "length",
                                        "value": "length",
                                        "valueText": "length",
                                        "hasTrailingTrivia": true,
                                        "trailingTrivia": [
                                            {
                                                "kind": "WhitespaceTrivia",
                                                "text": " "
                                            }
                                        ]
                                    }
                                },
                                "operatorToken": {
                                    "kind": "EqualsToken",
                                    "fullStart": 846,
                                    "fullEnd": 848,
                                    "start": 846,
                                    "end": 847,
                                    "fullWidth": 2,
                                    "width": 1,
                                    "text": "=",
                                    "value": "=",
                                    "valueText": "=",
                                    "hasTrailingTrivia": true,
                                    "trailingTrivia": [
                                        {
                                            "kind": "WhitespaceTrivia",
                                            "text": " "
                                        }
                                    ]
                                },
                                "right": {
                                    "kind": "IdentifierName",
                                    "fullStart": 848,
                                    "fullEnd": 849,
                                    "start": 848,
                                    "end": 849,
                                    "fullWidth": 1,
                                    "width": 1,
                                    "text": "o",
                                    "value": "o",
                                    "valueText": "o"
                                }
                            },
                            "semicolonToken": {
                                "kind": "SemicolonToken",
                                "fullStart": 849,
                                "fullEnd": 852,
                                "start": 849,
                                "end": 850,
                                "fullWidth": 3,
                                "width": 1,
                                "text": ";",
                                "value": ";",
                                "valueText": ";",
                                "hasTrailingTrivia": true,
                                "hasTrailingNewLine": true,
                                "trailingTrivia": [
                                    {
                                        "kind": "NewLineTrivia",
                                        "text": "\r\n"
                                    }
                                ]
                            }
                        },
                        {
                            "kind": "FunctionDeclaration",
                            "fullStart": 852,
                            "fullEnd": 1240,
                            "start": 1221,
                            "end": 1238,
                            "fullWidth": 388,
                            "width": 17,
                            "modifiers": [],
                            "functionKeyword": {
                                "kind": "FunctionKeyword",
                                "fullStart": 852,
                                "fullEnd": 1230,
                                "start": 1221,
                                "end": 1229,
                                "fullWidth": 378,
                                "width": 8,
                                "text": "function",
                                "value": "function",
                                "valueText": "function",
                                "hasLeadingTrivia": true,
                                "hasLeadingComment": true,
                                "hasLeadingNewLine": true,
                                "hasTrailingTrivia": true,
                                "leadingTrivia": [
                                    {
                                        "kind": "NewLineTrivia",
                                        "text": "\r\n"
                                    },
                                    {
                                        "kind": "WhitespaceTrivia",
                                        "text": "        "
                                    },
                                    {
                                        "kind": "SingleLineCommentTrivia",
                                        "text": "// objects inherit the default valueOf method of the Object object;"
                                    },
                                    {
                                        "kind": "NewLineTrivia",
                                        "text": "\r\n"
                                    },
                                    {
                                        "kind": "WhitespaceTrivia",
                                        "text": "        "
                                    },
                                    {
                                        "kind": "SingleLineCommentTrivia",
                                        "text": "// that simply returns the itself. Since the default valueOf() method"
                                    },
                                    {
                                        "kind": "NewLineTrivia",
                                        "text": "\r\n"
                                    },
                                    {
                                        "kind": "WhitespaceTrivia",
                                        "text": "        "
                                    },
                                    {
                                        "kind": "SingleLineCommentTrivia",
                                        "text": "// does not return a primitive value, ES next tries to convert the object"
                                    },
                                    {
                                        "kind": "NewLineTrivia",
                                        "text": "\r\n"
                                    },
                                    {
                                        "kind": "WhitespaceTrivia",
                                        "text": "        "
                                    },
                                    {
                                        "kind": "SingleLineCommentTrivia",
                                        "text": "// to a number by calling its toString() method and converting the"
                                    },
                                    {
                                        "kind": "NewLineTrivia",
                                        "text": "\r\n"
                                    },
                                    {
                                        "kind": "WhitespaceTrivia",
                                        "text": "        "
                                    },
                                    {
                                        "kind": "SingleLineCommentTrivia",
                                        "text": "// resulting string to a number."
                                    },
                                    {
                                        "kind": "NewLineTrivia",
                                        "text": "\r\n"
                                    },
                                    {
                                        "kind": "NewLineTrivia",
                                        "text": "\r\n"
                                    },
                                    {
                                        "kind": "WhitespaceTrivia",
                                        "text": "        "
                                    }
                                ],
                                "trailingTrivia": [
                                    {
                                        "kind": "WhitespaceTrivia",
                                        "text": " "
                                    }
                                ]
                            },
                            "identifier": {
                                "kind": "IdentifierName",
                                "fullStart": 1230,
                                "fullEnd": 1232,
                                "start": 1230,
                                "end": 1232,
                                "fullWidth": 2,
                                "width": 2,
                                "text": "cb",
                                "value": "cb",
                                "valueText": "cb"
                            },
                            "callSignature": {
                                "kind": "CallSignature",
                                "fullStart": 1232,
                                "fullEnd": 1235,
                                "start": 1232,
                                "end": 1234,
                                "fullWidth": 3,
                                "width": 2,
                                "parameterList": {
                                    "kind": "ParameterList",
                                    "fullStart": 1232,
                                    "fullEnd": 1235,
                                    "start": 1232,
                                    "end": 1234,
                                    "fullWidth": 3,
                                    "width": 2,
                                    "openParenToken": {
                                        "kind": "OpenParenToken",
                                        "fullStart": 1232,
                                        "fullEnd": 1233,
                                        "start": 1232,
                                        "end": 1233,
                                        "fullWidth": 1,
                                        "width": 1,
                                        "text": "(",
                                        "value": "(",
                                        "valueText": "("
                                    },
                                    "parameters": [],
                                    "closeParenToken": {
                                        "kind": "CloseParenToken",
                                        "fullStart": 1233,
                                        "fullEnd": 1235,
                                        "start": 1233,
                                        "end": 1234,
                                        "fullWidth": 2,
                                        "width": 1,
                                        "text": ")",
                                        "value": ")",
                                        "valueText": ")",
                                        "hasTrailingTrivia": true,
                                        "trailingTrivia": [
                                            {
                                                "kind": "WhitespaceTrivia",
                                                "text": " "
                                            }
                                        ]
                                    }
                                }
                            },
                            "block": {
                                "kind": "Block",
                                "fullStart": 1235,
                                "fullEnd": 1240,
                                "start": 1235,
                                "end": 1238,
                                "fullWidth": 5,
                                "width": 3,
                                "openBraceToken": {
                                    "kind": "OpenBraceToken",
                                    "fullStart": 1235,
                                    "fullEnd": 1237,
                                    "start": 1235,
                                    "end": 1236,
                                    "fullWidth": 2,
                                    "width": 1,
                                    "text": "{",
                                    "value": "{",
                                    "valueText": "{",
                                    "hasTrailingTrivia": true,
                                    "trailingTrivia": [
                                        {
                                            "kind": "WhitespaceTrivia",
                                            "text": " "
                                        }
                                    ]
                                },
                                "statements": [],
                                "closeBraceToken": {
                                    "kind": "CloseBraceToken",
                                    "fullStart": 1237,
                                    "fullEnd": 1240,
                                    "start": 1237,
                                    "end": 1238,
                                    "fullWidth": 3,
                                    "width": 1,
                                    "text": "}",
                                    "value": "}",
                                    "valueText": "}",
                                    "hasTrailingTrivia": true,
                                    "hasTrailingNewLine": true,
                                    "trailingTrivia": [
                                        {
                                            "kind": "NewLineTrivia",
                                            "text": "\r\n"
                                        }
                                    ]
                                }
                            }
                        },
                        {
                            "kind": "VariableStatement",
                            "fullStart": 1240,
                            "fullEnd": 1290,
                            "start": 1248,
                            "end": 1288,
                            "fullWidth": 50,
                            "width": 40,
                            "modifiers": [],
                            "variableDeclaration": {
                                "kind": "VariableDeclaration",
                                "fullStart": 1240,
                                "fullEnd": 1287,
                                "start": 1248,
                                "end": 1287,
                                "fullWidth": 47,
                                "width": 39,
                                "varKeyword": {
                                    "kind": "VarKeyword",
                                    "fullStart": 1240,
                                    "fullEnd": 1252,
                                    "start": 1248,
                                    "end": 1251,
                                    "fullWidth": 12,
                                    "width": 3,
                                    "text": "var",
                                    "value": "var",
                                    "valueText": "var",
                                    "hasLeadingTrivia": true,
                                    "hasTrailingTrivia": true,
                                    "leadingTrivia": [
                                        {
                                            "kind": "WhitespaceTrivia",
                                            "text": "        "
                                        }
                                    ],
                                    "trailingTrivia": [
                                        {
                                            "kind": "WhitespaceTrivia",
                                            "text": " "
                                        }
                                    ]
                                },
                                "variableDeclarators": [
                                    {
                                        "kind": "VariableDeclarator",
                                        "fullStart": 1252,
                                        "fullEnd": 1287,
                                        "start": 1252,
                                        "end": 1287,
                                        "fullWidth": 35,
<<<<<<< HEAD
                                        "width": 35,
                                        "identifier": {
=======
                                        "propertyName": {
>>>>>>> 85e84683
                                            "kind": "IdentifierName",
                                            "fullStart": 1252,
                                            "fullEnd": 1254,
                                            "start": 1252,
                                            "end": 1253,
                                            "fullWidth": 2,
                                            "width": 1,
                                            "text": "a",
                                            "value": "a",
                                            "valueText": "a",
                                            "hasTrailingTrivia": true,
                                            "trailingTrivia": [
                                                {
                                                    "kind": "WhitespaceTrivia",
                                                    "text": " "
                                                }
                                            ]
                                        },
                                        "equalsValueClause": {
                                            "kind": "EqualsValueClause",
                                            "fullStart": 1254,
                                            "fullEnd": 1287,
                                            "start": 1254,
                                            "end": 1287,
                                            "fullWidth": 33,
                                            "width": 33,
                                            "equalsToken": {
                                                "kind": "EqualsToken",
                                                "fullStart": 1254,
                                                "fullEnd": 1256,
                                                "start": 1254,
                                                "end": 1255,
                                                "fullWidth": 2,
                                                "width": 1,
                                                "text": "=",
                                                "value": "=",
                                                "valueText": "=",
                                                "hasTrailingTrivia": true,
                                                "trailingTrivia": [
                                                    {
                                                        "kind": "WhitespaceTrivia",
                                                        "text": " "
                                                    }
                                                ]
                                            },
                                            "value": {
                                                "kind": "InvocationExpression",
                                                "fullStart": 1256,
                                                "fullEnd": 1287,
                                                "start": 1256,
                                                "end": 1287,
                                                "fullWidth": 31,
                                                "width": 31,
                                                "expression": {
                                                    "kind": "MemberAccessExpression",
                                                    "fullStart": 1256,
                                                    "fullEnd": 1280,
                                                    "start": 1256,
                                                    "end": 1280,
                                                    "fullWidth": 24,
                                                    "width": 24,
                                                    "expression": {
                                                        "kind": "MemberAccessExpression",
                                                        "fullStart": 1256,
                                                        "fullEnd": 1275,
                                                        "start": 1256,
                                                        "end": 1275,
                                                        "fullWidth": 19,
                                                        "width": 19,
                                                        "expression": {
                                                            "kind": "MemberAccessExpression",
                                                            "fullStart": 1256,
                                                            "fullEnd": 1271,
                                                            "start": 1256,
                                                            "end": 1271,
                                                            "fullWidth": 15,
                                                            "width": 15,
                                                            "expression": {
                                                                "kind": "IdentifierName",
                                                                "fullStart": 1256,
                                                                "fullEnd": 1261,
                                                                "start": 1256,
                                                                "end": 1261,
                                                                "fullWidth": 5,
                                                                "width": 5,
                                                                "text": "Array",
                                                                "value": "Array",
                                                                "valueText": "Array"
                                                            },
                                                            "dotToken": {
                                                                "kind": "DotToken",
                                                                "fullStart": 1261,
                                                                "fullEnd": 1262,
                                                                "start": 1261,
                                                                "end": 1262,
                                                                "fullWidth": 1,
                                                                "width": 1,
                                                                "text": ".",
                                                                "value": ".",
                                                                "valueText": "."
                                                            },
                                                            "name": {
                                                                "kind": "IdentifierName",
                                                                "fullStart": 1262,
                                                                "fullEnd": 1271,
                                                                "start": 1262,
                                                                "end": 1271,
                                                                "fullWidth": 9,
                                                                "width": 9,
                                                                "text": "prototype",
                                                                "value": "prototype",
                                                                "valueText": "prototype"
                                                            }
                                                        },
                                                        "dotToken": {
                                                            "kind": "DotToken",
                                                            "fullStart": 1271,
                                                            "fullEnd": 1272,
                                                            "start": 1271,
                                                            "end": 1272,
                                                            "fullWidth": 1,
                                                            "width": 1,
                                                            "text": ".",
                                                            "value": ".",
                                                            "valueText": "."
                                                        },
                                                        "name": {
                                                            "kind": "IdentifierName",
                                                            "fullStart": 1272,
                                                            "fullEnd": 1275,
                                                            "start": 1272,
                                                            "end": 1275,
                                                            "fullWidth": 3,
                                                            "width": 3,
                                                            "text": "map",
                                                            "value": "map",
                                                            "valueText": "map"
                                                        }
                                                    },
                                                    "dotToken": {
                                                        "kind": "DotToken",
                                                        "fullStart": 1275,
                                                        "fullEnd": 1276,
                                                        "start": 1275,
                                                        "end": 1276,
                                                        "fullWidth": 1,
                                                        "width": 1,
                                                        "text": ".",
                                                        "value": ".",
                                                        "valueText": "."
                                                    },
                                                    "name": {
                                                        "kind": "IdentifierName",
                                                        "fullStart": 1276,
                                                        "fullEnd": 1280,
                                                        "start": 1276,
                                                        "end": 1280,
                                                        "fullWidth": 4,
                                                        "width": 4,
                                                        "text": "call",
                                                        "value": "call",
                                                        "valueText": "call"
                                                    }
                                                },
                                                "argumentList": {
                                                    "kind": "ArgumentList",
                                                    "fullStart": 1280,
                                                    "fullEnd": 1287,
                                                    "start": 1280,
                                                    "end": 1287,
                                                    "fullWidth": 7,
                                                    "width": 7,
                                                    "openParenToken": {
                                                        "kind": "OpenParenToken",
                                                        "fullStart": 1280,
                                                        "fullEnd": 1281,
                                                        "start": 1280,
                                                        "end": 1281,
                                                        "fullWidth": 1,
                                                        "width": 1,
                                                        "text": "(",
                                                        "value": "(",
                                                        "valueText": "("
                                                    },
                                                    "arguments": [
                                                        {
                                                            "kind": "IdentifierName",
                                                            "fullStart": 1281,
                                                            "fullEnd": 1282,
                                                            "start": 1281,
                                                            "end": 1282,
                                                            "fullWidth": 1,
                                                            "width": 1,
                                                            "text": "f",
                                                            "value": "f",
                                                            "valueText": "f"
                                                        },
                                                        {
                                                            "kind": "CommaToken",
                                                            "fullStart": 1282,
                                                            "fullEnd": 1284,
                                                            "start": 1282,
                                                            "end": 1283,
                                                            "fullWidth": 2,
                                                            "width": 1,
                                                            "text": ",",
                                                            "value": ",",
                                                            "valueText": ",",
                                                            "hasTrailingTrivia": true,
                                                            "trailingTrivia": [
                                                                {
                                                                    "kind": "WhitespaceTrivia",
                                                                    "text": " "
                                                                }
                                                            ]
                                                        },
                                                        {
                                                            "kind": "IdentifierName",
                                                            "fullStart": 1284,
                                                            "fullEnd": 1286,
                                                            "start": 1284,
                                                            "end": 1286,
                                                            "fullWidth": 2,
                                                            "width": 2,
                                                            "text": "cb",
                                                            "value": "cb",
                                                            "valueText": "cb"
                                                        }
                                                    ],
                                                    "closeParenToken": {
                                                        "kind": "CloseParenToken",
                                                        "fullStart": 1286,
                                                        "fullEnd": 1287,
                                                        "start": 1286,
                                                        "end": 1287,
                                                        "fullWidth": 1,
                                                        "width": 1,
                                                        "text": ")",
                                                        "value": ")",
                                                        "valueText": ")"
                                                    }
                                                }
                                            }
                                        }
                                    }
                                ]
                            },
                            "semicolonToken": {
                                "kind": "SemicolonToken",
                                "fullStart": 1287,
                                "fullEnd": 1290,
                                "start": 1287,
                                "end": 1288,
                                "fullWidth": 3,
                                "width": 1,
                                "text": ";",
                                "value": ";",
                                "valueText": ";",
                                "hasTrailingTrivia": true,
                                "hasTrailingNewLine": true,
                                "trailingTrivia": [
                                    {
                                        "kind": "NewLineTrivia",
                                        "text": "\r\n"
                                    }
                                ]
                            }
                        },
                        {
                            "kind": "IfStatement",
                            "fullStart": 1290,
                            "fullEnd": 1380,
                            "start": 1300,
                            "end": 1378,
                            "fullWidth": 90,
                            "width": 78,
                            "ifKeyword": {
                                "kind": "IfKeyword",
                                "fullStart": 1290,
                                "fullEnd": 1303,
                                "start": 1300,
                                "end": 1302,
                                "fullWidth": 13,
                                "width": 2,
                                "text": "if",
                                "value": "if",
                                "valueText": "if",
                                "hasLeadingTrivia": true,
                                "hasLeadingNewLine": true,
                                "hasTrailingTrivia": true,
                                "leadingTrivia": [
                                    {
                                        "kind": "NewLineTrivia",
                                        "text": "\r\n"
                                    },
                                    {
                                        "kind": "WhitespaceTrivia",
                                        "text": "        "
                                    }
                                ],
                                "trailingTrivia": [
                                    {
                                        "kind": "WhitespaceTrivia",
                                        "text": " "
                                    }
                                ]
                            },
                            "openParenToken": {
                                "kind": "OpenParenToken",
                                "fullStart": 1303,
                                "fullEnd": 1304,
                                "start": 1303,
                                "end": 1304,
                                "fullWidth": 1,
                                "width": 1,
                                "text": "(",
                                "value": "(",
                                "valueText": "("
                            },
                            "condition": {
                                "kind": "LogicalAndExpression",
                                "fullStart": 1304,
                                "fullEnd": 1338,
                                "start": 1304,
                                "end": 1338,
                                "fullWidth": 34,
                                "width": 34,
                                "left": {
                                    "kind": "InvocationExpression",
                                    "fullStart": 1304,
                                    "fullEnd": 1321,
                                    "start": 1304,
                                    "end": 1320,
                                    "fullWidth": 17,
                                    "width": 16,
                                    "expression": {
                                        "kind": "MemberAccessExpression",
                                        "fullStart": 1304,
                                        "fullEnd": 1317,
                                        "start": 1304,
                                        "end": 1317,
                                        "fullWidth": 13,
                                        "width": 13,
                                        "expression": {
                                            "kind": "IdentifierName",
                                            "fullStart": 1304,
                                            "fullEnd": 1309,
                                            "start": 1304,
                                            "end": 1309,
                                            "fullWidth": 5,
                                            "width": 5,
                                            "text": "Array",
                                            "value": "Array",
                                            "valueText": "Array"
                                        },
                                        "dotToken": {
                                            "kind": "DotToken",
                                            "fullStart": 1309,
                                            "fullEnd": 1310,
                                            "start": 1309,
                                            "end": 1310,
                                            "fullWidth": 1,
                                            "width": 1,
                                            "text": ".",
                                            "value": ".",
                                            "valueText": "."
                                        },
                                        "name": {
                                            "kind": "IdentifierName",
                                            "fullStart": 1310,
                                            "fullEnd": 1317,
                                            "start": 1310,
                                            "end": 1317,
                                            "fullWidth": 7,
                                            "width": 7,
                                            "text": "isArray",
                                            "value": "isArray",
                                            "valueText": "isArray"
                                        }
                                    },
                                    "argumentList": {
                                        "kind": "ArgumentList",
                                        "fullStart": 1317,
                                        "fullEnd": 1321,
                                        "start": 1317,
                                        "end": 1320,
                                        "fullWidth": 4,
                                        "width": 3,
                                        "openParenToken": {
                                            "kind": "OpenParenToken",
                                            "fullStart": 1317,
                                            "fullEnd": 1318,
                                            "start": 1317,
                                            "end": 1318,
                                            "fullWidth": 1,
                                            "width": 1,
                                            "text": "(",
                                            "value": "(",
                                            "valueText": "("
                                        },
                                        "arguments": [
                                            {
                                                "kind": "IdentifierName",
                                                "fullStart": 1318,
                                                "fullEnd": 1319,
                                                "start": 1318,
                                                "end": 1319,
                                                "fullWidth": 1,
                                                "width": 1,
                                                "text": "a",
                                                "value": "a",
                                                "valueText": "a"
                                            }
                                        ],
                                        "closeParenToken": {
                                            "kind": "CloseParenToken",
                                            "fullStart": 1319,
                                            "fullEnd": 1321,
                                            "start": 1319,
                                            "end": 1320,
                                            "fullWidth": 2,
                                            "width": 1,
                                            "text": ")",
                                            "value": ")",
                                            "valueText": ")",
                                            "hasTrailingTrivia": true,
                                            "trailingTrivia": [
                                                {
                                                    "kind": "WhitespaceTrivia",
                                                    "text": " "
                                                }
                                            ]
                                        }
                                    }
                                },
                                "operatorToken": {
                                    "kind": "AmpersandAmpersandToken",
                                    "fullStart": 1321,
                                    "fullEnd": 1324,
                                    "start": 1321,
                                    "end": 1323,
                                    "fullWidth": 3,
                                    "width": 2,
                                    "text": "&&",
                                    "value": "&&",
                                    "valueText": "&&",
                                    "hasTrailingTrivia": true,
                                    "trailingTrivia": [
                                        {
                                            "kind": "WhitespaceTrivia",
                                            "text": " "
                                        }
                                    ]
                                },
                                "right": {
                                    "kind": "EqualsExpression",
                                    "fullStart": 1324,
                                    "fullEnd": 1338,
                                    "start": 1324,
                                    "end": 1338,
                                    "fullWidth": 14,
                                    "width": 14,
                                    "left": {
                                        "kind": "MemberAccessExpression",
                                        "fullStart": 1324,
                                        "fullEnd": 1333,
                                        "start": 1324,
                                        "end": 1332,
                                        "fullWidth": 9,
                                        "width": 8,
                                        "expression": {
                                            "kind": "IdentifierName",
                                            "fullStart": 1324,
                                            "fullEnd": 1325,
                                            "start": 1324,
                                            "end": 1325,
                                            "fullWidth": 1,
                                            "width": 1,
                                            "text": "a",
                                            "value": "a",
                                            "valueText": "a"
                                        },
                                        "dotToken": {
                                            "kind": "DotToken",
                                            "fullStart": 1325,
                                            "fullEnd": 1326,
                                            "start": 1325,
                                            "end": 1326,
                                            "fullWidth": 1,
                                            "width": 1,
                                            "text": ".",
                                            "value": ".",
                                            "valueText": "."
                                        },
                                        "name": {
                                            "kind": "IdentifierName",
                                            "fullStart": 1326,
                                            "fullEnd": 1333,
                                            "start": 1326,
                                            "end": 1332,
                                            "fullWidth": 7,
                                            "width": 6,
                                            "text": "length",
                                            "value": "length",
                                            "valueText": "length",
                                            "hasTrailingTrivia": true,
                                            "trailingTrivia": [
                                                {
                                                    "kind": "WhitespaceTrivia",
                                                    "text": " "
                                                }
                                            ]
                                        }
                                    },
                                    "operatorToken": {
                                        "kind": "EqualsEqualsEqualsToken",
                                        "fullStart": 1333,
                                        "fullEnd": 1337,
                                        "start": 1333,
                                        "end": 1336,
                                        "fullWidth": 4,
                                        "width": 3,
                                        "text": "===",
                                        "value": "===",
                                        "valueText": "===",
                                        "hasTrailingTrivia": true,
                                        "trailingTrivia": [
                                            {
                                                "kind": "WhitespaceTrivia",
                                                "text": " "
                                            }
                                        ]
                                    },
                                    "right": {
                                        "kind": "NumericLiteral",
                                        "fullStart": 1337,
                                        "fullEnd": 1338,
                                        "start": 1337,
                                        "end": 1338,
                                        "fullWidth": 1,
                                        "width": 1,
                                        "text": "0",
                                        "value": 0,
                                        "valueText": "0"
                                    }
                                }
                            },
                            "closeParenToken": {
                                "kind": "CloseParenToken",
                                "fullStart": 1338,
                                "fullEnd": 1340,
                                "start": 1338,
                                "end": 1339,
                                "fullWidth": 2,
                                "width": 1,
                                "text": ")",
                                "value": ")",
                                "valueText": ")",
                                "hasTrailingTrivia": true,
                                "trailingTrivia": [
                                    {
                                        "kind": "WhitespaceTrivia",
                                        "text": " "
                                    }
                                ]
                            },
                            "statement": {
                                "kind": "Block",
                                "fullStart": 1340,
                                "fullEnd": 1380,
                                "start": 1340,
                                "end": 1378,
                                "fullWidth": 40,
                                "width": 38,
                                "openBraceToken": {
                                    "kind": "OpenBraceToken",
                                    "fullStart": 1340,
                                    "fullEnd": 1343,
                                    "start": 1340,
                                    "end": 1341,
                                    "fullWidth": 3,
                                    "width": 1,
                                    "text": "{",
                                    "value": "{",
                                    "valueText": "{",
                                    "hasTrailingTrivia": true,
                                    "hasTrailingNewLine": true,
                                    "trailingTrivia": [
                                        {
                                            "kind": "NewLineTrivia",
                                            "text": "\r\n"
                                        }
                                    ]
                                },
                                "statements": [
                                    {
                                        "kind": "ReturnStatement",
                                        "fullStart": 1343,
                                        "fullEnd": 1369,
                                        "start": 1355,
                                        "end": 1367,
                                        "fullWidth": 26,
                                        "width": 12,
                                        "returnKeyword": {
                                            "kind": "ReturnKeyword",
                                            "fullStart": 1343,
                                            "fullEnd": 1362,
                                            "start": 1355,
                                            "end": 1361,
                                            "fullWidth": 19,
                                            "width": 6,
                                            "text": "return",
                                            "value": "return",
                                            "valueText": "return",
                                            "hasLeadingTrivia": true,
                                            "hasTrailingTrivia": true,
                                            "leadingTrivia": [
                                                {
                                                    "kind": "WhitespaceTrivia",
                                                    "text": "            "
                                                }
                                            ],
                                            "trailingTrivia": [
                                                {
                                                    "kind": "WhitespaceTrivia",
                                                    "text": " "
                                                }
                                            ]
                                        },
                                        "expression": {
                                            "kind": "TrueKeyword",
                                            "fullStart": 1362,
                                            "fullEnd": 1366,
                                            "start": 1362,
                                            "end": 1366,
                                            "fullWidth": 4,
                                            "width": 4,
                                            "text": "true",
                                            "value": true,
                                            "valueText": "true"
                                        },
                                        "semicolonToken": {
                                            "kind": "SemicolonToken",
                                            "fullStart": 1366,
                                            "fullEnd": 1369,
                                            "start": 1366,
                                            "end": 1367,
                                            "fullWidth": 3,
                                            "width": 1,
                                            "text": ";",
                                            "value": ";",
                                            "valueText": ";",
                                            "hasTrailingTrivia": true,
                                            "hasTrailingNewLine": true,
                                            "trailingTrivia": [
                                                {
                                                    "kind": "NewLineTrivia",
                                                    "text": "\r\n"
                                                }
                                            ]
                                        }
                                    }
                                ],
                                "closeBraceToken": {
                                    "kind": "CloseBraceToken",
                                    "fullStart": 1369,
                                    "fullEnd": 1380,
                                    "start": 1377,
                                    "end": 1378,
                                    "fullWidth": 11,
                                    "width": 1,
                                    "text": "}",
                                    "value": "}",
                                    "valueText": "}",
                                    "hasLeadingTrivia": true,
                                    "hasTrailingTrivia": true,
                                    "hasTrailingNewLine": true,
                                    "leadingTrivia": [
                                        {
                                            "kind": "WhitespaceTrivia",
                                            "text": "        "
                                        }
                                    ],
                                    "trailingTrivia": [
                                        {
                                            "kind": "NewLineTrivia",
                                            "text": "\r\n"
                                        }
                                    ]
                                }
                            }
                        }
                    ],
                    "closeBraceToken": {
                        "kind": "CloseBraceToken",
                        "fullStart": 1380,
                        "fullEnd": 1387,
                        "start": 1384,
                        "end": 1385,
                        "fullWidth": 7,
                        "width": 1,
                        "text": "}",
                        "value": "}",
                        "valueText": "}",
                        "hasLeadingTrivia": true,
                        "hasTrailingTrivia": true,
                        "hasTrailingNewLine": true,
                        "leadingTrivia": [
                            {
                                "kind": "WhitespaceTrivia",
                                "text": "    "
                            }
                        ],
                        "trailingTrivia": [
                            {
                                "kind": "NewLineTrivia",
                                "text": "\r\n"
                            }
                        ]
                    }
                }
            },
            {
                "kind": "ExpressionStatement",
                "fullStart": 1387,
                "fullEnd": 1411,
                "start": 1387,
                "end": 1409,
                "fullWidth": 24,
                "width": 22,
                "expression": {
                    "kind": "InvocationExpression",
                    "fullStart": 1387,
                    "fullEnd": 1408,
                    "start": 1387,
                    "end": 1408,
                    "fullWidth": 21,
                    "width": 21,
                    "expression": {
                        "kind": "IdentifierName",
                        "fullStart": 1387,
                        "fullEnd": 1398,
                        "start": 1387,
                        "end": 1398,
                        "fullWidth": 11,
                        "width": 11,
                        "text": "runTestCase",
                        "value": "runTestCase",
                        "valueText": "runTestCase"
                    },
                    "argumentList": {
                        "kind": "ArgumentList",
                        "fullStart": 1398,
                        "fullEnd": 1408,
                        "start": 1398,
                        "end": 1408,
                        "fullWidth": 10,
                        "width": 10,
                        "openParenToken": {
                            "kind": "OpenParenToken",
                            "fullStart": 1398,
                            "fullEnd": 1399,
                            "start": 1398,
                            "end": 1399,
                            "fullWidth": 1,
                            "width": 1,
                            "text": "(",
                            "value": "(",
                            "valueText": "("
                        },
                        "arguments": [
                            {
                                "kind": "IdentifierName",
                                "fullStart": 1399,
                                "fullEnd": 1407,
                                "start": 1399,
                                "end": 1407,
                                "fullWidth": 8,
                                "width": 8,
                                "text": "testcase",
                                "value": "testcase",
                                "valueText": "testcase"
                            }
                        ],
                        "closeParenToken": {
                            "kind": "CloseParenToken",
                            "fullStart": 1407,
                            "fullEnd": 1408,
                            "start": 1407,
                            "end": 1408,
                            "fullWidth": 1,
                            "width": 1,
                            "text": ")",
                            "value": ")",
                            "valueText": ")"
                        }
                    }
                },
                "semicolonToken": {
                    "kind": "SemicolonToken",
                    "fullStart": 1408,
                    "fullEnd": 1411,
                    "start": 1408,
                    "end": 1409,
                    "fullWidth": 3,
                    "width": 1,
                    "text": ";",
                    "value": ";",
                    "valueText": ";",
                    "hasTrailingTrivia": true,
                    "hasTrailingNewLine": true,
                    "trailingTrivia": [
                        {
                            "kind": "NewLineTrivia",
                            "text": "\r\n"
                        }
                    ]
                }
            }
        ],
        "endOfFileToken": {
            "kind": "EndOfFileToken",
            "fullStart": 1411,
            "fullEnd": 1411,
            "start": 1411,
            "end": 1411,
            "fullWidth": 0,
            "width": 0,
            "text": ""
        }
    },
    "lineMap": {
        "lineStarts": [
            0,
            67,
            152,
            232,
            308,
            380,
            385,
            440,
            589,
            594,
            596,
            598,
            621,
            649,
            685,
            687,
            715,
            717,
            736,
            773,
            802,
            817,
            829,
            852,
            854,
            931,
            1010,
            1093,
            1169,
            1211,
            1213,
            1240,
            1290,
            1292,
            1343,
            1369,
            1380,
            1387,
            1411
        ],
        "length": 1411
    }
}<|MERGE_RESOLUTION|>--- conflicted
+++ resolved
@@ -622,12 +622,8 @@
                                         "start": 699,
                                         "end": 712,
                                         "fullWidth": 13,
-<<<<<<< HEAD
                                         "width": 13,
-                                        "identifier": {
-=======
                                         "propertyName": {
->>>>>>> 85e84683
                                             "kind": "IdentifierName",
                                             "fullStart": 699,
                                             "fullEnd": 701,
@@ -828,12 +824,8 @@
                                         "start": 729,
                                         "end": 826,
                                         "fullWidth": 97,
-<<<<<<< HEAD
                                         "width": 97,
-                                        "identifier": {
-=======
                                         "propertyName": {
->>>>>>> 85e84683
                                             "kind": "IdentifierName",
                                             "fullStart": 729,
                                             "fullEnd": 731,
@@ -1600,12 +1592,8 @@
                                         "start": 1252,
                                         "end": 1287,
                                         "fullWidth": 35,
-<<<<<<< HEAD
                                         "width": 35,
-                                        "identifier": {
-=======
                                         "propertyName": {
->>>>>>> 85e84683
                                             "kind": "IdentifierName",
                                             "fullStart": 1252,
                                             "fullEnd": 1254,
