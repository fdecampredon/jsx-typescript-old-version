--- conflicted
+++ resolved
@@ -583,12 +583,8 @@
                                         "start": 673,
                                         "end": 705,
                                         "fullWidth": 32,
-<<<<<<< HEAD
                                         "width": 32,
-                                        "identifier": {
-=======
                                         "propertyName": {
->>>>>>> 85e84683
                                             "kind": "IdentifierName",
                                             "fullStart": 673,
                                             "fullEnd": 677,
@@ -953,12 +949,8 @@
                                         "start": 720,
                                         "end": 770,
                                         "fullWidth": 50,
-<<<<<<< HEAD
                                         "width": 50,
-                                        "identifier": {
-=======
                                         "propertyName": {
->>>>>>> 85e84683
                                             "kind": "IdentifierName",
                                             "fullStart": 720,
                                             "fullEnd": 727,
@@ -1346,12 +1338,8 @@
                                                     "start": 806,
                                                     "end": 825,
                                                     "fullWidth": 19,
-<<<<<<< HEAD
                                                     "width": 19,
-                                                    "identifier": {
-=======
                                                     "propertyName": {
->>>>>>> 85e84683
                                                         "kind": "IdentifierName",
                                                         "fullStart": 806,
                                                         "fullEnd": 814,
