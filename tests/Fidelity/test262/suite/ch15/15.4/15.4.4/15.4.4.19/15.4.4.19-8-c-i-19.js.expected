{
    "isDeclaration": false,
    "languageVersion": "EcmaScript5",
    "parseOptions": {
        "allowAutomaticSemicolonInsertion": true
    },
    "sourceUnit": {
        "kind": "SourceUnit",
        "fullStart": 0,
        "fullEnd": 1414,
        "start": 622,
        "end": 1414,
        "fullWidth": 1414,
        "width": 792,
        "isIncrementallyUnusable": true,
        "moduleElements": [
            {
                "kind": "FunctionDeclaration",
                "fullStart": 0,
                "fullEnd": 1390,
                "start": 622,
                "end": 1388,
                "fullWidth": 1390,
                "width": 766,
                "isIncrementallyUnusable": true,
                "modifiers": [],
                "functionKeyword": {
                    "kind": "FunctionKeyword",
                    "fullStart": 0,
                    "fullEnd": 631,
                    "start": 622,
                    "end": 630,
                    "fullWidth": 631,
                    "width": 8,
                    "text": "function",
                    "value": "function",
                    "valueText": "function",
                    "hasLeadingTrivia": true,
                    "hasLeadingComment": true,
                    "hasLeadingNewLine": true,
                    "hasTrailingTrivia": true,
                    "leadingTrivia": [
                        {
                            "kind": "SingleLineCommentTrivia",
                            "text": "/// Copyright (c) 2012 Ecma International.  All rights reserved. "
                        },
                        {
                            "kind": "NewLineTrivia",
                            "text": "\r\n"
                        },
                        {
                            "kind": "SingleLineCommentTrivia",
                            "text": "/// Ecma International makes this code available under the terms and conditions set"
                        },
                        {
                            "kind": "NewLineTrivia",
                            "text": "\r\n"
                        },
                        {
                            "kind": "SingleLineCommentTrivia",
                            "text": "/// forth on http://hg.ecmascript.org/tests/test262/raw-file/tip/LICENSE (the "
                        },
                        {
                            "kind": "NewLineTrivia",
                            "text": "\r\n"
                        },
                        {
                            "kind": "SingleLineCommentTrivia",
                            "text": "/// \"Use Terms\").   Any redistribution of this code must retain the above "
                        },
                        {
                            "kind": "NewLineTrivia",
                            "text": "\r\n"
                        },
                        {
                            "kind": "SingleLineCommentTrivia",
                            "text": "/// copyright and this notice and otherwise comply with the Use Terms."
                        },
                        {
                            "kind": "NewLineTrivia",
                            "text": "\r\n"
                        },
                        {
                            "kind": "MultiLineCommentTrivia",
                            "text": "/**\r\n * @path ch15/15.4/15.4.4/15.4.4.19/15.4.4.19-8-c-i-19.js\r\n * @description Array.prototype.map - element to be retrieved is own accessor property without a get function that overrides an inherited accessor property on an Array\r\n */"
                        },
                        {
                            "kind": "NewLineTrivia",
                            "text": "\r\n"
                        },
                        {
                            "kind": "NewLineTrivia",
                            "text": "\r\n"
                        },
                        {
                            "kind": "NewLineTrivia",
                            "text": "\r\n"
                        }
                    ],
                    "trailingTrivia": [
                        {
                            "kind": "WhitespaceTrivia",
                            "text": " "
                        }
                    ]
                },
                "identifier": {
                    "kind": "IdentifierName",
                    "fullStart": 631,
                    "fullEnd": 639,
                    "start": 631,
                    "end": 639,
                    "fullWidth": 8,
                    "width": 8,
                    "text": "testcase",
                    "value": "testcase",
                    "valueText": "testcase"
                },
                "callSignature": {
                    "kind": "CallSignature",
                    "fullStart": 639,
                    "fullEnd": 642,
                    "start": 639,
                    "end": 641,
                    "fullWidth": 3,
                    "width": 2,
                    "parameterList": {
                        "kind": "ParameterList",
                        "fullStart": 639,
                        "fullEnd": 642,
                        "start": 639,
                        "end": 641,
                        "fullWidth": 3,
                        "width": 2,
                        "openParenToken": {
                            "kind": "OpenParenToken",
                            "fullStart": 639,
                            "fullEnd": 640,
                            "start": 639,
                            "end": 640,
                            "fullWidth": 1,
                            "width": 1,
                            "text": "(",
                            "value": "(",
                            "valueText": "("
                        },
                        "parameters": [],
                        "closeParenToken": {
                            "kind": "CloseParenToken",
                            "fullStart": 640,
                            "fullEnd": 642,
                            "start": 640,
                            "end": 641,
                            "fullWidth": 2,
                            "width": 1,
                            "text": ")",
                            "value": ")",
                            "valueText": ")",
                            "hasTrailingTrivia": true,
                            "trailingTrivia": [
                                {
                                    "kind": "WhitespaceTrivia",
                                    "text": " "
                                }
                            ]
                        }
                    }
                },
                "block": {
                    "kind": "Block",
                    "fullStart": 642,
                    "fullEnd": 1390,
                    "start": 642,
                    "end": 1388,
                    "fullWidth": 748,
                    "width": 746,
                    "isIncrementallyUnusable": true,
                    "openBraceToken": {
                        "kind": "OpenBraceToken",
                        "fullStart": 642,
                        "fullEnd": 645,
                        "start": 642,
                        "end": 643,
                        "fullWidth": 3,
                        "width": 1,
                        "text": "{",
                        "value": "{",
                        "valueText": "{",
                        "hasTrailingTrivia": true,
                        "hasTrailingNewLine": true,
                        "trailingTrivia": [
                            {
                                "kind": "NewLineTrivia",
                                "text": "\r\n"
                            }
                        ]
                    },
                    "statements": [
                        {
                            "kind": "FunctionDeclaration",
                            "fullStart": 645,
                            "fullEnd": 828,
                            "start": 655,
                            "end": 826,
                            "fullWidth": 183,
                            "width": 171,
                            "modifiers": [],
                            "functionKeyword": {
                                "kind": "FunctionKeyword",
                                "fullStart": 645,
                                "fullEnd": 664,
                                "start": 655,
                                "end": 663,
                                "fullWidth": 19,
                                "width": 8,
                                "text": "function",
                                "value": "function",
                                "valueText": "function",
                                "hasLeadingTrivia": true,
                                "hasLeadingNewLine": true,
                                "hasTrailingTrivia": true,
                                "leadingTrivia": [
                                    {
                                        "kind": "NewLineTrivia",
                                        "text": "\r\n"
                                    },
                                    {
                                        "kind": "WhitespaceTrivia",
                                        "text": "        "
                                    }
                                ],
                                "trailingTrivia": [
                                    {
                                        "kind": "WhitespaceTrivia",
                                        "text": " "
                                    }
                                ]
                            },
                            "identifier": {
                                "kind": "IdentifierName",
                                "fullStart": 664,
                                "fullEnd": 674,
                                "start": 664,
                                "end": 674,
                                "fullWidth": 10,
                                "width": 10,
                                "text": "callbackfn",
                                "value": "callbackfn",
                                "valueText": "callbackfn"
                            },
                            "callSignature": {
                                "kind": "CallSignature",
                                "fullStart": 674,
                                "fullEnd": 690,
                                "start": 674,
                                "end": 689,
                                "fullWidth": 16,
                                "width": 15,
                                "parameterList": {
                                    "kind": "ParameterList",
                                    "fullStart": 674,
                                    "fullEnd": 690,
                                    "start": 674,
                                    "end": 689,
                                    "fullWidth": 16,
                                    "width": 15,
                                    "openParenToken": {
                                        "kind": "OpenParenToken",
                                        "fullStart": 674,
                                        "fullEnd": 675,
                                        "start": 674,
                                        "end": 675,
                                        "fullWidth": 1,
                                        "width": 1,
                                        "text": "(",
                                        "value": "(",
                                        "valueText": "("
                                    },
                                    "parameters": [
                                        {
                                            "kind": "Parameter",
                                            "fullStart": 675,
                                            "fullEnd": 678,
                                            "start": 675,
                                            "end": 678,
                                            "fullWidth": 3,
                                            "width": 3,
                                            "modifiers": [],
                                            "identifier": {
                                                "kind": "IdentifierName",
                                                "fullStart": 675,
                                                "fullEnd": 678,
                                                "start": 675,
                                                "end": 678,
                                                "fullWidth": 3,
                                                "width": 3,
                                                "text": "val",
                                                "value": "val",
                                                "valueText": "val"
                                            }
                                        },
                                        {
                                            "kind": "CommaToken",
                                            "fullStart": 678,
                                            "fullEnd": 680,
                                            "start": 678,
                                            "end": 679,
                                            "fullWidth": 2,
                                            "width": 1,
                                            "text": ",",
                                            "value": ",",
                                            "valueText": ",",
                                            "hasTrailingTrivia": true,
                                            "trailingTrivia": [
                                                {
                                                    "kind": "WhitespaceTrivia",
                                                    "text": " "
                                                }
                                            ]
                                        },
                                        {
                                            "kind": "Parameter",
                                            "fullStart": 680,
                                            "fullEnd": 683,
                                            "start": 680,
                                            "end": 683,
                                            "fullWidth": 3,
                                            "width": 3,
                                            "modifiers": [],
                                            "identifier": {
                                                "kind": "IdentifierName",
                                                "fullStart": 680,
                                                "fullEnd": 683,
                                                "start": 680,
                                                "end": 683,
                                                "fullWidth": 3,
                                                "width": 3,
                                                "text": "idx",
                                                "value": "idx",
                                                "valueText": "idx"
                                            }
                                        },
                                        {
                                            "kind": "CommaToken",
                                            "fullStart": 683,
                                            "fullEnd": 685,
                                            "start": 683,
                                            "end": 684,
                                            "fullWidth": 2,
                                            "width": 1,
                                            "text": ",",
                                            "value": ",",
                                            "valueText": ",",
                                            "hasTrailingTrivia": true,
                                            "trailingTrivia": [
                                                {
                                                    "kind": "WhitespaceTrivia",
                                                    "text": " "
                                                }
                                            ]
                                        },
                                        {
                                            "kind": "Parameter",
                                            "fullStart": 685,
                                            "fullEnd": 688,
                                            "start": 685,
                                            "end": 688,
                                            "fullWidth": 3,
                                            "width": 3,
                                            "modifiers": [],
                                            "identifier": {
                                                "kind": "IdentifierName",
                                                "fullStart": 685,
                                                "fullEnd": 688,
                                                "start": 685,
                                                "end": 688,
                                                "fullWidth": 3,
                                                "width": 3,
                                                "text": "obj",
                                                "value": "obj",
                                                "valueText": "obj"
                                            }
                                        }
                                    ],
                                    "closeParenToken": {
                                        "kind": "CloseParenToken",
                                        "fullStart": 688,
                                        "fullEnd": 690,
                                        "start": 688,
                                        "end": 689,
                                        "fullWidth": 2,
                                        "width": 1,
                                        "text": ")",
                                        "value": ")",
                                        "valueText": ")",
                                        "hasTrailingTrivia": true,
                                        "trailingTrivia": [
                                            {
                                                "kind": "WhitespaceTrivia",
                                                "text": " "
                                            }
                                        ]
                                    }
                                }
                            },
                            "block": {
                                "kind": "Block",
                                "fullStart": 690,
                                "fullEnd": 828,
                                "start": 690,
                                "end": 826,
                                "fullWidth": 138,
                                "width": 136,
                                "openBraceToken": {
                                    "kind": "OpenBraceToken",
                                    "fullStart": 690,
                                    "fullEnd": 693,
                                    "start": 690,
                                    "end": 691,
                                    "fullWidth": 3,
                                    "width": 1,
                                    "text": "{",
                                    "value": "{",
                                    "valueText": "{",
                                    "hasTrailingTrivia": true,
                                    "hasTrailingNewLine": true,
                                    "trailingTrivia": [
                                        {
                                            "kind": "NewLineTrivia",
                                            "text": "\r\n"
                                        }
                                    ]
                                },
                                "statements": [
                                    {
                                        "kind": "IfStatement",
                                        "fullStart": 693,
                                        "fullEnd": 790,
                                        "start": 705,
                                        "end": 788,
                                        "fullWidth": 97,
                                        "width": 83,
                                        "ifKeyword": {
                                            "kind": "IfKeyword",
                                            "fullStart": 693,
                                            "fullEnd": 708,
                                            "start": 705,
                                            "end": 707,
                                            "fullWidth": 15,
                                            "width": 2,
                                            "text": "if",
                                            "value": "if",
                                            "valueText": "if",
                                            "hasLeadingTrivia": true,
                                            "hasTrailingTrivia": true,
                                            "leadingTrivia": [
                                                {
                                                    "kind": "WhitespaceTrivia",
                                                    "text": "            "
                                                }
                                            ],
                                            "trailingTrivia": [
                                                {
                                                    "kind": "WhitespaceTrivia",
                                                    "text": " "
                                                }
                                            ]
                                        },
                                        "openParenToken": {
                                            "kind": "OpenParenToken",
                                            "fullStart": 708,
                                            "fullEnd": 709,
                                            "start": 708,
                                            "end": 709,
                                            "fullWidth": 1,
                                            "width": 1,
                                            "text": "(",
                                            "value": "(",
                                            "valueText": "("
                                        },
                                        "condition": {
                                            "kind": "EqualsExpression",
                                            "fullStart": 709,
                                            "fullEnd": 718,
                                            "start": 709,
                                            "end": 718,
                                            "fullWidth": 9,
                                            "width": 9,
                                            "left": {
                                                "kind": "IdentifierName",
                                                "fullStart": 709,
                                                "fullEnd": 713,
                                                "start": 709,
                                                "end": 712,
                                                "fullWidth": 4,
                                                "width": 3,
                                                "text": "idx",
                                                "value": "idx",
                                                "valueText": "idx",
                                                "hasTrailingTrivia": true,
                                                "trailingTrivia": [
                                                    {
                                                        "kind": "WhitespaceTrivia",
                                                        "text": " "
                                                    }
                                                ]
                                            },
                                            "operatorToken": {
                                                "kind": "EqualsEqualsEqualsToken",
                                                "fullStart": 713,
                                                "fullEnd": 717,
                                                "start": 713,
                                                "end": 716,
                                                "fullWidth": 4,
                                                "width": 3,
                                                "text": "===",
                                                "value": "===",
                                                "valueText": "===",
                                                "hasTrailingTrivia": true,
                                                "trailingTrivia": [
                                                    {
                                                        "kind": "WhitespaceTrivia",
                                                        "text": " "
                                                    }
                                                ]
                                            },
                                            "right": {
                                                "kind": "NumericLiteral",
                                                "fullStart": 717,
                                                "fullEnd": 718,
                                                "start": 717,
                                                "end": 718,
                                                "fullWidth": 1,
                                                "width": 1,
                                                "text": "0",
                                                "value": 0,
                                                "valueText": "0"
                                            }
                                        },
                                        "closeParenToken": {
                                            "kind": "CloseParenToken",
                                            "fullStart": 718,
                                            "fullEnd": 720,
                                            "start": 718,
                                            "end": 719,
                                            "fullWidth": 2,
                                            "width": 1,
                                            "text": ")",
                                            "value": ")",
                                            "valueText": ")",
                                            "hasTrailingTrivia": true,
                                            "trailingTrivia": [
                                                {
                                                    "kind": "WhitespaceTrivia",
                                                    "text": " "
                                                }
                                            ]
                                        },
                                        "statement": {
                                            "kind": "Block",
                                            "fullStart": 720,
                                            "fullEnd": 790,
                                            "start": 720,
                                            "end": 788,
                                            "fullWidth": 70,
                                            "width": 68,
                                            "openBraceToken": {
                                                "kind": "OpenBraceToken",
                                                "fullStart": 720,
                                                "fullEnd": 723,
                                                "start": 720,
                                                "end": 721,
                                                "fullWidth": 3,
                                                "width": 1,
                                                "text": "{",
                                                "value": "{",
                                                "valueText": "{",
                                                "hasTrailingTrivia": true,
                                                "hasTrailingNewLine": true,
                                                "trailingTrivia": [
                                                    {
                                                        "kind": "NewLineTrivia",
                                                        "text": "\r\n"
                                                    }
                                                ]
                                            },
                                            "statements": [
                                                {
                                                    "kind": "ReturnStatement",
                                                    "fullStart": 723,
                                                    "fullEnd": 775,
                                                    "start": 739,
                                                    "end": 773,
                                                    "fullWidth": 52,
                                                    "width": 34,
                                                    "returnKeyword": {
                                                        "kind": "ReturnKeyword",
                                                        "fullStart": 723,
                                                        "fullEnd": 746,
                                                        "start": 739,
                                                        "end": 745,
                                                        "fullWidth": 23,
                                                        "width": 6,
                                                        "text": "return",
                                                        "value": "return",
                                                        "valueText": "return",
                                                        "hasLeadingTrivia": true,
                                                        "hasTrailingTrivia": true,
                                                        "leadingTrivia": [
                                                            {
                                                                "kind": "WhitespaceTrivia",
                                                                "text": "                "
                                                            }
                                                        ],
                                                        "trailingTrivia": [
                                                            {
                                                                "kind": "WhitespaceTrivia",
                                                                "text": " "
                                                            }
                                                        ]
                                                    },
                                                    "expression": {
                                                        "kind": "EqualsExpression",
                                                        "fullStart": 746,
                                                        "fullEnd": 772,
                                                        "start": 746,
                                                        "end": 772,
                                                        "fullWidth": 26,
                                                        "width": 26,
                                                        "left": {
                                                            "kind": "TypeOfExpression",
                                                            "fullStart": 746,
                                                            "fullEnd": 757,
                                                            "start": 746,
                                                            "end": 756,
                                                            "fullWidth": 11,
                                                            "width": 10,
                                                            "typeOfKeyword": {
                                                                "kind": "TypeOfKeyword",
                                                                "fullStart": 746,
                                                                "fullEnd": 753,
                                                                "start": 746,
                                                                "end": 752,
                                                                "fullWidth": 7,
                                                                "width": 6,
                                                                "text": "typeof",
                                                                "value": "typeof",
                                                                "valueText": "typeof",
                                                                "hasTrailingTrivia": true,
                                                                "trailingTrivia": [
                                                                    {
                                                                        "kind": "WhitespaceTrivia",
                                                                        "text": " "
                                                                    }
                                                                ]
                                                            },
                                                            "expression": {
                                                                "kind": "IdentifierName",
                                                                "fullStart": 753,
                                                                "fullEnd": 757,
                                                                "start": 753,
                                                                "end": 756,
                                                                "fullWidth": 4,
                                                                "width": 3,
                                                                "text": "val",
                                                                "value": "val",
                                                                "valueText": "val",
                                                                "hasTrailingTrivia": true,
                                                                "trailingTrivia": [
                                                                    {
                                                                        "kind": "WhitespaceTrivia",
                                                                        "text": " "
                                                                    }
                                                                ]
                                                            }
                                                        },
                                                        "operatorToken": {
                                                            "kind": "EqualsEqualsEqualsToken",
                                                            "fullStart": 757,
                                                            "fullEnd": 761,
                                                            "start": 757,
                                                            "end": 760,
                                                            "fullWidth": 4,
                                                            "width": 3,
                                                            "text": "===",
                                                            "value": "===",
                                                            "valueText": "===",
                                                            "hasTrailingTrivia": true,
                                                            "trailingTrivia": [
                                                                {
                                                                    "kind": "WhitespaceTrivia",
                                                                    "text": " "
                                                                }
                                                            ]
                                                        },
                                                        "right": {
                                                            "kind": "StringLiteral",
                                                            "fullStart": 761,
                                                            "fullEnd": 772,
                                                            "start": 761,
                                                            "end": 772,
                                                            "fullWidth": 11,
                                                            "width": 11,
                                                            "text": "\"undefined\"",
                                                            "value": "undefined",
                                                            "valueText": "undefined"
                                                        }
                                                    },
                                                    "semicolonToken": {
                                                        "kind": "SemicolonToken",
                                                        "fullStart": 772,
                                                        "fullEnd": 775,
                                                        "start": 772,
                                                        "end": 773,
                                                        "fullWidth": 3,
                                                        "width": 1,
                                                        "text": ";",
                                                        "value": ";",
                                                        "valueText": ";",
                                                        "hasTrailingTrivia": true,
                                                        "hasTrailingNewLine": true,
                                                        "trailingTrivia": [
                                                            {
                                                                "kind": "NewLineTrivia",
                                                                "text": "\r\n"
                                                            }
                                                        ]
                                                    }
                                                }
                                            ],
                                            "closeBraceToken": {
                                                "kind": "CloseBraceToken",
                                                "fullStart": 775,
                                                "fullEnd": 790,
                                                "start": 787,
                                                "end": 788,
                                                "fullWidth": 15,
                                                "width": 1,
                                                "text": "}",
                                                "value": "}",
                                                "valueText": "}",
                                                "hasLeadingTrivia": true,
                                                "hasTrailingTrivia": true,
                                                "hasTrailingNewLine": true,
                                                "leadingTrivia": [
                                                    {
                                                        "kind": "WhitespaceTrivia",
                                                        "text": "            "
                                                    }
                                                ],
                                                "trailingTrivia": [
                                                    {
                                                        "kind": "NewLineTrivia",
                                                        "text": "\r\n"
                                                    }
                                                ]
                                            }
                                        }
                                    },
                                    {
                                        "kind": "ReturnStatement",
                                        "fullStart": 790,
                                        "fullEnd": 817,
                                        "start": 802,
                                        "end": 815,
                                        "fullWidth": 27,
                                        "width": 13,
                                        "returnKeyword": {
                                            "kind": "ReturnKeyword",
                                            "fullStart": 790,
                                            "fullEnd": 809,
                                            "start": 802,
                                            "end": 808,
                                            "fullWidth": 19,
                                            "width": 6,
                                            "text": "return",
                                            "value": "return",
                                            "valueText": "return",
                                            "hasLeadingTrivia": true,
                                            "hasTrailingTrivia": true,
                                            "leadingTrivia": [
                                                {
                                                    "kind": "WhitespaceTrivia",
                                                    "text": "            "
                                                }
                                            ],
                                            "trailingTrivia": [
                                                {
                                                    "kind": "WhitespaceTrivia",
                                                    "text": " "
                                                }
                                            ]
                                        },
                                        "expression": {
                                            "kind": "FalseKeyword",
                                            "fullStart": 809,
                                            "fullEnd": 814,
                                            "start": 809,
                                            "end": 814,
                                            "fullWidth": 5,
                                            "width": 5,
                                            "text": "false",
                                            "value": false,
                                            "valueText": "false"
                                        },
                                        "semicolonToken": {
                                            "kind": "SemicolonToken",
                                            "fullStart": 814,
                                            "fullEnd": 817,
                                            "start": 814,
                                            "end": 815,
                                            "fullWidth": 3,
                                            "width": 1,
                                            "text": ";",
                                            "value": ";",
                                            "valueText": ";",
                                            "hasTrailingTrivia": true,
                                            "hasTrailingNewLine": true,
                                            "trailingTrivia": [
                                                {
                                                    "kind": "NewLineTrivia",
                                                    "text": "\r\n"
                                                }
                                            ]
                                        }
                                    }
                                ],
                                "closeBraceToken": {
                                    "kind": "CloseBraceToken",
                                    "fullStart": 817,
                                    "fullEnd": 828,
                                    "start": 825,
                                    "end": 826,
                                    "fullWidth": 11,
                                    "width": 1,
                                    "text": "}",
                                    "value": "}",
                                    "valueText": "}",
                                    "hasLeadingTrivia": true,
                                    "hasTrailingTrivia": true,
                                    "hasTrailingNewLine": true,
                                    "leadingTrivia": [
                                        {
                                            "kind": "WhitespaceTrivia",
                                            "text": "        "
                                        }
                                    ],
                                    "trailingTrivia": [
                                        {
                                            "kind": "NewLineTrivia",
                                            "text": "\r\n"
                                        }
                                    ]
                                }
                            }
                        },
                        {
                            "kind": "VariableStatement",
                            "fullStart": 828,
                            "fullEnd": 853,
                            "start": 838,
                            "end": 851,
                            "fullWidth": 25,
                            "width": 13,
                            "modifiers": [],
                            "variableDeclaration": {
                                "kind": "VariableDeclaration",
                                "fullStart": 828,
                                "fullEnd": 850,
                                "start": 838,
                                "end": 850,
                                "fullWidth": 22,
                                "width": 12,
                                "varKeyword": {
                                    "kind": "VarKeyword",
                                    "fullStart": 828,
                                    "fullEnd": 842,
                                    "start": 838,
                                    "end": 841,
                                    "fullWidth": 14,
                                    "width": 3,
                                    "text": "var",
                                    "value": "var",
                                    "valueText": "var",
                                    "hasLeadingTrivia": true,
                                    "hasLeadingNewLine": true,
                                    "hasTrailingTrivia": true,
                                    "leadingTrivia": [
                                        {
                                            "kind": "NewLineTrivia",
                                            "text": "\r\n"
                                        },
                                        {
                                            "kind": "WhitespaceTrivia",
                                            "text": "        "
                                        }
                                    ],
                                    "trailingTrivia": [
                                        {
                                            "kind": "WhitespaceTrivia",
                                            "text": " "
                                        }
                                    ]
                                },
                                "variableDeclarators": [
                                    {
                                        "kind": "VariableDeclarator",
                                        "fullStart": 842,
                                        "fullEnd": 850,
                                        "start": 842,
                                        "end": 850,
                                        "fullWidth": 8,
<<<<<<< HEAD
                                        "width": 8,
                                        "identifier": {
=======
                                        "propertyName": {
>>>>>>> 85e84683
                                            "kind": "IdentifierName",
                                            "fullStart": 842,
                                            "fullEnd": 846,
                                            "start": 842,
                                            "end": 845,
                                            "fullWidth": 4,
                                            "width": 3,
                                            "text": "arr",
                                            "value": "arr",
                                            "valueText": "arr",
                                            "hasTrailingTrivia": true,
                                            "trailingTrivia": [
                                                {
                                                    "kind": "WhitespaceTrivia",
                                                    "text": " "
                                                }
                                            ]
                                        },
                                        "equalsValueClause": {
                                            "kind": "EqualsValueClause",
                                            "fullStart": 846,
                                            "fullEnd": 850,
                                            "start": 846,
                                            "end": 850,
                                            "fullWidth": 4,
                                            "width": 4,
                                            "equalsToken": {
                                                "kind": "EqualsToken",
                                                "fullStart": 846,
                                                "fullEnd": 848,
                                                "start": 846,
                                                "end": 847,
                                                "fullWidth": 2,
                                                "width": 1,
                                                "text": "=",
                                                "value": "=",
                                                "valueText": "=",
                                                "hasTrailingTrivia": true,
                                                "trailingTrivia": [
                                                    {
                                                        "kind": "WhitespaceTrivia",
                                                        "text": " "
                                                    }
                                                ]
                                            },
                                            "value": {
                                                "kind": "ArrayLiteralExpression",
                                                "fullStart": 848,
                                                "fullEnd": 850,
                                                "start": 848,
                                                "end": 850,
                                                "fullWidth": 2,
                                                "width": 2,
                                                "openBracketToken": {
                                                    "kind": "OpenBracketToken",
                                                    "fullStart": 848,
                                                    "fullEnd": 849,
                                                    "start": 848,
                                                    "end": 849,
                                                    "fullWidth": 1,
                                                    "width": 1,
                                                    "text": "[",
                                                    "value": "[",
                                                    "valueText": "["
                                                },
                                                "expressions": [],
                                                "closeBracketToken": {
                                                    "kind": "CloseBracketToken",
                                                    "fullStart": 849,
                                                    "fullEnd": 850,
                                                    "start": 849,
                                                    "end": 850,
                                                    "fullWidth": 1,
                                                    "width": 1,
                                                    "text": "]",
                                                    "value": "]",
                                                    "valueText": "]"
                                                }
                                            }
                                        }
                                    }
                                ]
                            },
                            "semicolonToken": {
                                "kind": "SemicolonToken",
                                "fullStart": 850,
                                "fullEnd": 853,
                                "start": 850,
                                "end": 851,
                                "fullWidth": 3,
                                "width": 1,
                                "text": ";",
                                "value": ";",
                                "valueText": ";",
                                "hasTrailingTrivia": true,
                                "hasTrailingNewLine": true,
                                "trailingTrivia": [
                                    {
                                        "kind": "NewLineTrivia",
                                        "text": "\r\n"
                                    }
                                ]
                            }
                        },
                        {
                            "kind": "TryStatement",
                            "fullStart": 853,
                            "fullEnd": 1383,
                            "start": 863,
                            "end": 1381,
                            "fullWidth": 530,
                            "width": 518,
                            "isIncrementallyUnusable": true,
                            "tryKeyword": {
                                "kind": "TryKeyword",
                                "fullStart": 853,
                                "fullEnd": 867,
                                "start": 863,
                                "end": 866,
                                "fullWidth": 14,
                                "width": 3,
                                "text": "try",
                                "value": "try",
                                "valueText": "try",
                                "hasLeadingTrivia": true,
                                "hasLeadingNewLine": true,
                                "hasTrailingTrivia": true,
                                "leadingTrivia": [
                                    {
                                        "kind": "NewLineTrivia",
                                        "text": "\r\n"
                                    },
                                    {
                                        "kind": "WhitespaceTrivia",
                                        "text": "        "
                                    }
                                ],
                                "trailingTrivia": [
                                    {
                                        "kind": "WhitespaceTrivia",
                                        "text": " "
                                    }
                                ]
                            },
                            "block": {
                                "kind": "Block",
                                "fullStart": 867,
                                "fullEnd": 1321,
                                "start": 867,
                                "end": 1320,
                                "fullWidth": 454,
                                "width": 453,
                                "isIncrementallyUnusable": true,
                                "openBraceToken": {
                                    "kind": "OpenBraceToken",
                                    "fullStart": 867,
                                    "fullEnd": 870,
                                    "start": 867,
                                    "end": 868,
                                    "fullWidth": 3,
                                    "width": 1,
                                    "text": "{",
                                    "value": "{",
                                    "valueText": "{",
                                    "hasTrailingTrivia": true,
                                    "hasTrailingNewLine": true,
                                    "trailingTrivia": [
                                        {
                                            "kind": "NewLineTrivia",
                                            "text": "\r\n"
                                        }
                                    ]
                                },
                                "statements": [
                                    {
                                        "kind": "ExpressionStatement",
                                        "fullStart": 870,
                                        "fullEnd": 1009,
                                        "start": 882,
                                        "end": 1007,
                                        "fullWidth": 139,
                                        "width": 125,
                                        "isIncrementallyUnusable": true,
                                        "expression": {
                                            "kind": "InvocationExpression",
                                            "fullStart": 870,
                                            "fullEnd": 1006,
                                            "start": 882,
                                            "end": 1006,
                                            "fullWidth": 136,
                                            "width": 124,
                                            "isIncrementallyUnusable": true,
                                            "expression": {
                                                "kind": "MemberAccessExpression",
                                                "fullStart": 870,
                                                "fullEnd": 903,
                                                "start": 882,
                                                "end": 903,
                                                "fullWidth": 33,
                                                "width": 21,
                                                "expression": {
                                                    "kind": "IdentifierName",
                                                    "fullStart": 870,
                                                    "fullEnd": 888,
                                                    "start": 882,
                                                    "end": 888,
                                                    "fullWidth": 18,
                                                    "width": 6,
                                                    "text": "Object",
                                                    "value": "Object",
                                                    "valueText": "Object",
                                                    "hasLeadingTrivia": true,
                                                    "leadingTrivia": [
                                                        {
                                                            "kind": "WhitespaceTrivia",
                                                            "text": "            "
                                                        }
                                                    ]
                                                },
                                                "dotToken": {
                                                    "kind": "DotToken",
                                                    "fullStart": 888,
                                                    "fullEnd": 889,
                                                    "start": 888,
                                                    "end": 889,
                                                    "fullWidth": 1,
                                                    "width": 1,
                                                    "text": ".",
                                                    "value": ".",
                                                    "valueText": "."
                                                },
                                                "name": {
                                                    "kind": "IdentifierName",
                                                    "fullStart": 889,
                                                    "fullEnd": 903,
                                                    "start": 889,
                                                    "end": 903,
                                                    "fullWidth": 14,
                                                    "width": 14,
                                                    "text": "defineProperty",
                                                    "value": "defineProperty",
                                                    "valueText": "defineProperty"
                                                }
                                            },
                                            "argumentList": {
                                                "kind": "ArgumentList",
                                                "fullStart": 903,
                                                "fullEnd": 1006,
                                                "start": 903,
                                                "end": 1006,
                                                "fullWidth": 103,
                                                "width": 103,
                                                "isIncrementallyUnusable": true,
                                                "openParenToken": {
                                                    "kind": "OpenParenToken",
                                                    "fullStart": 903,
                                                    "fullEnd": 904,
                                                    "start": 903,
                                                    "end": 904,
                                                    "fullWidth": 1,
                                                    "width": 1,
                                                    "text": "(",
                                                    "value": "(",
                                                    "valueText": "("
                                                },
                                                "arguments": [
                                                    {
                                                        "kind": "IdentifierName",
                                                        "fullStart": 904,
                                                        "fullEnd": 907,
                                                        "start": 904,
                                                        "end": 907,
                                                        "fullWidth": 3,
                                                        "width": 3,
                                                        "text": "arr",
                                                        "value": "arr",
                                                        "valueText": "arr"
                                                    },
                                                    {
                                                        "kind": "CommaToken",
                                                        "fullStart": 907,
                                                        "fullEnd": 909,
                                                        "start": 907,
                                                        "end": 908,
                                                        "fullWidth": 2,
                                                        "width": 1,
                                                        "text": ",",
                                                        "value": ",",
                                                        "valueText": ",",
                                                        "hasTrailingTrivia": true,
                                                        "trailingTrivia": [
                                                            {
                                                                "kind": "WhitespaceTrivia",
                                                                "text": " "
                                                            }
                                                        ]
                                                    },
                                                    {
                                                        "kind": "StringLiteral",
                                                        "fullStart": 909,
                                                        "fullEnd": 912,
                                                        "start": 909,
                                                        "end": 912,
                                                        "fullWidth": 3,
                                                        "width": 3,
                                                        "text": "\"0\"",
                                                        "value": "0",
                                                        "valueText": "0"
                                                    },
                                                    {
                                                        "kind": "CommaToken",
                                                        "fullStart": 912,
                                                        "fullEnd": 914,
                                                        "start": 912,
                                                        "end": 913,
                                                        "fullWidth": 2,
                                                        "width": 1,
                                                        "text": ",",
                                                        "value": ",",
                                                        "valueText": ",",
                                                        "hasTrailingTrivia": true,
                                                        "trailingTrivia": [
                                                            {
                                                                "kind": "WhitespaceTrivia",
                                                                "text": " "
                                                            }
                                                        ]
                                                    },
                                                    {
                                                        "kind": "ObjectLiteralExpression",
                                                        "fullStart": 914,
                                                        "fullEnd": 1005,
                                                        "start": 914,
                                                        "end": 1005,
                                                        "fullWidth": 91,
                                                        "width": 91,
                                                        "isIncrementallyUnusable": true,
                                                        "openBraceToken": {
                                                            "kind": "OpenBraceToken",
                                                            "fullStart": 914,
                                                            "fullEnd": 917,
                                                            "start": 914,
                                                            "end": 915,
                                                            "fullWidth": 3,
                                                            "width": 1,
                                                            "text": "{",
                                                            "value": "{",
                                                            "valueText": "{",
                                                            "hasTrailingTrivia": true,
                                                            "hasTrailingNewLine": true,
                                                            "trailingTrivia": [
                                                                {
                                                                    "kind": "NewLineTrivia",
                                                                    "text": "\r\n"
                                                                }
                                                            ]
                                                        },
                                                        "propertyAssignments": [
                                                            {
                                                                "kind": "SimplePropertyAssignment",
                                                                "fullStart": 917,
                                                                "fullEnd": 953,
                                                                "start": 933,
                                                                "end": 953,
                                                                "fullWidth": 36,
                                                                "width": 20,
                                                                "isIncrementallyUnusable": true,
                                                                "propertyName": {
                                                                    "kind": "IdentifierName",
                                                                    "fullStart": 917,
                                                                    "fullEnd": 936,
                                                                    "start": 933,
                                                                    "end": 936,
                                                                    "fullWidth": 19,
                                                                    "width": 3,
                                                                    "text": "set",
                                                                    "value": "set",
                                                                    "valueText": "set",
                                                                    "hasLeadingTrivia": true,
                                                                    "leadingTrivia": [
                                                                        {
                                                                            "kind": "WhitespaceTrivia",
                                                                            "text": "                "
                                                                        }
                                                                    ]
                                                                },
                                                                "colonToken": {
                                                                    "kind": "ColonToken",
                                                                    "fullStart": 936,
                                                                    "fullEnd": 938,
                                                                    "start": 936,
                                                                    "end": 937,
                                                                    "fullWidth": 2,
                                                                    "width": 1,
                                                                    "text": ":",
                                                                    "value": ":",
                                                                    "valueText": ":",
                                                                    "hasTrailingTrivia": true,
                                                                    "trailingTrivia": [
                                                                        {
                                                                            "kind": "WhitespaceTrivia",
                                                                            "text": " "
                                                                        }
                                                                    ]
                                                                },
                                                                "expression": {
                                                                    "kind": "FunctionExpression",
                                                                    "fullStart": 938,
                                                                    "fullEnd": 953,
                                                                    "start": 938,
                                                                    "end": 953,
                                                                    "fullWidth": 15,
                                                                    "width": 15,
                                                                    "functionKeyword": {
                                                                        "kind": "FunctionKeyword",
                                                                        "fullStart": 938,
                                                                        "fullEnd": 947,
                                                                        "start": 938,
                                                                        "end": 946,
                                                                        "fullWidth": 9,
                                                                        "width": 8,
                                                                        "text": "function",
                                                                        "value": "function",
                                                                        "valueText": "function",
                                                                        "hasTrailingTrivia": true,
                                                                        "trailingTrivia": [
                                                                            {
                                                                                "kind": "WhitespaceTrivia",
                                                                                "text": " "
                                                                            }
                                                                        ]
                                                                    },
                                                                    "callSignature": {
                                                                        "kind": "CallSignature",
                                                                        "fullStart": 947,
                                                                        "fullEnd": 950,
                                                                        "start": 947,
                                                                        "end": 949,
                                                                        "fullWidth": 3,
                                                                        "width": 2,
                                                                        "parameterList": {
                                                                            "kind": "ParameterList",
                                                                            "fullStart": 947,
                                                                            "fullEnd": 950,
                                                                            "start": 947,
                                                                            "end": 949,
                                                                            "fullWidth": 3,
                                                                            "width": 2,
                                                                            "openParenToken": {
                                                                                "kind": "OpenParenToken",
                                                                                "fullStart": 947,
                                                                                "fullEnd": 948,
                                                                                "start": 947,
                                                                                "end": 948,
                                                                                "fullWidth": 1,
                                                                                "width": 1,
                                                                                "text": "(",
                                                                                "value": "(",
                                                                                "valueText": "("
                                                                            },
                                                                            "parameters": [],
                                                                            "closeParenToken": {
                                                                                "kind": "CloseParenToken",
                                                                                "fullStart": 948,
                                                                                "fullEnd": 950,
                                                                                "start": 948,
                                                                                "end": 949,
                                                                                "fullWidth": 2,
                                                                                "width": 1,
                                                                                "text": ")",
                                                                                "value": ")",
                                                                                "valueText": ")",
                                                                                "hasTrailingTrivia": true,
                                                                                "trailingTrivia": [
                                                                                    {
                                                                                        "kind": "WhitespaceTrivia",
                                                                                        "text": " "
                                                                                    }
                                                                                ]
                                                                            }
                                                                        }
                                                                    },
                                                                    "block": {
                                                                        "kind": "Block",
                                                                        "fullStart": 950,
                                                                        "fullEnd": 953,
                                                                        "start": 950,
                                                                        "end": 953,
                                                                        "fullWidth": 3,
                                                                        "width": 3,
                                                                        "openBraceToken": {
                                                                            "kind": "OpenBraceToken",
                                                                            "fullStart": 950,
                                                                            "fullEnd": 952,
                                                                            "start": 950,
                                                                            "end": 951,
                                                                            "fullWidth": 2,
                                                                            "width": 1,
                                                                            "text": "{",
                                                                            "value": "{",
                                                                            "valueText": "{",
                                                                            "hasTrailingTrivia": true,
                                                                            "trailingTrivia": [
                                                                                {
                                                                                    "kind": "WhitespaceTrivia",
                                                                                    "text": " "
                                                                                }
                                                                            ]
                                                                        },
                                                                        "statements": [],
                                                                        "closeBraceToken": {
                                                                            "kind": "CloseBraceToken",
                                                                            "fullStart": 952,
                                                                            "fullEnd": 953,
                                                                            "start": 952,
                                                                            "end": 953,
                                                                            "fullWidth": 1,
                                                                            "width": 1,
                                                                            "text": "}",
                                                                            "value": "}",
                                                                            "valueText": "}"
                                                                        }
                                                                    }
                                                                }
                                                            },
                                                            {
                                                                "kind": "CommaToken",
                                                                "fullStart": 953,
                                                                "fullEnd": 956,
                                                                "start": 953,
                                                                "end": 954,
                                                                "fullWidth": 3,
                                                                "width": 1,
                                                                "text": ",",
                                                                "value": ",",
                                                                "valueText": ",",
                                                                "hasTrailingTrivia": true,
                                                                "hasTrailingNewLine": true,
                                                                "trailingTrivia": [
                                                                    {
                                                                        "kind": "NewLineTrivia",
                                                                        "text": "\r\n"
                                                                    }
                                                                ]
                                                            },
                                                            {
                                                                "kind": "SimplePropertyAssignment",
                                                                "fullStart": 956,
                                                                "fullEnd": 992,
                                                                "start": 972,
                                                                "end": 990,
                                                                "fullWidth": 36,
                                                                "width": 18,
                                                                "propertyName": {
                                                                    "kind": "IdentifierName",
                                                                    "fullStart": 956,
                                                                    "fullEnd": 984,
                                                                    "start": 972,
                                                                    "end": 984,
                                                                    "fullWidth": 28,
                                                                    "width": 12,
                                                                    "text": "configurable",
                                                                    "value": "configurable",
                                                                    "valueText": "configurable",
                                                                    "hasLeadingTrivia": true,
                                                                    "leadingTrivia": [
                                                                        {
                                                                            "kind": "WhitespaceTrivia",
                                                                            "text": "                "
                                                                        }
                                                                    ]
                                                                },
                                                                "colonToken": {
                                                                    "kind": "ColonToken",
                                                                    "fullStart": 984,
                                                                    "fullEnd": 986,
                                                                    "start": 984,
                                                                    "end": 985,
                                                                    "fullWidth": 2,
                                                                    "width": 1,
                                                                    "text": ":",
                                                                    "value": ":",
                                                                    "valueText": ":",
                                                                    "hasTrailingTrivia": true,
                                                                    "trailingTrivia": [
                                                                        {
                                                                            "kind": "WhitespaceTrivia",
                                                                            "text": " "
                                                                        }
                                                                    ]
                                                                },
                                                                "expression": {
                                                                    "kind": "TrueKeyword",
                                                                    "fullStart": 986,
                                                                    "fullEnd": 992,
                                                                    "start": 986,
                                                                    "end": 990,
                                                                    "fullWidth": 6,
                                                                    "width": 4,
                                                                    "text": "true",
                                                                    "value": true,
                                                                    "valueText": "true",
                                                                    "hasTrailingTrivia": true,
                                                                    "hasTrailingNewLine": true,
                                                                    "trailingTrivia": [
                                                                        {
                                                                            "kind": "NewLineTrivia",
                                                                            "text": "\r\n"
                                                                        }
                                                                    ]
                                                                }
                                                            }
                                                        ],
                                                        "closeBraceToken": {
                                                            "kind": "CloseBraceToken",
                                                            "fullStart": 992,
                                                            "fullEnd": 1005,
                                                            "start": 1004,
                                                            "end": 1005,
                                                            "fullWidth": 13,
                                                            "width": 1,
                                                            "text": "}",
                                                            "value": "}",
                                                            "valueText": "}",
                                                            "hasLeadingTrivia": true,
                                                            "leadingTrivia": [
                                                                {
                                                                    "kind": "WhitespaceTrivia",
                                                                    "text": "            "
                                                                }
                                                            ]
                                                        }
                                                    }
                                                ],
                                                "closeParenToken": {
                                                    "kind": "CloseParenToken",
                                                    "fullStart": 1005,
                                                    "fullEnd": 1006,
                                                    "start": 1005,
                                                    "end": 1006,
                                                    "fullWidth": 1,
                                                    "width": 1,
                                                    "text": ")",
                                                    "value": ")",
                                                    "valueText": ")"
                                                }
                                            }
                                        },
                                        "semicolonToken": {
                                            "kind": "SemicolonToken",
                                            "fullStart": 1006,
                                            "fullEnd": 1009,
                                            "start": 1006,
                                            "end": 1007,
                                            "fullWidth": 3,
                                            "width": 1,
                                            "text": ";",
                                            "value": ";",
                                            "valueText": ";",
                                            "hasTrailingTrivia": true,
                                            "hasTrailingNewLine": true,
                                            "trailingTrivia": [
                                                {
                                                    "kind": "NewLineTrivia",
                                                    "text": "\r\n"
                                                }
                                            ]
                                        }
                                    },
                                    {
                                        "kind": "ExpressionStatement",
                                        "fullStart": 1009,
                                        "fullEnd": 1212,
                                        "start": 1023,
                                        "end": 1210,
                                        "fullWidth": 203,
                                        "width": 187,
                                        "isIncrementallyUnusable": true,
                                        "expression": {
                                            "kind": "InvocationExpression",
                                            "fullStart": 1009,
                                            "fullEnd": 1209,
                                            "start": 1023,
                                            "end": 1209,
                                            "fullWidth": 200,
                                            "width": 186,
                                            "isIncrementallyUnusable": true,
                                            "expression": {
                                                "kind": "MemberAccessExpression",
                                                "fullStart": 1009,
                                                "fullEnd": 1044,
                                                "start": 1023,
                                                "end": 1044,
                                                "fullWidth": 35,
                                                "width": 21,
                                                "expression": {
                                                    "kind": "IdentifierName",
                                                    "fullStart": 1009,
                                                    "fullEnd": 1029,
                                                    "start": 1023,
                                                    "end": 1029,
                                                    "fullWidth": 20,
                                                    "width": 6,
                                                    "text": "Object",
                                                    "value": "Object",
                                                    "valueText": "Object",
                                                    "hasLeadingTrivia": true,
                                                    "hasLeadingNewLine": true,
                                                    "leadingTrivia": [
                                                        {
                                                            "kind": "NewLineTrivia",
                                                            "text": "\r\n"
                                                        },
                                                        {
                                                            "kind": "WhitespaceTrivia",
                                                            "text": "            "
                                                        }
                                                    ]
                                                },
                                                "dotToken": {
                                                    "kind": "DotToken",
                                                    "fullStart": 1029,
                                                    "fullEnd": 1030,
                                                    "start": 1029,
                                                    "end": 1030,
                                                    "fullWidth": 1,
                                                    "width": 1,
                                                    "text": ".",
                                                    "value": ".",
                                                    "valueText": "."
                                                },
                                                "name": {
                                                    "kind": "IdentifierName",
                                                    "fullStart": 1030,
                                                    "fullEnd": 1044,
                                                    "start": 1030,
                                                    "end": 1044,
                                                    "fullWidth": 14,
                                                    "width": 14,
                                                    "text": "defineProperty",
                                                    "value": "defineProperty",
                                                    "valueText": "defineProperty"
                                                }
                                            },
                                            "argumentList": {
                                                "kind": "ArgumentList",
                                                "fullStart": 1044,
                                                "fullEnd": 1209,
                                                "start": 1044,
                                                "end": 1209,
                                                "fullWidth": 165,
                                                "width": 165,
                                                "isIncrementallyUnusable": true,
                                                "openParenToken": {
                                                    "kind": "OpenParenToken",
                                                    "fullStart": 1044,
                                                    "fullEnd": 1045,
                                                    "start": 1044,
                                                    "end": 1045,
                                                    "fullWidth": 1,
                                                    "width": 1,
                                                    "text": "(",
                                                    "value": "(",
                                                    "valueText": "("
                                                },
                                                "arguments": [
                                                    {
                                                        "kind": "MemberAccessExpression",
                                                        "fullStart": 1045,
                                                        "fullEnd": 1060,
                                                        "start": 1045,
                                                        "end": 1060,
                                                        "fullWidth": 15,
                                                        "width": 15,
                                                        "expression": {
                                                            "kind": "IdentifierName",
                                                            "fullStart": 1045,
                                                            "fullEnd": 1050,
                                                            "start": 1045,
                                                            "end": 1050,
                                                            "fullWidth": 5,
                                                            "width": 5,
                                                            "text": "Array",
                                                            "value": "Array",
                                                            "valueText": "Array"
                                                        },
                                                        "dotToken": {
                                                            "kind": "DotToken",
                                                            "fullStart": 1050,
                                                            "fullEnd": 1051,
                                                            "start": 1050,
                                                            "end": 1051,
                                                            "fullWidth": 1,
                                                            "width": 1,
                                                            "text": ".",
                                                            "value": ".",
                                                            "valueText": "."
                                                        },
                                                        "name": {
                                                            "kind": "IdentifierName",
                                                            "fullStart": 1051,
                                                            "fullEnd": 1060,
                                                            "start": 1051,
                                                            "end": 1060,
                                                            "fullWidth": 9,
                                                            "width": 9,
                                                            "text": "prototype",
                                                            "value": "prototype",
                                                            "valueText": "prototype"
                                                        }
                                                    },
                                                    {
                                                        "kind": "CommaToken",
                                                        "fullStart": 1060,
                                                        "fullEnd": 1062,
                                                        "start": 1060,
                                                        "end": 1061,
                                                        "fullWidth": 2,
                                                        "width": 1,
                                                        "text": ",",
                                                        "value": ",",
                                                        "valueText": ",",
                                                        "hasTrailingTrivia": true,
                                                        "trailingTrivia": [
                                                            {
                                                                "kind": "WhitespaceTrivia",
                                                                "text": " "
                                                            }
                                                        ]
                                                    },
                                                    {
                                                        "kind": "StringLiteral",
                                                        "fullStart": 1062,
                                                        "fullEnd": 1065,
                                                        "start": 1062,
                                                        "end": 1065,
                                                        "fullWidth": 3,
                                                        "width": 3,
                                                        "text": "\"0\"",
                                                        "value": "0",
                                                        "valueText": "0"
                                                    },
                                                    {
                                                        "kind": "CommaToken",
                                                        "fullStart": 1065,
                                                        "fullEnd": 1067,
                                                        "start": 1065,
                                                        "end": 1066,
                                                        "fullWidth": 2,
                                                        "width": 1,
                                                        "text": ",",
                                                        "value": ",",
                                                        "valueText": ",",
                                                        "hasTrailingTrivia": true,
                                                        "trailingTrivia": [
                                                            {
                                                                "kind": "WhitespaceTrivia",
                                                                "text": " "
                                                            }
                                                        ]
                                                    },
                                                    {
                                                        "kind": "ObjectLiteralExpression",
                                                        "fullStart": 1067,
                                                        "fullEnd": 1208,
                                                        "start": 1067,
                                                        "end": 1208,
                                                        "fullWidth": 141,
                                                        "width": 141,
                                                        "isIncrementallyUnusable": true,
                                                        "openBraceToken": {
                                                            "kind": "OpenBraceToken",
                                                            "fullStart": 1067,
                                                            "fullEnd": 1070,
                                                            "start": 1067,
                                                            "end": 1068,
                                                            "fullWidth": 3,
                                                            "width": 1,
                                                            "text": "{",
                                                            "value": "{",
                                                            "valueText": "{",
                                                            "hasTrailingTrivia": true,
                                                            "hasTrailingNewLine": true,
                                                            "trailingTrivia": [
                                                                {
                                                                    "kind": "NewLineTrivia",
                                                                    "text": "\r\n"
                                                                }
                                                            ]
                                                        },
                                                        "propertyAssignments": [
                                                            {
                                                                "kind": "SimplePropertyAssignment",
                                                                "fullStart": 1070,
                                                                "fullEnd": 1156,
                                                                "start": 1086,
                                                                "end": 1156,
                                                                "fullWidth": 86,
                                                                "width": 70,
                                                                "isIncrementallyUnusable": true,
                                                                "propertyName": {
                                                                    "kind": "IdentifierName",
                                                                    "fullStart": 1070,
                                                                    "fullEnd": 1089,
                                                                    "start": 1086,
                                                                    "end": 1089,
                                                                    "fullWidth": 19,
                                                                    "width": 3,
                                                                    "text": "get",
                                                                    "value": "get",
                                                                    "valueText": "get",
                                                                    "hasLeadingTrivia": true,
                                                                    "leadingTrivia": [
                                                                        {
                                                                            "kind": "WhitespaceTrivia",
                                                                            "text": "                "
                                                                        }
                                                                    ]
                                                                },
                                                                "colonToken": {
                                                                    "kind": "ColonToken",
                                                                    "fullStart": 1089,
                                                                    "fullEnd": 1091,
                                                                    "start": 1089,
                                                                    "end": 1090,
                                                                    "fullWidth": 2,
                                                                    "width": 1,
                                                                    "text": ":",
                                                                    "value": ":",
                                                                    "valueText": ":",
                                                                    "hasTrailingTrivia": true,
                                                                    "trailingTrivia": [
                                                                        {
                                                                            "kind": "WhitespaceTrivia",
                                                                            "text": " "
                                                                        }
                                                                    ]
                                                                },
                                                                "expression": {
                                                                    "kind": "FunctionExpression",
                                                                    "fullStart": 1091,
                                                                    "fullEnd": 1156,
                                                                    "start": 1091,
                                                                    "end": 1156,
                                                                    "fullWidth": 65,
                                                                    "width": 65,
                                                                    "functionKeyword": {
                                                                        "kind": "FunctionKeyword",
                                                                        "fullStart": 1091,
                                                                        "fullEnd": 1100,
                                                                        "start": 1091,
                                                                        "end": 1099,
                                                                        "fullWidth": 9,
                                                                        "width": 8,
                                                                        "text": "function",
                                                                        "value": "function",
                                                                        "valueText": "function",
                                                                        "hasTrailingTrivia": true,
                                                                        "trailingTrivia": [
                                                                            {
                                                                                "kind": "WhitespaceTrivia",
                                                                                "text": " "
                                                                            }
                                                                        ]
                                                                    },
                                                                    "callSignature": {
                                                                        "kind": "CallSignature",
                                                                        "fullStart": 1100,
                                                                        "fullEnd": 1103,
                                                                        "start": 1100,
                                                                        "end": 1102,
                                                                        "fullWidth": 3,
                                                                        "width": 2,
                                                                        "parameterList": {
                                                                            "kind": "ParameterList",
                                                                            "fullStart": 1100,
                                                                            "fullEnd": 1103,
                                                                            "start": 1100,
                                                                            "end": 1102,
                                                                            "fullWidth": 3,
                                                                            "width": 2,
                                                                            "openParenToken": {
                                                                                "kind": "OpenParenToken",
                                                                                "fullStart": 1100,
                                                                                "fullEnd": 1101,
                                                                                "start": 1100,
                                                                                "end": 1101,
                                                                                "fullWidth": 1,
                                                                                "width": 1,
                                                                                "text": "(",
                                                                                "value": "(",
                                                                                "valueText": "("
                                                                            },
                                                                            "parameters": [],
                                                                            "closeParenToken": {
                                                                                "kind": "CloseParenToken",
                                                                                "fullStart": 1101,
                                                                                "fullEnd": 1103,
                                                                                "start": 1101,
                                                                                "end": 1102,
                                                                                "fullWidth": 2,
                                                                                "width": 1,
                                                                                "text": ")",
                                                                                "value": ")",
                                                                                "valueText": ")",
                                                                                "hasTrailingTrivia": true,
                                                                                "trailingTrivia": [
                                                                                    {
                                                                                        "kind": "WhitespaceTrivia",
                                                                                        "text": " "
                                                                                    }
                                                                                ]
                                                                            }
                                                                        }
                                                                    },
                                                                    "block": {
                                                                        "kind": "Block",
                                                                        "fullStart": 1103,
                                                                        "fullEnd": 1156,
                                                                        "start": 1103,
                                                                        "end": 1156,
                                                                        "fullWidth": 53,
                                                                        "width": 53,
                                                                        "openBraceToken": {
                                                                            "kind": "OpenBraceToken",
                                                                            "fullStart": 1103,
                                                                            "fullEnd": 1106,
                                                                            "start": 1103,
                                                                            "end": 1104,
                                                                            "fullWidth": 3,
                                                                            "width": 1,
                                                                            "text": "{",
                                                                            "value": "{",
                                                                            "valueText": "{",
                                                                            "hasTrailingTrivia": true,
                                                                            "hasTrailingNewLine": true,
                                                                            "trailingTrivia": [
                                                                                {
                                                                                    "kind": "NewLineTrivia",
                                                                                    "text": "\r\n"
                                                                                }
                                                                            ]
                                                                        },
                                                                        "statements": [
                                                                            {
                                                                                "kind": "ReturnStatement",
                                                                                "fullStart": 1106,
                                                                                "fullEnd": 1139,
                                                                                "start": 1126,
                                                                                "end": 1137,
                                                                                "fullWidth": 33,
                                                                                "width": 11,
                                                                                "returnKeyword": {
                                                                                    "kind": "ReturnKeyword",
                                                                                    "fullStart": 1106,
                                                                                    "fullEnd": 1133,
                                                                                    "start": 1126,
                                                                                    "end": 1132,
                                                                                    "fullWidth": 27,
                                                                                    "width": 6,
                                                                                    "text": "return",
                                                                                    "value": "return",
                                                                                    "valueText": "return",
                                                                                    "hasLeadingTrivia": true,
                                                                                    "hasTrailingTrivia": true,
                                                                                    "leadingTrivia": [
                                                                                        {
                                                                                            "kind": "WhitespaceTrivia",
                                                                                            "text": "                    "
                                                                                        }
                                                                                    ],
                                                                                    "trailingTrivia": [
                                                                                        {
                                                                                            "kind": "WhitespaceTrivia",
                                                                                            "text": " "
                                                                                        }
                                                                                    ]
                                                                                },
                                                                                "expression": {
                                                                                    "kind": "NumericLiteral",
                                                                                    "fullStart": 1133,
                                                                                    "fullEnd": 1136,
                                                                                    "start": 1133,
                                                                                    "end": 1136,
                                                                                    "fullWidth": 3,
                                                                                    "width": 3,
                                                                                    "text": "100",
                                                                                    "value": 100,
                                                                                    "valueText": "100"
                                                                                },
                                                                                "semicolonToken": {
                                                                                    "kind": "SemicolonToken",
                                                                                    "fullStart": 1136,
                                                                                    "fullEnd": 1139,
                                                                                    "start": 1136,
                                                                                    "end": 1137,
                                                                                    "fullWidth": 3,
                                                                                    "width": 1,
                                                                                    "text": ";",
                                                                                    "value": ";",
                                                                                    "valueText": ";",
                                                                                    "hasTrailingTrivia": true,
                                                                                    "hasTrailingNewLine": true,
                                                                                    "trailingTrivia": [
                                                                                        {
                                                                                            "kind": "NewLineTrivia",
                                                                                            "text": "\r\n"
                                                                                        }
                                                                                    ]
                                                                                }
                                                                            }
                                                                        ],
                                                                        "closeBraceToken": {
                                                                            "kind": "CloseBraceToken",
                                                                            "fullStart": 1139,
                                                                            "fullEnd": 1156,
                                                                            "start": 1155,
                                                                            "end": 1156,
                                                                            "fullWidth": 17,
                                                                            "width": 1,
                                                                            "text": "}",
                                                                            "value": "}",
                                                                            "valueText": "}",
                                                                            "hasLeadingTrivia": true,
                                                                            "leadingTrivia": [
                                                                                {
                                                                                    "kind": "WhitespaceTrivia",
                                                                                    "text": "                "
                                                                                }
                                                                            ]
                                                                        }
                                                                    }
                                                                }
                                                            },
                                                            {
                                                                "kind": "CommaToken",
                                                                "fullStart": 1156,
                                                                "fullEnd": 1159,
                                                                "start": 1156,
                                                                "end": 1157,
                                                                "fullWidth": 3,
                                                                "width": 1,
                                                                "text": ",",
                                                                "value": ",",
                                                                "valueText": ",",
                                                                "hasTrailingTrivia": true,
                                                                "hasTrailingNewLine": true,
                                                                "trailingTrivia": [
                                                                    {
                                                                        "kind": "NewLineTrivia",
                                                                        "text": "\r\n"
                                                                    }
                                                                ]
                                                            },
                                                            {
                                                                "kind": "SimplePropertyAssignment",
                                                                "fullStart": 1159,
                                                                "fullEnd": 1195,
                                                                "start": 1175,
                                                                "end": 1193,
                                                                "fullWidth": 36,
                                                                "width": 18,
                                                                "propertyName": {
                                                                    "kind": "IdentifierName",
                                                                    "fullStart": 1159,
                                                                    "fullEnd": 1187,
                                                                    "start": 1175,
                                                                    "end": 1187,
                                                                    "fullWidth": 28,
                                                                    "width": 12,
                                                                    "text": "configurable",
                                                                    "value": "configurable",
                                                                    "valueText": "configurable",
                                                                    "hasLeadingTrivia": true,
                                                                    "leadingTrivia": [
                                                                        {
                                                                            "kind": "WhitespaceTrivia",
                                                                            "text": "                "
                                                                        }
                                                                    ]
                                                                },
                                                                "colonToken": {
                                                                    "kind": "ColonToken",
                                                                    "fullStart": 1187,
                                                                    "fullEnd": 1189,
                                                                    "start": 1187,
                                                                    "end": 1188,
                                                                    "fullWidth": 2,
                                                                    "width": 1,
                                                                    "text": ":",
                                                                    "value": ":",
                                                                    "valueText": ":",
                                                                    "hasTrailingTrivia": true,
                                                                    "trailingTrivia": [
                                                                        {
                                                                            "kind": "WhitespaceTrivia",
                                                                            "text": " "
                                                                        }
                                                                    ]
                                                                },
                                                                "expression": {
                                                                    "kind": "TrueKeyword",
                                                                    "fullStart": 1189,
                                                                    "fullEnd": 1195,
                                                                    "start": 1189,
                                                                    "end": 1193,
                                                                    "fullWidth": 6,
                                                                    "width": 4,
                                                                    "text": "true",
                                                                    "value": true,
                                                                    "valueText": "true",
                                                                    "hasTrailingTrivia": true,
                                                                    "hasTrailingNewLine": true,
                                                                    "trailingTrivia": [
                                                                        {
                                                                            "kind": "NewLineTrivia",
                                                                            "text": "\r\n"
                                                                        }
                                                                    ]
                                                                }
                                                            }
                                                        ],
                                                        "closeBraceToken": {
                                                            "kind": "CloseBraceToken",
                                                            "fullStart": 1195,
                                                            "fullEnd": 1208,
                                                            "start": 1207,
                                                            "end": 1208,
                                                            "fullWidth": 13,
                                                            "width": 1,
                                                            "text": "}",
                                                            "value": "}",
                                                            "valueText": "}",
                                                            "hasLeadingTrivia": true,
                                                            "leadingTrivia": [
                                                                {
                                                                    "kind": "WhitespaceTrivia",
                                                                    "text": "            "
                                                                }
                                                            ]
                                                        }
                                                    }
                                                ],
                                                "closeParenToken": {
                                                    "kind": "CloseParenToken",
                                                    "fullStart": 1208,
                                                    "fullEnd": 1209,
                                                    "start": 1208,
                                                    "end": 1209,
                                                    "fullWidth": 1,
                                                    "width": 1,
                                                    "text": ")",
                                                    "value": ")",
                                                    "valueText": ")"
                                                }
                                            }
                                        },
                                        "semicolonToken": {
                                            "kind": "SemicolonToken",
                                            "fullStart": 1209,
                                            "fullEnd": 1212,
                                            "start": 1209,
                                            "end": 1210,
                                            "fullWidth": 3,
                                            "width": 1,
                                            "text": ";",
                                            "value": ";",
                                            "valueText": ";",
                                            "hasTrailingTrivia": true,
                                            "hasTrailingNewLine": true,
                                            "trailingTrivia": [
                                                {
                                                    "kind": "NewLineTrivia",
                                                    "text": "\r\n"
                                                }
                                            ]
                                        }
                                    },
                                    {
                                        "kind": "VariableStatement",
                                        "fullStart": 1212,
                                        "fullEnd": 1265,
                                        "start": 1226,
                                        "end": 1263,
                                        "fullWidth": 53,
                                        "width": 37,
                                        "modifiers": [],
                                        "variableDeclaration": {
                                            "kind": "VariableDeclaration",
                                            "fullStart": 1212,
                                            "fullEnd": 1262,
                                            "start": 1226,
                                            "end": 1262,
                                            "fullWidth": 50,
                                            "width": 36,
                                            "varKeyword": {
                                                "kind": "VarKeyword",
                                                "fullStart": 1212,
                                                "fullEnd": 1230,
                                                "start": 1226,
                                                "end": 1229,
                                                "fullWidth": 18,
                                                "width": 3,
                                                "text": "var",
                                                "value": "var",
                                                "valueText": "var",
                                                "hasLeadingTrivia": true,
                                                "hasLeadingNewLine": true,
                                                "hasTrailingTrivia": true,
                                                "leadingTrivia": [
                                                    {
                                                        "kind": "NewLineTrivia",
                                                        "text": "\r\n"
                                                    },
                                                    {
                                                        "kind": "WhitespaceTrivia",
                                                        "text": "            "
                                                    }
                                                ],
                                                "trailingTrivia": [
                                                    {
                                                        "kind": "WhitespaceTrivia",
                                                        "text": " "
                                                    }
                                                ]
                                            },
                                            "variableDeclarators": [
                                                {
                                                    "kind": "VariableDeclarator",
                                                    "fullStart": 1230,
                                                    "fullEnd": 1262,
                                                    "start": 1230,
                                                    "end": 1262,
                                                    "fullWidth": 32,
<<<<<<< HEAD
                                                    "width": 32,
                                                    "identifier": {
=======
                                                    "propertyName": {
>>>>>>> 85e84683
                                                        "kind": "IdentifierName",
                                                        "fullStart": 1230,
                                                        "fullEnd": 1241,
                                                        "start": 1230,
                                                        "end": 1240,
                                                        "fullWidth": 11,
                                                        "width": 10,
                                                        "text": "testResult",
                                                        "value": "testResult",
                                                        "valueText": "testResult",
                                                        "hasTrailingTrivia": true,
                                                        "trailingTrivia": [
                                                            {
                                                                "kind": "WhitespaceTrivia",
                                                                "text": " "
                                                            }
                                                        ]
                                                    },
                                                    "equalsValueClause": {
                                                        "kind": "EqualsValueClause",
                                                        "fullStart": 1241,
                                                        "fullEnd": 1262,
                                                        "start": 1241,
                                                        "end": 1262,
                                                        "fullWidth": 21,
                                                        "width": 21,
                                                        "equalsToken": {
                                                            "kind": "EqualsToken",
                                                            "fullStart": 1241,
                                                            "fullEnd": 1243,
                                                            "start": 1241,
                                                            "end": 1242,
                                                            "fullWidth": 2,
                                                            "width": 1,
                                                            "text": "=",
                                                            "value": "=",
                                                            "valueText": "=",
                                                            "hasTrailingTrivia": true,
                                                            "trailingTrivia": [
                                                                {
                                                                    "kind": "WhitespaceTrivia",
                                                                    "text": " "
                                                                }
                                                            ]
                                                        },
                                                        "value": {
                                                            "kind": "InvocationExpression",
                                                            "fullStart": 1243,
                                                            "fullEnd": 1262,
                                                            "start": 1243,
                                                            "end": 1262,
                                                            "fullWidth": 19,
                                                            "width": 19,
                                                            "expression": {
                                                                "kind": "MemberAccessExpression",
                                                                "fullStart": 1243,
                                                                "fullEnd": 1250,
                                                                "start": 1243,
                                                                "end": 1250,
                                                                "fullWidth": 7,
                                                                "width": 7,
                                                                "expression": {
                                                                    "kind": "IdentifierName",
                                                                    "fullStart": 1243,
                                                                    "fullEnd": 1246,
                                                                    "start": 1243,
                                                                    "end": 1246,
                                                                    "fullWidth": 3,
                                                                    "width": 3,
                                                                    "text": "arr",
                                                                    "value": "arr",
                                                                    "valueText": "arr"
                                                                },
                                                                "dotToken": {
                                                                    "kind": "DotToken",
                                                                    "fullStart": 1246,
                                                                    "fullEnd": 1247,
                                                                    "start": 1246,
                                                                    "end": 1247,
                                                                    "fullWidth": 1,
                                                                    "width": 1,
                                                                    "text": ".",
                                                                    "value": ".",
                                                                    "valueText": "."
                                                                },
                                                                "name": {
                                                                    "kind": "IdentifierName",
                                                                    "fullStart": 1247,
                                                                    "fullEnd": 1250,
                                                                    "start": 1247,
                                                                    "end": 1250,
                                                                    "fullWidth": 3,
                                                                    "width": 3,
                                                                    "text": "map",
                                                                    "value": "map",
                                                                    "valueText": "map"
                                                                }
                                                            },
                                                            "argumentList": {
                                                                "kind": "ArgumentList",
                                                                "fullStart": 1250,
                                                                "fullEnd": 1262,
                                                                "start": 1250,
                                                                "end": 1262,
                                                                "fullWidth": 12,
                                                                "width": 12,
                                                                "openParenToken": {
                                                                    "kind": "OpenParenToken",
                                                                    "fullStart": 1250,
                                                                    "fullEnd": 1251,
                                                                    "start": 1250,
                                                                    "end": 1251,
                                                                    "fullWidth": 1,
                                                                    "width": 1,
                                                                    "text": "(",
                                                                    "value": "(",
                                                                    "valueText": "("
                                                                },
                                                                "arguments": [
                                                                    {
                                                                        "kind": "IdentifierName",
                                                                        "fullStart": 1251,
                                                                        "fullEnd": 1261,
                                                                        "start": 1251,
                                                                        "end": 1261,
                                                                        "fullWidth": 10,
                                                                        "width": 10,
                                                                        "text": "callbackfn",
                                                                        "value": "callbackfn",
                                                                        "valueText": "callbackfn"
                                                                    }
                                                                ],
                                                                "closeParenToken": {
                                                                    "kind": "CloseParenToken",
                                                                    "fullStart": 1261,
                                                                    "fullEnd": 1262,
                                                                    "start": 1261,
                                                                    "end": 1262,
                                                                    "fullWidth": 1,
                                                                    "width": 1,
                                                                    "text": ")",
                                                                    "value": ")",
                                                                    "valueText": ")"
                                                                }
                                                            }
                                                        }
                                                    }
                                                }
                                            ]
                                        },
                                        "semicolonToken": {
                                            "kind": "SemicolonToken",
                                            "fullStart": 1262,
                                            "fullEnd": 1265,
                                            "start": 1262,
                                            "end": 1263,
                                            "fullWidth": 3,
                                            "width": 1,
                                            "text": ";",
                                            "value": ";",
                                            "valueText": ";",
                                            "hasTrailingTrivia": true,
                                            "hasTrailingNewLine": true,
                                            "trailingTrivia": [
                                                {
                                                    "kind": "NewLineTrivia",
                                                    "text": "\r\n"
                                                }
                                            ]
                                        }
                                    },
                                    {
                                        "kind": "ReturnStatement",
                                        "fullStart": 1265,
                                        "fullEnd": 1311,
                                        "start": 1279,
                                        "end": 1309,
                                        "fullWidth": 46,
                                        "width": 30,
                                        "returnKeyword": {
                                            "kind": "ReturnKeyword",
                                            "fullStart": 1265,
                                            "fullEnd": 1286,
                                            "start": 1279,
                                            "end": 1285,
                                            "fullWidth": 21,
                                            "width": 6,
                                            "text": "return",
                                            "value": "return",
                                            "valueText": "return",
                                            "hasLeadingTrivia": true,
                                            "hasLeadingNewLine": true,
                                            "hasTrailingTrivia": true,
                                            "leadingTrivia": [
                                                {
                                                    "kind": "NewLineTrivia",
                                                    "text": "\r\n"
                                                },
                                                {
                                                    "kind": "WhitespaceTrivia",
                                                    "text": "            "
                                                }
                                            ],
                                            "trailingTrivia": [
                                                {
                                                    "kind": "WhitespaceTrivia",
                                                    "text": " "
                                                }
                                            ]
                                        },
                                        "expression": {
                                            "kind": "EqualsExpression",
                                            "fullStart": 1286,
                                            "fullEnd": 1308,
                                            "start": 1286,
                                            "end": 1308,
                                            "fullWidth": 22,
                                            "width": 22,
                                            "left": {
                                                "kind": "ElementAccessExpression",
                                                "fullStart": 1286,
                                                "fullEnd": 1300,
                                                "start": 1286,
                                                "end": 1299,
                                                "fullWidth": 14,
                                                "width": 13,
                                                "expression": {
                                                    "kind": "IdentifierName",
                                                    "fullStart": 1286,
                                                    "fullEnd": 1296,
                                                    "start": 1286,
                                                    "end": 1296,
                                                    "fullWidth": 10,
                                                    "width": 10,
                                                    "text": "testResult",
                                                    "value": "testResult",
                                                    "valueText": "testResult"
                                                },
                                                "openBracketToken": {
                                                    "kind": "OpenBracketToken",
                                                    "fullStart": 1296,
                                                    "fullEnd": 1297,
                                                    "start": 1296,
                                                    "end": 1297,
                                                    "fullWidth": 1,
                                                    "width": 1,
                                                    "text": "[",
                                                    "value": "[",
                                                    "valueText": "["
                                                },
                                                "argumentExpression": {
                                                    "kind": "NumericLiteral",
                                                    "fullStart": 1297,
                                                    "fullEnd": 1298,
                                                    "start": 1297,
                                                    "end": 1298,
                                                    "fullWidth": 1,
                                                    "width": 1,
                                                    "text": "0",
                                                    "value": 0,
                                                    "valueText": "0"
                                                },
                                                "closeBracketToken": {
                                                    "kind": "CloseBracketToken",
                                                    "fullStart": 1298,
                                                    "fullEnd": 1300,
                                                    "start": 1298,
                                                    "end": 1299,
                                                    "fullWidth": 2,
                                                    "width": 1,
                                                    "text": "]",
                                                    "value": "]",
                                                    "valueText": "]",
                                                    "hasTrailingTrivia": true,
                                                    "trailingTrivia": [
                                                        {
                                                            "kind": "WhitespaceTrivia",
                                                            "text": " "
                                                        }
                                                    ]
                                                }
                                            },
                                            "operatorToken": {
                                                "kind": "EqualsEqualsEqualsToken",
                                                "fullStart": 1300,
                                                "fullEnd": 1304,
                                                "start": 1300,
                                                "end": 1303,
                                                "fullWidth": 4,
                                                "width": 3,
                                                "text": "===",
                                                "value": "===",
                                                "valueText": "===",
                                                "hasTrailingTrivia": true,
                                                "trailingTrivia": [
                                                    {
                                                        "kind": "WhitespaceTrivia",
                                                        "text": " "
                                                    }
                                                ]
                                            },
                                            "right": {
                                                "kind": "TrueKeyword",
                                                "fullStart": 1304,
                                                "fullEnd": 1308,
                                                "start": 1304,
                                                "end": 1308,
                                                "fullWidth": 4,
                                                "width": 4,
                                                "text": "true",
                                                "value": true,
                                                "valueText": "true"
                                            }
                                        },
                                        "semicolonToken": {
                                            "kind": "SemicolonToken",
                                            "fullStart": 1308,
                                            "fullEnd": 1311,
                                            "start": 1308,
                                            "end": 1309,
                                            "fullWidth": 3,
                                            "width": 1,
                                            "text": ";",
                                            "value": ";",
                                            "valueText": ";",
                                            "hasTrailingTrivia": true,
                                            "hasTrailingNewLine": true,
                                            "trailingTrivia": [
                                                {
                                                    "kind": "NewLineTrivia",
                                                    "text": "\r\n"
                                                }
                                            ]
                                        }
                                    }
                                ],
                                "closeBraceToken": {
                                    "kind": "CloseBraceToken",
                                    "fullStart": 1311,
                                    "fullEnd": 1321,
                                    "start": 1319,
                                    "end": 1320,
                                    "fullWidth": 10,
                                    "width": 1,
                                    "text": "}",
                                    "value": "}",
                                    "valueText": "}",
                                    "hasLeadingTrivia": true,
                                    "hasTrailingTrivia": true,
                                    "leadingTrivia": [
                                        {
                                            "kind": "WhitespaceTrivia",
                                            "text": "        "
                                        }
                                    ],
                                    "trailingTrivia": [
                                        {
                                            "kind": "WhitespaceTrivia",
                                            "text": " "
                                        }
                                    ]
                                }
                            },
                            "finallyClause": {
                                "kind": "FinallyClause",
                                "fullStart": 1321,
                                "fullEnd": 1383,
                                "start": 1321,
                                "end": 1381,
                                "fullWidth": 62,
                                "width": 60,
                                "finallyKeyword": {
                                    "kind": "FinallyKeyword",
                                    "fullStart": 1321,
                                    "fullEnd": 1329,
                                    "start": 1321,
                                    "end": 1328,
                                    "fullWidth": 8,
                                    "width": 7,
                                    "text": "finally",
                                    "value": "finally",
                                    "valueText": "finally",
                                    "hasTrailingTrivia": true,
                                    "trailingTrivia": [
                                        {
                                            "kind": "WhitespaceTrivia",
                                            "text": " "
                                        }
                                    ]
                                },
                                "block": {
                                    "kind": "Block",
                                    "fullStart": 1329,
                                    "fullEnd": 1383,
                                    "start": 1329,
                                    "end": 1381,
                                    "fullWidth": 54,
                                    "width": 52,
                                    "openBraceToken": {
                                        "kind": "OpenBraceToken",
                                        "fullStart": 1329,
                                        "fullEnd": 1332,
                                        "start": 1329,
                                        "end": 1330,
                                        "fullWidth": 3,
                                        "width": 1,
                                        "text": "{",
                                        "value": "{",
                                        "valueText": "{",
                                        "hasTrailingTrivia": true,
                                        "hasTrailingNewLine": true,
                                        "trailingTrivia": [
                                            {
                                                "kind": "NewLineTrivia",
                                                "text": "\r\n"
                                            }
                                        ]
                                    },
                                    "statements": [
                                        {
                                            "kind": "ExpressionStatement",
                                            "fullStart": 1332,
                                            "fullEnd": 1372,
                                            "start": 1344,
                                            "end": 1370,
                                            "fullWidth": 40,
                                            "width": 26,
                                            "expression": {
                                                "kind": "DeleteExpression",
                                                "fullStart": 1332,
                                                "fullEnd": 1369,
                                                "start": 1344,
                                                "end": 1369,
                                                "fullWidth": 37,
                                                "width": 25,
                                                "deleteKeyword": {
                                                    "kind": "DeleteKeyword",
                                                    "fullStart": 1332,
                                                    "fullEnd": 1351,
                                                    "start": 1344,
                                                    "end": 1350,
                                                    "fullWidth": 19,
                                                    "width": 6,
                                                    "text": "delete",
                                                    "value": "delete",
                                                    "valueText": "delete",
                                                    "hasLeadingTrivia": true,
                                                    "hasTrailingTrivia": true,
                                                    "leadingTrivia": [
                                                        {
                                                            "kind": "WhitespaceTrivia",
                                                            "text": "            "
                                                        }
                                                    ],
                                                    "trailingTrivia": [
                                                        {
                                                            "kind": "WhitespaceTrivia",
                                                            "text": " "
                                                        }
                                                    ]
                                                },
                                                "expression": {
                                                    "kind": "ElementAccessExpression",
                                                    "fullStart": 1351,
                                                    "fullEnd": 1369,
                                                    "start": 1351,
                                                    "end": 1369,
                                                    "fullWidth": 18,
                                                    "width": 18,
                                                    "expression": {
                                                        "kind": "MemberAccessExpression",
                                                        "fullStart": 1351,
                                                        "fullEnd": 1366,
                                                        "start": 1351,
                                                        "end": 1366,
                                                        "fullWidth": 15,
                                                        "width": 15,
                                                        "expression": {
                                                            "kind": "IdentifierName",
                                                            "fullStart": 1351,
                                                            "fullEnd": 1356,
                                                            "start": 1351,
                                                            "end": 1356,
                                                            "fullWidth": 5,
                                                            "width": 5,
                                                            "text": "Array",
                                                            "value": "Array",
                                                            "valueText": "Array"
                                                        },
                                                        "dotToken": {
                                                            "kind": "DotToken",
                                                            "fullStart": 1356,
                                                            "fullEnd": 1357,
                                                            "start": 1356,
                                                            "end": 1357,
                                                            "fullWidth": 1,
                                                            "width": 1,
                                                            "text": ".",
                                                            "value": ".",
                                                            "valueText": "."
                                                        },
                                                        "name": {
                                                            "kind": "IdentifierName",
                                                            "fullStart": 1357,
                                                            "fullEnd": 1366,
                                                            "start": 1357,
                                                            "end": 1366,
                                                            "fullWidth": 9,
                                                            "width": 9,
                                                            "text": "prototype",
                                                            "value": "prototype",
                                                            "valueText": "prototype"
                                                        }
                                                    },
                                                    "openBracketToken": {
                                                        "kind": "OpenBracketToken",
                                                        "fullStart": 1366,
                                                        "fullEnd": 1367,
                                                        "start": 1366,
                                                        "end": 1367,
                                                        "fullWidth": 1,
                                                        "width": 1,
                                                        "text": "[",
                                                        "value": "[",
                                                        "valueText": "["
                                                    },
                                                    "argumentExpression": {
                                                        "kind": "NumericLiteral",
                                                        "fullStart": 1367,
                                                        "fullEnd": 1368,
                                                        "start": 1367,
                                                        "end": 1368,
                                                        "fullWidth": 1,
                                                        "width": 1,
                                                        "text": "0",
                                                        "value": 0,
                                                        "valueText": "0"
                                                    },
                                                    "closeBracketToken": {
                                                        "kind": "CloseBracketToken",
                                                        "fullStart": 1368,
                                                        "fullEnd": 1369,
                                                        "start": 1368,
                                                        "end": 1369,
                                                        "fullWidth": 1,
                                                        "width": 1,
                                                        "text": "]",
                                                        "value": "]",
                                                        "valueText": "]"
                                                    }
                                                }
                                            },
                                            "semicolonToken": {
                                                "kind": "SemicolonToken",
                                                "fullStart": 1369,
                                                "fullEnd": 1372,
                                                "start": 1369,
                                                "end": 1370,
                                                "fullWidth": 3,
                                                "width": 1,
                                                "text": ";",
                                                "value": ";",
                                                "valueText": ";",
                                                "hasTrailingTrivia": true,
                                                "hasTrailingNewLine": true,
                                                "trailingTrivia": [
                                                    {
                                                        "kind": "NewLineTrivia",
                                                        "text": "\r\n"
                                                    }
                                                ]
                                            }
                                        }
                                    ],
                                    "closeBraceToken": {
                                        "kind": "CloseBraceToken",
                                        "fullStart": 1372,
                                        "fullEnd": 1383,
                                        "start": 1380,
                                        "end": 1381,
                                        "fullWidth": 11,
                                        "width": 1,
                                        "text": "}",
                                        "value": "}",
                                        "valueText": "}",
                                        "hasLeadingTrivia": true,
                                        "hasTrailingTrivia": true,
                                        "hasTrailingNewLine": true,
                                        "leadingTrivia": [
                                            {
                                                "kind": "WhitespaceTrivia",
                                                "text": "        "
                                            }
                                        ],
                                        "trailingTrivia": [
                                            {
                                                "kind": "NewLineTrivia",
                                                "text": "\r\n"
                                            }
                                        ]
                                    }
                                }
                            }
                        }
                    ],
                    "closeBraceToken": {
                        "kind": "CloseBraceToken",
                        "fullStart": 1383,
                        "fullEnd": 1390,
                        "start": 1387,
                        "end": 1388,
                        "fullWidth": 7,
                        "width": 1,
                        "text": "}",
                        "value": "}",
                        "valueText": "}",
                        "hasLeadingTrivia": true,
                        "hasTrailingTrivia": true,
                        "hasTrailingNewLine": true,
                        "leadingTrivia": [
                            {
                                "kind": "WhitespaceTrivia",
                                "text": "    "
                            }
                        ],
                        "trailingTrivia": [
                            {
                                "kind": "NewLineTrivia",
                                "text": "\r\n"
                            }
                        ]
                    }
                }
            },
            {
                "kind": "ExpressionStatement",
                "fullStart": 1390,
                "fullEnd": 1414,
                "start": 1390,
                "end": 1412,
                "fullWidth": 24,
                "width": 22,
                "expression": {
                    "kind": "InvocationExpression",
                    "fullStart": 1390,
                    "fullEnd": 1411,
                    "start": 1390,
                    "end": 1411,
                    "fullWidth": 21,
                    "width": 21,
                    "expression": {
                        "kind": "IdentifierName",
                        "fullStart": 1390,
                        "fullEnd": 1401,
                        "start": 1390,
                        "end": 1401,
                        "fullWidth": 11,
                        "width": 11,
                        "text": "runTestCase",
                        "value": "runTestCase",
                        "valueText": "runTestCase"
                    },
                    "argumentList": {
                        "kind": "ArgumentList",
                        "fullStart": 1401,
                        "fullEnd": 1411,
                        "start": 1401,
                        "end": 1411,
                        "fullWidth": 10,
                        "width": 10,
                        "openParenToken": {
                            "kind": "OpenParenToken",
                            "fullStart": 1401,
                            "fullEnd": 1402,
                            "start": 1401,
                            "end": 1402,
                            "fullWidth": 1,
                            "width": 1,
                            "text": "(",
                            "value": "(",
                            "valueText": "("
                        },
                        "arguments": [
                            {
                                "kind": "IdentifierName",
                                "fullStart": 1402,
                                "fullEnd": 1410,
                                "start": 1402,
                                "end": 1410,
                                "fullWidth": 8,
                                "width": 8,
                                "text": "testcase",
                                "value": "testcase",
                                "valueText": "testcase"
                            }
                        ],
                        "closeParenToken": {
                            "kind": "CloseParenToken",
                            "fullStart": 1410,
                            "fullEnd": 1411,
                            "start": 1410,
                            "end": 1411,
                            "fullWidth": 1,
                            "width": 1,
                            "text": ")",
                            "value": ")",
                            "valueText": ")"
                        }
                    }
                },
                "semicolonToken": {
                    "kind": "SemicolonToken",
                    "fullStart": 1411,
                    "fullEnd": 1414,
                    "start": 1411,
                    "end": 1412,
                    "fullWidth": 3,
                    "width": 1,
                    "text": ";",
                    "value": ";",
                    "valueText": ";",
                    "hasTrailingTrivia": true,
                    "hasTrailingNewLine": true,
                    "trailingTrivia": [
                        {
                            "kind": "NewLineTrivia",
                            "text": "\r\n"
                        }
                    ]
                }
            }
        ],
        "endOfFileToken": {
            "kind": "EndOfFileToken",
            "fullStart": 1414,
            "fullEnd": 1414,
            "start": 1414,
            "end": 1414,
            "fullWidth": 0,
            "width": 0,
            "text": ""
        }
    },
    "lineMap": {
        "lineStarts": [
            0,
            67,
            152,
            232,
            308,
            380,
            385,
            444,
            613,
            618,
            620,
            622,
            645,
            647,
            693,
            723,
            775,
            790,
            817,
            828,
            830,
            853,
            855,
            870,
            917,
            956,
            992,
            1009,
            1011,
            1070,
            1106,
            1139,
            1159,
            1195,
            1212,
            1214,
            1265,
            1267,
            1311,
            1332,
            1372,
            1383,
            1390,
            1414
        ],
        "length": 1414
    }
}<|MERGE_RESOLUTION|>--- conflicted
+++ resolved
@@ -910,12 +910,8 @@
                                         "start": 842,
                                         "end": 850,
                                         "fullWidth": 8,
-<<<<<<< HEAD
                                         "width": 8,
-                                        "identifier": {
-=======
                                         "propertyName": {
->>>>>>> 85e84683
                                             "kind": "IdentifierName",
                                             "fullStart": 842,
                                             "fullEnd": 846,
@@ -2250,12 +2246,8 @@
                                                     "start": 1230,
                                                     "end": 1262,
                                                     "fullWidth": 32,
-<<<<<<< HEAD
                                                     "width": 32,
-                                                    "identifier": {
-=======
                                                     "propertyName": {
->>>>>>> 85e84683
                                                         "kind": "IdentifierName",
                                                         "fullStart": 1230,
                                                         "fullEnd": 1241,
