{
    "isDeclaration": false,
    "languageVersion": "EcmaScript5",
    "parseOptions": {
        "allowAutomaticSemicolonInsertion": true
    },
    "sourceUnit": {
        "kind": "SourceUnit",
        "fullStart": 0,
        "fullEnd": 810,
        "start": 523,
        "end": 810,
        "fullWidth": 810,
        "width": 287,
        "isIncrementallyUnusable": true,
        "moduleElements": [
            {
                "kind": "FunctionDeclaration",
                "fullStart": 0,
                "fullEnd": 786,
                "start": 523,
                "end": 784,
                "fullWidth": 786,
                "width": 261,
                "modifiers": [],
                "functionKeyword": {
                    "kind": "FunctionKeyword",
                    "fullStart": 0,
                    "fullEnd": 532,
                    "start": 523,
                    "end": 531,
                    "fullWidth": 532,
                    "width": 8,
                    "text": "function",
                    "value": "function",
                    "valueText": "function",
                    "hasLeadingTrivia": true,
                    "hasLeadingComment": true,
                    "hasLeadingNewLine": true,
                    "hasTrailingTrivia": true,
                    "leadingTrivia": [
                        {
                            "kind": "SingleLineCommentTrivia",
                            "text": "/// Copyright (c) 2012 Ecma International.  All rights reserved. "
                        },
                        {
                            "kind": "NewLineTrivia",
                            "text": "\r\n"
                        },
                        {
                            "kind": "SingleLineCommentTrivia",
                            "text": "/// Ecma International makes this code available under the terms and conditions set"
                        },
                        {
                            "kind": "NewLineTrivia",
                            "text": "\r\n"
                        },
                        {
                            "kind": "SingleLineCommentTrivia",
                            "text": "/// forth on http://hg.ecmascript.org/tests/test262/raw-file/tip/LICENSE (the "
                        },
                        {
                            "kind": "NewLineTrivia",
                            "text": "\r\n"
                        },
                        {
                            "kind": "SingleLineCommentTrivia",
                            "text": "/// \"Use Terms\").   Any redistribution of this code must retain the above "
                        },
                        {
                            "kind": "NewLineTrivia",
                            "text": "\r\n"
                        },
                        {
                            "kind": "SingleLineCommentTrivia",
                            "text": "/// copyright and this notice and otherwise comply with the Use Terms."
                        },
                        {
                            "kind": "NewLineTrivia",
                            "text": "\r\n"
                        },
                        {
                            "kind": "MultiLineCommentTrivia",
                            "text": "/**\r\n * @path ch15/15.4/15.4.4/15.4.4.19/15.4.4.19-5-15.js\r\n * @description Array.prototype.map - Date object can be used as thisArg\r\n */"
                        },
                        {
                            "kind": "NewLineTrivia",
                            "text": "\r\n"
                        },
                        {
                            "kind": "NewLineTrivia",
                            "text": "\r\n"
                        },
                        {
                            "kind": "NewLineTrivia",
                            "text": "\r\n"
                        }
                    ],
                    "trailingTrivia": [
                        {
                            "kind": "WhitespaceTrivia",
                            "text": " "
                        }
                    ]
                },
                "identifier": {
                    "kind": "IdentifierName",
                    "fullStart": 532,
                    "fullEnd": 540,
                    "start": 532,
                    "end": 540,
                    "fullWidth": 8,
                    "width": 8,
                    "text": "testcase",
                    "value": "testcase",
                    "valueText": "testcase"
                },
                "callSignature": {
                    "kind": "CallSignature",
                    "fullStart": 540,
                    "fullEnd": 543,
                    "start": 540,
                    "end": 542,
                    "fullWidth": 3,
                    "width": 2,
                    "parameterList": {
                        "kind": "ParameterList",
                        "fullStart": 540,
                        "fullEnd": 543,
                        "start": 540,
                        "end": 542,
                        "fullWidth": 3,
                        "width": 2,
                        "openParenToken": {
                            "kind": "OpenParenToken",
                            "fullStart": 540,
                            "fullEnd": 541,
                            "start": 540,
                            "end": 541,
                            "fullWidth": 1,
                            "width": 1,
                            "text": "(",
                            "value": "(",
                            "valueText": "("
                        },
                        "parameters": [],
                        "closeParenToken": {
                            "kind": "CloseParenToken",
                            "fullStart": 541,
                            "fullEnd": 543,
                            "start": 541,
                            "end": 542,
                            "fullWidth": 2,
                            "width": 1,
                            "text": ")",
                            "value": ")",
                            "valueText": ")",
                            "hasTrailingTrivia": true,
                            "trailingTrivia": [
                                {
                                    "kind": "WhitespaceTrivia",
                                    "text": " "
                                }
                            ]
                        }
                    }
                },
                "block": {
                    "kind": "Block",
                    "fullStart": 543,
                    "fullEnd": 786,
                    "start": 543,
                    "end": 784,
                    "fullWidth": 243,
                    "width": 241,
                    "openBraceToken": {
                        "kind": "OpenBraceToken",
                        "fullStart": 543,
                        "fullEnd": 546,
                        "start": 543,
                        "end": 544,
                        "fullWidth": 3,
                        "width": 1,
                        "text": "{",
                        "value": "{",
                        "valueText": "{",
                        "hasTrailingTrivia": true,
                        "hasTrailingNewLine": true,
                        "trailingTrivia": [
                            {
                                "kind": "NewLineTrivia",
                                "text": "\r\n"
                            }
                        ]
                    },
                    "statements": [
                        {
                            "kind": "VariableStatement",
                            "fullStart": 546,
                            "fullEnd": 583,
                            "start": 556,
                            "end": 581,
                            "fullWidth": 37,
                            "width": 25,
                            "modifiers": [],
                            "variableDeclaration": {
                                "kind": "VariableDeclaration",
                                "fullStart": 546,
                                "fullEnd": 580,
                                "start": 556,
                                "end": 580,
                                "fullWidth": 34,
                                "width": 24,
                                "varKeyword": {
                                    "kind": "VarKeyword",
                                    "fullStart": 546,
                                    "fullEnd": 560,
                                    "start": 556,
                                    "end": 559,
                                    "fullWidth": 14,
                                    "width": 3,
                                    "text": "var",
                                    "value": "var",
                                    "valueText": "var",
                                    "hasLeadingTrivia": true,
                                    "hasLeadingNewLine": true,
                                    "hasTrailingTrivia": true,
                                    "leadingTrivia": [
                                        {
                                            "kind": "NewLineTrivia",
                                            "text": "\r\n"
                                        },
                                        {
                                            "kind": "WhitespaceTrivia",
                                            "text": "        "
                                        }
                                    ],
                                    "trailingTrivia": [
                                        {
                                            "kind": "WhitespaceTrivia",
                                            "text": " "
                                        }
                                    ]
                                },
                                "variableDeclarators": [
                                    {
                                        "kind": "VariableDeclarator",
                                        "fullStart": 560,
                                        "fullEnd": 580,
                                        "start": 560,
                                        "end": 580,
                                        "fullWidth": 20,
<<<<<<< HEAD
                                        "width": 20,
                                        "identifier": {
=======
                                        "propertyName": {
>>>>>>> 85e84683
                                            "kind": "IdentifierName",
                                            "fullStart": 560,
                                            "fullEnd": 568,
                                            "start": 560,
                                            "end": 567,
                                            "fullWidth": 8,
                                            "width": 7,
                                            "text": "objDate",
                                            "value": "objDate",
                                            "valueText": "objDate",
                                            "hasTrailingTrivia": true,
                                            "trailingTrivia": [
                                                {
                                                    "kind": "WhitespaceTrivia",
                                                    "text": " "
                                                }
                                            ]
                                        },
                                        "equalsValueClause": {
                                            "kind": "EqualsValueClause",
                                            "fullStart": 568,
                                            "fullEnd": 580,
                                            "start": 568,
                                            "end": 580,
                                            "fullWidth": 12,
                                            "width": 12,
                                            "equalsToken": {
                                                "kind": "EqualsToken",
                                                "fullStart": 568,
                                                "fullEnd": 570,
                                                "start": 568,
                                                "end": 569,
                                                "fullWidth": 2,
                                                "width": 1,
                                                "text": "=",
                                                "value": "=",
                                                "valueText": "=",
                                                "hasTrailingTrivia": true,
                                                "trailingTrivia": [
                                                    {
                                                        "kind": "WhitespaceTrivia",
                                                        "text": " "
                                                    }
                                                ]
                                            },
                                            "value": {
                                                "kind": "ObjectCreationExpression",
                                                "fullStart": 570,
                                                "fullEnd": 580,
                                                "start": 570,
                                                "end": 580,
                                                "fullWidth": 10,
                                                "width": 10,
                                                "newKeyword": {
                                                    "kind": "NewKeyword",
                                                    "fullStart": 570,
                                                    "fullEnd": 574,
                                                    "start": 570,
                                                    "end": 573,
                                                    "fullWidth": 4,
                                                    "width": 3,
                                                    "text": "new",
                                                    "value": "new",
                                                    "valueText": "new",
                                                    "hasTrailingTrivia": true,
                                                    "trailingTrivia": [
                                                        {
                                                            "kind": "WhitespaceTrivia",
                                                            "text": " "
                                                        }
                                                    ]
                                                },
                                                "expression": {
                                                    "kind": "IdentifierName",
                                                    "fullStart": 574,
                                                    "fullEnd": 578,
                                                    "start": 574,
                                                    "end": 578,
                                                    "fullWidth": 4,
                                                    "width": 4,
                                                    "text": "Date",
                                                    "value": "Date",
                                                    "valueText": "Date"
                                                },
                                                "argumentList": {
                                                    "kind": "ArgumentList",
                                                    "fullStart": 578,
                                                    "fullEnd": 580,
                                                    "start": 578,
                                                    "end": 580,
                                                    "fullWidth": 2,
                                                    "width": 2,
                                                    "openParenToken": {
                                                        "kind": "OpenParenToken",
                                                        "fullStart": 578,
                                                        "fullEnd": 579,
                                                        "start": 578,
                                                        "end": 579,
                                                        "fullWidth": 1,
                                                        "width": 1,
                                                        "text": "(",
                                                        "value": "(",
                                                        "valueText": "("
                                                    },
                                                    "arguments": [],
                                                    "closeParenToken": {
                                                        "kind": "CloseParenToken",
                                                        "fullStart": 579,
                                                        "fullEnd": 580,
                                                        "start": 579,
                                                        "end": 580,
                                                        "fullWidth": 1,
                                                        "width": 1,
                                                        "text": ")",
                                                        "value": ")",
                                                        "valueText": ")"
                                                    }
                                                }
                                            }
                                        }
                                    }
                                ]
                            },
                            "semicolonToken": {
                                "kind": "SemicolonToken",
                                "fullStart": 580,
                                "fullEnd": 583,
                                "start": 580,
                                "end": 581,
                                "fullWidth": 3,
                                "width": 1,
                                "text": ";",
                                "value": ";",
                                "valueText": ";",
                                "hasTrailingTrivia": true,
                                "hasTrailingNewLine": true,
                                "trailingTrivia": [
                                    {
                                        "kind": "NewLineTrivia",
                                        "text": "\r\n"
                                    }
                                ]
                            }
                        },
                        {
                            "kind": "FunctionDeclaration",
                            "fullStart": 583,
                            "fullEnd": 680,
                            "start": 593,
                            "end": 678,
                            "fullWidth": 97,
                            "width": 85,
                            "modifiers": [],
                            "functionKeyword": {
                                "kind": "FunctionKeyword",
                                "fullStart": 583,
                                "fullEnd": 602,
                                "start": 593,
                                "end": 601,
                                "fullWidth": 19,
                                "width": 8,
                                "text": "function",
                                "value": "function",
                                "valueText": "function",
                                "hasLeadingTrivia": true,
                                "hasLeadingNewLine": true,
                                "hasTrailingTrivia": true,
                                "leadingTrivia": [
                                    {
                                        "kind": "NewLineTrivia",
                                        "text": "\r\n"
                                    },
                                    {
                                        "kind": "WhitespaceTrivia",
                                        "text": "        "
                                    }
                                ],
                                "trailingTrivia": [
                                    {
                                        "kind": "WhitespaceTrivia",
                                        "text": " "
                                    }
                                ]
                            },
                            "identifier": {
                                "kind": "IdentifierName",
                                "fullStart": 602,
                                "fullEnd": 612,
                                "start": 602,
                                "end": 612,
                                "fullWidth": 10,
                                "width": 10,
                                "text": "callbackfn",
                                "value": "callbackfn",
                                "valueText": "callbackfn"
                            },
                            "callSignature": {
                                "kind": "CallSignature",
                                "fullStart": 612,
                                "fullEnd": 628,
                                "start": 612,
                                "end": 627,
                                "fullWidth": 16,
                                "width": 15,
                                "parameterList": {
                                    "kind": "ParameterList",
                                    "fullStart": 612,
                                    "fullEnd": 628,
                                    "start": 612,
                                    "end": 627,
                                    "fullWidth": 16,
                                    "width": 15,
                                    "openParenToken": {
                                        "kind": "OpenParenToken",
                                        "fullStart": 612,
                                        "fullEnd": 613,
                                        "start": 612,
                                        "end": 613,
                                        "fullWidth": 1,
                                        "width": 1,
                                        "text": "(",
                                        "value": "(",
                                        "valueText": "("
                                    },
                                    "parameters": [
                                        {
                                            "kind": "Parameter",
                                            "fullStart": 613,
                                            "fullEnd": 616,
                                            "start": 613,
                                            "end": 616,
                                            "fullWidth": 3,
                                            "width": 3,
                                            "modifiers": [],
                                            "identifier": {
                                                "kind": "IdentifierName",
                                                "fullStart": 613,
                                                "fullEnd": 616,
                                                "start": 613,
                                                "end": 616,
                                                "fullWidth": 3,
                                                "width": 3,
                                                "text": "val",
                                                "value": "val",
                                                "valueText": "val"
                                            }
                                        },
                                        {
                                            "kind": "CommaToken",
                                            "fullStart": 616,
                                            "fullEnd": 618,
                                            "start": 616,
                                            "end": 617,
                                            "fullWidth": 2,
                                            "width": 1,
                                            "text": ",",
                                            "value": ",",
                                            "valueText": ",",
                                            "hasTrailingTrivia": true,
                                            "trailingTrivia": [
                                                {
                                                    "kind": "WhitespaceTrivia",
                                                    "text": " "
                                                }
                                            ]
                                        },
                                        {
                                            "kind": "Parameter",
                                            "fullStart": 618,
                                            "fullEnd": 621,
                                            "start": 618,
                                            "end": 621,
                                            "fullWidth": 3,
                                            "width": 3,
                                            "modifiers": [],
                                            "identifier": {
                                                "kind": "IdentifierName",
                                                "fullStart": 618,
                                                "fullEnd": 621,
                                                "start": 618,
                                                "end": 621,
                                                "fullWidth": 3,
                                                "width": 3,
                                                "text": "idx",
                                                "value": "idx",
                                                "valueText": "idx"
                                            }
                                        },
                                        {
                                            "kind": "CommaToken",
                                            "fullStart": 621,
                                            "fullEnd": 623,
                                            "start": 621,
                                            "end": 622,
                                            "fullWidth": 2,
                                            "width": 1,
                                            "text": ",",
                                            "value": ",",
                                            "valueText": ",",
                                            "hasTrailingTrivia": true,
                                            "trailingTrivia": [
                                                {
                                                    "kind": "WhitespaceTrivia",
                                                    "text": " "
                                                }
                                            ]
                                        },
                                        {
                                            "kind": "Parameter",
                                            "fullStart": 623,
                                            "fullEnd": 626,
                                            "start": 623,
                                            "end": 626,
                                            "fullWidth": 3,
                                            "width": 3,
                                            "modifiers": [],
                                            "identifier": {
                                                "kind": "IdentifierName",
                                                "fullStart": 623,
                                                "fullEnd": 626,
                                                "start": 623,
                                                "end": 626,
                                                "fullWidth": 3,
                                                "width": 3,
                                                "text": "obj",
                                                "value": "obj",
                                                "valueText": "obj"
                                            }
                                        }
                                    ],
                                    "closeParenToken": {
                                        "kind": "CloseParenToken",
                                        "fullStart": 626,
                                        "fullEnd": 628,
                                        "start": 626,
                                        "end": 627,
                                        "fullWidth": 2,
                                        "width": 1,
                                        "text": ")",
                                        "value": ")",
                                        "valueText": ")",
                                        "hasTrailingTrivia": true,
                                        "trailingTrivia": [
                                            {
                                                "kind": "WhitespaceTrivia",
                                                "text": " "
                                            }
                                        ]
                                    }
                                }
                            },
                            "block": {
                                "kind": "Block",
                                "fullStart": 628,
                                "fullEnd": 680,
                                "start": 628,
                                "end": 678,
                                "fullWidth": 52,
                                "width": 50,
                                "openBraceToken": {
                                    "kind": "OpenBraceToken",
                                    "fullStart": 628,
                                    "fullEnd": 631,
                                    "start": 628,
                                    "end": 629,
                                    "fullWidth": 3,
                                    "width": 1,
                                    "text": "{",
                                    "value": "{",
                                    "valueText": "{",
                                    "hasTrailingTrivia": true,
                                    "hasTrailingNewLine": true,
                                    "trailingTrivia": [
                                        {
                                            "kind": "NewLineTrivia",
                                            "text": "\r\n"
                                        }
                                    ]
                                },
                                "statements": [
                                    {
                                        "kind": "ReturnStatement",
                                        "fullStart": 631,
                                        "fullEnd": 669,
                                        "start": 643,
                                        "end": 667,
                                        "fullWidth": 38,
                                        "width": 24,
                                        "returnKeyword": {
                                            "kind": "ReturnKeyword",
                                            "fullStart": 631,
                                            "fullEnd": 650,
                                            "start": 643,
                                            "end": 649,
                                            "fullWidth": 19,
                                            "width": 6,
                                            "text": "return",
                                            "value": "return",
                                            "valueText": "return",
                                            "hasLeadingTrivia": true,
                                            "hasTrailingTrivia": true,
                                            "leadingTrivia": [
                                                {
                                                    "kind": "WhitespaceTrivia",
                                                    "text": "            "
                                                }
                                            ],
                                            "trailingTrivia": [
                                                {
                                                    "kind": "WhitespaceTrivia",
                                                    "text": " "
                                                }
                                            ]
                                        },
                                        "expression": {
                                            "kind": "EqualsExpression",
                                            "fullStart": 650,
                                            "fullEnd": 666,
                                            "start": 650,
                                            "end": 666,
                                            "fullWidth": 16,
                                            "width": 16,
                                            "left": {
                                                "kind": "ThisKeyword",
                                                "fullStart": 650,
                                                "fullEnd": 655,
                                                "start": 650,
                                                "end": 654,
                                                "fullWidth": 5,
                                                "width": 4,
                                                "text": "this",
                                                "value": "this",
                                                "valueText": "this",
                                                "hasTrailingTrivia": true,
                                                "trailingTrivia": [
                                                    {
                                                        "kind": "WhitespaceTrivia",
                                                        "text": " "
                                                    }
                                                ]
                                            },
                                            "operatorToken": {
                                                "kind": "EqualsEqualsEqualsToken",
                                                "fullStart": 655,
                                                "fullEnd": 659,
                                                "start": 655,
                                                "end": 658,
                                                "fullWidth": 4,
                                                "width": 3,
                                                "text": "===",
                                                "value": "===",
                                                "valueText": "===",
                                                "hasTrailingTrivia": true,
                                                "trailingTrivia": [
                                                    {
                                                        "kind": "WhitespaceTrivia",
                                                        "text": " "
                                                    }
                                                ]
                                            },
                                            "right": {
                                                "kind": "IdentifierName",
                                                "fullStart": 659,
                                                "fullEnd": 666,
                                                "start": 659,
                                                "end": 666,
                                                "fullWidth": 7,
                                                "width": 7,
                                                "text": "objDate",
                                                "value": "objDate",
                                                "valueText": "objDate"
                                            }
                                        },
                                        "semicolonToken": {
                                            "kind": "SemicolonToken",
                                            "fullStart": 666,
                                            "fullEnd": 669,
                                            "start": 666,
                                            "end": 667,
                                            "fullWidth": 3,
                                            "width": 1,
                                            "text": ";",
                                            "value": ";",
                                            "valueText": ";",
                                            "hasTrailingTrivia": true,
                                            "hasTrailingNewLine": true,
                                            "trailingTrivia": [
                                                {
                                                    "kind": "NewLineTrivia",
                                                    "text": "\r\n"
                                                }
                                            ]
                                        }
                                    }
                                ],
                                "closeBraceToken": {
                                    "kind": "CloseBraceToken",
                                    "fullStart": 669,
                                    "fullEnd": 680,
                                    "start": 677,
                                    "end": 678,
                                    "fullWidth": 11,
                                    "width": 1,
                                    "text": "}",
                                    "value": "}",
                                    "valueText": "}",
                                    "hasLeadingTrivia": true,
                                    "hasTrailingTrivia": true,
                                    "hasTrailingNewLine": true,
                                    "leadingTrivia": [
                                        {
                                            "kind": "WhitespaceTrivia",
                                            "text": "        "
                                        }
                                    ],
                                    "trailingTrivia": [
                                        {
                                            "kind": "NewLineTrivia",
                                            "text": "\r\n"
                                        }
                                    ]
                                }
                            }
                        },
                        {
                            "kind": "VariableStatement",
                            "fullStart": 680,
                            "fullEnd": 739,
                            "start": 690,
                            "end": 737,
                            "fullWidth": 59,
                            "width": 47,
                            "modifiers": [],
                            "variableDeclaration": {
                                "kind": "VariableDeclaration",
                                "fullStart": 680,
                                "fullEnd": 736,
                                "start": 690,
                                "end": 736,
                                "fullWidth": 56,
                                "width": 46,
                                "varKeyword": {
                                    "kind": "VarKeyword",
                                    "fullStart": 680,
                                    "fullEnd": 694,
                                    "start": 690,
                                    "end": 693,
                                    "fullWidth": 14,
                                    "width": 3,
                                    "text": "var",
                                    "value": "var",
                                    "valueText": "var",
                                    "hasLeadingTrivia": true,
                                    "hasLeadingNewLine": true,
                                    "hasTrailingTrivia": true,
                                    "leadingTrivia": [
                                        {
                                            "kind": "NewLineTrivia",
                                            "text": "\r\n"
                                        },
                                        {
                                            "kind": "WhitespaceTrivia",
                                            "text": "        "
                                        }
                                    ],
                                    "trailingTrivia": [
                                        {
                                            "kind": "WhitespaceTrivia",
                                            "text": " "
                                        }
                                    ]
                                },
                                "variableDeclarators": [
                                    {
                                        "kind": "VariableDeclarator",
                                        "fullStart": 694,
                                        "fullEnd": 736,
                                        "start": 694,
                                        "end": 736,
                                        "fullWidth": 42,
<<<<<<< HEAD
                                        "width": 42,
                                        "identifier": {
=======
                                        "propertyName": {
>>>>>>> 85e84683
                                            "kind": "IdentifierName",
                                            "fullStart": 694,
                                            "fullEnd": 705,
                                            "start": 694,
                                            "end": 704,
                                            "fullWidth": 11,
                                            "width": 10,
                                            "text": "testResult",
                                            "value": "testResult",
                                            "valueText": "testResult",
                                            "hasTrailingTrivia": true,
                                            "trailingTrivia": [
                                                {
                                                    "kind": "WhitespaceTrivia",
                                                    "text": " "
                                                }
                                            ]
                                        },
                                        "equalsValueClause": {
                                            "kind": "EqualsValueClause",
                                            "fullStart": 705,
                                            "fullEnd": 736,
                                            "start": 705,
                                            "end": 736,
                                            "fullWidth": 31,
                                            "width": 31,
                                            "equalsToken": {
                                                "kind": "EqualsToken",
                                                "fullStart": 705,
                                                "fullEnd": 707,
                                                "start": 705,
                                                "end": 706,
                                                "fullWidth": 2,
                                                "width": 1,
                                                "text": "=",
                                                "value": "=",
                                                "valueText": "=",
                                                "hasTrailingTrivia": true,
                                                "trailingTrivia": [
                                                    {
                                                        "kind": "WhitespaceTrivia",
                                                        "text": " "
                                                    }
                                                ]
                                            },
                                            "value": {
                                                "kind": "InvocationExpression",
                                                "fullStart": 707,
                                                "fullEnd": 736,
                                                "start": 707,
                                                "end": 736,
                                                "fullWidth": 29,
                                                "width": 29,
                                                "expression": {
                                                    "kind": "MemberAccessExpression",
                                                    "fullStart": 707,
                                                    "fullEnd": 715,
                                                    "start": 707,
                                                    "end": 715,
                                                    "fullWidth": 8,
                                                    "width": 8,
                                                    "expression": {
                                                        "kind": "ArrayLiteralExpression",
                                                        "fullStart": 707,
                                                        "fullEnd": 711,
                                                        "start": 707,
                                                        "end": 711,
                                                        "fullWidth": 4,
                                                        "width": 4,
                                                        "openBracketToken": {
                                                            "kind": "OpenBracketToken",
                                                            "fullStart": 707,
                                                            "fullEnd": 708,
                                                            "start": 707,
                                                            "end": 708,
                                                            "fullWidth": 1,
                                                            "width": 1,
                                                            "text": "[",
                                                            "value": "[",
                                                            "valueText": "["
                                                        },
                                                        "expressions": [
                                                            {
                                                                "kind": "NumericLiteral",
                                                                "fullStart": 708,
                                                                "fullEnd": 710,
                                                                "start": 708,
                                                                "end": 710,
                                                                "fullWidth": 2,
                                                                "width": 2,
                                                                "text": "11",
                                                                "value": 11,
                                                                "valueText": "11"
                                                            }
                                                        ],
                                                        "closeBracketToken": {
                                                            "kind": "CloseBracketToken",
                                                            "fullStart": 710,
                                                            "fullEnd": 711,
                                                            "start": 710,
                                                            "end": 711,
                                                            "fullWidth": 1,
                                                            "width": 1,
                                                            "text": "]",
                                                            "value": "]",
                                                            "valueText": "]"
                                                        }
                                                    },
                                                    "dotToken": {
                                                        "kind": "DotToken",
                                                        "fullStart": 711,
                                                        "fullEnd": 712,
                                                        "start": 711,
                                                        "end": 712,
                                                        "fullWidth": 1,
                                                        "width": 1,
                                                        "text": ".",
                                                        "value": ".",
                                                        "valueText": "."
                                                    },
                                                    "name": {
                                                        "kind": "IdentifierName",
                                                        "fullStart": 712,
                                                        "fullEnd": 715,
                                                        "start": 712,
                                                        "end": 715,
                                                        "fullWidth": 3,
                                                        "width": 3,
                                                        "text": "map",
                                                        "value": "map",
                                                        "valueText": "map"
                                                    }
                                                },
                                                "argumentList": {
                                                    "kind": "ArgumentList",
                                                    "fullStart": 715,
                                                    "fullEnd": 736,
                                                    "start": 715,
                                                    "end": 736,
                                                    "fullWidth": 21,
                                                    "width": 21,
                                                    "openParenToken": {
                                                        "kind": "OpenParenToken",
                                                        "fullStart": 715,
                                                        "fullEnd": 716,
                                                        "start": 715,
                                                        "end": 716,
                                                        "fullWidth": 1,
                                                        "width": 1,
                                                        "text": "(",
                                                        "value": "(",
                                                        "valueText": "("
                                                    },
                                                    "arguments": [
                                                        {
                                                            "kind": "IdentifierName",
                                                            "fullStart": 716,
                                                            "fullEnd": 726,
                                                            "start": 716,
                                                            "end": 726,
                                                            "fullWidth": 10,
                                                            "width": 10,
                                                            "text": "callbackfn",
                                                            "value": "callbackfn",
                                                            "valueText": "callbackfn"
                                                        },
                                                        {
                                                            "kind": "CommaToken",
                                                            "fullStart": 726,
                                                            "fullEnd": 728,
                                                            "start": 726,
                                                            "end": 727,
                                                            "fullWidth": 2,
                                                            "width": 1,
                                                            "text": ",",
                                                            "value": ",",
                                                            "valueText": ",",
                                                            "hasTrailingTrivia": true,
                                                            "trailingTrivia": [
                                                                {
                                                                    "kind": "WhitespaceTrivia",
                                                                    "text": " "
                                                                }
                                                            ]
                                                        },
                                                        {
                                                            "kind": "IdentifierName",
                                                            "fullStart": 728,
                                                            "fullEnd": 735,
                                                            "start": 728,
                                                            "end": 735,
                                                            "fullWidth": 7,
                                                            "width": 7,
                                                            "text": "objDate",
                                                            "value": "objDate",
                                                            "valueText": "objDate"
                                                        }
                                                    ],
                                                    "closeParenToken": {
                                                        "kind": "CloseParenToken",
                                                        "fullStart": 735,
                                                        "fullEnd": 736,
                                                        "start": 735,
                                                        "end": 736,
                                                        "fullWidth": 1,
                                                        "width": 1,
                                                        "text": ")",
                                                        "value": ")",
                                                        "valueText": ")"
                                                    }
                                                }
                                            }
                                        }
                                    }
                                ]
                            },
                            "semicolonToken": {
                                "kind": "SemicolonToken",
                                "fullStart": 736,
                                "fullEnd": 739,
                                "start": 736,
                                "end": 737,
                                "fullWidth": 3,
                                "width": 1,
                                "text": ";",
                                "value": ";",
                                "valueText": ";",
                                "hasTrailingTrivia": true,
                                "hasTrailingNewLine": true,
                                "trailingTrivia": [
                                    {
                                        "kind": "NewLineTrivia",
                                        "text": "\r\n"
                                    }
                                ]
                            }
                        },
                        {
                            "kind": "ReturnStatement",
                            "fullStart": 739,
                            "fullEnd": 779,
                            "start": 747,
                            "end": 777,
                            "fullWidth": 40,
                            "width": 30,
                            "returnKeyword": {
                                "kind": "ReturnKeyword",
                                "fullStart": 739,
                                "fullEnd": 754,
                                "start": 747,
                                "end": 753,
                                "fullWidth": 15,
                                "width": 6,
                                "text": "return",
                                "value": "return",
                                "valueText": "return",
                                "hasLeadingTrivia": true,
                                "hasTrailingTrivia": true,
                                "leadingTrivia": [
                                    {
                                        "kind": "WhitespaceTrivia",
                                        "text": "        "
                                    }
                                ],
                                "trailingTrivia": [
                                    {
                                        "kind": "WhitespaceTrivia",
                                        "text": " "
                                    }
                                ]
                            },
                            "expression": {
                                "kind": "EqualsExpression",
                                "fullStart": 754,
                                "fullEnd": 776,
                                "start": 754,
                                "end": 776,
                                "fullWidth": 22,
                                "width": 22,
                                "left": {
                                    "kind": "ElementAccessExpression",
                                    "fullStart": 754,
                                    "fullEnd": 768,
                                    "start": 754,
                                    "end": 767,
                                    "fullWidth": 14,
                                    "width": 13,
                                    "expression": {
                                        "kind": "IdentifierName",
                                        "fullStart": 754,
                                        "fullEnd": 764,
                                        "start": 754,
                                        "end": 764,
                                        "fullWidth": 10,
                                        "width": 10,
                                        "text": "testResult",
                                        "value": "testResult",
                                        "valueText": "testResult"
                                    },
                                    "openBracketToken": {
                                        "kind": "OpenBracketToken",
                                        "fullStart": 764,
                                        "fullEnd": 765,
                                        "start": 764,
                                        "end": 765,
                                        "fullWidth": 1,
                                        "width": 1,
                                        "text": "[",
                                        "value": "[",
                                        "valueText": "["
                                    },
                                    "argumentExpression": {
                                        "kind": "NumericLiteral",
                                        "fullStart": 765,
                                        "fullEnd": 766,
                                        "start": 765,
                                        "end": 766,
                                        "fullWidth": 1,
                                        "width": 1,
                                        "text": "0",
                                        "value": 0,
                                        "valueText": "0"
                                    },
                                    "closeBracketToken": {
                                        "kind": "CloseBracketToken",
                                        "fullStart": 766,
                                        "fullEnd": 768,
                                        "start": 766,
                                        "end": 767,
                                        "fullWidth": 2,
                                        "width": 1,
                                        "text": "]",
                                        "value": "]",
                                        "valueText": "]",
                                        "hasTrailingTrivia": true,
                                        "trailingTrivia": [
                                            {
                                                "kind": "WhitespaceTrivia",
                                                "text": " "
                                            }
                                        ]
                                    }
                                },
                                "operatorToken": {
                                    "kind": "EqualsEqualsEqualsToken",
                                    "fullStart": 768,
                                    "fullEnd": 772,
                                    "start": 768,
                                    "end": 771,
                                    "fullWidth": 4,
                                    "width": 3,
                                    "text": "===",
                                    "value": "===",
                                    "valueText": "===",
                                    "hasTrailingTrivia": true,
                                    "trailingTrivia": [
                                        {
                                            "kind": "WhitespaceTrivia",
                                            "text": " "
                                        }
                                    ]
                                },
                                "right": {
                                    "kind": "TrueKeyword",
                                    "fullStart": 772,
                                    "fullEnd": 776,
                                    "start": 772,
                                    "end": 776,
                                    "fullWidth": 4,
                                    "width": 4,
                                    "text": "true",
                                    "value": true,
                                    "valueText": "true"
                                }
                            },
                            "semicolonToken": {
                                "kind": "SemicolonToken",
                                "fullStart": 776,
                                "fullEnd": 779,
                                "start": 776,
                                "end": 777,
                                "fullWidth": 3,
                                "width": 1,
                                "text": ";",
                                "value": ";",
                                "valueText": ";",
                                "hasTrailingTrivia": true,
                                "hasTrailingNewLine": true,
                                "trailingTrivia": [
                                    {
                                        "kind": "NewLineTrivia",
                                        "text": "\r\n"
                                    }
                                ]
                            }
                        }
                    ],
                    "closeBraceToken": {
                        "kind": "CloseBraceToken",
                        "fullStart": 779,
                        "fullEnd": 786,
                        "start": 783,
                        "end": 784,
                        "fullWidth": 7,
                        "width": 1,
                        "text": "}",
                        "value": "}",
                        "valueText": "}",
                        "hasLeadingTrivia": true,
                        "hasTrailingTrivia": true,
                        "hasTrailingNewLine": true,
                        "leadingTrivia": [
                            {
                                "kind": "WhitespaceTrivia",
                                "text": "    "
                            }
                        ],
                        "trailingTrivia": [
                            {
                                "kind": "NewLineTrivia",
                                "text": "\r\n"
                            }
                        ]
                    }
                }
            },
            {
                "kind": "ExpressionStatement",
                "fullStart": 786,
                "fullEnd": 810,
                "start": 786,
                "end": 808,
                "fullWidth": 24,
                "width": 22,
                "expression": {
                    "kind": "InvocationExpression",
                    "fullStart": 786,
                    "fullEnd": 807,
                    "start": 786,
                    "end": 807,
                    "fullWidth": 21,
                    "width": 21,
                    "expression": {
                        "kind": "IdentifierName",
                        "fullStart": 786,
                        "fullEnd": 797,
                        "start": 786,
                        "end": 797,
                        "fullWidth": 11,
                        "width": 11,
                        "text": "runTestCase",
                        "value": "runTestCase",
                        "valueText": "runTestCase"
                    },
                    "argumentList": {
                        "kind": "ArgumentList",
                        "fullStart": 797,
                        "fullEnd": 807,
                        "start": 797,
                        "end": 807,
                        "fullWidth": 10,
                        "width": 10,
                        "openParenToken": {
                            "kind": "OpenParenToken",
                            "fullStart": 797,
                            "fullEnd": 798,
                            "start": 797,
                            "end": 798,
                            "fullWidth": 1,
                            "width": 1,
                            "text": "(",
                            "value": "(",
                            "valueText": "("
                        },
                        "arguments": [
                            {
                                "kind": "IdentifierName",
                                "fullStart": 798,
                                "fullEnd": 806,
                                "start": 798,
                                "end": 806,
                                "fullWidth": 8,
                                "width": 8,
                                "text": "testcase",
                                "value": "testcase",
                                "valueText": "testcase"
                            }
                        ],
                        "closeParenToken": {
                            "kind": "CloseParenToken",
                            "fullStart": 806,
                            "fullEnd": 807,
                            "start": 806,
                            "end": 807,
                            "fullWidth": 1,
                            "width": 1,
                            "text": ")",
                            "value": ")",
                            "valueText": ")"
                        }
                    }
                },
                "semicolonToken": {
                    "kind": "SemicolonToken",
                    "fullStart": 807,
                    "fullEnd": 810,
                    "start": 807,
                    "end": 808,
                    "fullWidth": 3,
                    "width": 1,
                    "text": ";",
                    "value": ";",
                    "valueText": ";",
                    "hasTrailingTrivia": true,
                    "hasTrailingNewLine": true,
                    "trailingTrivia": [
                        {
                            "kind": "NewLineTrivia",
                            "text": "\r\n"
                        }
                    ]
                }
            }
        ],
        "endOfFileToken": {
            "kind": "EndOfFileToken",
            "fullStart": 810,
            "fullEnd": 810,
            "start": 810,
            "end": 810,
            "fullWidth": 0,
            "width": 0,
            "text": ""
        }
    },
    "lineMap": {
        "lineStarts": [
            0,
            67,
            152,
            232,
            308,
            380,
            385,
            440,
            514,
            519,
            521,
            523,
            546,
            548,
            583,
            585,
            631,
            669,
            680,
            682,
            739,
            779,
            786,
            810
        ],
        "length": 810
    }
}<|MERGE_RESOLUTION|>--- conflicted
+++ resolved
@@ -250,12 +250,8 @@
                                         "start": 560,
                                         "end": 580,
                                         "fullWidth": 20,
-<<<<<<< HEAD
                                         "width": 20,
-                                        "identifier": {
-=======
                                         "propertyName": {
->>>>>>> 85e84683
                                             "kind": "IdentifierName",
                                             "fullStart": 560,
                                             "fullEnd": 568,
@@ -836,12 +832,8 @@
                                         "start": 694,
                                         "end": 736,
                                         "fullWidth": 42,
-<<<<<<< HEAD
                                         "width": 42,
-                                        "identifier": {
-=======
                                         "propertyName": {
->>>>>>> 85e84683
                                             "kind": "IdentifierName",
                                             "fullStart": 694,
                                             "fullEnd": 705,
