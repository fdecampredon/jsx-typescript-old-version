{
    "isDeclaration": false,
    "languageVersion": "EcmaScript5",
    "parseOptions": {
        "allowAutomaticSemicolonInsertion": true
    },
    "sourceUnit": {
        "kind": "SourceUnit",
        "fullStart": 0,
        "fullEnd": 909,
        "start": 562,
        "end": 909,
        "fullWidth": 909,
        "width": 347,
        "isIncrementallyUnusable": true,
        "moduleElements": [
            {
                "kind": "FunctionDeclaration",
                "fullStart": 0,
                "fullEnd": 885,
                "start": 562,
                "end": 883,
                "fullWidth": 885,
                "width": 321,
                "modifiers": [],
                "functionKeyword": {
                    "kind": "FunctionKeyword",
                    "fullStart": 0,
                    "fullEnd": 571,
                    "start": 562,
                    "end": 570,
                    "fullWidth": 571,
                    "width": 8,
                    "text": "function",
                    "value": "function",
                    "valueText": "function",
                    "hasLeadingTrivia": true,
                    "hasLeadingComment": true,
                    "hasLeadingNewLine": true,
                    "hasTrailingTrivia": true,
                    "leadingTrivia": [
                        {
                            "kind": "SingleLineCommentTrivia",
                            "text": "/// Copyright (c) 2012 Ecma International.  All rights reserved. "
                        },
                        {
                            "kind": "NewLineTrivia",
                            "text": "\r\n"
                        },
                        {
                            "kind": "SingleLineCommentTrivia",
                            "text": "/// Ecma International makes this code available under the terms and conditions set"
                        },
                        {
                            "kind": "NewLineTrivia",
                            "text": "\r\n"
                        },
                        {
                            "kind": "SingleLineCommentTrivia",
                            "text": "/// forth on http://hg.ecmascript.org/tests/test262/raw-file/tip/LICENSE (the "
                        },
                        {
                            "kind": "NewLineTrivia",
                            "text": "\r\n"
                        },
                        {
                            "kind": "SingleLineCommentTrivia",
                            "text": "/// \"Use Terms\").   Any redistribution of this code must retain the above "
                        },
                        {
                            "kind": "NewLineTrivia",
                            "text": "\r\n"
                        },
                        {
                            "kind": "SingleLineCommentTrivia",
                            "text": "/// copyright and this notice and otherwise comply with the Use Terms."
                        },
                        {
                            "kind": "NewLineTrivia",
                            "text": "\r\n"
                        },
                        {
                            "kind": "MultiLineCommentTrivia",
                            "text": "/**\r\n * @path ch15/15.4/15.4.4/15.4.4.19/15.4.4.19-2-17.js\r\n * @description Array.prototype.map - applied to Arguments object, which implements its own property get method\r\n */"
                        },
                        {
                            "kind": "NewLineTrivia",
                            "text": "\r\n"
                        },
                        {
                            "kind": "NewLineTrivia",
                            "text": "\r\n"
                        },
                        {
                            "kind": "NewLineTrivia",
                            "text": "\r\n"
                        }
                    ],
                    "trailingTrivia": [
                        {
                            "kind": "WhitespaceTrivia",
                            "text": " "
                        }
                    ]
                },
                "identifier": {
                    "kind": "IdentifierName",
                    "fullStart": 571,
                    "fullEnd": 579,
                    "start": 571,
                    "end": 579,
                    "fullWidth": 8,
                    "width": 8,
                    "text": "testcase",
                    "value": "testcase",
                    "valueText": "testcase"
                },
                "callSignature": {
                    "kind": "CallSignature",
                    "fullStart": 579,
                    "fullEnd": 582,
                    "start": 579,
                    "end": 581,
                    "fullWidth": 3,
                    "width": 2,
                    "parameterList": {
                        "kind": "ParameterList",
                        "fullStart": 579,
                        "fullEnd": 582,
                        "start": 579,
                        "end": 581,
                        "fullWidth": 3,
                        "width": 2,
                        "openParenToken": {
                            "kind": "OpenParenToken",
                            "fullStart": 579,
                            "fullEnd": 580,
                            "start": 579,
                            "end": 580,
                            "fullWidth": 1,
                            "width": 1,
                            "text": "(",
                            "value": "(",
                            "valueText": "("
                        },
                        "parameters": [],
                        "closeParenToken": {
                            "kind": "CloseParenToken",
                            "fullStart": 580,
                            "fullEnd": 582,
                            "start": 580,
                            "end": 581,
                            "fullWidth": 2,
                            "width": 1,
                            "text": ")",
                            "value": ")",
                            "valueText": ")",
                            "hasTrailingTrivia": true,
                            "trailingTrivia": [
                                {
                                    "kind": "WhitespaceTrivia",
                                    "text": " "
                                }
                            ]
                        }
                    }
                },
                "block": {
                    "kind": "Block",
                    "fullStart": 582,
                    "fullEnd": 885,
                    "start": 582,
                    "end": 883,
                    "fullWidth": 303,
                    "width": 301,
                    "openBraceToken": {
                        "kind": "OpenBraceToken",
                        "fullStart": 582,
                        "fullEnd": 585,
                        "start": 582,
                        "end": 583,
                        "fullWidth": 3,
                        "width": 1,
                        "text": "{",
                        "value": "{",
                        "valueText": "{",
                        "hasTrailingTrivia": true,
                        "hasTrailingNewLine": true,
                        "trailingTrivia": [
                            {
                                "kind": "NewLineTrivia",
                                "text": "\r\n"
                            }
                        ]
                    },
                    "statements": [
                        {
                            "kind": "FunctionDeclaration",
                            "fullStart": 585,
                            "fullEnd": 672,
                            "start": 593,
                            "end": 670,
                            "fullWidth": 87,
                            "width": 77,
                            "modifiers": [],
                            "functionKeyword": {
                                "kind": "FunctionKeyword",
                                "fullStart": 585,
                                "fullEnd": 602,
                                "start": 593,
                                "end": 601,
                                "fullWidth": 17,
                                "width": 8,
                                "text": "function",
                                "value": "function",
                                "valueText": "function",
                                "hasLeadingTrivia": true,
                                "hasTrailingTrivia": true,
                                "leadingTrivia": [
                                    {
                                        "kind": "WhitespaceTrivia",
                                        "text": "        "
                                    }
                                ],
                                "trailingTrivia": [
                                    {
                                        "kind": "WhitespaceTrivia",
                                        "text": " "
                                    }
                                ]
                            },
                            "identifier": {
                                "kind": "IdentifierName",
                                "fullStart": 602,
                                "fullEnd": 612,
                                "start": 602,
                                "end": 612,
                                "fullWidth": 10,
                                "width": 10,
                                "text": "callbackfn",
                                "value": "callbackfn",
                                "valueText": "callbackfn"
                            },
                            "callSignature": {
                                "kind": "CallSignature",
                                "fullStart": 612,
                                "fullEnd": 628,
                                "start": 612,
                                "end": 627,
                                "fullWidth": 16,
                                "width": 15,
                                "parameterList": {
                                    "kind": "ParameterList",
                                    "fullStart": 612,
                                    "fullEnd": 628,
                                    "start": 612,
                                    "end": 627,
                                    "fullWidth": 16,
                                    "width": 15,
                                    "openParenToken": {
                                        "kind": "OpenParenToken",
                                        "fullStart": 612,
                                        "fullEnd": 613,
                                        "start": 612,
                                        "end": 613,
                                        "fullWidth": 1,
                                        "width": 1,
                                        "text": "(",
                                        "value": "(",
                                        "valueText": "("
                                    },
                                    "parameters": [
                                        {
                                            "kind": "Parameter",
                                            "fullStart": 613,
                                            "fullEnd": 616,
                                            "start": 613,
                                            "end": 616,
                                            "fullWidth": 3,
                                            "width": 3,
                                            "modifiers": [],
                                            "identifier": {
                                                "kind": "IdentifierName",
                                                "fullStart": 613,
                                                "fullEnd": 616,
                                                "start": 613,
                                                "end": 616,
                                                "fullWidth": 3,
                                                "width": 3,
                                                "text": "val",
                                                "value": "val",
                                                "valueText": "val"
                                            }
                                        },
                                        {
                                            "kind": "CommaToken",
                                            "fullStart": 616,
                                            "fullEnd": 618,
                                            "start": 616,
                                            "end": 617,
                                            "fullWidth": 2,
                                            "width": 1,
                                            "text": ",",
                                            "value": ",",
                                            "valueText": ",",
                                            "hasTrailingTrivia": true,
                                            "trailingTrivia": [
                                                {
                                                    "kind": "WhitespaceTrivia",
                                                    "text": " "
                                                }
                                            ]
                                        },
                                        {
                                            "kind": "Parameter",
                                            "fullStart": 618,
                                            "fullEnd": 621,
                                            "start": 618,
                                            "end": 621,
                                            "fullWidth": 3,
                                            "width": 3,
                                            "modifiers": [],
                                            "identifier": {
                                                "kind": "IdentifierName",
                                                "fullStart": 618,
                                                "fullEnd": 621,
                                                "start": 618,
                                                "end": 621,
                                                "fullWidth": 3,
                                                "width": 3,
                                                "text": "idx",
                                                "value": "idx",
                                                "valueText": "idx"
                                            }
                                        },
                                        {
                                            "kind": "CommaToken",
                                            "fullStart": 621,
                                            "fullEnd": 623,
                                            "start": 621,
                                            "end": 622,
                                            "fullWidth": 2,
                                            "width": 1,
                                            "text": ",",
                                            "value": ",",
                                            "valueText": ",",
                                            "hasTrailingTrivia": true,
                                            "trailingTrivia": [
                                                {
                                                    "kind": "WhitespaceTrivia",
                                                    "text": " "
                                                }
                                            ]
                                        },
                                        {
                                            "kind": "Parameter",
                                            "fullStart": 623,
                                            "fullEnd": 626,
                                            "start": 623,
                                            "end": 626,
                                            "fullWidth": 3,
                                            "width": 3,
                                            "modifiers": [],
                                            "identifier": {
                                                "kind": "IdentifierName",
                                                "fullStart": 623,
                                                "fullEnd": 626,
                                                "start": 623,
                                                "end": 626,
                                                "fullWidth": 3,
                                                "width": 3,
                                                "text": "obj",
                                                "value": "obj",
                                                "valueText": "obj"
                                            }
                                        }
                                    ],
                                    "closeParenToken": {
                                        "kind": "CloseParenToken",
                                        "fullStart": 626,
                                        "fullEnd": 628,
                                        "start": 626,
                                        "end": 627,
                                        "fullWidth": 2,
                                        "width": 1,
                                        "text": ")",
                                        "value": ")",
                                        "valueText": ")",
                                        "hasTrailingTrivia": true,
                                        "trailingTrivia": [
                                            {
                                                "kind": "WhitespaceTrivia",
                                                "text": " "
                                            }
                                        ]
                                    }
                                }
                            },
                            "block": {
                                "kind": "Block",
                                "fullStart": 628,
                                "fullEnd": 672,
                                "start": 628,
                                "end": 670,
                                "fullWidth": 44,
                                "width": 42,
                                "openBraceToken": {
                                    "kind": "OpenBraceToken",
                                    "fullStart": 628,
                                    "fullEnd": 631,
                                    "start": 628,
                                    "end": 629,
                                    "fullWidth": 3,
                                    "width": 1,
                                    "text": "{",
                                    "value": "{",
                                    "valueText": "{",
                                    "hasTrailingTrivia": true,
                                    "hasTrailingNewLine": true,
                                    "trailingTrivia": [
                                        {
                                            "kind": "NewLineTrivia",
                                            "text": "\r\n"
                                        }
                                    ]
                                },
                                "statements": [
                                    {
                                        "kind": "ReturnStatement",
                                        "fullStart": 631,
                                        "fullEnd": 661,
                                        "start": 643,
                                        "end": 659,
                                        "fullWidth": 30,
                                        "width": 16,
                                        "returnKeyword": {
                                            "kind": "ReturnKeyword",
                                            "fullStart": 631,
                                            "fullEnd": 650,
                                            "start": 643,
                                            "end": 649,
                                            "fullWidth": 19,
                                            "width": 6,
                                            "text": "return",
                                            "value": "return",
                                            "valueText": "return",
                                            "hasLeadingTrivia": true,
                                            "hasTrailingTrivia": true,
                                            "leadingTrivia": [
                                                {
                                                    "kind": "WhitespaceTrivia",
                                                    "text": "            "
                                                }
                                            ],
                                            "trailingTrivia": [
                                                {
                                                    "kind": "WhitespaceTrivia",
                                                    "text": " "
                                                }
                                            ]
                                        },
                                        "expression": {
                                            "kind": "GreaterThanExpression",
                                            "fullStart": 650,
                                            "fullEnd": 658,
                                            "start": 650,
                                            "end": 658,
                                            "fullWidth": 8,
                                            "width": 8,
                                            "left": {
                                                "kind": "IdentifierName",
                                                "fullStart": 650,
                                                "fullEnd": 654,
                                                "start": 650,
                                                "end": 653,
                                                "fullWidth": 4,
                                                "width": 3,
                                                "text": "val",
                                                "value": "val",
                                                "valueText": "val",
                                                "hasTrailingTrivia": true,
                                                "trailingTrivia": [
                                                    {
                                                        "kind": "WhitespaceTrivia",
                                                        "text": " "
                                                    }
                                                ]
                                            },
                                            "operatorToken": {
                                                "kind": "GreaterThanToken",
                                                "fullStart": 654,
                                                "fullEnd": 656,
                                                "start": 654,
                                                "end": 655,
                                                "fullWidth": 2,
                                                "width": 1,
                                                "text": ">",
                                                "value": ">",
                                                "valueText": ">",
                                                "hasTrailingTrivia": true,
                                                "trailingTrivia": [
                                                    {
                                                        "kind": "WhitespaceTrivia",
                                                        "text": " "
                                                    }
                                                ]
                                            },
                                            "right": {
                                                "kind": "NumericLiteral",
                                                "fullStart": 656,
                                                "fullEnd": 658,
                                                "start": 656,
                                                "end": 658,
                                                "fullWidth": 2,
                                                "width": 2,
                                                "text": "10",
                                                "value": 10,
                                                "valueText": "10"
                                            }
                                        },
                                        "semicolonToken": {
                                            "kind": "SemicolonToken",
                                            "fullStart": 658,
                                            "fullEnd": 661,
                                            "start": 658,
                                            "end": 659,
                                            "fullWidth": 3,
                                            "width": 1,
                                            "text": ";",
                                            "value": ";",
                                            "valueText": ";",
                                            "hasTrailingTrivia": true,
                                            "hasTrailingNewLine": true,
                                            "trailingTrivia": [
                                                {
                                                    "kind": "NewLineTrivia",
                                                    "text": "\r\n"
                                                }
                                            ]
                                        }
                                    }
                                ],
                                "closeBraceToken": {
                                    "kind": "CloseBraceToken",
                                    "fullStart": 661,
                                    "fullEnd": 672,
                                    "start": 669,
                                    "end": 670,
                                    "fullWidth": 11,
                                    "width": 1,
                                    "text": "}",
                                    "value": "}",
                                    "valueText": "}",
                                    "hasLeadingTrivia": true,
                                    "hasTrailingTrivia": true,
                                    "hasTrailingNewLine": true,
                                    "leadingTrivia": [
                                        {
                                            "kind": "WhitespaceTrivia",
                                            "text": "        "
                                        }
                                    ],
                                    "trailingTrivia": [
                                        {
                                            "kind": "NewLineTrivia",
                                            "text": "\r\n"
                                        }
                                    ]
                                }
                            }
                        },
                        {
                            "kind": "VariableStatement",
                            "fullStart": 672,
                            "fullEnd": 793,
                            "start": 682,
                            "end": 791,
                            "fullWidth": 121,
                            "width": 109,
                            "modifiers": [],
                            "variableDeclaration": {
                                "kind": "VariableDeclaration",
                                "fullStart": 672,
                                "fullEnd": 790,
                                "start": 682,
                                "end": 790,
                                "fullWidth": 118,
                                "width": 108,
                                "varKeyword": {
                                    "kind": "VarKeyword",
                                    "fullStart": 672,
                                    "fullEnd": 686,
                                    "start": 682,
                                    "end": 685,
                                    "fullWidth": 14,
                                    "width": 3,
                                    "text": "var",
                                    "value": "var",
                                    "valueText": "var",
                                    "hasLeadingTrivia": true,
                                    "hasLeadingNewLine": true,
                                    "hasTrailingTrivia": true,
                                    "leadingTrivia": [
                                        {
                                            "kind": "NewLineTrivia",
                                            "text": "\r\n"
                                        },
                                        {
                                            "kind": "WhitespaceTrivia",
                                            "text": "        "
                                        }
                                    ],
                                    "trailingTrivia": [
                                        {
                                            "kind": "WhitespaceTrivia",
                                            "text": " "
                                        }
                                    ]
                                },
                                "variableDeclarators": [
                                    {
                                        "kind": "VariableDeclarator",
                                        "fullStart": 686,
                                        "fullEnd": 790,
                                        "start": 686,
                                        "end": 790,
                                        "fullWidth": 104,
<<<<<<< HEAD
                                        "width": 104,
                                        "identifier": {
=======
                                        "propertyName": {
>>>>>>> 85e84683
                                            "kind": "IdentifierName",
                                            "fullStart": 686,
                                            "fullEnd": 691,
                                            "start": 686,
                                            "end": 690,
                                            "fullWidth": 5,
                                            "width": 4,
                                            "text": "func",
                                            "value": "func",
                                            "valueText": "func",
                                            "hasTrailingTrivia": true,
                                            "trailingTrivia": [
                                                {
                                                    "kind": "WhitespaceTrivia",
                                                    "text": " "
                                                }
                                            ]
                                        },
                                        "equalsValueClause": {
                                            "kind": "EqualsValueClause",
                                            "fullStart": 691,
                                            "fullEnd": 790,
                                            "start": 691,
                                            "end": 790,
                                            "fullWidth": 99,
                                            "width": 99,
                                            "equalsToken": {
                                                "kind": "EqualsToken",
                                                "fullStart": 691,
                                                "fullEnd": 693,
                                                "start": 691,
                                                "end": 692,
                                                "fullWidth": 2,
                                                "width": 1,
                                                "text": "=",
                                                "value": "=",
                                                "valueText": "=",
                                                "hasTrailingTrivia": true,
                                                "trailingTrivia": [
                                                    {
                                                        "kind": "WhitespaceTrivia",
                                                        "text": " "
                                                    }
                                                ]
                                            },
                                            "value": {
                                                "kind": "FunctionExpression",
                                                "fullStart": 693,
                                                "fullEnd": 790,
                                                "start": 693,
                                                "end": 790,
                                                "fullWidth": 97,
                                                "width": 97,
                                                "functionKeyword": {
                                                    "kind": "FunctionKeyword",
                                                    "fullStart": 693,
                                                    "fullEnd": 702,
                                                    "start": 693,
                                                    "end": 701,
                                                    "fullWidth": 9,
                                                    "width": 8,
                                                    "text": "function",
                                                    "value": "function",
                                                    "valueText": "function",
                                                    "hasTrailingTrivia": true,
                                                    "trailingTrivia": [
                                                        {
                                                            "kind": "WhitespaceTrivia",
                                                            "text": " "
                                                        }
                                                    ]
                                                },
                                                "callSignature": {
                                                    "kind": "CallSignature",
                                                    "fullStart": 702,
                                                    "fullEnd": 709,
                                                    "start": 702,
                                                    "end": 708,
                                                    "fullWidth": 7,
                                                    "width": 6,
                                                    "parameterList": {
                                                        "kind": "ParameterList",
                                                        "fullStart": 702,
                                                        "fullEnd": 709,
                                                        "start": 702,
                                                        "end": 708,
                                                        "fullWidth": 7,
                                                        "width": 6,
                                                        "openParenToken": {
                                                            "kind": "OpenParenToken",
                                                            "fullStart": 702,
                                                            "fullEnd": 703,
                                                            "start": 702,
                                                            "end": 703,
                                                            "fullWidth": 1,
                                                            "width": 1,
                                                            "text": "(",
                                                            "value": "(",
                                                            "valueText": "("
                                                        },
                                                        "parameters": [
                                                            {
                                                                "kind": "Parameter",
                                                                "fullStart": 703,
                                                                "fullEnd": 704,
                                                                "start": 703,
                                                                "end": 704,
                                                                "fullWidth": 1,
                                                                "width": 1,
                                                                "modifiers": [],
                                                                "identifier": {
                                                                    "kind": "IdentifierName",
                                                                    "fullStart": 703,
                                                                    "fullEnd": 704,
                                                                    "start": 703,
                                                                    "end": 704,
                                                                    "fullWidth": 1,
                                                                    "width": 1,
                                                                    "text": "a",
                                                                    "value": "a",
                                                                    "valueText": "a"
                                                                }
                                                            },
                                                            {
                                                                "kind": "CommaToken",
                                                                "fullStart": 704,
                                                                "fullEnd": 706,
                                                                "start": 704,
                                                                "end": 705,
                                                                "fullWidth": 2,
                                                                "width": 1,
                                                                "text": ",",
                                                                "value": ",",
                                                                "valueText": ",",
                                                                "hasTrailingTrivia": true,
                                                                "trailingTrivia": [
                                                                    {
                                                                        "kind": "WhitespaceTrivia",
                                                                        "text": " "
                                                                    }
                                                                ]
                                                            },
                                                            {
                                                                "kind": "Parameter",
                                                                "fullStart": 706,
                                                                "fullEnd": 707,
                                                                "start": 706,
                                                                "end": 707,
                                                                "fullWidth": 1,
                                                                "width": 1,
                                                                "modifiers": [],
                                                                "identifier": {
                                                                    "kind": "IdentifierName",
                                                                    "fullStart": 706,
                                                                    "fullEnd": 707,
                                                                    "start": 706,
                                                                    "end": 707,
                                                                    "fullWidth": 1,
                                                                    "width": 1,
                                                                    "text": "b",
                                                                    "value": "b",
                                                                    "valueText": "b"
                                                                }
                                                            }
                                                        ],
                                                        "closeParenToken": {
                                                            "kind": "CloseParenToken",
                                                            "fullStart": 707,
                                                            "fullEnd": 709,
                                                            "start": 707,
                                                            "end": 708,
                                                            "fullWidth": 2,
                                                            "width": 1,
                                                            "text": ")",
                                                            "value": ")",
                                                            "valueText": ")",
                                                            "hasTrailingTrivia": true,
                                                            "trailingTrivia": [
                                                                {
                                                                    "kind": "WhitespaceTrivia",
                                                                    "text": " "
                                                                }
                                                            ]
                                                        }
                                                    }
                                                },
                                                "block": {
                                                    "kind": "Block",
                                                    "fullStart": 709,
                                                    "fullEnd": 790,
                                                    "start": 709,
                                                    "end": 790,
                                                    "fullWidth": 81,
                                                    "width": 81,
                                                    "openBraceToken": {
                                                        "kind": "OpenBraceToken",
                                                        "fullStart": 709,
                                                        "fullEnd": 712,
                                                        "start": 709,
                                                        "end": 710,
                                                        "fullWidth": 3,
                                                        "width": 1,
                                                        "text": "{",
                                                        "value": "{",
                                                        "valueText": "{",
                                                        "hasTrailingTrivia": true,
                                                        "hasTrailingNewLine": true,
                                                        "trailingTrivia": [
                                                            {
                                                                "kind": "NewLineTrivia",
                                                                "text": "\r\n"
                                                            }
                                                        ]
                                                    },
                                                    "statements": [
                                                        {
                                                            "kind": "ReturnStatement",
                                                            "fullStart": 712,
                                                            "fullEnd": 781,
                                                            "start": 724,
                                                            "end": 779,
                                                            "fullWidth": 69,
                                                            "width": 55,
                                                            "returnKeyword": {
                                                                "kind": "ReturnKeyword",
                                                                "fullStart": 712,
                                                                "fullEnd": 731,
                                                                "start": 724,
                                                                "end": 730,
                                                                "fullWidth": 19,
                                                                "width": 6,
                                                                "text": "return",
                                                                "value": "return",
                                                                "valueText": "return",
                                                                "hasLeadingTrivia": true,
                                                                "hasTrailingTrivia": true,
                                                                "leadingTrivia": [
                                                                    {
                                                                        "kind": "WhitespaceTrivia",
                                                                        "text": "            "
                                                                    }
                                                                ],
                                                                "trailingTrivia": [
                                                                    {
                                                                        "kind": "WhitespaceTrivia",
                                                                        "text": " "
                                                                    }
                                                                ]
                                                            },
                                                            "expression": {
                                                                "kind": "InvocationExpression",
                                                                "fullStart": 731,
                                                                "fullEnd": 778,
                                                                "start": 731,
                                                                "end": 778,
                                                                "fullWidth": 47,
                                                                "width": 47,
                                                                "expression": {
                                                                    "kind": "MemberAccessExpression",
                                                                    "fullStart": 731,
                                                                    "fullEnd": 755,
                                                                    "start": 731,
                                                                    "end": 755,
                                                                    "fullWidth": 24,
                                                                    "width": 24,
                                                                    "expression": {
                                                                        "kind": "MemberAccessExpression",
                                                                        "fullStart": 731,
                                                                        "fullEnd": 750,
                                                                        "start": 731,
                                                                        "end": 750,
                                                                        "fullWidth": 19,
                                                                        "width": 19,
                                                                        "expression": {
                                                                            "kind": "MemberAccessExpression",
                                                                            "fullStart": 731,
                                                                            "fullEnd": 746,
                                                                            "start": 731,
                                                                            "end": 746,
                                                                            "fullWidth": 15,
                                                                            "width": 15,
                                                                            "expression": {
                                                                                "kind": "IdentifierName",
                                                                                "fullStart": 731,
                                                                                "fullEnd": 736,
                                                                                "start": 731,
                                                                                "end": 736,
                                                                                "fullWidth": 5,
                                                                                "width": 5,
                                                                                "text": "Array",
                                                                                "value": "Array",
                                                                                "valueText": "Array"
                                                                            },
                                                                            "dotToken": {
                                                                                "kind": "DotToken",
                                                                                "fullStart": 736,
                                                                                "fullEnd": 737,
                                                                                "start": 736,
                                                                                "end": 737,
                                                                                "fullWidth": 1,
                                                                                "width": 1,
                                                                                "text": ".",
                                                                                "value": ".",
                                                                                "valueText": "."
                                                                            },
                                                                            "name": {
                                                                                "kind": "IdentifierName",
                                                                                "fullStart": 737,
                                                                                "fullEnd": 746,
                                                                                "start": 737,
                                                                                "end": 746,
                                                                                "fullWidth": 9,
                                                                                "width": 9,
                                                                                "text": "prototype",
                                                                                "value": "prototype",
                                                                                "valueText": "prototype"
                                                                            }
                                                                        },
                                                                        "dotToken": {
                                                                            "kind": "DotToken",
                                                                            "fullStart": 746,
                                                                            "fullEnd": 747,
                                                                            "start": 746,
                                                                            "end": 747,
                                                                            "fullWidth": 1,
                                                                            "width": 1,
                                                                            "text": ".",
                                                                            "value": ".",
                                                                            "valueText": "."
                                                                        },
                                                                        "name": {
                                                                            "kind": "IdentifierName",
                                                                            "fullStart": 747,
                                                                            "fullEnd": 750,
                                                                            "start": 747,
                                                                            "end": 750,
                                                                            "fullWidth": 3,
                                                                            "width": 3,
                                                                            "text": "map",
                                                                            "value": "map",
                                                                            "valueText": "map"
                                                                        }
                                                                    },
                                                                    "dotToken": {
                                                                        "kind": "DotToken",
                                                                        "fullStart": 750,
                                                                        "fullEnd": 751,
                                                                        "start": 750,
                                                                        "end": 751,
                                                                        "fullWidth": 1,
                                                                        "width": 1,
                                                                        "text": ".",
                                                                        "value": ".",
                                                                        "valueText": "."
                                                                    },
                                                                    "name": {
                                                                        "kind": "IdentifierName",
                                                                        "fullStart": 751,
                                                                        "fullEnd": 755,
                                                                        "start": 751,
                                                                        "end": 755,
                                                                        "fullWidth": 4,
                                                                        "width": 4,
                                                                        "text": "call",
                                                                        "value": "call",
                                                                        "valueText": "call"
                                                                    }
                                                                },
                                                                "argumentList": {
                                                                    "kind": "ArgumentList",
                                                                    "fullStart": 755,
                                                                    "fullEnd": 778,
                                                                    "start": 755,
                                                                    "end": 778,
                                                                    "fullWidth": 23,
                                                                    "width": 23,
                                                                    "openParenToken": {
                                                                        "kind": "OpenParenToken",
                                                                        "fullStart": 755,
                                                                        "fullEnd": 756,
                                                                        "start": 755,
                                                                        "end": 756,
                                                                        "fullWidth": 1,
                                                                        "width": 1,
                                                                        "text": "(",
                                                                        "value": "(",
                                                                        "valueText": "("
                                                                    },
                                                                    "arguments": [
                                                                        {
                                                                            "kind": "IdentifierName",
                                                                            "fullStart": 756,
                                                                            "fullEnd": 765,
                                                                            "start": 756,
                                                                            "end": 765,
                                                                            "fullWidth": 9,
                                                                            "width": 9,
                                                                            "text": "arguments",
                                                                            "value": "arguments",
                                                                            "valueText": "arguments"
                                                                        },
                                                                        {
                                                                            "kind": "CommaToken",
                                                                            "fullStart": 765,
                                                                            "fullEnd": 767,
                                                                            "start": 765,
                                                                            "end": 766,
                                                                            "fullWidth": 2,
                                                                            "width": 1,
                                                                            "text": ",",
                                                                            "value": ",",
                                                                            "valueText": ",",
                                                                            "hasTrailingTrivia": true,
                                                                            "trailingTrivia": [
                                                                                {
                                                                                    "kind": "WhitespaceTrivia",
                                                                                    "text": " "
                                                                                }
                                                                            ]
                                                                        },
                                                                        {
                                                                            "kind": "IdentifierName",
                                                                            "fullStart": 767,
                                                                            "fullEnd": 777,
                                                                            "start": 767,
                                                                            "end": 777,
                                                                            "fullWidth": 10,
                                                                            "width": 10,
                                                                            "text": "callbackfn",
                                                                            "value": "callbackfn",
                                                                            "valueText": "callbackfn"
                                                                        }
                                                                    ],
                                                                    "closeParenToken": {
                                                                        "kind": "CloseParenToken",
                                                                        "fullStart": 777,
                                                                        "fullEnd": 778,
                                                                        "start": 777,
                                                                        "end": 778,
                                                                        "fullWidth": 1,
                                                                        "width": 1,
                                                                        "text": ")",
                                                                        "value": ")",
                                                                        "valueText": ")"
                                                                    }
                                                                }
                                                            },
                                                            "semicolonToken": {
                                                                "kind": "SemicolonToken",
                                                                "fullStart": 778,
                                                                "fullEnd": 781,
                                                                "start": 778,
                                                                "end": 779,
                                                                "fullWidth": 3,
                                                                "width": 1,
                                                                "text": ";",
                                                                "value": ";",
                                                                "valueText": ";",
                                                                "hasTrailingTrivia": true,
                                                                "hasTrailingNewLine": true,
                                                                "trailingTrivia": [
                                                                    {
                                                                        "kind": "NewLineTrivia",
                                                                        "text": "\r\n"
                                                                    }
                                                                ]
                                                            }
                                                        }
                                                    ],
                                                    "closeBraceToken": {
                                                        "kind": "CloseBraceToken",
                                                        "fullStart": 781,
                                                        "fullEnd": 790,
                                                        "start": 789,
                                                        "end": 790,
                                                        "fullWidth": 9,
                                                        "width": 1,
                                                        "text": "}",
                                                        "value": "}",
                                                        "valueText": "}",
                                                        "hasLeadingTrivia": true,
                                                        "leadingTrivia": [
                                                            {
                                                                "kind": "WhitespaceTrivia",
                                                                "text": "        "
                                                            }
                                                        ]
                                                    }
                                                }
                                            }
                                        }
                                    }
                                ]
                            },
                            "semicolonToken": {
                                "kind": "SemicolonToken",
                                "fullStart": 790,
                                "fullEnd": 793,
                                "start": 790,
                                "end": 791,
                                "fullWidth": 3,
                                "width": 1,
                                "text": ";",
                                "value": ";",
                                "valueText": ";",
                                "hasTrailingTrivia": true,
                                "hasTrailingNewLine": true,
                                "trailingTrivia": [
                                    {
                                        "kind": "NewLineTrivia",
                                        "text": "\r\n"
                                    }
                                ]
                            }
                        },
                        {
                            "kind": "VariableStatement",
                            "fullStart": 793,
                            "fullEnd": 835,
                            "start": 803,
                            "end": 833,
                            "fullWidth": 42,
                            "width": 30,
                            "modifiers": [],
                            "variableDeclaration": {
                                "kind": "VariableDeclaration",
                                "fullStart": 793,
                                "fullEnd": 832,
                                "start": 803,
                                "end": 832,
                                "fullWidth": 39,
                                "width": 29,
                                "varKeyword": {
                                    "kind": "VarKeyword",
                                    "fullStart": 793,
                                    "fullEnd": 807,
                                    "start": 803,
                                    "end": 806,
                                    "fullWidth": 14,
                                    "width": 3,
                                    "text": "var",
                                    "value": "var",
                                    "valueText": "var",
                                    "hasLeadingTrivia": true,
                                    "hasLeadingNewLine": true,
                                    "hasTrailingTrivia": true,
                                    "leadingTrivia": [
                                        {
                                            "kind": "NewLineTrivia",
                                            "text": "\r\n"
                                        },
                                        {
                                            "kind": "WhitespaceTrivia",
                                            "text": "        "
                                        }
                                    ],
                                    "trailingTrivia": [
                                        {
                                            "kind": "WhitespaceTrivia",
                                            "text": " "
                                        }
                                    ]
                                },
                                "variableDeclarators": [
                                    {
                                        "kind": "VariableDeclarator",
                                        "fullStart": 807,
                                        "fullEnd": 832,
                                        "start": 807,
                                        "end": 832,
                                        "fullWidth": 25,
<<<<<<< HEAD
                                        "width": 25,
                                        "identifier": {
=======
                                        "propertyName": {
>>>>>>> 85e84683
                                            "kind": "IdentifierName",
                                            "fullStart": 807,
                                            "fullEnd": 818,
                                            "start": 807,
                                            "end": 817,
                                            "fullWidth": 11,
                                            "width": 10,
                                            "text": "testResult",
                                            "value": "testResult",
                                            "valueText": "testResult",
                                            "hasTrailingTrivia": true,
                                            "trailingTrivia": [
                                                {
                                                    "kind": "WhitespaceTrivia",
                                                    "text": " "
                                                }
                                            ]
                                        },
                                        "equalsValueClause": {
                                            "kind": "EqualsValueClause",
                                            "fullStart": 818,
                                            "fullEnd": 832,
                                            "start": 818,
                                            "end": 832,
                                            "fullWidth": 14,
                                            "width": 14,
                                            "equalsToken": {
                                                "kind": "EqualsToken",
                                                "fullStart": 818,
                                                "fullEnd": 820,
                                                "start": 818,
                                                "end": 819,
                                                "fullWidth": 2,
                                                "width": 1,
                                                "text": "=",
                                                "value": "=",
                                                "valueText": "=",
                                                "hasTrailingTrivia": true,
                                                "trailingTrivia": [
                                                    {
                                                        "kind": "WhitespaceTrivia",
                                                        "text": " "
                                                    }
                                                ]
                                            },
                                            "value": {
                                                "kind": "InvocationExpression",
                                                "fullStart": 820,
                                                "fullEnd": 832,
                                                "start": 820,
                                                "end": 832,
                                                "fullWidth": 12,
                                                "width": 12,
                                                "expression": {
                                                    "kind": "IdentifierName",
                                                    "fullStart": 820,
                                                    "fullEnd": 824,
                                                    "start": 820,
                                                    "end": 824,
                                                    "fullWidth": 4,
                                                    "width": 4,
                                                    "text": "func",
                                                    "value": "func",
                                                    "valueText": "func"
                                                },
                                                "argumentList": {
                                                    "kind": "ArgumentList",
                                                    "fullStart": 824,
                                                    "fullEnd": 832,
                                                    "start": 824,
                                                    "end": 832,
                                                    "fullWidth": 8,
                                                    "width": 8,
                                                    "openParenToken": {
                                                        "kind": "OpenParenToken",
                                                        "fullStart": 824,
                                                        "fullEnd": 825,
                                                        "start": 824,
                                                        "end": 825,
                                                        "fullWidth": 1,
                                                        "width": 1,
                                                        "text": "(",
                                                        "value": "(",
                                                        "valueText": "("
                                                    },
                                                    "arguments": [
                                                        {
                                                            "kind": "NumericLiteral",
                                                            "fullStart": 825,
                                                            "fullEnd": 827,
                                                            "start": 825,
                                                            "end": 827,
                                                            "fullWidth": 2,
                                                            "width": 2,
                                                            "text": "12",
                                                            "value": 12,
                                                            "valueText": "12"
                                                        },
                                                        {
                                                            "kind": "CommaToken",
                                                            "fullStart": 827,
                                                            "fullEnd": 829,
                                                            "start": 827,
                                                            "end": 828,
                                                            "fullWidth": 2,
                                                            "width": 1,
                                                            "text": ",",
                                                            "value": ",",
                                                            "valueText": ",",
                                                            "hasTrailingTrivia": true,
                                                            "trailingTrivia": [
                                                                {
                                                                    "kind": "WhitespaceTrivia",
                                                                    "text": " "
                                                                }
                                                            ]
                                                        },
                                                        {
                                                            "kind": "NumericLiteral",
                                                            "fullStart": 829,
                                                            "fullEnd": 831,
                                                            "start": 829,
                                                            "end": 831,
                                                            "fullWidth": 2,
                                                            "width": 2,
                                                            "text": "11",
                                                            "value": 11,
                                                            "valueText": "11"
                                                        }
                                                    ],
                                                    "closeParenToken": {
                                                        "kind": "CloseParenToken",
                                                        "fullStart": 831,
                                                        "fullEnd": 832,
                                                        "start": 831,
                                                        "end": 832,
                                                        "fullWidth": 1,
                                                        "width": 1,
                                                        "text": ")",
                                                        "value": ")",
                                                        "valueText": ")"
                                                    }
                                                }
                                            }
                                        }
                                    }
                                ]
                            },
                            "semicolonToken": {
                                "kind": "SemicolonToken",
                                "fullStart": 832,
                                "fullEnd": 835,
                                "start": 832,
                                "end": 833,
                                "fullWidth": 3,
                                "width": 1,
                                "text": ";",
                                "value": ";",
                                "valueText": ";",
                                "hasTrailingTrivia": true,
                                "hasTrailingNewLine": true,
                                "trailingTrivia": [
                                    {
                                        "kind": "NewLineTrivia",
                                        "text": "\r\n"
                                    }
                                ]
                            }
                        },
                        {
                            "kind": "ReturnStatement",
                            "fullStart": 835,
                            "fullEnd": 878,
                            "start": 845,
                            "end": 876,
                            "fullWidth": 43,
                            "width": 31,
                            "returnKeyword": {
                                "kind": "ReturnKeyword",
                                "fullStart": 835,
                                "fullEnd": 852,
                                "start": 845,
                                "end": 851,
                                "fullWidth": 17,
                                "width": 6,
                                "text": "return",
                                "value": "return",
                                "valueText": "return",
                                "hasLeadingTrivia": true,
                                "hasLeadingNewLine": true,
                                "hasTrailingTrivia": true,
                                "leadingTrivia": [
                                    {
                                        "kind": "NewLineTrivia",
                                        "text": "\r\n"
                                    },
                                    {
                                        "kind": "WhitespaceTrivia",
                                        "text": "        "
                                    }
                                ],
                                "trailingTrivia": [
                                    {
                                        "kind": "WhitespaceTrivia",
                                        "text": " "
                                    }
                                ]
                            },
                            "expression": {
                                "kind": "EqualsExpression",
                                "fullStart": 852,
                                "fullEnd": 875,
                                "start": 852,
                                "end": 875,
                                "fullWidth": 23,
                                "width": 23,
                                "left": {
                                    "kind": "MemberAccessExpression",
                                    "fullStart": 852,
                                    "fullEnd": 870,
                                    "start": 852,
                                    "end": 869,
                                    "fullWidth": 18,
                                    "width": 17,
                                    "expression": {
                                        "kind": "IdentifierName",
                                        "fullStart": 852,
                                        "fullEnd": 862,
                                        "start": 852,
                                        "end": 862,
                                        "fullWidth": 10,
                                        "width": 10,
                                        "text": "testResult",
                                        "value": "testResult",
                                        "valueText": "testResult"
                                    },
                                    "dotToken": {
                                        "kind": "DotToken",
                                        "fullStart": 862,
                                        "fullEnd": 863,
                                        "start": 862,
                                        "end": 863,
                                        "fullWidth": 1,
                                        "width": 1,
                                        "text": ".",
                                        "value": ".",
                                        "valueText": "."
                                    },
                                    "name": {
                                        "kind": "IdentifierName",
                                        "fullStart": 863,
                                        "fullEnd": 870,
                                        "start": 863,
                                        "end": 869,
                                        "fullWidth": 7,
                                        "width": 6,
                                        "text": "length",
                                        "value": "length",
                                        "valueText": "length",
                                        "hasTrailingTrivia": true,
                                        "trailingTrivia": [
                                            {
                                                "kind": "WhitespaceTrivia",
                                                "text": " "
                                            }
                                        ]
                                    }
                                },
                                "operatorToken": {
                                    "kind": "EqualsEqualsEqualsToken",
                                    "fullStart": 870,
                                    "fullEnd": 874,
                                    "start": 870,
                                    "end": 873,
                                    "fullWidth": 4,
                                    "width": 3,
                                    "text": "===",
                                    "value": "===",
                                    "valueText": "===",
                                    "hasTrailingTrivia": true,
                                    "trailingTrivia": [
                                        {
                                            "kind": "WhitespaceTrivia",
                                            "text": " "
                                        }
                                    ]
                                },
                                "right": {
                                    "kind": "NumericLiteral",
                                    "fullStart": 874,
                                    "fullEnd": 875,
                                    "start": 874,
                                    "end": 875,
                                    "fullWidth": 1,
                                    "width": 1,
                                    "text": "2",
                                    "value": 2,
                                    "valueText": "2"
                                }
                            },
                            "semicolonToken": {
                                "kind": "SemicolonToken",
                                "fullStart": 875,
                                "fullEnd": 878,
                                "start": 875,
                                "end": 876,
                                "fullWidth": 3,
                                "width": 1,
                                "text": ";",
                                "value": ";",
                                "valueText": ";",
                                "hasTrailingTrivia": true,
                                "hasTrailingNewLine": true,
                                "trailingTrivia": [
                                    {
                                        "kind": "NewLineTrivia",
                                        "text": "\r\n"
                                    }
                                ]
                            }
                        }
                    ],
                    "closeBraceToken": {
                        "kind": "CloseBraceToken",
                        "fullStart": 878,
                        "fullEnd": 885,
                        "start": 882,
                        "end": 883,
                        "fullWidth": 7,
                        "width": 1,
                        "text": "}",
                        "value": "}",
                        "valueText": "}",
                        "hasLeadingTrivia": true,
                        "hasTrailingTrivia": true,
                        "hasTrailingNewLine": true,
                        "leadingTrivia": [
                            {
                                "kind": "WhitespaceTrivia",
                                "text": "    "
                            }
                        ],
                        "trailingTrivia": [
                            {
                                "kind": "NewLineTrivia",
                                "text": "\r\n"
                            }
                        ]
                    }
                }
            },
            {
                "kind": "ExpressionStatement",
                "fullStart": 885,
                "fullEnd": 909,
                "start": 885,
                "end": 907,
                "fullWidth": 24,
                "width": 22,
                "expression": {
                    "kind": "InvocationExpression",
                    "fullStart": 885,
                    "fullEnd": 906,
                    "start": 885,
                    "end": 906,
                    "fullWidth": 21,
                    "width": 21,
                    "expression": {
                        "kind": "IdentifierName",
                        "fullStart": 885,
                        "fullEnd": 896,
                        "start": 885,
                        "end": 896,
                        "fullWidth": 11,
                        "width": 11,
                        "text": "runTestCase",
                        "value": "runTestCase",
                        "valueText": "runTestCase"
                    },
                    "argumentList": {
                        "kind": "ArgumentList",
                        "fullStart": 896,
                        "fullEnd": 906,
                        "start": 896,
                        "end": 906,
                        "fullWidth": 10,
                        "width": 10,
                        "openParenToken": {
                            "kind": "OpenParenToken",
                            "fullStart": 896,
                            "fullEnd": 897,
                            "start": 896,
                            "end": 897,
                            "fullWidth": 1,
                            "width": 1,
                            "text": "(",
                            "value": "(",
                            "valueText": "("
                        },
                        "arguments": [
                            {
                                "kind": "IdentifierName",
                                "fullStart": 897,
                                "fullEnd": 905,
                                "start": 897,
                                "end": 905,
                                "fullWidth": 8,
                                "width": 8,
                                "text": "testcase",
                                "value": "testcase",
                                "valueText": "testcase"
                            }
                        ],
                        "closeParenToken": {
                            "kind": "CloseParenToken",
                            "fullStart": 905,
                            "fullEnd": 906,
                            "start": 905,
                            "end": 906,
                            "fullWidth": 1,
                            "width": 1,
                            "text": ")",
                            "value": ")",
                            "valueText": ")"
                        }
                    }
                },
                "semicolonToken": {
                    "kind": "SemicolonToken",
                    "fullStart": 906,
                    "fullEnd": 909,
                    "start": 906,
                    "end": 907,
                    "fullWidth": 3,
                    "width": 1,
                    "text": ";",
                    "value": ";",
                    "valueText": ";",
                    "hasTrailingTrivia": true,
                    "hasTrailingNewLine": true,
                    "trailingTrivia": [
                        {
                            "kind": "NewLineTrivia",
                            "text": "\r\n"
                        }
                    ]
                }
            }
        ],
        "endOfFileToken": {
            "kind": "EndOfFileToken",
            "fullStart": 909,
            "fullEnd": 909,
            "start": 909,
            "end": 909,
            "fullWidth": 0,
            "width": 0,
            "text": ""
        }
    },
    "lineMap": {
        "lineStarts": [
            0,
            67,
            152,
            232,
            308,
            380,
            385,
            440,
            553,
            558,
            560,
            562,
            585,
            631,
            661,
            672,
            674,
            712,
            781,
            793,
            795,
            835,
            837,
            878,
            885,
            909
        ],
        "length": 909
    }
}<|MERGE_RESOLUTION|>--- conflicted
+++ resolved
@@ -625,12 +625,8 @@
                                         "start": 686,
                                         "end": 790,
                                         "fullWidth": 104,
-<<<<<<< HEAD
                                         "width": 104,
-                                        "identifier": {
-=======
                                         "propertyName": {
->>>>>>> 85e84683
                                             "kind": "IdentifierName",
                                             "fullStart": 686,
                                             "fullEnd": 691,
@@ -1202,12 +1198,8 @@
                                         "start": 807,
                                         "end": 832,
                                         "fullWidth": 25,
-<<<<<<< HEAD
                                         "width": 25,
-                                        "identifier": {
-=======
                                         "propertyName": {
->>>>>>> 85e84683
                                             "kind": "IdentifierName",
                                             "fullStart": 807,
                                             "fullEnd": 818,
