--- conflicted
+++ resolved
@@ -250,12 +250,8 @@
                                         "start": 603,
                                         "end": 617,
                                         "fullWidth": 14,
-<<<<<<< HEAD
                                         "width": 14,
-                                        "identifier": {
-=======
                                         "propertyName": {
->>>>>>> 85e84683
                                             "kind": "IdentifierName",
                                             "fullStart": 603,
                                             "fullEnd": 610,
@@ -1024,12 +1020,8 @@
                                         "start": 805,
                                         "end": 838,
                                         "fullWidth": 33,
-<<<<<<< HEAD
                                         "width": 33,
-                                        "identifier": {
-=======
                                         "propertyName": {
->>>>>>> 85e84683
                                             "kind": "IdentifierName",
                                             "fullStart": 805,
                                             "fullEnd": 811,
@@ -1328,12 +1320,8 @@
                                         "start": 855,
                                         "end": 876,
                                         "fullWidth": 21,
-<<<<<<< HEAD
                                         "width": 21,
-                                        "identifier": {
-=======
                                         "propertyName": {
->>>>>>> 85e84683
                                             "kind": "IdentifierName",
                                             "fullStart": 855,
                                             "fullEnd": 859,
@@ -1707,12 +1695,8 @@
                                         "start": 925,
                                         "end": 942,
                                         "fullWidth": 17,
-<<<<<<< HEAD
                                         "width": 17,
-                                        "identifier": {
-=======
                                         "propertyName": {
->>>>>>> 85e84683
                                             "kind": "IdentifierName",
                                             "fullStart": 925,
                                             "fullEnd": 931,
@@ -1913,12 +1897,8 @@
                                         "start": 959,
                                         "end": 1011,
                                         "fullWidth": 52,
-<<<<<<< HEAD
                                         "width": 52,
-                                        "identifier": {
-=======
                                         "propertyName": {
->>>>>>> 85e84683
                                             "kind": "IdentifierName",
                                             "fullStart": 959,
                                             "fullEnd": 966,
