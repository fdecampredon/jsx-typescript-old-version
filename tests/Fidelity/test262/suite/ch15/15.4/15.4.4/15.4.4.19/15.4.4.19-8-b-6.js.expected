{
    "isDeclaration": false,
    "languageVersion": "EcmaScript5",
    "parseOptions": {
        "allowAutomaticSemicolonInsertion": true
    },
    "sourceUnit": {
        "kind": "SourceUnit",
        "fullStart": 0,
        "fullEnd": 1500,
        "start": 585,
        "end": 1500,
        "fullWidth": 1500,
        "width": 915,
        "isIncrementallyUnusable": true,
        "moduleElements": [
            {
                "kind": "FunctionDeclaration",
                "fullStart": 0,
                "fullEnd": 1476,
                "start": 585,
                "end": 1474,
                "fullWidth": 1476,
                "width": 889,
                "isIncrementallyUnusable": true,
                "modifiers": [],
                "functionKeyword": {
                    "kind": "FunctionKeyword",
                    "fullStart": 0,
                    "fullEnd": 594,
                    "start": 585,
                    "end": 593,
                    "fullWidth": 594,
                    "width": 8,
                    "text": "function",
                    "value": "function",
                    "valueText": "function",
                    "hasLeadingTrivia": true,
                    "hasLeadingComment": true,
                    "hasLeadingNewLine": true,
                    "hasTrailingTrivia": true,
                    "leadingTrivia": [
                        {
                            "kind": "SingleLineCommentTrivia",
                            "text": "/// Copyright (c) 2012 Ecma International.  All rights reserved. "
                        },
                        {
                            "kind": "NewLineTrivia",
                            "text": "\r\n"
                        },
                        {
                            "kind": "SingleLineCommentTrivia",
                            "text": "/// Ecma International makes this code available under the terms and conditions set"
                        },
                        {
                            "kind": "NewLineTrivia",
                            "text": "\r\n"
                        },
                        {
                            "kind": "SingleLineCommentTrivia",
                            "text": "/// forth on http://hg.ecmascript.org/tests/test262/raw-file/tip/LICENSE (the "
                        },
                        {
                            "kind": "NewLineTrivia",
                            "text": "\r\n"
                        },
                        {
                            "kind": "SingleLineCommentTrivia",
                            "text": "/// \"Use Terms\").   Any redistribution of this code must retain the above "
                        },
                        {
                            "kind": "NewLineTrivia",
                            "text": "\r\n"
                        },
                        {
                            "kind": "SingleLineCommentTrivia",
                            "text": "/// copyright and this notice and otherwise comply with the Use Terms."
                        },
                        {
                            "kind": "NewLineTrivia",
                            "text": "\r\n"
                        },
                        {
                            "kind": "MultiLineCommentTrivia",
                            "text": "/**\r\n * @path ch15/15.4/15.4.4/15.4.4.19/15.4.4.19-8-b-6.js\r\n * @description Array.prototype.map - properties can be added to prototype after current position are visited on an Array-like object\r\n */"
                        },
                        {
                            "kind": "NewLineTrivia",
                            "text": "\r\n"
                        },
                        {
                            "kind": "NewLineTrivia",
                            "text": "\r\n"
                        },
                        {
                            "kind": "NewLineTrivia",
                            "text": "\r\n"
                        }
                    ],
                    "trailingTrivia": [
                        {
                            "kind": "WhitespaceTrivia",
                            "text": " "
                        }
                    ]
                },
                "identifier": {
                    "kind": "IdentifierName",
                    "fullStart": 594,
                    "fullEnd": 602,
                    "start": 594,
                    "end": 602,
                    "fullWidth": 8,
                    "width": 8,
                    "text": "testcase",
                    "value": "testcase",
                    "valueText": "testcase"
                },
                "callSignature": {
                    "kind": "CallSignature",
                    "fullStart": 602,
                    "fullEnd": 605,
                    "start": 602,
                    "end": 604,
                    "fullWidth": 3,
                    "width": 2,
                    "parameterList": {
                        "kind": "ParameterList",
                        "fullStart": 602,
                        "fullEnd": 605,
                        "start": 602,
                        "end": 604,
                        "fullWidth": 3,
                        "width": 2,
                        "openParenToken": {
                            "kind": "OpenParenToken",
                            "fullStart": 602,
                            "fullEnd": 603,
                            "start": 602,
                            "end": 603,
                            "fullWidth": 1,
                            "width": 1,
                            "text": "(",
                            "value": "(",
                            "valueText": "("
                        },
                        "parameters": [],
                        "closeParenToken": {
                            "kind": "CloseParenToken",
                            "fullStart": 603,
                            "fullEnd": 605,
                            "start": 603,
                            "end": 604,
                            "fullWidth": 2,
                            "width": 1,
                            "text": ")",
                            "value": ")",
                            "valueText": ")",
                            "hasTrailingTrivia": true,
                            "trailingTrivia": [
                                {
                                    "kind": "WhitespaceTrivia",
                                    "text": " "
                                }
                            ]
                        }
                    }
                },
                "block": {
                    "kind": "Block",
                    "fullStart": 605,
                    "fullEnd": 1476,
                    "start": 605,
                    "end": 1474,
                    "fullWidth": 871,
                    "width": 869,
                    "isIncrementallyUnusable": true,
                    "openBraceToken": {
                        "kind": "OpenBraceToken",
                        "fullStart": 605,
                        "fullEnd": 608,
                        "start": 605,
                        "end": 606,
                        "fullWidth": 3,
                        "width": 1,
                        "text": "{",
                        "value": "{",
                        "valueText": "{",
                        "hasTrailingTrivia": true,
                        "hasTrailingNewLine": true,
                        "trailingTrivia": [
                            {
                                "kind": "NewLineTrivia",
                                "text": "\r\n"
                            }
                        ]
                    },
                    "statements": [
                        {
                            "kind": "FunctionDeclaration",
                            "fullStart": 608,
                            "fullEnd": 809,
                            "start": 616,
                            "end": 807,
                            "fullWidth": 201,
                            "width": 191,
                            "modifiers": [],
                            "functionKeyword": {
                                "kind": "FunctionKeyword",
                                "fullStart": 608,
                                "fullEnd": 625,
                                "start": 616,
                                "end": 624,
                                "fullWidth": 17,
                                "width": 8,
                                "text": "function",
                                "value": "function",
                                "valueText": "function",
                                "hasLeadingTrivia": true,
                                "hasTrailingTrivia": true,
                                "leadingTrivia": [
                                    {
                                        "kind": "WhitespaceTrivia",
                                        "text": "        "
                                    }
                                ],
                                "trailingTrivia": [
                                    {
                                        "kind": "WhitespaceTrivia",
                                        "text": " "
                                    }
                                ]
                            },
                            "identifier": {
                                "kind": "IdentifierName",
                                "fullStart": 625,
                                "fullEnd": 635,
                                "start": 625,
                                "end": 635,
                                "fullWidth": 10,
                                "width": 10,
                                "text": "callbackfn",
                                "value": "callbackfn",
                                "valueText": "callbackfn"
                            },
                            "callSignature": {
                                "kind": "CallSignature",
                                "fullStart": 635,
                                "fullEnd": 651,
                                "start": 635,
                                "end": 650,
                                "fullWidth": 16,
                                "width": 15,
                                "parameterList": {
                                    "kind": "ParameterList",
                                    "fullStart": 635,
                                    "fullEnd": 651,
                                    "start": 635,
                                    "end": 650,
                                    "fullWidth": 16,
                                    "width": 15,
                                    "openParenToken": {
                                        "kind": "OpenParenToken",
                                        "fullStart": 635,
                                        "fullEnd": 636,
                                        "start": 635,
                                        "end": 636,
                                        "fullWidth": 1,
                                        "width": 1,
                                        "text": "(",
                                        "value": "(",
                                        "valueText": "("
                                    },
                                    "parameters": [
                                        {
                                            "kind": "Parameter",
                                            "fullStart": 636,
                                            "fullEnd": 639,
                                            "start": 636,
                                            "end": 639,
                                            "fullWidth": 3,
                                            "width": 3,
                                            "modifiers": [],
                                            "identifier": {
                                                "kind": "IdentifierName",
                                                "fullStart": 636,
                                                "fullEnd": 639,
                                                "start": 636,
                                                "end": 639,
                                                "fullWidth": 3,
                                                "width": 3,
                                                "text": "val",
                                                "value": "val",
                                                "valueText": "val"
                                            }
                                        },
                                        {
                                            "kind": "CommaToken",
                                            "fullStart": 639,
                                            "fullEnd": 641,
                                            "start": 639,
                                            "end": 640,
                                            "fullWidth": 2,
                                            "width": 1,
                                            "text": ",",
                                            "value": ",",
                                            "valueText": ",",
                                            "hasTrailingTrivia": true,
                                            "trailingTrivia": [
                                                {
                                                    "kind": "WhitespaceTrivia",
                                                    "text": " "
                                                }
                                            ]
                                        },
                                        {
                                            "kind": "Parameter",
                                            "fullStart": 641,
                                            "fullEnd": 644,
                                            "start": 641,
                                            "end": 644,
                                            "fullWidth": 3,
                                            "width": 3,
                                            "modifiers": [],
                                            "identifier": {
                                                "kind": "IdentifierName",
                                                "fullStart": 641,
                                                "fullEnd": 644,
                                                "start": 641,
                                                "end": 644,
                                                "fullWidth": 3,
                                                "width": 3,
                                                "text": "idx",
                                                "value": "idx",
                                                "valueText": "idx"
                                            }
                                        },
                                        {
                                            "kind": "CommaToken",
                                            "fullStart": 644,
                                            "fullEnd": 646,
                                            "start": 644,
                                            "end": 645,
                                            "fullWidth": 2,
                                            "width": 1,
                                            "text": ",",
                                            "value": ",",
                                            "valueText": ",",
                                            "hasTrailingTrivia": true,
                                            "trailingTrivia": [
                                                {
                                                    "kind": "WhitespaceTrivia",
                                                    "text": " "
                                                }
                                            ]
                                        },
                                        {
                                            "kind": "Parameter",
                                            "fullStart": 646,
                                            "fullEnd": 649,
                                            "start": 646,
                                            "end": 649,
                                            "fullWidth": 3,
                                            "width": 3,
                                            "modifiers": [],
                                            "identifier": {
                                                "kind": "IdentifierName",
                                                "fullStart": 646,
                                                "fullEnd": 649,
                                                "start": 646,
                                                "end": 649,
                                                "fullWidth": 3,
                                                "width": 3,
                                                "text": "obj",
                                                "value": "obj",
                                                "valueText": "obj"
                                            }
                                        }
                                    ],
                                    "closeParenToken": {
                                        "kind": "CloseParenToken",
                                        "fullStart": 649,
                                        "fullEnd": 651,
                                        "start": 649,
                                        "end": 650,
                                        "fullWidth": 2,
                                        "width": 1,
                                        "text": ")",
                                        "value": ")",
                                        "valueText": ")",
                                        "hasTrailingTrivia": true,
                                        "trailingTrivia": [
                                            {
                                                "kind": "WhitespaceTrivia",
                                                "text": " "
                                            }
                                        ]
                                    }
                                }
                            },
                            "block": {
                                "kind": "Block",
                                "fullStart": 651,
                                "fullEnd": 809,
                                "start": 651,
                                "end": 807,
                                "fullWidth": 158,
                                "width": 156,
                                "openBraceToken": {
                                    "kind": "OpenBraceToken",
                                    "fullStart": 651,
                                    "fullEnd": 654,
                                    "start": 651,
                                    "end": 652,
                                    "fullWidth": 3,
                                    "width": 1,
                                    "text": "{",
                                    "value": "{",
                                    "valueText": "{",
                                    "hasTrailingTrivia": true,
                                    "hasTrailingNewLine": true,
                                    "trailingTrivia": [
                                        {
                                            "kind": "NewLineTrivia",
                                            "text": "\r\n"
                                        }
                                    ]
                                },
                                "statements": [
                                    {
                                        "kind": "IfStatement",
                                        "fullStart": 654,
                                        "fullEnd": 798,
                                        "start": 666,
                                        "end": 796,
                                        "fullWidth": 144,
                                        "width": 130,
                                        "ifKeyword": {
                                            "kind": "IfKeyword",
                                            "fullStart": 654,
                                            "fullEnd": 669,
                                            "start": 666,
                                            "end": 668,
                                            "fullWidth": 15,
                                            "width": 2,
                                            "text": "if",
                                            "value": "if",
                                            "valueText": "if",
                                            "hasLeadingTrivia": true,
                                            "hasTrailingTrivia": true,
                                            "leadingTrivia": [
                                                {
                                                    "kind": "WhitespaceTrivia",
                                                    "text": "            "
                                                }
                                            ],
                                            "trailingTrivia": [
                                                {
                                                    "kind": "WhitespaceTrivia",
                                                    "text": " "
                                                }
                                            ]
                                        },
                                        "openParenToken": {
                                            "kind": "OpenParenToken",
                                            "fullStart": 669,
                                            "fullEnd": 670,
                                            "start": 669,
                                            "end": 670,
                                            "fullWidth": 1,
                                            "width": 1,
                                            "text": "(",
                                            "value": "(",
                                            "valueText": "("
                                        },
                                        "condition": {
                                            "kind": "LogicalAndExpression",
                                            "fullStart": 670,
                                            "fullEnd": 695,
                                            "start": 670,
                                            "end": 695,
                                            "fullWidth": 25,
                                            "width": 25,
                                            "left": {
                                                "kind": "EqualsExpression",
                                                "fullStart": 670,
                                                "fullEnd": 680,
                                                "start": 670,
                                                "end": 679,
                                                "fullWidth": 10,
                                                "width": 9,
                                                "left": {
                                                    "kind": "IdentifierName",
                                                    "fullStart": 670,
                                                    "fullEnd": 674,
                                                    "start": 670,
                                                    "end": 673,
                                                    "fullWidth": 4,
                                                    "width": 3,
                                                    "text": "idx",
                                                    "value": "idx",
                                                    "valueText": "idx",
                                                    "hasTrailingTrivia": true,
                                                    "trailingTrivia": [
                                                        {
                                                            "kind": "WhitespaceTrivia",
                                                            "text": " "
                                                        }
                                                    ]
                                                },
                                                "operatorToken": {
                                                    "kind": "EqualsEqualsEqualsToken",
                                                    "fullStart": 674,
                                                    "fullEnd": 678,
                                                    "start": 674,
                                                    "end": 677,
                                                    "fullWidth": 4,
                                                    "width": 3,
                                                    "text": "===",
                                                    "value": "===",
                                                    "valueText": "===",
                                                    "hasTrailingTrivia": true,
                                                    "trailingTrivia": [
                                                        {
                                                            "kind": "WhitespaceTrivia",
                                                            "text": " "
                                                        }
                                                    ]
                                                },
                                                "right": {
                                                    "kind": "NumericLiteral",
                                                    "fullStart": 678,
                                                    "fullEnd": 680,
                                                    "start": 678,
                                                    "end": 679,
                                                    "fullWidth": 2,
                                                    "width": 1,
                                                    "text": "1",
                                                    "value": 1,
                                                    "valueText": "1",
                                                    "hasTrailingTrivia": true,
                                                    "trailingTrivia": [
                                                        {
                                                            "kind": "WhitespaceTrivia",
                                                            "text": " "
                                                        }
                                                    ]
                                                }
                                            },
                                            "operatorToken": {
                                                "kind": "AmpersandAmpersandToken",
                                                "fullStart": 680,
                                                "fullEnd": 683,
                                                "start": 680,
                                                "end": 682,
                                                "fullWidth": 3,
                                                "width": 2,
                                                "text": "&&",
                                                "value": "&&",
                                                "valueText": "&&",
                                                "hasTrailingTrivia": true,
                                                "trailingTrivia": [
                                                    {
                                                        "kind": "WhitespaceTrivia",
                                                        "text": " "
                                                    }
                                                ]
                                            },
                                            "right": {
                                                "kind": "EqualsExpression",
                                                "fullStart": 683,
                                                "fullEnd": 695,
                                                "start": 683,
                                                "end": 695,
                                                "fullWidth": 12,
                                                "width": 12,
                                                "left": {
                                                    "kind": "IdentifierName",
                                                    "fullStart": 683,
                                                    "fullEnd": 687,
                                                    "start": 683,
                                                    "end": 686,
                                                    "fullWidth": 4,
                                                    "width": 3,
                                                    "text": "val",
                                                    "value": "val",
                                                    "valueText": "val",
                                                    "hasTrailingTrivia": true,
                                                    "trailingTrivia": [
                                                        {
                                                            "kind": "WhitespaceTrivia",
                                                            "text": " "
                                                        }
                                                    ]
                                                },
                                                "operatorToken": {
                                                    "kind": "EqualsEqualsEqualsToken",
                                                    "fullStart": 687,
                                                    "fullEnd": 691,
                                                    "start": 687,
                                                    "end": 690,
                                                    "fullWidth": 4,
                                                    "width": 3,
                                                    "text": "===",
                                                    "value": "===",
                                                    "valueText": "===",
                                                    "hasTrailingTrivia": true,
                                                    "trailingTrivia": [
                                                        {
                                                            "kind": "WhitespaceTrivia",
                                                            "text": " "
                                                        }
                                                    ]
                                                },
                                                "right": {
                                                    "kind": "NumericLiteral",
                                                    "fullStart": 691,
                                                    "fullEnd": 695,
                                                    "start": 691,
                                                    "end": 695,
                                                    "fullWidth": 4,
                                                    "width": 4,
                                                    "text": "6.99",
                                                    "value": 6.99,
                                                    "valueText": "6.99"
                                                }
                                            }
                                        },
                                        "closeParenToken": {
                                            "kind": "CloseParenToken",
                                            "fullStart": 695,
                                            "fullEnd": 697,
                                            "start": 695,
                                            "end": 696,
                                            "fullWidth": 2,
                                            "width": 1,
                                            "text": ")",
                                            "value": ")",
                                            "valueText": ")",
                                            "hasTrailingTrivia": true,
                                            "trailingTrivia": [
                                                {
                                                    "kind": "WhitespaceTrivia",
                                                    "text": " "
                                                }
                                            ]
                                        },
                                        "statement": {
                                            "kind": "Block",
                                            "fullStart": 697,
                                            "fullEnd": 745,
                                            "start": 697,
                                            "end": 744,
                                            "fullWidth": 48,
                                            "width": 47,
                                            "openBraceToken": {
                                                "kind": "OpenBraceToken",
                                                "fullStart": 697,
                                                "fullEnd": 700,
                                                "start": 697,
                                                "end": 698,
                                                "fullWidth": 3,
                                                "width": 1,
                                                "text": "{",
                                                "value": "{",
                                                "valueText": "{",
                                                "hasTrailingTrivia": true,
                                                "hasTrailingNewLine": true,
                                                "trailingTrivia": [
                                                    {
                                                        "kind": "NewLineTrivia",
                                                        "text": "\r\n"
                                                    }
                                                ]
                                            },
                                            "statements": [
                                                {
                                                    "kind": "ReturnStatement",
                                                    "fullStart": 700,
                                                    "fullEnd": 731,
                                                    "start": 716,
                                                    "end": 729,
                                                    "fullWidth": 31,
                                                    "width": 13,
                                                    "returnKeyword": {
                                                        "kind": "ReturnKeyword",
                                                        "fullStart": 700,
                                                        "fullEnd": 723,
                                                        "start": 716,
                                                        "end": 722,
                                                        "fullWidth": 23,
                                                        "width": 6,
                                                        "text": "return",
                                                        "value": "return",
                                                        "valueText": "return",
                                                        "hasLeadingTrivia": true,
                                                        "hasTrailingTrivia": true,
                                                        "leadingTrivia": [
                                                            {
                                                                "kind": "WhitespaceTrivia",
                                                                "text": "                "
                                                            }
                                                        ],
                                                        "trailingTrivia": [
                                                            {
                                                                "kind": "WhitespaceTrivia",
                                                                "text": " "
                                                            }
                                                        ]
                                                    },
                                                    "expression": {
                                                        "kind": "FalseKeyword",
                                                        "fullStart": 723,
                                                        "fullEnd": 728,
                                                        "start": 723,
                                                        "end": 728,
                                                        "fullWidth": 5,
                                                        "width": 5,
                                                        "text": "false",
                                                        "value": false,
                                                        "valueText": "false"
                                                    },
                                                    "semicolonToken": {
                                                        "kind": "SemicolonToken",
                                                        "fullStart": 728,
                                                        "fullEnd": 731,
                                                        "start": 728,
                                                        "end": 729,
                                                        "fullWidth": 3,
                                                        "width": 1,
                                                        "text": ";",
                                                        "value": ";",
                                                        "valueText": ";",
                                                        "hasTrailingTrivia": true,
                                                        "hasTrailingNewLine": true,
                                                        "trailingTrivia": [
                                                            {
                                                                "kind": "NewLineTrivia",
                                                                "text": "\r\n"
                                                            }
                                                        ]
                                                    }
                                                }
                                            ],
                                            "closeBraceToken": {
                                                "kind": "CloseBraceToken",
                                                "fullStart": 731,
                                                "fullEnd": 745,
                                                "start": 743,
                                                "end": 744,
                                                "fullWidth": 14,
                                                "width": 1,
                                                "text": "}",
                                                "value": "}",
                                                "valueText": "}",
                                                "hasLeadingTrivia": true,
                                                "hasTrailingTrivia": true,
                                                "leadingTrivia": [
                                                    {
                                                        "kind": "WhitespaceTrivia",
                                                        "text": "            "
                                                    }
                                                ],
                                                "trailingTrivia": [
                                                    {
                                                        "kind": "WhitespaceTrivia",
                                                        "text": " "
                                                    }
                                                ]
                                            }
                                        },
                                        "elseClause": {
                                            "kind": "ElseClause",
                                            "fullStart": 745,
                                            "fullEnd": 798,
                                            "start": 745,
                                            "end": 796,
                                            "fullWidth": 53,
                                            "width": 51,
                                            "elseKeyword": {
                                                "kind": "ElseKeyword",
                                                "fullStart": 745,
                                                "fullEnd": 750,
                                                "start": 745,
                                                "end": 749,
                                                "fullWidth": 5,
                                                "width": 4,
                                                "text": "else",
                                                "value": "else",
                                                "valueText": "else",
                                                "hasTrailingTrivia": true,
                                                "trailingTrivia": [
                                                    {
                                                        "kind": "WhitespaceTrivia",
                                                        "text": " "
                                                    }
                                                ]
                                            },
                                            "statement": {
                                                "kind": "Block",
                                                "fullStart": 750,
                                                "fullEnd": 798,
                                                "start": 750,
                                                "end": 796,
                                                "fullWidth": 48,
                                                "width": 46,
                                                "openBraceToken": {
                                                    "kind": "OpenBraceToken",
                                                    "fullStart": 750,
                                                    "fullEnd": 753,
                                                    "start": 750,
                                                    "end": 751,
                                                    "fullWidth": 3,
                                                    "width": 1,
                                                    "text": "{",
                                                    "value": "{",
                                                    "valueText": "{",
                                                    "hasTrailingTrivia": true,
                                                    "hasTrailingNewLine": true,
                                                    "trailingTrivia": [
                                                        {
                                                            "kind": "NewLineTrivia",
                                                            "text": "\r\n"
                                                        }
                                                    ]
                                                },
                                                "statements": [
                                                    {
                                                        "kind": "ReturnStatement",
                                                        "fullStart": 753,
                                                        "fullEnd": 783,
                                                        "start": 769,
                                                        "end": 781,
                                                        "fullWidth": 30,
                                                        "width": 12,
                                                        "returnKeyword": {
                                                            "kind": "ReturnKeyword",
                                                            "fullStart": 753,
                                                            "fullEnd": 776,
                                                            "start": 769,
                                                            "end": 775,
                                                            "fullWidth": 23,
                                                            "width": 6,
                                                            "text": "return",
                                                            "value": "return",
                                                            "valueText": "return",
                                                            "hasLeadingTrivia": true,
                                                            "hasTrailingTrivia": true,
                                                            "leadingTrivia": [
                                                                {
                                                                    "kind": "WhitespaceTrivia",
                                                                    "text": "                "
                                                                }
                                                            ],
                                                            "trailingTrivia": [
                                                                {
                                                                    "kind": "WhitespaceTrivia",
                                                                    "text": " "
                                                                }
                                                            ]
                                                        },
                                                        "expression": {
                                                            "kind": "TrueKeyword",
                                                            "fullStart": 776,
                                                            "fullEnd": 780,
                                                            "start": 776,
                                                            "end": 780,
                                                            "fullWidth": 4,
                                                            "width": 4,
                                                            "text": "true",
                                                            "value": true,
                                                            "valueText": "true"
                                                        },
                                                        "semicolonToken": {
                                                            "kind": "SemicolonToken",
                                                            "fullStart": 780,
                                                            "fullEnd": 783,
                                                            "start": 780,
                                                            "end": 781,
                                                            "fullWidth": 3,
                                                            "width": 1,
                                                            "text": ";",
                                                            "value": ";",
                                                            "valueText": ";",
                                                            "hasTrailingTrivia": true,
                                                            "hasTrailingNewLine": true,
                                                            "trailingTrivia": [
                                                                {
                                                                    "kind": "NewLineTrivia",
                                                                    "text": "\r\n"
                                                                }
                                                            ]
                                                        }
                                                    }
                                                ],
                                                "closeBraceToken": {
                                                    "kind": "CloseBraceToken",
                                                    "fullStart": 783,
                                                    "fullEnd": 798,
                                                    "start": 795,
                                                    "end": 796,
                                                    "fullWidth": 15,
                                                    "width": 1,
                                                    "text": "}",
                                                    "value": "}",
                                                    "valueText": "}",
                                                    "hasLeadingTrivia": true,
                                                    "hasTrailingTrivia": true,
                                                    "hasTrailingNewLine": true,
                                                    "leadingTrivia": [
                                                        {
                                                            "kind": "WhitespaceTrivia",
                                                            "text": "            "
                                                        }
                                                    ],
                                                    "trailingTrivia": [
                                                        {
                                                            "kind": "NewLineTrivia",
                                                            "text": "\r\n"
                                                        }
                                                    ]
                                                }
                                            }
                                        }
                                    }
                                ],
                                "closeBraceToken": {
                                    "kind": "CloseBraceToken",
                                    "fullStart": 798,
                                    "fullEnd": 809,
                                    "start": 806,
                                    "end": 807,
                                    "fullWidth": 11,
                                    "width": 1,
                                    "text": "}",
                                    "value": "}",
                                    "valueText": "}",
                                    "hasLeadingTrivia": true,
                                    "hasTrailingTrivia": true,
                                    "hasTrailingNewLine": true,
                                    "leadingTrivia": [
                                        {
                                            "kind": "WhitespaceTrivia",
                                            "text": "        "
                                        }
                                    ],
                                    "trailingTrivia": [
                                        {
                                            "kind": "NewLineTrivia",
                                            "text": "\r\n"
                                        }
                                    ]
                                }
                            }
                        },
                        {
                            "kind": "VariableStatement",
                            "fullStart": 809,
                            "fullEnd": 843,
                            "start": 817,
                            "end": 841,
                            "fullWidth": 34,
                            "width": 24,
                            "modifiers": [],
                            "variableDeclaration": {
                                "kind": "VariableDeclaration",
                                "fullStart": 809,
                                "fullEnd": 840,
                                "start": 817,
                                "end": 840,
                                "fullWidth": 31,
                                "width": 23,
                                "varKeyword": {
                                    "kind": "VarKeyword",
                                    "fullStart": 809,
                                    "fullEnd": 821,
                                    "start": 817,
                                    "end": 820,
                                    "fullWidth": 12,
                                    "width": 3,
                                    "text": "var",
                                    "value": "var",
                                    "valueText": "var",
                                    "hasLeadingTrivia": true,
                                    "hasTrailingTrivia": true,
                                    "leadingTrivia": [
                                        {
                                            "kind": "WhitespaceTrivia",
                                            "text": "        "
                                        }
                                    ],
                                    "trailingTrivia": [
                                        {
                                            "kind": "WhitespaceTrivia",
                                            "text": " "
                                        }
                                    ]
                                },
                                "variableDeclarators": [
                                    {
                                        "kind": "VariableDeclarator",
                                        "fullStart": 821,
                                        "fullEnd": 840,
                                        "start": 821,
                                        "end": 840,
                                        "fullWidth": 19,
<<<<<<< HEAD
                                        "width": 19,
                                        "identifier": {
=======
                                        "propertyName": {
>>>>>>> 85e84683
                                            "kind": "IdentifierName",
                                            "fullStart": 821,
                                            "fullEnd": 825,
                                            "start": 821,
                                            "end": 824,
                                            "fullWidth": 4,
                                            "width": 3,
                                            "text": "obj",
                                            "value": "obj",
                                            "valueText": "obj",
                                            "hasTrailingTrivia": true,
                                            "trailingTrivia": [
                                                {
                                                    "kind": "WhitespaceTrivia",
                                                    "text": " "
                                                }
                                            ]
                                        },
                                        "equalsValueClause": {
                                            "kind": "EqualsValueClause",
                                            "fullStart": 825,
                                            "fullEnd": 840,
                                            "start": 825,
                                            "end": 840,
                                            "fullWidth": 15,
                                            "width": 15,
                                            "equalsToken": {
                                                "kind": "EqualsToken",
                                                "fullStart": 825,
                                                "fullEnd": 827,
                                                "start": 825,
                                                "end": 826,
                                                "fullWidth": 2,
                                                "width": 1,
                                                "text": "=",
                                                "value": "=",
                                                "valueText": "=",
                                                "hasTrailingTrivia": true,
                                                "trailingTrivia": [
                                                    {
                                                        "kind": "WhitespaceTrivia",
                                                        "text": " "
                                                    }
                                                ]
                                            },
                                            "value": {
                                                "kind": "ObjectLiteralExpression",
                                                "fullStart": 827,
                                                "fullEnd": 840,
                                                "start": 827,
                                                "end": 840,
                                                "fullWidth": 13,
                                                "width": 13,
                                                "openBraceToken": {
                                                    "kind": "OpenBraceToken",
                                                    "fullStart": 827,
                                                    "fullEnd": 829,
                                                    "start": 827,
                                                    "end": 828,
                                                    "fullWidth": 2,
                                                    "width": 1,
                                                    "text": "{",
                                                    "value": "{",
                                                    "valueText": "{",
                                                    "hasTrailingTrivia": true,
                                                    "trailingTrivia": [
                                                        {
                                                            "kind": "WhitespaceTrivia",
                                                            "text": " "
                                                        }
                                                    ]
                                                },
                                                "propertyAssignments": [
                                                    {
                                                        "kind": "SimplePropertyAssignment",
                                                        "fullStart": 829,
                                                        "fullEnd": 839,
                                                        "start": 829,
                                                        "end": 838,
                                                        "fullWidth": 10,
                                                        "width": 9,
                                                        "propertyName": {
                                                            "kind": "IdentifierName",
                                                            "fullStart": 829,
                                                            "fullEnd": 835,
                                                            "start": 829,
                                                            "end": 835,
                                                            "fullWidth": 6,
                                                            "width": 6,
                                                            "text": "length",
                                                            "value": "length",
                                                            "valueText": "length"
                                                        },
                                                        "colonToken": {
                                                            "kind": "ColonToken",
                                                            "fullStart": 835,
                                                            "fullEnd": 837,
                                                            "start": 835,
                                                            "end": 836,
                                                            "fullWidth": 2,
                                                            "width": 1,
                                                            "text": ":",
                                                            "value": ":",
                                                            "valueText": ":",
                                                            "hasTrailingTrivia": true,
                                                            "trailingTrivia": [
                                                                {
                                                                    "kind": "WhitespaceTrivia",
                                                                    "text": " "
                                                                }
                                                            ]
                                                        },
                                                        "expression": {
                                                            "kind": "NumericLiteral",
                                                            "fullStart": 837,
                                                            "fullEnd": 839,
                                                            "start": 837,
                                                            "end": 838,
                                                            "fullWidth": 2,
                                                            "width": 1,
                                                            "text": "2",
                                                            "value": 2,
                                                            "valueText": "2",
                                                            "hasTrailingTrivia": true,
                                                            "trailingTrivia": [
                                                                {
                                                                    "kind": "WhitespaceTrivia",
                                                                    "text": " "
                                                                }
                                                            ]
                                                        }
                                                    }
                                                ],
                                                "closeBraceToken": {
                                                    "kind": "CloseBraceToken",
                                                    "fullStart": 839,
                                                    "fullEnd": 840,
                                                    "start": 839,
                                                    "end": 840,
                                                    "fullWidth": 1,
                                                    "width": 1,
                                                    "text": "}",
                                                    "value": "}",
                                                    "valueText": "}"
                                                }
                                            }
                                        }
                                    }
                                ]
                            },
                            "semicolonToken": {
                                "kind": "SemicolonToken",
                                "fullStart": 840,
                                "fullEnd": 843,
                                "start": 840,
                                "end": 841,
                                "fullWidth": 3,
                                "width": 1,
                                "text": ";",
                                "value": ";",
                                "valueText": ";",
                                "hasTrailingTrivia": true,
                                "hasTrailingNewLine": true,
                                "trailingTrivia": [
                                    {
                                        "kind": "NewLineTrivia",
                                        "text": "\r\n"
                                    }
                                ]
                            }
                        },
                        {
                            "kind": "ExpressionStatement",
                            "fullStart": 843,
                            "fullEnd": 1235,
                            "start": 853,
                            "end": 1233,
                            "fullWidth": 392,
                            "width": 380,
                            "isIncrementallyUnusable": true,
                            "expression": {
                                "kind": "InvocationExpression",
                                "fullStart": 843,
                                "fullEnd": 1232,
                                "start": 853,
                                "end": 1232,
                                "fullWidth": 389,
                                "width": 379,
                                "isIncrementallyUnusable": true,
                                "expression": {
                                    "kind": "MemberAccessExpression",
                                    "fullStart": 843,
                                    "fullEnd": 874,
                                    "start": 853,
                                    "end": 874,
                                    "fullWidth": 31,
                                    "width": 21,
                                    "expression": {
                                        "kind": "IdentifierName",
                                        "fullStart": 843,
                                        "fullEnd": 859,
                                        "start": 853,
                                        "end": 859,
                                        "fullWidth": 16,
                                        "width": 6,
                                        "text": "Object",
                                        "value": "Object",
                                        "valueText": "Object",
                                        "hasLeadingTrivia": true,
                                        "hasLeadingNewLine": true,
                                        "leadingTrivia": [
                                            {
                                                "kind": "NewLineTrivia",
                                                "text": "\r\n"
                                            },
                                            {
                                                "kind": "WhitespaceTrivia",
                                                "text": "        "
                                            }
                                        ]
                                    },
                                    "dotToken": {
                                        "kind": "DotToken",
                                        "fullStart": 859,
                                        "fullEnd": 860,
                                        "start": 859,
                                        "end": 860,
                                        "fullWidth": 1,
                                        "width": 1,
                                        "text": ".",
                                        "value": ".",
                                        "valueText": "."
                                    },
                                    "name": {
                                        "kind": "IdentifierName",
                                        "fullStart": 860,
                                        "fullEnd": 874,
                                        "start": 860,
                                        "end": 874,
                                        "fullWidth": 14,
                                        "width": 14,
                                        "text": "defineProperty",
                                        "value": "defineProperty",
                                        "valueText": "defineProperty"
                                    }
                                },
                                "argumentList": {
                                    "kind": "ArgumentList",
                                    "fullStart": 874,
                                    "fullEnd": 1232,
                                    "start": 874,
                                    "end": 1232,
                                    "fullWidth": 358,
                                    "width": 358,
                                    "isIncrementallyUnusable": true,
                                    "openParenToken": {
                                        "kind": "OpenParenToken",
                                        "fullStart": 874,
                                        "fullEnd": 875,
                                        "start": 874,
                                        "end": 875,
                                        "fullWidth": 1,
                                        "width": 1,
                                        "text": "(",
                                        "value": "(",
                                        "valueText": "("
                                    },
                                    "arguments": [
                                        {
                                            "kind": "IdentifierName",
                                            "fullStart": 875,
                                            "fullEnd": 878,
                                            "start": 875,
                                            "end": 878,
                                            "fullWidth": 3,
                                            "width": 3,
                                            "text": "obj",
                                            "value": "obj",
                                            "valueText": "obj"
                                        },
                                        {
                                            "kind": "CommaToken",
                                            "fullStart": 878,
                                            "fullEnd": 880,
                                            "start": 878,
                                            "end": 879,
                                            "fullWidth": 2,
                                            "width": 1,
                                            "text": ",",
                                            "value": ",",
                                            "valueText": ",",
                                            "hasTrailingTrivia": true,
                                            "trailingTrivia": [
                                                {
                                                    "kind": "WhitespaceTrivia",
                                                    "text": " "
                                                }
                                            ]
                                        },
                                        {
                                            "kind": "StringLiteral",
                                            "fullStart": 880,
                                            "fullEnd": 883,
                                            "start": 880,
                                            "end": 883,
                                            "fullWidth": 3,
                                            "width": 3,
                                            "text": "\"0\"",
                                            "value": "0",
                                            "valueText": "0"
                                        },
                                        {
                                            "kind": "CommaToken",
                                            "fullStart": 883,
                                            "fullEnd": 885,
                                            "start": 883,
                                            "end": 884,
                                            "fullWidth": 2,
                                            "width": 1,
                                            "text": ",",
                                            "value": ",",
                                            "valueText": ",",
                                            "hasTrailingTrivia": true,
                                            "trailingTrivia": [
                                                {
                                                    "kind": "WhitespaceTrivia",
                                                    "text": " "
                                                }
                                            ]
                                        },
                                        {
                                            "kind": "ObjectLiteralExpression",
                                            "fullStart": 885,
                                            "fullEnd": 1231,
                                            "start": 885,
                                            "end": 1231,
                                            "fullWidth": 346,
                                            "width": 346,
                                            "isIncrementallyUnusable": true,
                                            "openBraceToken": {
                                                "kind": "OpenBraceToken",
                                                "fullStart": 885,
                                                "fullEnd": 888,
                                                "start": 885,
                                                "end": 886,
                                                "fullWidth": 3,
                                                "width": 1,
                                                "text": "{",
                                                "value": "{",
                                                "valueText": "{",
                                                "hasTrailingTrivia": true,
                                                "hasTrailingNewLine": true,
                                                "trailingTrivia": [
                                                    {
                                                        "kind": "NewLineTrivia",
                                                        "text": "\r\n"
                                                    }
                                                ]
                                            },
                                            "propertyAssignments": [
                                                {
                                                    "kind": "SimplePropertyAssignment",
                                                    "fullStart": 888,
                                                    "fullEnd": 1187,
                                                    "start": 900,
                                                    "end": 1187,
                                                    "fullWidth": 299,
                                                    "width": 287,
                                                    "isIncrementallyUnusable": true,
                                                    "propertyName": {
                                                        "kind": "IdentifierName",
                                                        "fullStart": 888,
                                                        "fullEnd": 903,
                                                        "start": 900,
                                                        "end": 903,
                                                        "fullWidth": 15,
                                                        "width": 3,
                                                        "text": "get",
                                                        "value": "get",
                                                        "valueText": "get",
                                                        "hasLeadingTrivia": true,
                                                        "leadingTrivia": [
                                                            {
                                                                "kind": "WhitespaceTrivia",
                                                                "text": "            "
                                                            }
                                                        ]
                                                    },
                                                    "colonToken": {
                                                        "kind": "ColonToken",
                                                        "fullStart": 903,
                                                        "fullEnd": 905,
                                                        "start": 903,
                                                        "end": 904,
                                                        "fullWidth": 2,
                                                        "width": 1,
                                                        "text": ":",
                                                        "value": ":",
                                                        "valueText": ":",
                                                        "hasTrailingTrivia": true,
                                                        "trailingTrivia": [
                                                            {
                                                                "kind": "WhitespaceTrivia",
                                                                "text": " "
                                                            }
                                                        ]
                                                    },
                                                    "expression": {
                                                        "kind": "FunctionExpression",
                                                        "fullStart": 905,
                                                        "fullEnd": 1187,
                                                        "start": 905,
                                                        "end": 1187,
                                                        "fullWidth": 282,
                                                        "width": 282,
                                                        "isIncrementallyUnusable": true,
                                                        "functionKeyword": {
                                                            "kind": "FunctionKeyword",
                                                            "fullStart": 905,
                                                            "fullEnd": 914,
                                                            "start": 905,
                                                            "end": 913,
                                                            "fullWidth": 9,
                                                            "width": 8,
                                                            "text": "function",
                                                            "value": "function",
                                                            "valueText": "function",
                                                            "hasTrailingTrivia": true,
                                                            "trailingTrivia": [
                                                                {
                                                                    "kind": "WhitespaceTrivia",
                                                                    "text": " "
                                                                }
                                                            ]
                                                        },
                                                        "callSignature": {
                                                            "kind": "CallSignature",
                                                            "fullStart": 914,
                                                            "fullEnd": 917,
                                                            "start": 914,
                                                            "end": 916,
                                                            "fullWidth": 3,
                                                            "width": 2,
                                                            "parameterList": {
                                                                "kind": "ParameterList",
                                                                "fullStart": 914,
                                                                "fullEnd": 917,
                                                                "start": 914,
                                                                "end": 916,
                                                                "fullWidth": 3,
                                                                "width": 2,
                                                                "openParenToken": {
                                                                    "kind": "OpenParenToken",
                                                                    "fullStart": 914,
                                                                    "fullEnd": 915,
                                                                    "start": 914,
                                                                    "end": 915,
                                                                    "fullWidth": 1,
                                                                    "width": 1,
                                                                    "text": "(",
                                                                    "value": "(",
                                                                    "valueText": "("
                                                                },
                                                                "parameters": [],
                                                                "closeParenToken": {
                                                                    "kind": "CloseParenToken",
                                                                    "fullStart": 915,
                                                                    "fullEnd": 917,
                                                                    "start": 915,
                                                                    "end": 916,
                                                                    "fullWidth": 2,
                                                                    "width": 1,
                                                                    "text": ")",
                                                                    "value": ")",
                                                                    "valueText": ")",
                                                                    "hasTrailingTrivia": true,
                                                                    "trailingTrivia": [
                                                                        {
                                                                            "kind": "WhitespaceTrivia",
                                                                            "text": " "
                                                                        }
                                                                    ]
                                                                }
                                                            }
                                                        },
                                                        "block": {
                                                            "kind": "Block",
                                                            "fullStart": 917,
                                                            "fullEnd": 1187,
                                                            "start": 917,
                                                            "end": 1187,
                                                            "fullWidth": 270,
                                                            "width": 270,
                                                            "isIncrementallyUnusable": true,
                                                            "openBraceToken": {
                                                                "kind": "OpenBraceToken",
                                                                "fullStart": 917,
                                                                "fullEnd": 920,
                                                                "start": 917,
                                                                "end": 918,
                                                                "fullWidth": 3,
                                                                "width": 1,
                                                                "text": "{",
                                                                "value": "{",
                                                                "valueText": "{",
                                                                "hasTrailingTrivia": true,
                                                                "hasTrailingNewLine": true,
                                                                "trailingTrivia": [
                                                                    {
                                                                        "kind": "NewLineTrivia",
                                                                        "text": "\r\n"
                                                                    }
                                                                ]
                                                            },
                                                            "statements": [
                                                                {
                                                                    "kind": "ExpressionStatement",
                                                                    "fullStart": 920,
                                                                    "fullEnd": 1147,
                                                                    "start": 936,
                                                                    "end": 1145,
                                                                    "fullWidth": 227,
                                                                    "width": 209,
                                                                    "isIncrementallyUnusable": true,
                                                                    "expression": {
                                                                        "kind": "InvocationExpression",
                                                                        "fullStart": 920,
                                                                        "fullEnd": 1144,
                                                                        "start": 936,
                                                                        "end": 1144,
                                                                        "fullWidth": 224,
                                                                        "width": 208,
                                                                        "isIncrementallyUnusable": true,
                                                                        "expression": {
                                                                            "kind": "MemberAccessExpression",
                                                                            "fullStart": 920,
                                                                            "fullEnd": 957,
                                                                            "start": 936,
                                                                            "end": 957,
                                                                            "fullWidth": 37,
                                                                            "width": 21,
                                                                            "expression": {
                                                                                "kind": "IdentifierName",
                                                                                "fullStart": 920,
                                                                                "fullEnd": 942,
                                                                                "start": 936,
                                                                                "end": 942,
                                                                                "fullWidth": 22,
                                                                                "width": 6,
                                                                                "text": "Object",
                                                                                "value": "Object",
                                                                                "valueText": "Object",
                                                                                "hasLeadingTrivia": true,
                                                                                "leadingTrivia": [
                                                                                    {
                                                                                        "kind": "WhitespaceTrivia",
                                                                                        "text": "                "
                                                                                    }
                                                                                ]
                                                                            },
                                                                            "dotToken": {
                                                                                "kind": "DotToken",
                                                                                "fullStart": 942,
                                                                                "fullEnd": 943,
                                                                                "start": 942,
                                                                                "end": 943,
                                                                                "fullWidth": 1,
                                                                                "width": 1,
                                                                                "text": ".",
                                                                                "value": ".",
                                                                                "valueText": "."
                                                                            },
                                                                            "name": {
                                                                                "kind": "IdentifierName",
                                                                                "fullStart": 943,
                                                                                "fullEnd": 957,
                                                                                "start": 943,
                                                                                "end": 957,
                                                                                "fullWidth": 14,
                                                                                "width": 14,
                                                                                "text": "defineProperty",
                                                                                "value": "defineProperty",
                                                                                "valueText": "defineProperty"
                                                                            }
                                                                        },
                                                                        "argumentList": {
                                                                            "kind": "ArgumentList",
                                                                            "fullStart": 957,
                                                                            "fullEnd": 1144,
                                                                            "start": 957,
                                                                            "end": 1144,
                                                                            "fullWidth": 187,
                                                                            "width": 187,
                                                                            "isIncrementallyUnusable": true,
                                                                            "openParenToken": {
                                                                                "kind": "OpenParenToken",
                                                                                "fullStart": 957,
                                                                                "fullEnd": 958,
                                                                                "start": 957,
                                                                                "end": 958,
                                                                                "fullWidth": 1,
                                                                                "width": 1,
                                                                                "text": "(",
                                                                                "value": "(",
                                                                                "valueText": "("
                                                                            },
                                                                            "arguments": [
                                                                                {
                                                                                    "kind": "MemberAccessExpression",
                                                                                    "fullStart": 958,
                                                                                    "fullEnd": 974,
                                                                                    "start": 958,
                                                                                    "end": 974,
                                                                                    "fullWidth": 16,
                                                                                    "width": 16,
                                                                                    "expression": {
                                                                                        "kind": "IdentifierName",
                                                                                        "fullStart": 958,
                                                                                        "fullEnd": 964,
                                                                                        "start": 958,
                                                                                        "end": 964,
                                                                                        "fullWidth": 6,
                                                                                        "width": 6,
                                                                                        "text": "Object",
                                                                                        "value": "Object",
                                                                                        "valueText": "Object"
                                                                                    },
                                                                                    "dotToken": {
                                                                                        "kind": "DotToken",
                                                                                        "fullStart": 964,
                                                                                        "fullEnd": 965,
                                                                                        "start": 964,
                                                                                        "end": 965,
                                                                                        "fullWidth": 1,
                                                                                        "width": 1,
                                                                                        "text": ".",
                                                                                        "value": ".",
                                                                                        "valueText": "."
                                                                                    },
                                                                                    "name": {
                                                                                        "kind": "IdentifierName",
                                                                                        "fullStart": 965,
                                                                                        "fullEnd": 974,
                                                                                        "start": 965,
                                                                                        "end": 974,
                                                                                        "fullWidth": 9,
                                                                                        "width": 9,
                                                                                        "text": "prototype",
                                                                                        "value": "prototype",
                                                                                        "valueText": "prototype"
                                                                                    }
                                                                                },
                                                                                {
                                                                                    "kind": "CommaToken",
                                                                                    "fullStart": 974,
                                                                                    "fullEnd": 976,
                                                                                    "start": 974,
                                                                                    "end": 975,
                                                                                    "fullWidth": 2,
                                                                                    "width": 1,
                                                                                    "text": ",",
                                                                                    "value": ",",
                                                                                    "valueText": ",",
                                                                                    "hasTrailingTrivia": true,
                                                                                    "trailingTrivia": [
                                                                                        {
                                                                                            "kind": "WhitespaceTrivia",
                                                                                            "text": " "
                                                                                        }
                                                                                    ]
                                                                                },
                                                                                {
                                                                                    "kind": "StringLiteral",
                                                                                    "fullStart": 976,
                                                                                    "fullEnd": 979,
                                                                                    "start": 976,
                                                                                    "end": 979,
                                                                                    "fullWidth": 3,
                                                                                    "width": 3,
                                                                                    "text": "\"1\"",
                                                                                    "value": "1",
                                                                                    "valueText": "1"
                                                                                },
                                                                                {
                                                                                    "kind": "CommaToken",
                                                                                    "fullStart": 979,
                                                                                    "fullEnd": 981,
                                                                                    "start": 979,
                                                                                    "end": 980,
                                                                                    "fullWidth": 2,
                                                                                    "width": 1,
                                                                                    "text": ",",
                                                                                    "value": ",",
                                                                                    "valueText": ",",
                                                                                    "hasTrailingTrivia": true,
                                                                                    "trailingTrivia": [
                                                                                        {
                                                                                            "kind": "WhitespaceTrivia",
                                                                                            "text": " "
                                                                                        }
                                                                                    ]
                                                                                },
                                                                                {
                                                                                    "kind": "ObjectLiteralExpression",
                                                                                    "fullStart": 981,
                                                                                    "fullEnd": 1143,
                                                                                    "start": 981,
                                                                                    "end": 1143,
                                                                                    "fullWidth": 162,
                                                                                    "width": 162,
                                                                                    "isIncrementallyUnusable": true,
                                                                                    "openBraceToken": {
                                                                                        "kind": "OpenBraceToken",
                                                                                        "fullStart": 981,
                                                                                        "fullEnd": 984,
                                                                                        "start": 981,
                                                                                        "end": 982,
                                                                                        "fullWidth": 3,
                                                                                        "width": 1,
                                                                                        "text": "{",
                                                                                        "value": "{",
                                                                                        "valueText": "{",
                                                                                        "hasTrailingTrivia": true,
                                                                                        "hasTrailingNewLine": true,
                                                                                        "trailingTrivia": [
                                                                                            {
                                                                                                "kind": "NewLineTrivia",
                                                                                                "text": "\r\n"
                                                                                            }
                                                                                        ]
                                                                                    },
                                                                                    "propertyAssignments": [
                                                                                        {
                                                                                            "kind": "SimplePropertyAssignment",
                                                                                            "fullStart": 984,
                                                                                            "fullEnd": 1083,
                                                                                            "start": 1004,
                                                                                            "end": 1083,
                                                                                            "fullWidth": 99,
                                                                                            "width": 79,
                                                                                            "isIncrementallyUnusable": true,
                                                                                            "propertyName": {
                                                                                                "kind": "IdentifierName",
                                                                                                "fullStart": 984,
                                                                                                "fullEnd": 1007,
                                                                                                "start": 1004,
                                                                                                "end": 1007,
                                                                                                "fullWidth": 23,
                                                                                                "width": 3,
                                                                                                "text": "get",
                                                                                                "value": "get",
                                                                                                "valueText": "get",
                                                                                                "hasLeadingTrivia": true,
                                                                                                "leadingTrivia": [
                                                                                                    {
                                                                                                        "kind": "WhitespaceTrivia",
                                                                                                        "text": "                    "
                                                                                                    }
                                                                                                ]
                                                                                            },
                                                                                            "colonToken": {
                                                                                                "kind": "ColonToken",
                                                                                                "fullStart": 1007,
                                                                                                "fullEnd": 1009,
                                                                                                "start": 1007,
                                                                                                "end": 1008,
                                                                                                "fullWidth": 2,
                                                                                                "width": 1,
                                                                                                "text": ":",
                                                                                                "value": ":",
                                                                                                "valueText": ":",
                                                                                                "hasTrailingTrivia": true,
                                                                                                "trailingTrivia": [
                                                                                                    {
                                                                                                        "kind": "WhitespaceTrivia",
                                                                                                        "text": " "
                                                                                                    }
                                                                                                ]
                                                                                            },
                                                                                            "expression": {
                                                                                                "kind": "FunctionExpression",
                                                                                                "fullStart": 1009,
                                                                                                "fullEnd": 1083,
                                                                                                "start": 1009,
                                                                                                "end": 1083,
                                                                                                "fullWidth": 74,
                                                                                                "width": 74,
                                                                                                "functionKeyword": {
                                                                                                    "kind": "FunctionKeyword",
                                                                                                    "fullStart": 1009,
                                                                                                    "fullEnd": 1018,
                                                                                                    "start": 1009,
                                                                                                    "end": 1017,
                                                                                                    "fullWidth": 9,
                                                                                                    "width": 8,
                                                                                                    "text": "function",
                                                                                                    "value": "function",
                                                                                                    "valueText": "function",
                                                                                                    "hasTrailingTrivia": true,
                                                                                                    "trailingTrivia": [
                                                                                                        {
                                                                                                            "kind": "WhitespaceTrivia",
                                                                                                            "text": " "
                                                                                                        }
                                                                                                    ]
                                                                                                },
                                                                                                "callSignature": {
                                                                                                    "kind": "CallSignature",
                                                                                                    "fullStart": 1018,
                                                                                                    "fullEnd": 1021,
                                                                                                    "start": 1018,
                                                                                                    "end": 1020,
                                                                                                    "fullWidth": 3,
                                                                                                    "width": 2,
                                                                                                    "parameterList": {
                                                                                                        "kind": "ParameterList",
                                                                                                        "fullStart": 1018,
                                                                                                        "fullEnd": 1021,
                                                                                                        "start": 1018,
                                                                                                        "end": 1020,
                                                                                                        "fullWidth": 3,
                                                                                                        "width": 2,
                                                                                                        "openParenToken": {
                                                                                                            "kind": "OpenParenToken",
                                                                                                            "fullStart": 1018,
                                                                                                            "fullEnd": 1019,
                                                                                                            "start": 1018,
                                                                                                            "end": 1019,
                                                                                                            "fullWidth": 1,
                                                                                                            "width": 1,
                                                                                                            "text": "(",
                                                                                                            "value": "(",
                                                                                                            "valueText": "("
                                                                                                        },
                                                                                                        "parameters": [],
                                                                                                        "closeParenToken": {
                                                                                                            "kind": "CloseParenToken",
                                                                                                            "fullStart": 1019,
                                                                                                            "fullEnd": 1021,
                                                                                                            "start": 1019,
                                                                                                            "end": 1020,
                                                                                                            "fullWidth": 2,
                                                                                                            "width": 1,
                                                                                                            "text": ")",
                                                                                                            "value": ")",
                                                                                                            "valueText": ")",
                                                                                                            "hasTrailingTrivia": true,
                                                                                                            "trailingTrivia": [
                                                                                                                {
                                                                                                                    "kind": "WhitespaceTrivia",
                                                                                                                    "text": " "
                                                                                                                }
                                                                                                            ]
                                                                                                        }
                                                                                                    }
                                                                                                },
                                                                                                "block": {
                                                                                                    "kind": "Block",
                                                                                                    "fullStart": 1021,
                                                                                                    "fullEnd": 1083,
                                                                                                    "start": 1021,
                                                                                                    "end": 1083,
                                                                                                    "fullWidth": 62,
                                                                                                    "width": 62,
                                                                                                    "openBraceToken": {
                                                                                                        "kind": "OpenBraceToken",
                                                                                                        "fullStart": 1021,
                                                                                                        "fullEnd": 1024,
                                                                                                        "start": 1021,
                                                                                                        "end": 1022,
                                                                                                        "fullWidth": 3,
                                                                                                        "width": 1,
                                                                                                        "text": "{",
                                                                                                        "value": "{",
                                                                                                        "valueText": "{",
                                                                                                        "hasTrailingTrivia": true,
                                                                                                        "hasTrailingNewLine": true,
                                                                                                        "trailingTrivia": [
                                                                                                            {
                                                                                                                "kind": "NewLineTrivia",
                                                                                                                "text": "\r\n"
                                                                                                            }
                                                                                                        ]
                                                                                                    },
                                                                                                    "statements": [
                                                                                                        {
                                                                                                            "kind": "ReturnStatement",
                                                                                                            "fullStart": 1024,
                                                                                                            "fullEnd": 1062,
                                                                                                            "start": 1048,
                                                                                                            "end": 1060,
                                                                                                            "fullWidth": 38,
                                                                                                            "width": 12,
                                                                                                            "returnKeyword": {
                                                                                                                "kind": "ReturnKeyword",
                                                                                                                "fullStart": 1024,
                                                                                                                "fullEnd": 1055,
                                                                                                                "start": 1048,
                                                                                                                "end": 1054,
                                                                                                                "fullWidth": 31,
                                                                                                                "width": 6,
                                                                                                                "text": "return",
                                                                                                                "value": "return",
                                                                                                                "valueText": "return",
                                                                                                                "hasLeadingTrivia": true,
                                                                                                                "hasTrailingTrivia": true,
                                                                                                                "leadingTrivia": [
                                                                                                                    {
                                                                                                                        "kind": "WhitespaceTrivia",
                                                                                                                        "text": "                        "
                                                                                                                    }
                                                                                                                ],
                                                                                                                "trailingTrivia": [
                                                                                                                    {
                                                                                                                        "kind": "WhitespaceTrivia",
                                                                                                                        "text": " "
                                                                                                                    }
                                                                                                                ]
                                                                                                            },
                                                                                                            "expression": {
                                                                                                                "kind": "NumericLiteral",
                                                                                                                "fullStart": 1055,
                                                                                                                "fullEnd": 1059,
                                                                                                                "start": 1055,
                                                                                                                "end": 1059,
                                                                                                                "fullWidth": 4,
                                                                                                                "width": 4,
                                                                                                                "text": "6.99",
                                                                                                                "value": 6.99,
                                                                                                                "valueText": "6.99"
                                                                                                            },
                                                                                                            "semicolonToken": {
                                                                                                                "kind": "SemicolonToken",
                                                                                                                "fullStart": 1059,
                                                                                                                "fullEnd": 1062,
                                                                                                                "start": 1059,
                                                                                                                "end": 1060,
                                                                                                                "fullWidth": 3,
                                                                                                                "width": 1,
                                                                                                                "text": ";",
                                                                                                                "value": ";",
                                                                                                                "valueText": ";",
                                                                                                                "hasTrailingTrivia": true,
                                                                                                                "hasTrailingNewLine": true,
                                                                                                                "trailingTrivia": [
                                                                                                                    {
                                                                                                                        "kind": "NewLineTrivia",
                                                                                                                        "text": "\r\n"
                                                                                                                    }
                                                                                                                ]
                                                                                                            }
                                                                                                        }
                                                                                                    ],
                                                                                                    "closeBraceToken": {
                                                                                                        "kind": "CloseBraceToken",
                                                                                                        "fullStart": 1062,
                                                                                                        "fullEnd": 1083,
                                                                                                        "start": 1082,
                                                                                                        "end": 1083,
                                                                                                        "fullWidth": 21,
                                                                                                        "width": 1,
                                                                                                        "text": "}",
                                                                                                        "value": "}",
                                                                                                        "valueText": "}",
                                                                                                        "hasLeadingTrivia": true,
                                                                                                        "leadingTrivia": [
                                                                                                            {
                                                                                                                "kind": "WhitespaceTrivia",
                                                                                                                "text": "                    "
                                                                                                            }
                                                                                                        ]
                                                                                                    }
                                                                                                }
                                                                                            }
                                                                                        },
                                                                                        {
                                                                                            "kind": "CommaToken",
                                                                                            "fullStart": 1083,
                                                                                            "fullEnd": 1086,
                                                                                            "start": 1083,
                                                                                            "end": 1084,
                                                                                            "fullWidth": 3,
                                                                                            "width": 1,
                                                                                            "text": ",",
                                                                                            "value": ",",
                                                                                            "valueText": ",",
                                                                                            "hasTrailingTrivia": true,
                                                                                            "hasTrailingNewLine": true,
                                                                                            "trailingTrivia": [
                                                                                                {
                                                                                                    "kind": "NewLineTrivia",
                                                                                                    "text": "\r\n"
                                                                                                }
                                                                                            ]
                                                                                        },
                                                                                        {
                                                                                            "kind": "SimplePropertyAssignment",
                                                                                            "fullStart": 1086,
                                                                                            "fullEnd": 1126,
                                                                                            "start": 1106,
                                                                                            "end": 1124,
                                                                                            "fullWidth": 40,
                                                                                            "width": 18,
                                                                                            "propertyName": {
                                                                                                "kind": "IdentifierName",
                                                                                                "fullStart": 1086,
                                                                                                "fullEnd": 1118,
                                                                                                "start": 1106,
                                                                                                "end": 1118,
                                                                                                "fullWidth": 32,
                                                                                                "width": 12,
                                                                                                "text": "configurable",
                                                                                                "value": "configurable",
                                                                                                "valueText": "configurable",
                                                                                                "hasLeadingTrivia": true,
                                                                                                "leadingTrivia": [
                                                                                                    {
                                                                                                        "kind": "WhitespaceTrivia",
                                                                                                        "text": "                    "
                                                                                                    }
                                                                                                ]
                                                                                            },
                                                                                            "colonToken": {
                                                                                                "kind": "ColonToken",
                                                                                                "fullStart": 1118,
                                                                                                "fullEnd": 1120,
                                                                                                "start": 1118,
                                                                                                "end": 1119,
                                                                                                "fullWidth": 2,
                                                                                                "width": 1,
                                                                                                "text": ":",
                                                                                                "value": ":",
                                                                                                "valueText": ":",
                                                                                                "hasTrailingTrivia": true,
                                                                                                "trailingTrivia": [
                                                                                                    {
                                                                                                        "kind": "WhitespaceTrivia",
                                                                                                        "text": " "
                                                                                                    }
                                                                                                ]
                                                                                            },
                                                                                            "expression": {
                                                                                                "kind": "TrueKeyword",
                                                                                                "fullStart": 1120,
                                                                                                "fullEnd": 1126,
                                                                                                "start": 1120,
                                                                                                "end": 1124,
                                                                                                "fullWidth": 6,
                                                                                                "width": 4,
                                                                                                "text": "true",
                                                                                                "value": true,
                                                                                                "valueText": "true",
                                                                                                "hasTrailingTrivia": true,
                                                                                                "hasTrailingNewLine": true,
                                                                                                "trailingTrivia": [
                                                                                                    {
                                                                                                        "kind": "NewLineTrivia",
                                                                                                        "text": "\r\n"
                                                                                                    }
                                                                                                ]
                                                                                            }
                                                                                        }
                                                                                    ],
                                                                                    "closeBraceToken": {
                                                                                        "kind": "CloseBraceToken",
                                                                                        "fullStart": 1126,
                                                                                        "fullEnd": 1143,
                                                                                        "start": 1142,
                                                                                        "end": 1143,
                                                                                        "fullWidth": 17,
                                                                                        "width": 1,
                                                                                        "text": "}",
                                                                                        "value": "}",
                                                                                        "valueText": "}",
                                                                                        "hasLeadingTrivia": true,
                                                                                        "leadingTrivia": [
                                                                                            {
                                                                                                "kind": "WhitespaceTrivia",
                                                                                                "text": "                "
                                                                                            }
                                                                                        ]
                                                                                    }
                                                                                }
                                                                            ],
                                                                            "closeParenToken": {
                                                                                "kind": "CloseParenToken",
                                                                                "fullStart": 1143,
                                                                                "fullEnd": 1144,
                                                                                "start": 1143,
                                                                                "end": 1144,
                                                                                "fullWidth": 1,
                                                                                "width": 1,
                                                                                "text": ")",
                                                                                "value": ")",
                                                                                "valueText": ")"
                                                                            }
                                                                        }
                                                                    },
                                                                    "semicolonToken": {
                                                                        "kind": "SemicolonToken",
                                                                        "fullStart": 1144,
                                                                        "fullEnd": 1147,
                                                                        "start": 1144,
                                                                        "end": 1145,
                                                                        "fullWidth": 3,
                                                                        "width": 1,
                                                                        "text": ";",
                                                                        "value": ";",
                                                                        "valueText": ";",
                                                                        "hasTrailingTrivia": true,
                                                                        "hasTrailingNewLine": true,
                                                                        "trailingTrivia": [
                                                                            {
                                                                                "kind": "NewLineTrivia",
                                                                                "text": "\r\n"
                                                                            }
                                                                        ]
                                                                    }
                                                                },
                                                                {
                                                                    "kind": "ReturnStatement",
                                                                    "fullStart": 1147,
                                                                    "fullEnd": 1174,
                                                                    "start": 1163,
                                                                    "end": 1172,
                                                                    "fullWidth": 27,
                                                                    "width": 9,
                                                                    "returnKeyword": {
                                                                        "kind": "ReturnKeyword",
                                                                        "fullStart": 1147,
                                                                        "fullEnd": 1170,
                                                                        "start": 1163,
                                                                        "end": 1169,
                                                                        "fullWidth": 23,
                                                                        "width": 6,
                                                                        "text": "return",
                                                                        "value": "return",
                                                                        "valueText": "return",
                                                                        "hasLeadingTrivia": true,
                                                                        "hasTrailingTrivia": true,
                                                                        "leadingTrivia": [
                                                                            {
                                                                                "kind": "WhitespaceTrivia",
                                                                                "text": "                "
                                                                            }
                                                                        ],
                                                                        "trailingTrivia": [
                                                                            {
                                                                                "kind": "WhitespaceTrivia",
                                                                                "text": " "
                                                                            }
                                                                        ]
                                                                    },
                                                                    "expression": {
                                                                        "kind": "NumericLiteral",
                                                                        "fullStart": 1170,
                                                                        "fullEnd": 1171,
                                                                        "start": 1170,
                                                                        "end": 1171,
                                                                        "fullWidth": 1,
                                                                        "width": 1,
                                                                        "text": "0",
                                                                        "value": 0,
                                                                        "valueText": "0"
                                                                    },
                                                                    "semicolonToken": {
                                                                        "kind": "SemicolonToken",
                                                                        "fullStart": 1171,
                                                                        "fullEnd": 1174,
                                                                        "start": 1171,
                                                                        "end": 1172,
                                                                        "fullWidth": 3,
                                                                        "width": 1,
                                                                        "text": ";",
                                                                        "value": ";",
                                                                        "valueText": ";",
                                                                        "hasTrailingTrivia": true,
                                                                        "hasTrailingNewLine": true,
                                                                        "trailingTrivia": [
                                                                            {
                                                                                "kind": "NewLineTrivia",
                                                                                "text": "\r\n"
                                                                            }
                                                                        ]
                                                                    }
                                                                }
                                                            ],
                                                            "closeBraceToken": {
                                                                "kind": "CloseBraceToken",
                                                                "fullStart": 1174,
                                                                "fullEnd": 1187,
                                                                "start": 1186,
                                                                "end": 1187,
                                                                "fullWidth": 13,
                                                                "width": 1,
                                                                "text": "}",
                                                                "value": "}",
                                                                "valueText": "}",
                                                                "hasLeadingTrivia": true,
                                                                "leadingTrivia": [
                                                                    {
                                                                        "kind": "WhitespaceTrivia",
                                                                        "text": "            "
                                                                    }
                                                                ]
                                                            }
                                                        }
                                                    }
                                                },
                                                {
                                                    "kind": "CommaToken",
                                                    "fullStart": 1187,
                                                    "fullEnd": 1190,
                                                    "start": 1187,
                                                    "end": 1188,
                                                    "fullWidth": 3,
                                                    "width": 1,
                                                    "text": ",",
                                                    "value": ",",
                                                    "valueText": ",",
                                                    "hasTrailingTrivia": true,
                                                    "hasTrailingNewLine": true,
                                                    "trailingTrivia": [
                                                        {
                                                            "kind": "NewLineTrivia",
                                                            "text": "\r\n"
                                                        }
                                                    ]
                                                },
                                                {
                                                    "kind": "SimplePropertyAssignment",
                                                    "fullStart": 1190,
                                                    "fullEnd": 1222,
                                                    "start": 1202,
                                                    "end": 1220,
                                                    "fullWidth": 32,
                                                    "width": 18,
                                                    "propertyName": {
                                                        "kind": "IdentifierName",
                                                        "fullStart": 1190,
                                                        "fullEnd": 1214,
                                                        "start": 1202,
                                                        "end": 1214,
                                                        "fullWidth": 24,
                                                        "width": 12,
                                                        "text": "configurable",
                                                        "value": "configurable",
                                                        "valueText": "configurable",
                                                        "hasLeadingTrivia": true,
                                                        "leadingTrivia": [
                                                            {
                                                                "kind": "WhitespaceTrivia",
                                                                "text": "            "
                                                            }
                                                        ]
                                                    },
                                                    "colonToken": {
                                                        "kind": "ColonToken",
                                                        "fullStart": 1214,
                                                        "fullEnd": 1216,
                                                        "start": 1214,
                                                        "end": 1215,
                                                        "fullWidth": 2,
                                                        "width": 1,
                                                        "text": ":",
                                                        "value": ":",
                                                        "valueText": ":",
                                                        "hasTrailingTrivia": true,
                                                        "trailingTrivia": [
                                                            {
                                                                "kind": "WhitespaceTrivia",
                                                                "text": " "
                                                            }
                                                        ]
                                                    },
                                                    "expression": {
                                                        "kind": "TrueKeyword",
                                                        "fullStart": 1216,
                                                        "fullEnd": 1222,
                                                        "start": 1216,
                                                        "end": 1220,
                                                        "fullWidth": 6,
                                                        "width": 4,
                                                        "text": "true",
                                                        "value": true,
                                                        "valueText": "true",
                                                        "hasTrailingTrivia": true,
                                                        "hasTrailingNewLine": true,
                                                        "trailingTrivia": [
                                                            {
                                                                "kind": "NewLineTrivia",
                                                                "text": "\r\n"
                                                            }
                                                        ]
                                                    }
                                                }
                                            ],
                                            "closeBraceToken": {
                                                "kind": "CloseBraceToken",
                                                "fullStart": 1222,
                                                "fullEnd": 1231,
                                                "start": 1230,
                                                "end": 1231,
                                                "fullWidth": 9,
                                                "width": 1,
                                                "text": "}",
                                                "value": "}",
                                                "valueText": "}",
                                                "hasLeadingTrivia": true,
                                                "leadingTrivia": [
                                                    {
                                                        "kind": "WhitespaceTrivia",
                                                        "text": "        "
                                                    }
                                                ]
                                            }
                                        }
                                    ],
                                    "closeParenToken": {
                                        "kind": "CloseParenToken",
                                        "fullStart": 1231,
                                        "fullEnd": 1232,
                                        "start": 1231,
                                        "end": 1232,
                                        "fullWidth": 1,
                                        "width": 1,
                                        "text": ")",
                                        "value": ")",
                                        "valueText": ")"
                                    }
                                }
                            },
                            "semicolonToken": {
                                "kind": "SemicolonToken",
                                "fullStart": 1232,
                                "fullEnd": 1235,
                                "start": 1232,
                                "end": 1233,
                                "fullWidth": 3,
                                "width": 1,
                                "text": ";",
                                "value": ";",
                                "valueText": ";",
                                "hasTrailingTrivia": true,
                                "hasTrailingNewLine": true,
                                "trailingTrivia": [
                                    {
                                        "kind": "NewLineTrivia",
                                        "text": "\r\n"
                                    }
                                ]
                            }
                        },
                        {
                            "kind": "TryStatement",
                            "fullStart": 1235,
                            "fullEnd": 1469,
                            "start": 1245,
                            "end": 1467,
                            "fullWidth": 234,
                            "width": 222,
                            "tryKeyword": {
                                "kind": "TryKeyword",
                                "fullStart": 1235,
                                "fullEnd": 1249,
                                "start": 1245,
                                "end": 1248,
                                "fullWidth": 14,
                                "width": 3,
                                "text": "try",
                                "value": "try",
                                "valueText": "try",
                                "hasLeadingTrivia": true,
                                "hasLeadingNewLine": true,
                                "hasTrailingTrivia": true,
                                "leadingTrivia": [
                                    {
                                        "kind": "NewLineTrivia",
                                        "text": "\r\n"
                                    },
                                    {
                                        "kind": "WhitespaceTrivia",
                                        "text": "        "
                                    }
                                ],
                                "trailingTrivia": [
                                    {
                                        "kind": "WhitespaceTrivia",
                                        "text": " "
                                    }
                                ]
                            },
                            "block": {
                                "kind": "Block",
                                "fullStart": 1249,
                                "fullEnd": 1406,
                                "start": 1249,
                                "end": 1405,
                                "fullWidth": 157,
                                "width": 156,
                                "openBraceToken": {
                                    "kind": "OpenBraceToken",
                                    "fullStart": 1249,
                                    "fullEnd": 1252,
                                    "start": 1249,
                                    "end": 1250,
                                    "fullWidth": 3,
                                    "width": 1,
                                    "text": "{",
                                    "value": "{",
                                    "valueText": "{",
                                    "hasTrailingTrivia": true,
                                    "hasTrailingNewLine": true,
                                    "trailingTrivia": [
                                        {
                                            "kind": "NewLineTrivia",
                                            "text": "\r\n"
                                        }
                                    ]
                                },
                                "statements": [
                                    {
                                        "kind": "VariableStatement",
                                        "fullStart": 1252,
                                        "fullEnd": 1325,
                                        "start": 1264,
                                        "end": 1323,
                                        "fullWidth": 73,
                                        "width": 59,
                                        "modifiers": [],
                                        "variableDeclaration": {
                                            "kind": "VariableDeclaration",
                                            "fullStart": 1252,
                                            "fullEnd": 1322,
                                            "start": 1264,
                                            "end": 1322,
                                            "fullWidth": 70,
                                            "width": 58,
                                            "varKeyword": {
                                                "kind": "VarKeyword",
                                                "fullStart": 1252,
                                                "fullEnd": 1268,
                                                "start": 1264,
                                                "end": 1267,
                                                "fullWidth": 16,
                                                "width": 3,
                                                "text": "var",
                                                "value": "var",
                                                "valueText": "var",
                                                "hasLeadingTrivia": true,
                                                "hasTrailingTrivia": true,
                                                "leadingTrivia": [
                                                    {
                                                        "kind": "WhitespaceTrivia",
                                                        "text": "            "
                                                    }
                                                ],
                                                "trailingTrivia": [
                                                    {
                                                        "kind": "WhitespaceTrivia",
                                                        "text": " "
                                                    }
                                                ]
                                            },
                                            "variableDeclarators": [
                                                {
                                                    "kind": "VariableDeclarator",
                                                    "fullStart": 1268,
                                                    "fullEnd": 1322,
                                                    "start": 1268,
                                                    "end": 1322,
                                                    "fullWidth": 54,
<<<<<<< HEAD
                                                    "width": 54,
                                                    "identifier": {
=======
                                                    "propertyName": {
>>>>>>> 85e84683
                                                        "kind": "IdentifierName",
                                                        "fullStart": 1268,
                                                        "fullEnd": 1279,
                                                        "start": 1268,
                                                        "end": 1278,
                                                        "fullWidth": 11,
                                                        "width": 10,
                                                        "text": "testResult",
                                                        "value": "testResult",
                                                        "valueText": "testResult",
                                                        "hasTrailingTrivia": true,
                                                        "trailingTrivia": [
                                                            {
                                                                "kind": "WhitespaceTrivia",
                                                                "text": " "
                                                            }
                                                        ]
                                                    },
                                                    "equalsValueClause": {
                                                        "kind": "EqualsValueClause",
                                                        "fullStart": 1279,
                                                        "fullEnd": 1322,
                                                        "start": 1279,
                                                        "end": 1322,
                                                        "fullWidth": 43,
                                                        "width": 43,
                                                        "equalsToken": {
                                                            "kind": "EqualsToken",
                                                            "fullStart": 1279,
                                                            "fullEnd": 1281,
                                                            "start": 1279,
                                                            "end": 1280,
                                                            "fullWidth": 2,
                                                            "width": 1,
                                                            "text": "=",
                                                            "value": "=",
                                                            "valueText": "=",
                                                            "hasTrailingTrivia": true,
                                                            "trailingTrivia": [
                                                                {
                                                                    "kind": "WhitespaceTrivia",
                                                                    "text": " "
                                                                }
                                                            ]
                                                        },
                                                        "value": {
                                                            "kind": "InvocationExpression",
                                                            "fullStart": 1281,
                                                            "fullEnd": 1322,
                                                            "start": 1281,
                                                            "end": 1322,
                                                            "fullWidth": 41,
                                                            "width": 41,
                                                            "expression": {
                                                                "kind": "MemberAccessExpression",
                                                                "fullStart": 1281,
                                                                "fullEnd": 1305,
                                                                "start": 1281,
                                                                "end": 1305,
                                                                "fullWidth": 24,
                                                                "width": 24,
                                                                "expression": {
                                                                    "kind": "MemberAccessExpression",
                                                                    "fullStart": 1281,
                                                                    "fullEnd": 1300,
                                                                    "start": 1281,
                                                                    "end": 1300,
                                                                    "fullWidth": 19,
                                                                    "width": 19,
                                                                    "expression": {
                                                                        "kind": "MemberAccessExpression",
                                                                        "fullStart": 1281,
                                                                        "fullEnd": 1296,
                                                                        "start": 1281,
                                                                        "end": 1296,
                                                                        "fullWidth": 15,
                                                                        "width": 15,
                                                                        "expression": {
                                                                            "kind": "IdentifierName",
                                                                            "fullStart": 1281,
                                                                            "fullEnd": 1286,
                                                                            "start": 1281,
                                                                            "end": 1286,
                                                                            "fullWidth": 5,
                                                                            "width": 5,
                                                                            "text": "Array",
                                                                            "value": "Array",
                                                                            "valueText": "Array"
                                                                        },
                                                                        "dotToken": {
                                                                            "kind": "DotToken",
                                                                            "fullStart": 1286,
                                                                            "fullEnd": 1287,
                                                                            "start": 1286,
                                                                            "end": 1287,
                                                                            "fullWidth": 1,
                                                                            "width": 1,
                                                                            "text": ".",
                                                                            "value": ".",
                                                                            "valueText": "."
                                                                        },
                                                                        "name": {
                                                                            "kind": "IdentifierName",
                                                                            "fullStart": 1287,
                                                                            "fullEnd": 1296,
                                                                            "start": 1287,
                                                                            "end": 1296,
                                                                            "fullWidth": 9,
                                                                            "width": 9,
                                                                            "text": "prototype",
                                                                            "value": "prototype",
                                                                            "valueText": "prototype"
                                                                        }
                                                                    },
                                                                    "dotToken": {
                                                                        "kind": "DotToken",
                                                                        "fullStart": 1296,
                                                                        "fullEnd": 1297,
                                                                        "start": 1296,
                                                                        "end": 1297,
                                                                        "fullWidth": 1,
                                                                        "width": 1,
                                                                        "text": ".",
                                                                        "value": ".",
                                                                        "valueText": "."
                                                                    },
                                                                    "name": {
                                                                        "kind": "IdentifierName",
                                                                        "fullStart": 1297,
                                                                        "fullEnd": 1300,
                                                                        "start": 1297,
                                                                        "end": 1300,
                                                                        "fullWidth": 3,
                                                                        "width": 3,
                                                                        "text": "map",
                                                                        "value": "map",
                                                                        "valueText": "map"
                                                                    }
                                                                },
                                                                "dotToken": {
                                                                    "kind": "DotToken",
                                                                    "fullStart": 1300,
                                                                    "fullEnd": 1301,
                                                                    "start": 1300,
                                                                    "end": 1301,
                                                                    "fullWidth": 1,
                                                                    "width": 1,
                                                                    "text": ".",
                                                                    "value": ".",
                                                                    "valueText": "."
                                                                },
                                                                "name": {
                                                                    "kind": "IdentifierName",
                                                                    "fullStart": 1301,
                                                                    "fullEnd": 1305,
                                                                    "start": 1301,
                                                                    "end": 1305,
                                                                    "fullWidth": 4,
                                                                    "width": 4,
                                                                    "text": "call",
                                                                    "value": "call",
                                                                    "valueText": "call"
                                                                }
                                                            },
                                                            "argumentList": {
                                                                "kind": "ArgumentList",
                                                                "fullStart": 1305,
                                                                "fullEnd": 1322,
                                                                "start": 1305,
                                                                "end": 1322,
                                                                "fullWidth": 17,
                                                                "width": 17,
                                                                "openParenToken": {
                                                                    "kind": "OpenParenToken",
                                                                    "fullStart": 1305,
                                                                    "fullEnd": 1306,
                                                                    "start": 1305,
                                                                    "end": 1306,
                                                                    "fullWidth": 1,
                                                                    "width": 1,
                                                                    "text": "(",
                                                                    "value": "(",
                                                                    "valueText": "("
                                                                },
                                                                "arguments": [
                                                                    {
                                                                        "kind": "IdentifierName",
                                                                        "fullStart": 1306,
                                                                        "fullEnd": 1309,
                                                                        "start": 1306,
                                                                        "end": 1309,
                                                                        "fullWidth": 3,
                                                                        "width": 3,
                                                                        "text": "obj",
                                                                        "value": "obj",
                                                                        "valueText": "obj"
                                                                    },
                                                                    {
                                                                        "kind": "CommaToken",
                                                                        "fullStart": 1309,
                                                                        "fullEnd": 1311,
                                                                        "start": 1309,
                                                                        "end": 1310,
                                                                        "fullWidth": 2,
                                                                        "width": 1,
                                                                        "text": ",",
                                                                        "value": ",",
                                                                        "valueText": ",",
                                                                        "hasTrailingTrivia": true,
                                                                        "trailingTrivia": [
                                                                            {
                                                                                "kind": "WhitespaceTrivia",
                                                                                "text": " "
                                                                            }
                                                                        ]
                                                                    },
                                                                    {
                                                                        "kind": "IdentifierName",
                                                                        "fullStart": 1311,
                                                                        "fullEnd": 1321,
                                                                        "start": 1311,
                                                                        "end": 1321,
                                                                        "fullWidth": 10,
                                                                        "width": 10,
                                                                        "text": "callbackfn",
                                                                        "value": "callbackfn",
                                                                        "valueText": "callbackfn"
                                                                    }
                                                                ],
                                                                "closeParenToken": {
                                                                    "kind": "CloseParenToken",
                                                                    "fullStart": 1321,
                                                                    "fullEnd": 1322,
                                                                    "start": 1321,
                                                                    "end": 1322,
                                                                    "fullWidth": 1,
                                                                    "width": 1,
                                                                    "text": ")",
                                                                    "value": ")",
                                                                    "valueText": ")"
                                                                }
                                                            }
                                                        }
                                                    }
                                                }
                                            ]
                                        },
                                        "semicolonToken": {
                                            "kind": "SemicolonToken",
                                            "fullStart": 1322,
                                            "fullEnd": 1325,
                                            "start": 1322,
                                            "end": 1323,
                                            "fullWidth": 3,
                                            "width": 1,
                                            "text": ";",
                                            "value": ";",
                                            "valueText": ";",
                                            "hasTrailingTrivia": true,
                                            "hasTrailingNewLine": true,
                                            "trailingTrivia": [
                                                {
                                                    "kind": "NewLineTrivia",
                                                    "text": "\r\n"
                                                }
                                            ]
                                        }
                                    },
                                    {
                                        "kind": "ReturnStatement",
                                        "fullStart": 1325,
                                        "fullEnd": 1396,
                                        "start": 1337,
                                        "end": 1394,
                                        "fullWidth": 71,
                                        "width": 57,
                                        "returnKeyword": {
                                            "kind": "ReturnKeyword",
                                            "fullStart": 1325,
                                            "fullEnd": 1344,
                                            "start": 1337,
                                            "end": 1343,
                                            "fullWidth": 19,
                                            "width": 6,
                                            "text": "return",
                                            "value": "return",
                                            "valueText": "return",
                                            "hasLeadingTrivia": true,
                                            "hasTrailingTrivia": true,
                                            "leadingTrivia": [
                                                {
                                                    "kind": "WhitespaceTrivia",
                                                    "text": "            "
                                                }
                                            ],
                                            "trailingTrivia": [
                                                {
                                                    "kind": "WhitespaceTrivia",
                                                    "text": " "
                                                }
                                            ]
                                        },
                                        "expression": {
                                            "kind": "LogicalAndExpression",
                                            "fullStart": 1344,
                                            "fullEnd": 1393,
                                            "start": 1344,
                                            "end": 1393,
                                            "fullWidth": 49,
                                            "width": 49,
                                            "left": {
                                                "kind": "EqualsExpression",
                                                "fullStart": 1344,
                                                "fullEnd": 1367,
                                                "start": 1344,
                                                "end": 1366,
                                                "fullWidth": 23,
                                                "width": 22,
                                                "left": {
                                                    "kind": "ElementAccessExpression",
                                                    "fullStart": 1344,
                                                    "fullEnd": 1358,
                                                    "start": 1344,
                                                    "end": 1357,
                                                    "fullWidth": 14,
                                                    "width": 13,
                                                    "expression": {
                                                        "kind": "IdentifierName",
                                                        "fullStart": 1344,
                                                        "fullEnd": 1354,
                                                        "start": 1344,
                                                        "end": 1354,
                                                        "fullWidth": 10,
                                                        "width": 10,
                                                        "text": "testResult",
                                                        "value": "testResult",
                                                        "valueText": "testResult"
                                                    },
                                                    "openBracketToken": {
                                                        "kind": "OpenBracketToken",
                                                        "fullStart": 1354,
                                                        "fullEnd": 1355,
                                                        "start": 1354,
                                                        "end": 1355,
                                                        "fullWidth": 1,
                                                        "width": 1,
                                                        "text": "[",
                                                        "value": "[",
                                                        "valueText": "["
                                                    },
                                                    "argumentExpression": {
                                                        "kind": "NumericLiteral",
                                                        "fullStart": 1355,
                                                        "fullEnd": 1356,
                                                        "start": 1355,
                                                        "end": 1356,
                                                        "fullWidth": 1,
                                                        "width": 1,
                                                        "text": "0",
                                                        "value": 0,
                                                        "valueText": "0"
                                                    },
                                                    "closeBracketToken": {
                                                        "kind": "CloseBracketToken",
                                                        "fullStart": 1356,
                                                        "fullEnd": 1358,
                                                        "start": 1356,
                                                        "end": 1357,
                                                        "fullWidth": 2,
                                                        "width": 1,
                                                        "text": "]",
                                                        "value": "]",
                                                        "valueText": "]",
                                                        "hasTrailingTrivia": true,
                                                        "trailingTrivia": [
                                                            {
                                                                "kind": "WhitespaceTrivia",
                                                                "text": " "
                                                            }
                                                        ]
                                                    }
                                                },
                                                "operatorToken": {
                                                    "kind": "EqualsEqualsEqualsToken",
                                                    "fullStart": 1358,
                                                    "fullEnd": 1362,
                                                    "start": 1358,
                                                    "end": 1361,
                                                    "fullWidth": 4,
                                                    "width": 3,
                                                    "text": "===",
                                                    "value": "===",
                                                    "valueText": "===",
                                                    "hasTrailingTrivia": true,
                                                    "trailingTrivia": [
                                                        {
                                                            "kind": "WhitespaceTrivia",
                                                            "text": " "
                                                        }
                                                    ]
                                                },
                                                "right": {
                                                    "kind": "TrueKeyword",
                                                    "fullStart": 1362,
                                                    "fullEnd": 1367,
                                                    "start": 1362,
                                                    "end": 1366,
                                                    "fullWidth": 5,
                                                    "width": 4,
                                                    "text": "true",
                                                    "value": true,
                                                    "valueText": "true",
                                                    "hasTrailingTrivia": true,
                                                    "trailingTrivia": [
                                                        {
                                                            "kind": "WhitespaceTrivia",
                                                            "text": " "
                                                        }
                                                    ]
                                                }
                                            },
                                            "operatorToken": {
                                                "kind": "AmpersandAmpersandToken",
                                                "fullStart": 1367,
                                                "fullEnd": 1370,
                                                "start": 1367,
                                                "end": 1369,
                                                "fullWidth": 3,
                                                "width": 2,
                                                "text": "&&",
                                                "value": "&&",
                                                "valueText": "&&",
                                                "hasTrailingTrivia": true,
                                                "trailingTrivia": [
                                                    {
                                                        "kind": "WhitespaceTrivia",
                                                        "text": " "
                                                    }
                                                ]
                                            },
                                            "right": {
                                                "kind": "EqualsExpression",
                                                "fullStart": 1370,
                                                "fullEnd": 1393,
                                                "start": 1370,
                                                "end": 1393,
                                                "fullWidth": 23,
                                                "width": 23,
                                                "left": {
                                                    "kind": "ElementAccessExpression",
                                                    "fullStart": 1370,
                                                    "fullEnd": 1384,
                                                    "start": 1370,
                                                    "end": 1383,
                                                    "fullWidth": 14,
                                                    "width": 13,
                                                    "expression": {
                                                        "kind": "IdentifierName",
                                                        "fullStart": 1370,
                                                        "fullEnd": 1380,
                                                        "start": 1370,
                                                        "end": 1380,
                                                        "fullWidth": 10,
                                                        "width": 10,
                                                        "text": "testResult",
                                                        "value": "testResult",
                                                        "valueText": "testResult"
                                                    },
                                                    "openBracketToken": {
                                                        "kind": "OpenBracketToken",
                                                        "fullStart": 1380,
                                                        "fullEnd": 1381,
                                                        "start": 1380,
                                                        "end": 1381,
                                                        "fullWidth": 1,
                                                        "width": 1,
                                                        "text": "[",
                                                        "value": "[",
                                                        "valueText": "["
                                                    },
                                                    "argumentExpression": {
                                                        "kind": "NumericLiteral",
                                                        "fullStart": 1381,
                                                        "fullEnd": 1382,
                                                        "start": 1381,
                                                        "end": 1382,
                                                        "fullWidth": 1,
                                                        "width": 1,
                                                        "text": "1",
                                                        "value": 1,
                                                        "valueText": "1"
                                                    },
                                                    "closeBracketToken": {
                                                        "kind": "CloseBracketToken",
                                                        "fullStart": 1382,
                                                        "fullEnd": 1384,
                                                        "start": 1382,
                                                        "end": 1383,
                                                        "fullWidth": 2,
                                                        "width": 1,
                                                        "text": "]",
                                                        "value": "]",
                                                        "valueText": "]",
                                                        "hasTrailingTrivia": true,
                                                        "trailingTrivia": [
                                                            {
                                                                "kind": "WhitespaceTrivia",
                                                                "text": " "
                                                            }
                                                        ]
                                                    }
                                                },
                                                "operatorToken": {
                                                    "kind": "EqualsEqualsEqualsToken",
                                                    "fullStart": 1384,
                                                    "fullEnd": 1388,
                                                    "start": 1384,
                                                    "end": 1387,
                                                    "fullWidth": 4,
                                                    "width": 3,
                                                    "text": "===",
                                                    "value": "===",
                                                    "valueText": "===",
                                                    "hasTrailingTrivia": true,
                                                    "trailingTrivia": [
                                                        {
                                                            "kind": "WhitespaceTrivia",
                                                            "text": " "
                                                        }
                                                    ]
                                                },
                                                "right": {
                                                    "kind": "FalseKeyword",
                                                    "fullStart": 1388,
                                                    "fullEnd": 1393,
                                                    "start": 1388,
                                                    "end": 1393,
                                                    "fullWidth": 5,
                                                    "width": 5,
                                                    "text": "false",
                                                    "value": false,
                                                    "valueText": "false"
                                                }
                                            }
                                        },
                                        "semicolonToken": {
                                            "kind": "SemicolonToken",
                                            "fullStart": 1393,
                                            "fullEnd": 1396,
                                            "start": 1393,
                                            "end": 1394,
                                            "fullWidth": 3,
                                            "width": 1,
                                            "text": ";",
                                            "value": ";",
                                            "valueText": ";",
                                            "hasTrailingTrivia": true,
                                            "hasTrailingNewLine": true,
                                            "trailingTrivia": [
                                                {
                                                    "kind": "NewLineTrivia",
                                                    "text": "\r\n"
                                                }
                                            ]
                                        }
                                    }
                                ],
                                "closeBraceToken": {
                                    "kind": "CloseBraceToken",
                                    "fullStart": 1396,
                                    "fullEnd": 1406,
                                    "start": 1404,
                                    "end": 1405,
                                    "fullWidth": 10,
                                    "width": 1,
                                    "text": "}",
                                    "value": "}",
                                    "valueText": "}",
                                    "hasLeadingTrivia": true,
                                    "hasTrailingTrivia": true,
                                    "leadingTrivia": [
                                        {
                                            "kind": "WhitespaceTrivia",
                                            "text": "        "
                                        }
                                    ],
                                    "trailingTrivia": [
                                        {
                                            "kind": "WhitespaceTrivia",
                                            "text": " "
                                        }
                                    ]
                                }
                            },
                            "finallyClause": {
                                "kind": "FinallyClause",
                                "fullStart": 1406,
                                "fullEnd": 1469,
                                "start": 1406,
                                "end": 1467,
                                "fullWidth": 63,
                                "width": 61,
                                "finallyKeyword": {
                                    "kind": "FinallyKeyword",
                                    "fullStart": 1406,
                                    "fullEnd": 1414,
                                    "start": 1406,
                                    "end": 1413,
                                    "fullWidth": 8,
                                    "width": 7,
                                    "text": "finally",
                                    "value": "finally",
                                    "valueText": "finally",
                                    "hasTrailingTrivia": true,
                                    "trailingTrivia": [
                                        {
                                            "kind": "WhitespaceTrivia",
                                            "text": " "
                                        }
                                    ]
                                },
                                "block": {
                                    "kind": "Block",
                                    "fullStart": 1414,
                                    "fullEnd": 1469,
                                    "start": 1414,
                                    "end": 1467,
                                    "fullWidth": 55,
                                    "width": 53,
                                    "openBraceToken": {
                                        "kind": "OpenBraceToken",
                                        "fullStart": 1414,
                                        "fullEnd": 1417,
                                        "start": 1414,
                                        "end": 1415,
                                        "fullWidth": 3,
                                        "width": 1,
                                        "text": "{",
                                        "value": "{",
                                        "valueText": "{",
                                        "hasTrailingTrivia": true,
                                        "hasTrailingNewLine": true,
                                        "trailingTrivia": [
                                            {
                                                "kind": "NewLineTrivia",
                                                "text": "\r\n"
                                            }
                                        ]
                                    },
                                    "statements": [
                                        {
                                            "kind": "ExpressionStatement",
                                            "fullStart": 1417,
                                            "fullEnd": 1458,
                                            "start": 1429,
                                            "end": 1456,
                                            "fullWidth": 41,
                                            "width": 27,
                                            "expression": {
                                                "kind": "DeleteExpression",
                                                "fullStart": 1417,
                                                "fullEnd": 1455,
                                                "start": 1429,
                                                "end": 1455,
                                                "fullWidth": 38,
                                                "width": 26,
                                                "deleteKeyword": {
                                                    "kind": "DeleteKeyword",
                                                    "fullStart": 1417,
                                                    "fullEnd": 1436,
                                                    "start": 1429,
                                                    "end": 1435,
                                                    "fullWidth": 19,
                                                    "width": 6,
                                                    "text": "delete",
                                                    "value": "delete",
                                                    "valueText": "delete",
                                                    "hasLeadingTrivia": true,
                                                    "hasTrailingTrivia": true,
                                                    "leadingTrivia": [
                                                        {
                                                            "kind": "WhitespaceTrivia",
                                                            "text": "            "
                                                        }
                                                    ],
                                                    "trailingTrivia": [
                                                        {
                                                            "kind": "WhitespaceTrivia",
                                                            "text": " "
                                                        }
                                                    ]
                                                },
                                                "expression": {
                                                    "kind": "ElementAccessExpression",
                                                    "fullStart": 1436,
                                                    "fullEnd": 1455,
                                                    "start": 1436,
                                                    "end": 1455,
                                                    "fullWidth": 19,
                                                    "width": 19,
                                                    "expression": {
                                                        "kind": "MemberAccessExpression",
                                                        "fullStart": 1436,
                                                        "fullEnd": 1452,
                                                        "start": 1436,
                                                        "end": 1452,
                                                        "fullWidth": 16,
                                                        "width": 16,
                                                        "expression": {
                                                            "kind": "IdentifierName",
                                                            "fullStart": 1436,
                                                            "fullEnd": 1442,
                                                            "start": 1436,
                                                            "end": 1442,
                                                            "fullWidth": 6,
                                                            "width": 6,
                                                            "text": "Object",
                                                            "value": "Object",
                                                            "valueText": "Object"
                                                        },
                                                        "dotToken": {
                                                            "kind": "DotToken",
                                                            "fullStart": 1442,
                                                            "fullEnd": 1443,
                                                            "start": 1442,
                                                            "end": 1443,
                                                            "fullWidth": 1,
                                                            "width": 1,
                                                            "text": ".",
                                                            "value": ".",
                                                            "valueText": "."
                                                        },
                                                        "name": {
                                                            "kind": "IdentifierName",
                                                            "fullStart": 1443,
                                                            "fullEnd": 1452,
                                                            "start": 1443,
                                                            "end": 1452,
                                                            "fullWidth": 9,
                                                            "width": 9,
                                                            "text": "prototype",
                                                            "value": "prototype",
                                                            "valueText": "prototype"
                                                        }
                                                    },
                                                    "openBracketToken": {
                                                        "kind": "OpenBracketToken",
                                                        "fullStart": 1452,
                                                        "fullEnd": 1453,
                                                        "start": 1452,
                                                        "end": 1453,
                                                        "fullWidth": 1,
                                                        "width": 1,
                                                        "text": "[",
                                                        "value": "[",
                                                        "valueText": "["
                                                    },
                                                    "argumentExpression": {
                                                        "kind": "NumericLiteral",
                                                        "fullStart": 1453,
                                                        "fullEnd": 1454,
                                                        "start": 1453,
                                                        "end": 1454,
                                                        "fullWidth": 1,
                                                        "width": 1,
                                                        "text": "1",
                                                        "value": 1,
                                                        "valueText": "1"
                                                    },
                                                    "closeBracketToken": {
                                                        "kind": "CloseBracketToken",
                                                        "fullStart": 1454,
                                                        "fullEnd": 1455,
                                                        "start": 1454,
                                                        "end": 1455,
                                                        "fullWidth": 1,
                                                        "width": 1,
                                                        "text": "]",
                                                        "value": "]",
                                                        "valueText": "]"
                                                    }
                                                }
                                            },
                                            "semicolonToken": {
                                                "kind": "SemicolonToken",
                                                "fullStart": 1455,
                                                "fullEnd": 1458,
                                                "start": 1455,
                                                "end": 1456,
                                                "fullWidth": 3,
                                                "width": 1,
                                                "text": ";",
                                                "value": ";",
                                                "valueText": ";",
                                                "hasTrailingTrivia": true,
                                                "hasTrailingNewLine": true,
                                                "trailingTrivia": [
                                                    {
                                                        "kind": "NewLineTrivia",
                                                        "text": "\r\n"
                                                    }
                                                ]
                                            }
                                        }
                                    ],
                                    "closeBraceToken": {
                                        "kind": "CloseBraceToken",
                                        "fullStart": 1458,
                                        "fullEnd": 1469,
                                        "start": 1466,
                                        "end": 1467,
                                        "fullWidth": 11,
                                        "width": 1,
                                        "text": "}",
                                        "value": "}",
                                        "valueText": "}",
                                        "hasLeadingTrivia": true,
                                        "hasTrailingTrivia": true,
                                        "hasTrailingNewLine": true,
                                        "leadingTrivia": [
                                            {
                                                "kind": "WhitespaceTrivia",
                                                "text": "        "
                                            }
                                        ],
                                        "trailingTrivia": [
                                            {
                                                "kind": "NewLineTrivia",
                                                "text": "\r\n"
                                            }
                                        ]
                                    }
                                }
                            }
                        }
                    ],
                    "closeBraceToken": {
                        "kind": "CloseBraceToken",
                        "fullStart": 1469,
                        "fullEnd": 1476,
                        "start": 1473,
                        "end": 1474,
                        "fullWidth": 7,
                        "width": 1,
                        "text": "}",
                        "value": "}",
                        "valueText": "}",
                        "hasLeadingTrivia": true,
                        "hasTrailingTrivia": true,
                        "hasTrailingNewLine": true,
                        "leadingTrivia": [
                            {
                                "kind": "WhitespaceTrivia",
                                "text": "    "
                            }
                        ],
                        "trailingTrivia": [
                            {
                                "kind": "NewLineTrivia",
                                "text": "\r\n"
                            }
                        ]
                    }
                }
            },
            {
                "kind": "ExpressionStatement",
                "fullStart": 1476,
                "fullEnd": 1500,
                "start": 1476,
                "end": 1498,
                "fullWidth": 24,
                "width": 22,
                "expression": {
                    "kind": "InvocationExpression",
                    "fullStart": 1476,
                    "fullEnd": 1497,
                    "start": 1476,
                    "end": 1497,
                    "fullWidth": 21,
                    "width": 21,
                    "expression": {
                        "kind": "IdentifierName",
                        "fullStart": 1476,
                        "fullEnd": 1487,
                        "start": 1476,
                        "end": 1487,
                        "fullWidth": 11,
                        "width": 11,
                        "text": "runTestCase",
                        "value": "runTestCase",
                        "valueText": "runTestCase"
                    },
                    "argumentList": {
                        "kind": "ArgumentList",
                        "fullStart": 1487,
                        "fullEnd": 1497,
                        "start": 1487,
                        "end": 1497,
                        "fullWidth": 10,
                        "width": 10,
                        "openParenToken": {
                            "kind": "OpenParenToken",
                            "fullStart": 1487,
                            "fullEnd": 1488,
                            "start": 1487,
                            "end": 1488,
                            "fullWidth": 1,
                            "width": 1,
                            "text": "(",
                            "value": "(",
                            "valueText": "("
                        },
                        "arguments": [
                            {
                                "kind": "IdentifierName",
                                "fullStart": 1488,
                                "fullEnd": 1496,
                                "start": 1488,
                                "end": 1496,
                                "fullWidth": 8,
                                "width": 8,
                                "text": "testcase",
                                "value": "testcase",
                                "valueText": "testcase"
                            }
                        ],
                        "closeParenToken": {
                            "kind": "CloseParenToken",
                            "fullStart": 1496,
                            "fullEnd": 1497,
                            "start": 1496,
                            "end": 1497,
                            "fullWidth": 1,
                            "width": 1,
                            "text": ")",
                            "value": ")",
                            "valueText": ")"
                        }
                    }
                },
                "semicolonToken": {
                    "kind": "SemicolonToken",
                    "fullStart": 1497,
                    "fullEnd": 1500,
                    "start": 1497,
                    "end": 1498,
                    "fullWidth": 3,
                    "width": 1,
                    "text": ";",
                    "value": ";",
                    "valueText": ";",
                    "hasTrailingTrivia": true,
                    "hasTrailingNewLine": true,
                    "trailingTrivia": [
                        {
                            "kind": "NewLineTrivia",
                            "text": "\r\n"
                        }
                    ]
                }
            }
        ],
        "endOfFileToken": {
            "kind": "EndOfFileToken",
            "fullStart": 1500,
            "fullEnd": 1500,
            "start": 1500,
            "end": 1500,
            "fullWidth": 0,
            "width": 0,
            "text": ""
        }
    },
    "lineMap": {
        "lineStarts": [
            0,
            67,
            152,
            232,
            308,
            380,
            385,
            441,
            576,
            581,
            583,
            585,
            608,
            654,
            700,
            731,
            753,
            783,
            798,
            809,
            843,
            845,
            888,
            920,
            984,
            1024,
            1062,
            1086,
            1126,
            1147,
            1174,
            1190,
            1222,
            1235,
            1237,
            1252,
            1325,
            1396,
            1417,
            1458,
            1469,
            1476,
            1500
        ],
        "length": 1500
    }
}<|MERGE_RESOLUTION|>--- conflicted
+++ resolved
@@ -1004,12 +1004,8 @@
                                         "start": 821,
                                         "end": 840,
                                         "fullWidth": 19,
-<<<<<<< HEAD
                                         "width": 19,
-                                        "identifier": {
-=======
                                         "propertyName": {
->>>>>>> 85e84683
                                             "kind": "IdentifierName",
                                             "fullStart": 821,
                                             "fullEnd": 825,
@@ -2482,12 +2478,8 @@
                                                     "start": 1268,
                                                     "end": 1322,
                                                     "fullWidth": 54,
-<<<<<<< HEAD
                                                     "width": 54,
-                                                    "identifier": {
-=======
                                                     "propertyName": {
->>>>>>> 85e84683
                                                         "kind": "IdentifierName",
                                                         "fullStart": 1268,
                                                         "fullEnd": 1279,
