{
    "isDeclaration": false,
    "languageVersion": "EcmaScript5",
    "parseOptions": {
        "allowAutomaticSemicolonInsertion": true
    },
    "sourceUnit": {
        "kind": "SourceUnit",
        "fullStart": 0,
        "fullEnd": 843,
        "start": 533,
        "end": 843,
        "fullWidth": 843,
        "width": 310,
        "isIncrementallyUnusable": true,
        "moduleElements": [
            {
                "kind": "FunctionDeclaration",
                "fullStart": 0,
                "fullEnd": 819,
                "start": 533,
                "end": 817,
                "fullWidth": 819,
                "width": 284,
                "modifiers": [],
                "functionKeyword": {
                    "kind": "FunctionKeyword",
                    "fullStart": 0,
                    "fullEnd": 542,
                    "start": 533,
                    "end": 541,
                    "fullWidth": 542,
                    "width": 8,
                    "text": "function",
                    "value": "function",
                    "valueText": "function",
                    "hasLeadingTrivia": true,
                    "hasLeadingComment": true,
                    "hasLeadingNewLine": true,
                    "hasTrailingTrivia": true,
                    "leadingTrivia": [
                        {
                            "kind": "SingleLineCommentTrivia",
                            "text": "/// Copyright (c) 2012 Ecma International.  All rights reserved. "
                        },
                        {
                            "kind": "NewLineTrivia",
                            "text": "\r\n"
                        },
                        {
                            "kind": "SingleLineCommentTrivia",
                            "text": "/// Ecma International makes this code available under the terms and conditions set"
                        },
                        {
                            "kind": "NewLineTrivia",
                            "text": "\r\n"
                        },
                        {
                            "kind": "SingleLineCommentTrivia",
                            "text": "/// forth on http://hg.ecmascript.org/tests/test262/raw-file/tip/LICENSE (the "
                        },
                        {
                            "kind": "NewLineTrivia",
                            "text": "\r\n"
                        },
                        {
                            "kind": "SingleLineCommentTrivia",
                            "text": "/// \"Use Terms\").   Any redistribution of this code must retain the above "
                        },
                        {
                            "kind": "NewLineTrivia",
                            "text": "\r\n"
                        },
                        {
                            "kind": "SingleLineCommentTrivia",
                            "text": "/// copyright and this notice and otherwise comply with the Use Terms."
                        },
                        {
                            "kind": "NewLineTrivia",
                            "text": "\r\n"
                        },
                        {
                            "kind": "MultiLineCommentTrivia",
                            "text": "/**\r\n * @path ch15/15.4/15.4.4/15.4.4.19/15.4.4.19-3-16.js\r\n * @description Array.prototype.map - 'length' is a string containing a hex number\r\n */"
                        },
                        {
                            "kind": "NewLineTrivia",
                            "text": "\r\n"
                        },
                        {
                            "kind": "NewLineTrivia",
                            "text": "\r\n"
                        },
                        {
                            "kind": "NewLineTrivia",
                            "text": "\r\n"
                        }
                    ],
                    "trailingTrivia": [
                        {
                            "kind": "WhitespaceTrivia",
                            "text": " "
                        }
                    ]
                },
                "identifier": {
                    "kind": "IdentifierName",
                    "fullStart": 542,
                    "fullEnd": 550,
                    "start": 542,
                    "end": 550,
                    "fullWidth": 8,
                    "width": 8,
                    "text": "testcase",
                    "value": "testcase",
                    "valueText": "testcase"
                },
                "callSignature": {
                    "kind": "CallSignature",
                    "fullStart": 550,
                    "fullEnd": 553,
                    "start": 550,
                    "end": 552,
                    "fullWidth": 3,
                    "width": 2,
                    "parameterList": {
                        "kind": "ParameterList",
                        "fullStart": 550,
                        "fullEnd": 553,
                        "start": 550,
                        "end": 552,
                        "fullWidth": 3,
                        "width": 2,
                        "openParenToken": {
                            "kind": "OpenParenToken",
                            "fullStart": 550,
                            "fullEnd": 551,
                            "start": 550,
                            "end": 551,
                            "fullWidth": 1,
                            "width": 1,
                            "text": "(",
                            "value": "(",
                            "valueText": "("
                        },
                        "parameters": [],
                        "closeParenToken": {
                            "kind": "CloseParenToken",
                            "fullStart": 551,
                            "fullEnd": 553,
                            "start": 551,
                            "end": 552,
                            "fullWidth": 2,
                            "width": 1,
                            "text": ")",
                            "value": ")",
                            "valueText": ")",
                            "hasTrailingTrivia": true,
                            "trailingTrivia": [
                                {
                                    "kind": "WhitespaceTrivia",
                                    "text": " "
                                }
                            ]
                        }
                    }
                },
                "block": {
                    "kind": "Block",
                    "fullStart": 553,
                    "fullEnd": 819,
                    "start": 553,
                    "end": 817,
                    "fullWidth": 266,
                    "width": 264,
                    "openBraceToken": {
                        "kind": "OpenBraceToken",
                        "fullStart": 553,
                        "fullEnd": 556,
                        "start": 553,
                        "end": 554,
                        "fullWidth": 3,
                        "width": 1,
                        "text": "{",
                        "value": "{",
                        "valueText": "{",
                        "hasTrailingTrivia": true,
                        "hasTrailingNewLine": true,
                        "trailingTrivia": [
                            {
                                "kind": "NewLineTrivia",
                                "text": "\r\n"
                            }
                        ]
                    },
                    "statements": [
                        {
                            "kind": "FunctionDeclaration",
                            "fullStart": 556,
                            "fullEnd": 643,
                            "start": 564,
                            "end": 641,
                            "fullWidth": 87,
                            "width": 77,
                            "modifiers": [],
                            "functionKeyword": {
                                "kind": "FunctionKeyword",
                                "fullStart": 556,
                                "fullEnd": 573,
                                "start": 564,
                                "end": 572,
                                "fullWidth": 17,
                                "width": 8,
                                "text": "function",
                                "value": "function",
                                "valueText": "function",
                                "hasLeadingTrivia": true,
                                "hasTrailingTrivia": true,
                                "leadingTrivia": [
                                    {
                                        "kind": "WhitespaceTrivia",
                                        "text": "        "
                                    }
                                ],
                                "trailingTrivia": [
                                    {
                                        "kind": "WhitespaceTrivia",
                                        "text": " "
                                    }
                                ]
                            },
                            "identifier": {
                                "kind": "IdentifierName",
                                "fullStart": 573,
                                "fullEnd": 583,
                                "start": 573,
                                "end": 583,
                                "fullWidth": 10,
                                "width": 10,
                                "text": "callbackfn",
                                "value": "callbackfn",
                                "valueText": "callbackfn"
                            },
                            "callSignature": {
                                "kind": "CallSignature",
                                "fullStart": 583,
                                "fullEnd": 599,
                                "start": 583,
                                "end": 598,
                                "fullWidth": 16,
                                "width": 15,
                                "parameterList": {
                                    "kind": "ParameterList",
                                    "fullStart": 583,
                                    "fullEnd": 599,
                                    "start": 583,
                                    "end": 598,
                                    "fullWidth": 16,
                                    "width": 15,
                                    "openParenToken": {
                                        "kind": "OpenParenToken",
                                        "fullStart": 583,
                                        "fullEnd": 584,
                                        "start": 583,
                                        "end": 584,
                                        "fullWidth": 1,
                                        "width": 1,
                                        "text": "(",
                                        "value": "(",
                                        "valueText": "("
                                    },
                                    "parameters": [
                                        {
                                            "kind": "Parameter",
                                            "fullStart": 584,
                                            "fullEnd": 587,
                                            "start": 584,
                                            "end": 587,
                                            "fullWidth": 3,
<<<<<<< HEAD
                                            "width": 3,
=======
                                            "modifiers": [],
>>>>>>> e3c38734
                                            "identifier": {
                                                "kind": "IdentifierName",
                                                "fullStart": 584,
                                                "fullEnd": 587,
                                                "start": 584,
                                                "end": 587,
                                                "fullWidth": 3,
                                                "width": 3,
                                                "text": "val",
                                                "value": "val",
                                                "valueText": "val"
                                            }
                                        },
                                        {
                                            "kind": "CommaToken",
                                            "fullStart": 587,
                                            "fullEnd": 589,
                                            "start": 587,
                                            "end": 588,
                                            "fullWidth": 2,
                                            "width": 1,
                                            "text": ",",
                                            "value": ",",
                                            "valueText": ",",
                                            "hasTrailingTrivia": true,
                                            "trailingTrivia": [
                                                {
                                                    "kind": "WhitespaceTrivia",
                                                    "text": " "
                                                }
                                            ]
                                        },
                                        {
                                            "kind": "Parameter",
                                            "fullStart": 589,
                                            "fullEnd": 592,
                                            "start": 589,
                                            "end": 592,
                                            "fullWidth": 3,
<<<<<<< HEAD
                                            "width": 3,
=======
                                            "modifiers": [],
>>>>>>> e3c38734
                                            "identifier": {
                                                "kind": "IdentifierName",
                                                "fullStart": 589,
                                                "fullEnd": 592,
                                                "start": 589,
                                                "end": 592,
                                                "fullWidth": 3,
                                                "width": 3,
                                                "text": "idx",
                                                "value": "idx",
                                                "valueText": "idx"
                                            }
                                        },
                                        {
                                            "kind": "CommaToken",
                                            "fullStart": 592,
                                            "fullEnd": 594,
                                            "start": 592,
                                            "end": 593,
                                            "fullWidth": 2,
                                            "width": 1,
                                            "text": ",",
                                            "value": ",",
                                            "valueText": ",",
                                            "hasTrailingTrivia": true,
                                            "trailingTrivia": [
                                                {
                                                    "kind": "WhitespaceTrivia",
                                                    "text": " "
                                                }
                                            ]
                                        },
                                        {
                                            "kind": "Parameter",
                                            "fullStart": 594,
                                            "fullEnd": 597,
                                            "start": 594,
                                            "end": 597,
                                            "fullWidth": 3,
<<<<<<< HEAD
                                            "width": 3,
=======
                                            "modifiers": [],
>>>>>>> e3c38734
                                            "identifier": {
                                                "kind": "IdentifierName",
                                                "fullStart": 594,
                                                "fullEnd": 597,
                                                "start": 594,
                                                "end": 597,
                                                "fullWidth": 3,
                                                "width": 3,
                                                "text": "obj",
                                                "value": "obj",
                                                "valueText": "obj"
                                            }
                                        }
                                    ],
                                    "closeParenToken": {
                                        "kind": "CloseParenToken",
                                        "fullStart": 597,
                                        "fullEnd": 599,
                                        "start": 597,
                                        "end": 598,
                                        "fullWidth": 2,
                                        "width": 1,
                                        "text": ")",
                                        "value": ")",
                                        "valueText": ")",
                                        "hasTrailingTrivia": true,
                                        "trailingTrivia": [
                                            {
                                                "kind": "WhitespaceTrivia",
                                                "text": " "
                                            }
                                        ]
                                    }
                                }
                            },
                            "block": {
                                "kind": "Block",
                                "fullStart": 599,
                                "fullEnd": 643,
                                "start": 599,
                                "end": 641,
                                "fullWidth": 44,
                                "width": 42,
                                "openBraceToken": {
                                    "kind": "OpenBraceToken",
                                    "fullStart": 599,
                                    "fullEnd": 602,
                                    "start": 599,
                                    "end": 600,
                                    "fullWidth": 3,
                                    "width": 1,
                                    "text": "{",
                                    "value": "{",
                                    "valueText": "{",
                                    "hasTrailingTrivia": true,
                                    "hasTrailingNewLine": true,
                                    "trailingTrivia": [
                                        {
                                            "kind": "NewLineTrivia",
                                            "text": "\r\n"
                                        }
                                    ]
                                },
                                "statements": [
                                    {
                                        "kind": "ReturnStatement",
                                        "fullStart": 602,
                                        "fullEnd": 632,
                                        "start": 614,
                                        "end": 630,
                                        "fullWidth": 30,
                                        "width": 16,
                                        "returnKeyword": {
                                            "kind": "ReturnKeyword",
                                            "fullStart": 602,
                                            "fullEnd": 621,
                                            "start": 614,
                                            "end": 620,
                                            "fullWidth": 19,
                                            "width": 6,
                                            "text": "return",
                                            "value": "return",
                                            "valueText": "return",
                                            "hasLeadingTrivia": true,
                                            "hasTrailingTrivia": true,
                                            "leadingTrivia": [
                                                {
                                                    "kind": "WhitespaceTrivia",
                                                    "text": "            "
                                                }
                                            ],
                                            "trailingTrivia": [
                                                {
                                                    "kind": "WhitespaceTrivia",
                                                    "text": " "
                                                }
                                            ]
                                        },
                                        "expression": {
                                            "kind": "LessThanExpression",
                                            "fullStart": 621,
                                            "fullEnd": 629,
                                            "start": 621,
                                            "end": 629,
                                            "fullWidth": 8,
                                            "width": 8,
                                            "left": {
                                                "kind": "IdentifierName",
                                                "fullStart": 621,
                                                "fullEnd": 625,
                                                "start": 621,
                                                "end": 624,
                                                "fullWidth": 4,
                                                "width": 3,
                                                "text": "val",
                                                "value": "val",
                                                "valueText": "val",
                                                "hasTrailingTrivia": true,
                                                "trailingTrivia": [
                                                    {
                                                        "kind": "WhitespaceTrivia",
                                                        "text": " "
                                                    }
                                                ]
                                            },
                                            "operatorToken": {
                                                "kind": "LessThanToken",
                                                "fullStart": 625,
                                                "fullEnd": 627,
                                                "start": 625,
                                                "end": 626,
                                                "fullWidth": 2,
                                                "width": 1,
                                                "text": "<",
                                                "value": "<",
                                                "valueText": "<",
                                                "hasTrailingTrivia": true,
                                                "trailingTrivia": [
                                                    {
                                                        "kind": "WhitespaceTrivia",
                                                        "text": " "
                                                    }
                                                ]
                                            },
                                            "right": {
                                                "kind": "NumericLiteral",
                                                "fullStart": 627,
                                                "fullEnd": 629,
                                                "start": 627,
                                                "end": 629,
                                                "fullWidth": 2,
                                                "width": 2,
                                                "text": "10",
                                                "value": 10,
                                                "valueText": "10"
                                            }
                                        },
                                        "semicolonToken": {
                                            "kind": "SemicolonToken",
                                            "fullStart": 629,
                                            "fullEnd": 632,
                                            "start": 629,
                                            "end": 630,
                                            "fullWidth": 3,
                                            "width": 1,
                                            "text": ";",
                                            "value": ";",
                                            "valueText": ";",
                                            "hasTrailingTrivia": true,
                                            "hasTrailingNewLine": true,
                                            "trailingTrivia": [
                                                {
                                                    "kind": "NewLineTrivia",
                                                    "text": "\r\n"
                                                }
                                            ]
                                        }
                                    }
                                ],
                                "closeBraceToken": {
                                    "kind": "CloseBraceToken",
                                    "fullStart": 632,
                                    "fullEnd": 643,
                                    "start": 640,
                                    "end": 641,
                                    "fullWidth": 11,
                                    "width": 1,
                                    "text": "}",
                                    "value": "}",
                                    "valueText": "}",
                                    "hasLeadingTrivia": true,
                                    "hasTrailingTrivia": true,
                                    "hasTrailingNewLine": true,
                                    "leadingTrivia": [
                                        {
                                            "kind": "WhitespaceTrivia",
                                            "text": "        "
                                        }
                                    ],
                                    "trailingTrivia": [
                                        {
                                            "kind": "NewLineTrivia",
                                            "text": "\r\n"
                                        }
                                    ]
                                }
                            }
                        },
                        {
                            "kind": "VariableStatement",
                            "fullStart": 643,
                            "fullEnd": 706,
                            "start": 653,
                            "end": 704,
                            "fullWidth": 63,
                            "width": 51,
                            "modifiers": [],
                            "variableDeclaration": {
                                "kind": "VariableDeclaration",
                                "fullStart": 643,
                                "fullEnd": 703,
                                "start": 653,
                                "end": 703,
                                "fullWidth": 60,
                                "width": 50,
                                "varKeyword": {
                                    "kind": "VarKeyword",
                                    "fullStart": 643,
                                    "fullEnd": 657,
                                    "start": 653,
                                    "end": 656,
                                    "fullWidth": 14,
                                    "width": 3,
                                    "text": "var",
                                    "value": "var",
                                    "valueText": "var",
                                    "hasLeadingTrivia": true,
                                    "hasLeadingNewLine": true,
                                    "hasTrailingTrivia": true,
                                    "leadingTrivia": [
                                        {
                                            "kind": "NewLineTrivia",
                                            "text": "\r\n"
                                        },
                                        {
                                            "kind": "WhitespaceTrivia",
                                            "text": "        "
                                        }
                                    ],
                                    "trailingTrivia": [
                                        {
                                            "kind": "WhitespaceTrivia",
                                            "text": " "
                                        }
                                    ]
                                },
                                "variableDeclarators": [
                                    {
                                        "kind": "VariableDeclarator",
                                        "fullStart": 657,
                                        "fullEnd": 703,
                                        "start": 657,
                                        "end": 703,
                                        "fullWidth": 46,
                                        "width": 46,
                                        "identifier": {
                                            "kind": "IdentifierName",
                                            "fullStart": 657,
                                            "fullEnd": 661,
                                            "start": 657,
                                            "end": 660,
                                            "fullWidth": 4,
                                            "width": 3,
                                            "text": "obj",
                                            "value": "obj",
                                            "valueText": "obj",
                                            "hasTrailingTrivia": true,
                                            "trailingTrivia": [
                                                {
                                                    "kind": "WhitespaceTrivia",
                                                    "text": " "
                                                }
                                            ]
                                        },
                                        "equalsValueClause": {
                                            "kind": "EqualsValueClause",
                                            "fullStart": 661,
                                            "fullEnd": 703,
                                            "start": 661,
                                            "end": 703,
                                            "fullWidth": 42,
                                            "width": 42,
                                            "equalsToken": {
                                                "kind": "EqualsToken",
                                                "fullStart": 661,
                                                "fullEnd": 663,
                                                "start": 661,
                                                "end": 662,
                                                "fullWidth": 2,
                                                "width": 1,
                                                "text": "=",
                                                "value": "=",
                                                "valueText": "=",
                                                "hasTrailingTrivia": true,
                                                "trailingTrivia": [
                                                    {
                                                        "kind": "WhitespaceTrivia",
                                                        "text": " "
                                                    }
                                                ]
                                            },
                                            "value": {
                                                "kind": "ObjectLiteralExpression",
                                                "fullStart": 663,
                                                "fullEnd": 703,
                                                "start": 663,
                                                "end": 703,
                                                "fullWidth": 40,
                                                "width": 40,
                                                "openBraceToken": {
                                                    "kind": "OpenBraceToken",
                                                    "fullStart": 663,
                                                    "fullEnd": 665,
                                                    "start": 663,
                                                    "end": 664,
                                                    "fullWidth": 2,
                                                    "width": 1,
                                                    "text": "{",
                                                    "value": "{",
                                                    "valueText": "{",
                                                    "hasTrailingTrivia": true,
                                                    "trailingTrivia": [
                                                        {
                                                            "kind": "WhitespaceTrivia",
                                                            "text": " "
                                                        }
                                                    ]
                                                },
                                                "propertyAssignments": [
                                                    {
                                                        "kind": "SimplePropertyAssignment",
                                                        "fullStart": 665,
                                                        "fullEnd": 670,
                                                        "start": 665,
                                                        "end": 670,
                                                        "fullWidth": 5,
                                                        "width": 5,
                                                        "propertyName": {
                                                            "kind": "NumericLiteral",
                                                            "fullStart": 665,
                                                            "fullEnd": 666,
                                                            "start": 665,
                                                            "end": 666,
                                                            "fullWidth": 1,
                                                            "width": 1,
                                                            "text": "0",
                                                            "value": 0,
                                                            "valueText": "0"
                                                        },
                                                        "colonToken": {
                                                            "kind": "ColonToken",
                                                            "fullStart": 666,
                                                            "fullEnd": 668,
                                                            "start": 666,
                                                            "end": 667,
                                                            "fullWidth": 2,
                                                            "width": 1,
                                                            "text": ":",
                                                            "value": ":",
                                                            "valueText": ":",
                                                            "hasTrailingTrivia": true,
                                                            "trailingTrivia": [
                                                                {
                                                                    "kind": "WhitespaceTrivia",
                                                                    "text": " "
                                                                }
                                                            ]
                                                        },
                                                        "expression": {
                                                            "kind": "NumericLiteral",
                                                            "fullStart": 668,
                                                            "fullEnd": 670,
                                                            "start": 668,
                                                            "end": 670,
                                                            "fullWidth": 2,
                                                            "width": 2,
                                                            "text": "11",
                                                            "value": 11,
                                                            "valueText": "11"
                                                        }
                                                    },
                                                    {
                                                        "kind": "CommaToken",
                                                        "fullStart": 670,
                                                        "fullEnd": 672,
                                                        "start": 670,
                                                        "end": 671,
                                                        "fullWidth": 2,
                                                        "width": 1,
                                                        "text": ",",
                                                        "value": ",",
                                                        "valueText": ",",
                                                        "hasTrailingTrivia": true,
                                                        "trailingTrivia": [
                                                            {
                                                                "kind": "WhitespaceTrivia",
                                                                "text": " "
                                                            }
                                                        ]
                                                    },
                                                    {
                                                        "kind": "SimplePropertyAssignment",
                                                        "fullStart": 672,
                                                        "fullEnd": 676,
                                                        "start": 672,
                                                        "end": 676,
                                                        "fullWidth": 4,
                                                        "width": 4,
                                                        "propertyName": {
                                                            "kind": "NumericLiteral",
                                                            "fullStart": 672,
                                                            "fullEnd": 673,
                                                            "start": 672,
                                                            "end": 673,
                                                            "fullWidth": 1,
                                                            "width": 1,
                                                            "text": "1",
                                                            "value": 1,
                                                            "valueText": "1"
                                                        },
                                                        "colonToken": {
                                                            "kind": "ColonToken",
                                                            "fullStart": 673,
                                                            "fullEnd": 675,
                                                            "start": 673,
                                                            "end": 674,
                                                            "fullWidth": 2,
                                                            "width": 1,
                                                            "text": ":",
                                                            "value": ":",
                                                            "valueText": ":",
                                                            "hasTrailingTrivia": true,
                                                            "trailingTrivia": [
                                                                {
                                                                    "kind": "WhitespaceTrivia",
                                                                    "text": " "
                                                                }
                                                            ]
                                                        },
                                                        "expression": {
                                                            "kind": "NumericLiteral",
                                                            "fullStart": 675,
                                                            "fullEnd": 676,
                                                            "start": 675,
                                                            "end": 676,
                                                            "fullWidth": 1,
                                                            "width": 1,
                                                            "text": "9",
                                                            "value": 9,
                                                            "valueText": "9"
                                                        }
                                                    },
                                                    {
                                                        "kind": "CommaToken",
                                                        "fullStart": 676,
                                                        "fullEnd": 678,
                                                        "start": 676,
                                                        "end": 677,
                                                        "fullWidth": 2,
                                                        "width": 1,
                                                        "text": ",",
                                                        "value": ",",
                                                        "valueText": ",",
                                                        "hasTrailingTrivia": true,
                                                        "trailingTrivia": [
                                                            {
                                                                "kind": "WhitespaceTrivia",
                                                                "text": " "
                                                            }
                                                        ]
                                                    },
                                                    {
                                                        "kind": "SimplePropertyAssignment",
                                                        "fullStart": 678,
                                                        "fullEnd": 683,
                                                        "start": 678,
                                                        "end": 683,
                                                        "fullWidth": 5,
                                                        "width": 5,
                                                        "propertyName": {
                                                            "kind": "NumericLiteral",
                                                            "fullStart": 678,
                                                            "fullEnd": 679,
                                                            "start": 678,
                                                            "end": 679,
                                                            "fullWidth": 1,
                                                            "width": 1,
                                                            "text": "2",
                                                            "value": 2,
                                                            "valueText": "2"
                                                        },
                                                        "colonToken": {
                                                            "kind": "ColonToken",
                                                            "fullStart": 679,
                                                            "fullEnd": 681,
                                                            "start": 679,
                                                            "end": 680,
                                                            "fullWidth": 2,
                                                            "width": 1,
                                                            "text": ":",
                                                            "value": ":",
                                                            "valueText": ":",
                                                            "hasTrailingTrivia": true,
                                                            "trailingTrivia": [
                                                                {
                                                                    "kind": "WhitespaceTrivia",
                                                                    "text": " "
                                                                }
                                                            ]
                                                        },
                                                        "expression": {
                                                            "kind": "NumericLiteral",
                                                            "fullStart": 681,
                                                            "fullEnd": 683,
                                                            "start": 681,
                                                            "end": 683,
                                                            "fullWidth": 2,
                                                            "width": 2,
                                                            "text": "12",
                                                            "value": 12,
                                                            "valueText": "12"
                                                        }
                                                    },
                                                    {
                                                        "kind": "CommaToken",
                                                        "fullStart": 683,
                                                        "fullEnd": 685,
                                                        "start": 683,
                                                        "end": 684,
                                                        "fullWidth": 2,
                                                        "width": 1,
                                                        "text": ",",
                                                        "value": ",",
                                                        "valueText": ",",
                                                        "hasTrailingTrivia": true,
                                                        "trailingTrivia": [
                                                            {
                                                                "kind": "WhitespaceTrivia",
                                                                "text": " "
                                                            }
                                                        ]
                                                    },
                                                    {
                                                        "kind": "SimplePropertyAssignment",
                                                        "fullStart": 685,
                                                        "fullEnd": 702,
                                                        "start": 685,
                                                        "end": 701,
                                                        "fullWidth": 17,
                                                        "width": 16,
                                                        "propertyName": {
                                                            "kind": "IdentifierName",
                                                            "fullStart": 685,
                                                            "fullEnd": 691,
                                                            "start": 685,
                                                            "end": 691,
                                                            "fullWidth": 6,
                                                            "width": 6,
                                                            "text": "length",
                                                            "value": "length",
                                                            "valueText": "length"
                                                        },
                                                        "colonToken": {
                                                            "kind": "ColonToken",
                                                            "fullStart": 691,
                                                            "fullEnd": 693,
                                                            "start": 691,
                                                            "end": 692,
                                                            "fullWidth": 2,
                                                            "width": 1,
                                                            "text": ":",
                                                            "value": ":",
                                                            "valueText": ":",
                                                            "hasTrailingTrivia": true,
                                                            "trailingTrivia": [
                                                                {
                                                                    "kind": "WhitespaceTrivia",
                                                                    "text": " "
                                                                }
                                                            ]
                                                        },
                                                        "expression": {
                                                            "kind": "StringLiteral",
                                                            "fullStart": 693,
                                                            "fullEnd": 702,
                                                            "start": 693,
                                                            "end": 701,
                                                            "fullWidth": 9,
                                                            "width": 8,
                                                            "text": "\"0x0002\"",
                                                            "value": "0x0002",
                                                            "valueText": "0x0002",
                                                            "hasTrailingTrivia": true,
                                                            "trailingTrivia": [
                                                                {
                                                                    "kind": "WhitespaceTrivia",
                                                                    "text": " "
                                                                }
                                                            ]
                                                        }
                                                    }
                                                ],
                                                "closeBraceToken": {
                                                    "kind": "CloseBraceToken",
                                                    "fullStart": 702,
                                                    "fullEnd": 703,
                                                    "start": 702,
                                                    "end": 703,
                                                    "fullWidth": 1,
                                                    "width": 1,
                                                    "text": "}",
                                                    "value": "}",
                                                    "valueText": "}"
                                                }
                                            }
                                        }
                                    }
                                ]
                            },
                            "semicolonToken": {
                                "kind": "SemicolonToken",
                                "fullStart": 703,
                                "fullEnd": 706,
                                "start": 703,
                                "end": 704,
                                "fullWidth": 3,
                                "width": 1,
                                "text": ";",
                                "value": ";",
                                "valueText": ";",
                                "hasTrailingTrivia": true,
                                "hasTrailingNewLine": true,
                                "trailingTrivia": [
                                    {
                                        "kind": "NewLineTrivia",
                                        "text": "\r\n"
                                    }
                                ]
                            }
                        },
                        {
                            "kind": "VariableStatement",
                            "fullStart": 706,
                            "fullEnd": 773,
                            "start": 716,
                            "end": 771,
                            "fullWidth": 67,
                            "width": 55,
                            "modifiers": [],
                            "variableDeclaration": {
                                "kind": "VariableDeclaration",
                                "fullStart": 706,
                                "fullEnd": 770,
                                "start": 716,
                                "end": 770,
                                "fullWidth": 64,
                                "width": 54,
                                "varKeyword": {
                                    "kind": "VarKeyword",
                                    "fullStart": 706,
                                    "fullEnd": 720,
                                    "start": 716,
                                    "end": 719,
                                    "fullWidth": 14,
                                    "width": 3,
                                    "text": "var",
                                    "value": "var",
                                    "valueText": "var",
                                    "hasLeadingTrivia": true,
                                    "hasLeadingNewLine": true,
                                    "hasTrailingTrivia": true,
                                    "leadingTrivia": [
                                        {
                                            "kind": "NewLineTrivia",
                                            "text": "\r\n"
                                        },
                                        {
                                            "kind": "WhitespaceTrivia",
                                            "text": "        "
                                        }
                                    ],
                                    "trailingTrivia": [
                                        {
                                            "kind": "WhitespaceTrivia",
                                            "text": " "
                                        }
                                    ]
                                },
                                "variableDeclarators": [
                                    {
                                        "kind": "VariableDeclarator",
                                        "fullStart": 720,
                                        "fullEnd": 770,
                                        "start": 720,
                                        "end": 770,
                                        "fullWidth": 50,
                                        "width": 50,
                                        "identifier": {
                                            "kind": "IdentifierName",
                                            "fullStart": 720,
                                            "fullEnd": 727,
                                            "start": 720,
                                            "end": 726,
                                            "fullWidth": 7,
                                            "width": 6,
                                            "text": "newArr",
                                            "value": "newArr",
                                            "valueText": "newArr",
                                            "hasTrailingTrivia": true,
                                            "trailingTrivia": [
                                                {
                                                    "kind": "WhitespaceTrivia",
                                                    "text": " "
                                                }
                                            ]
                                        },
                                        "equalsValueClause": {
                                            "kind": "EqualsValueClause",
                                            "fullStart": 727,
                                            "fullEnd": 770,
                                            "start": 727,
                                            "end": 770,
                                            "fullWidth": 43,
                                            "width": 43,
                                            "equalsToken": {
                                                "kind": "EqualsToken",
                                                "fullStart": 727,
                                                "fullEnd": 729,
                                                "start": 727,
                                                "end": 728,
                                                "fullWidth": 2,
                                                "width": 1,
                                                "text": "=",
                                                "value": "=",
                                                "valueText": "=",
                                                "hasTrailingTrivia": true,
                                                "trailingTrivia": [
                                                    {
                                                        "kind": "WhitespaceTrivia",
                                                        "text": " "
                                                    }
                                                ]
                                            },
                                            "value": {
                                                "kind": "InvocationExpression",
                                                "fullStart": 729,
                                                "fullEnd": 770,
                                                "start": 729,
                                                "end": 770,
                                                "fullWidth": 41,
                                                "width": 41,
                                                "expression": {
                                                    "kind": "MemberAccessExpression",
                                                    "fullStart": 729,
                                                    "fullEnd": 753,
                                                    "start": 729,
                                                    "end": 753,
                                                    "fullWidth": 24,
                                                    "width": 24,
                                                    "expression": {
                                                        "kind": "MemberAccessExpression",
                                                        "fullStart": 729,
                                                        "fullEnd": 748,
                                                        "start": 729,
                                                        "end": 748,
                                                        "fullWidth": 19,
                                                        "width": 19,
                                                        "expression": {
                                                            "kind": "MemberAccessExpression",
                                                            "fullStart": 729,
                                                            "fullEnd": 744,
                                                            "start": 729,
                                                            "end": 744,
                                                            "fullWidth": 15,
                                                            "width": 15,
                                                            "expression": {
                                                                "kind": "IdentifierName",
                                                                "fullStart": 729,
                                                                "fullEnd": 734,
                                                                "start": 729,
                                                                "end": 734,
                                                                "fullWidth": 5,
                                                                "width": 5,
                                                                "text": "Array",
                                                                "value": "Array",
                                                                "valueText": "Array"
                                                            },
                                                            "dotToken": {
                                                                "kind": "DotToken",
                                                                "fullStart": 734,
                                                                "fullEnd": 735,
                                                                "start": 734,
                                                                "end": 735,
                                                                "fullWidth": 1,
                                                                "width": 1,
                                                                "text": ".",
                                                                "value": ".",
                                                                "valueText": "."
                                                            },
                                                            "name": {
                                                                "kind": "IdentifierName",
                                                                "fullStart": 735,
                                                                "fullEnd": 744,
                                                                "start": 735,
                                                                "end": 744,
                                                                "fullWidth": 9,
                                                                "width": 9,
                                                                "text": "prototype",
                                                                "value": "prototype",
                                                                "valueText": "prototype"
                                                            }
                                                        },
                                                        "dotToken": {
                                                            "kind": "DotToken",
                                                            "fullStart": 744,
                                                            "fullEnd": 745,
                                                            "start": 744,
                                                            "end": 745,
                                                            "fullWidth": 1,
                                                            "width": 1,
                                                            "text": ".",
                                                            "value": ".",
                                                            "valueText": "."
                                                        },
                                                        "name": {
                                                            "kind": "IdentifierName",
                                                            "fullStart": 745,
                                                            "fullEnd": 748,
                                                            "start": 745,
                                                            "end": 748,
                                                            "fullWidth": 3,
                                                            "width": 3,
                                                            "text": "map",
                                                            "value": "map",
                                                            "valueText": "map"
                                                        }
                                                    },
                                                    "dotToken": {
                                                        "kind": "DotToken",
                                                        "fullStart": 748,
                                                        "fullEnd": 749,
                                                        "start": 748,
                                                        "end": 749,
                                                        "fullWidth": 1,
                                                        "width": 1,
                                                        "text": ".",
                                                        "value": ".",
                                                        "valueText": "."
                                                    },
                                                    "name": {
                                                        "kind": "IdentifierName",
                                                        "fullStart": 749,
                                                        "fullEnd": 753,
                                                        "start": 749,
                                                        "end": 753,
                                                        "fullWidth": 4,
                                                        "width": 4,
                                                        "text": "call",
                                                        "value": "call",
                                                        "valueText": "call"
                                                    }
                                                },
                                                "argumentList": {
                                                    "kind": "ArgumentList",
                                                    "fullStart": 753,
                                                    "fullEnd": 770,
                                                    "start": 753,
                                                    "end": 770,
                                                    "fullWidth": 17,
                                                    "width": 17,
                                                    "openParenToken": {
                                                        "kind": "OpenParenToken",
                                                        "fullStart": 753,
                                                        "fullEnd": 754,
                                                        "start": 753,
                                                        "end": 754,
                                                        "fullWidth": 1,
                                                        "width": 1,
                                                        "text": "(",
                                                        "value": "(",
                                                        "valueText": "("
                                                    },
                                                    "arguments": [
                                                        {
                                                            "kind": "IdentifierName",
                                                            "fullStart": 754,
                                                            "fullEnd": 757,
                                                            "start": 754,
                                                            "end": 757,
                                                            "fullWidth": 3,
                                                            "width": 3,
                                                            "text": "obj",
                                                            "value": "obj",
                                                            "valueText": "obj"
                                                        },
                                                        {
                                                            "kind": "CommaToken",
                                                            "fullStart": 757,
                                                            "fullEnd": 759,
                                                            "start": 757,
                                                            "end": 758,
                                                            "fullWidth": 2,
                                                            "width": 1,
                                                            "text": ",",
                                                            "value": ",",
                                                            "valueText": ",",
                                                            "hasTrailingTrivia": true,
                                                            "trailingTrivia": [
                                                                {
                                                                    "kind": "WhitespaceTrivia",
                                                                    "text": " "
                                                                }
                                                            ]
                                                        },
                                                        {
                                                            "kind": "IdentifierName",
                                                            "fullStart": 759,
                                                            "fullEnd": 769,
                                                            "start": 759,
                                                            "end": 769,
                                                            "fullWidth": 10,
                                                            "width": 10,
                                                            "text": "callbackfn",
                                                            "value": "callbackfn",
                                                            "valueText": "callbackfn"
                                                        }
                                                    ],
                                                    "closeParenToken": {
                                                        "kind": "CloseParenToken",
                                                        "fullStart": 769,
                                                        "fullEnd": 770,
                                                        "start": 769,
                                                        "end": 770,
                                                        "fullWidth": 1,
                                                        "width": 1,
                                                        "text": ")",
                                                        "value": ")",
                                                        "valueText": ")"
                                                    }
                                                }
                                            }
                                        }
                                    }
                                ]
                            },
                            "semicolonToken": {
                                "kind": "SemicolonToken",
                                "fullStart": 770,
                                "fullEnd": 773,
                                "start": 770,
                                "end": 771,
                                "fullWidth": 3,
                                "width": 1,
                                "text": ";",
                                "value": ";",
                                "valueText": ";",
                                "hasTrailingTrivia": true,
                                "hasTrailingNewLine": true,
                                "trailingTrivia": [
                                    {
                                        "kind": "NewLineTrivia",
                                        "text": "\r\n"
                                    }
                                ]
                            }
                        },
                        {
                            "kind": "ReturnStatement",
                            "fullStart": 773,
                            "fullEnd": 812,
                            "start": 783,
                            "end": 810,
                            "fullWidth": 39,
                            "width": 27,
                            "returnKeyword": {
                                "kind": "ReturnKeyword",
                                "fullStart": 773,
                                "fullEnd": 790,
                                "start": 783,
                                "end": 789,
                                "fullWidth": 17,
                                "width": 6,
                                "text": "return",
                                "value": "return",
                                "valueText": "return",
                                "hasLeadingTrivia": true,
                                "hasLeadingNewLine": true,
                                "hasTrailingTrivia": true,
                                "leadingTrivia": [
                                    {
                                        "kind": "NewLineTrivia",
                                        "text": "\r\n"
                                    },
                                    {
                                        "kind": "WhitespaceTrivia",
                                        "text": "        "
                                    }
                                ],
                                "trailingTrivia": [
                                    {
                                        "kind": "WhitespaceTrivia",
                                        "text": " "
                                    }
                                ]
                            },
                            "expression": {
                                "kind": "EqualsExpression",
                                "fullStart": 790,
                                "fullEnd": 809,
                                "start": 790,
                                "end": 809,
                                "fullWidth": 19,
                                "width": 19,
                                "left": {
                                    "kind": "MemberAccessExpression",
                                    "fullStart": 790,
                                    "fullEnd": 804,
                                    "start": 790,
                                    "end": 803,
                                    "fullWidth": 14,
                                    "width": 13,
                                    "expression": {
                                        "kind": "IdentifierName",
                                        "fullStart": 790,
                                        "fullEnd": 796,
                                        "start": 790,
                                        "end": 796,
                                        "fullWidth": 6,
                                        "width": 6,
                                        "text": "newArr",
                                        "value": "newArr",
                                        "valueText": "newArr"
                                    },
                                    "dotToken": {
                                        "kind": "DotToken",
                                        "fullStart": 796,
                                        "fullEnd": 797,
                                        "start": 796,
                                        "end": 797,
                                        "fullWidth": 1,
                                        "width": 1,
                                        "text": ".",
                                        "value": ".",
                                        "valueText": "."
                                    },
                                    "name": {
                                        "kind": "IdentifierName",
                                        "fullStart": 797,
                                        "fullEnd": 804,
                                        "start": 797,
                                        "end": 803,
                                        "fullWidth": 7,
                                        "width": 6,
                                        "text": "length",
                                        "value": "length",
                                        "valueText": "length",
                                        "hasTrailingTrivia": true,
                                        "trailingTrivia": [
                                            {
                                                "kind": "WhitespaceTrivia",
                                                "text": " "
                                            }
                                        ]
                                    }
                                },
                                "operatorToken": {
                                    "kind": "EqualsEqualsEqualsToken",
                                    "fullStart": 804,
                                    "fullEnd": 808,
                                    "start": 804,
                                    "end": 807,
                                    "fullWidth": 4,
                                    "width": 3,
                                    "text": "===",
                                    "value": "===",
                                    "valueText": "===",
                                    "hasTrailingTrivia": true,
                                    "trailingTrivia": [
                                        {
                                            "kind": "WhitespaceTrivia",
                                            "text": " "
                                        }
                                    ]
                                },
                                "right": {
                                    "kind": "NumericLiteral",
                                    "fullStart": 808,
                                    "fullEnd": 809,
                                    "start": 808,
                                    "end": 809,
                                    "fullWidth": 1,
                                    "width": 1,
                                    "text": "2",
                                    "value": 2,
                                    "valueText": "2"
                                }
                            },
                            "semicolonToken": {
                                "kind": "SemicolonToken",
                                "fullStart": 809,
                                "fullEnd": 812,
                                "start": 809,
                                "end": 810,
                                "fullWidth": 3,
                                "width": 1,
                                "text": ";",
                                "value": ";",
                                "valueText": ";",
                                "hasTrailingTrivia": true,
                                "hasTrailingNewLine": true,
                                "trailingTrivia": [
                                    {
                                        "kind": "NewLineTrivia",
                                        "text": "\r\n"
                                    }
                                ]
                            }
                        }
                    ],
                    "closeBraceToken": {
                        "kind": "CloseBraceToken",
                        "fullStart": 812,
                        "fullEnd": 819,
                        "start": 816,
                        "end": 817,
                        "fullWidth": 7,
                        "width": 1,
                        "text": "}",
                        "value": "}",
                        "valueText": "}",
                        "hasLeadingTrivia": true,
                        "hasTrailingTrivia": true,
                        "hasTrailingNewLine": true,
                        "leadingTrivia": [
                            {
                                "kind": "WhitespaceTrivia",
                                "text": "    "
                            }
                        ],
                        "trailingTrivia": [
                            {
                                "kind": "NewLineTrivia",
                                "text": "\r\n"
                            }
                        ]
                    }
                }
            },
            {
                "kind": "ExpressionStatement",
                "fullStart": 819,
                "fullEnd": 843,
                "start": 819,
                "end": 841,
                "fullWidth": 24,
                "width": 22,
                "expression": {
                    "kind": "InvocationExpression",
                    "fullStart": 819,
                    "fullEnd": 840,
                    "start": 819,
                    "end": 840,
                    "fullWidth": 21,
                    "width": 21,
                    "expression": {
                        "kind": "IdentifierName",
                        "fullStart": 819,
                        "fullEnd": 830,
                        "start": 819,
                        "end": 830,
                        "fullWidth": 11,
                        "width": 11,
                        "text": "runTestCase",
                        "value": "runTestCase",
                        "valueText": "runTestCase"
                    },
                    "argumentList": {
                        "kind": "ArgumentList",
                        "fullStart": 830,
                        "fullEnd": 840,
                        "start": 830,
                        "end": 840,
                        "fullWidth": 10,
                        "width": 10,
                        "openParenToken": {
                            "kind": "OpenParenToken",
                            "fullStart": 830,
                            "fullEnd": 831,
                            "start": 830,
                            "end": 831,
                            "fullWidth": 1,
                            "width": 1,
                            "text": "(",
                            "value": "(",
                            "valueText": "("
                        },
                        "arguments": [
                            {
                                "kind": "IdentifierName",
                                "fullStart": 831,
                                "fullEnd": 839,
                                "start": 831,
                                "end": 839,
                                "fullWidth": 8,
                                "width": 8,
                                "text": "testcase",
                                "value": "testcase",
                                "valueText": "testcase"
                            }
                        ],
                        "closeParenToken": {
                            "kind": "CloseParenToken",
                            "fullStart": 839,
                            "fullEnd": 840,
                            "start": 839,
                            "end": 840,
                            "fullWidth": 1,
                            "width": 1,
                            "text": ")",
                            "value": ")",
                            "valueText": ")"
                        }
                    }
                },
                "semicolonToken": {
                    "kind": "SemicolonToken",
                    "fullStart": 840,
                    "fullEnd": 843,
                    "start": 840,
                    "end": 841,
                    "fullWidth": 3,
                    "width": 1,
                    "text": ";",
                    "value": ";",
                    "valueText": ";",
                    "hasTrailingTrivia": true,
                    "hasTrailingNewLine": true,
                    "trailingTrivia": [
                        {
                            "kind": "NewLineTrivia",
                            "text": "\r\n"
                        }
                    ]
                }
            }
        ],
        "endOfFileToken": {
            "kind": "EndOfFileToken",
            "fullStart": 843,
            "fullEnd": 843,
            "start": 843,
            "end": 843,
            "fullWidth": 0,
            "width": 0,
            "text": ""
        }
    },
    "lineMap": {
        "lineStarts": [
            0,
            67,
            152,
            232,
            308,
            380,
            385,
            440,
            524,
            529,
            531,
            533,
            556,
            602,
            632,
            643,
            645,
            706,
            708,
            773,
            775,
            812,
            819,
            843
        ],
        "length": 843
    }
}<|MERGE_RESOLUTION|>--- conflicted
+++ resolved
@@ -277,11 +277,8 @@
                                             "start": 584,
                                             "end": 587,
                                             "fullWidth": 3,
-<<<<<<< HEAD
                                             "width": 3,
-=======
                                             "modifiers": [],
->>>>>>> e3c38734
                                             "identifier": {
                                                 "kind": "IdentifierName",
                                                 "fullStart": 584,
@@ -321,11 +318,8 @@
                                             "start": 589,
                                             "end": 592,
                                             "fullWidth": 3,
-<<<<<<< HEAD
                                             "width": 3,
-=======
                                             "modifiers": [],
->>>>>>> e3c38734
                                             "identifier": {
                                                 "kind": "IdentifierName",
                                                 "fullStart": 589,
@@ -365,11 +359,8 @@
                                             "start": 594,
                                             "end": 597,
                                             "fullWidth": 3,
-<<<<<<< HEAD
                                             "width": 3,
-=======
                                             "modifiers": [],
->>>>>>> e3c38734
                                             "identifier": {
                                                 "kind": "IdentifierName",
                                                 "fullStart": 594,
