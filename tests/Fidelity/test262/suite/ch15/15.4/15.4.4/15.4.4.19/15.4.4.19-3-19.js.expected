--- conflicted
+++ resolved
@@ -282,11 +282,8 @@
                                             "start": 605,
                                             "end": 608,
                                             "fullWidth": 3,
-<<<<<<< HEAD
                                             "width": 3,
-=======
                                             "modifiers": [],
->>>>>>> e3c38734
                                             "identifier": {
                                                 "kind": "IdentifierName",
                                                 "fullStart": 605,
@@ -326,11 +323,8 @@
                                             "start": 610,
                                             "end": 613,
                                             "fullWidth": 3,
-<<<<<<< HEAD
                                             "width": 3,
-=======
                                             "modifiers": [],
->>>>>>> e3c38734
                                             "identifier": {
                                                 "kind": "IdentifierName",
                                                 "fullStart": 610,
@@ -370,11 +364,8 @@
                                             "start": 615,
                                             "end": 618,
                                             "fullWidth": 3,
-<<<<<<< HEAD
                                             "width": 3,
-=======
                                             "modifiers": [],
->>>>>>> e3c38734
                                             "identifier": {
                                                 "kind": "IdentifierName",
                                                 "fullStart": 615,
