{
    "isDeclaration": false,
    "languageVersion": "EcmaScript5",
    "parseOptions": {
        "allowAutomaticSemicolonInsertion": true
    },
    "sourceUnit": {
        "kind": "SourceUnit",
        "fullStart": 0,
        "fullEnd": 674,
        "start": 526,
        "end": 674,
        "fullWidth": 674,
        "width": 148,
        "isIncrementallyUnusable": true,
        "moduleElements": [
            {
                "kind": "FunctionDeclaration",
                "fullStart": 0,
                "fullEnd": 650,
                "start": 526,
                "end": 648,
                "fullWidth": 650,
                "width": 122,
                "modifiers": [],
                "functionKeyword": {
                    "kind": "FunctionKeyword",
                    "fullStart": 0,
                    "fullEnd": 535,
                    "start": 526,
                    "end": 534,
                    "fullWidth": 535,
                    "width": 8,
                    "text": "function",
                    "value": "function",
                    "valueText": "function",
                    "hasLeadingTrivia": true,
                    "hasLeadingComment": true,
                    "hasLeadingNewLine": true,
                    "hasTrailingTrivia": true,
                    "leadingTrivia": [
                        {
                            "kind": "SingleLineCommentTrivia",
                            "text": "/// Copyright (c) 2012 Ecma International.  All rights reserved. "
                        },
                        {
                            "kind": "NewLineTrivia",
                            "text": "\r\n"
                        },
                        {
                            "kind": "SingleLineCommentTrivia",
                            "text": "/// Ecma International makes this code available under the terms and conditions set"
                        },
                        {
                            "kind": "NewLineTrivia",
                            "text": "\r\n"
                        },
                        {
                            "kind": "SingleLineCommentTrivia",
                            "text": "/// forth on http://hg.ecmascript.org/tests/test262/raw-file/tip/LICENSE (the "
                        },
                        {
                            "kind": "NewLineTrivia",
                            "text": "\r\n"
                        },
                        {
                            "kind": "SingleLineCommentTrivia",
                            "text": "/// \"Use Terms\").   Any redistribution of this code must retain the above "
                        },
                        {
                            "kind": "NewLineTrivia",
                            "text": "\r\n"
                        },
                        {
                            "kind": "SingleLineCommentTrivia",
                            "text": "/// copyright and this notice and otherwise comply with the Use Terms."
                        },
                        {
                            "kind": "NewLineTrivia",
                            "text": "\r\n"
                        },
                        {
                            "kind": "MultiLineCommentTrivia",
                            "text": "/**\r\n * @path ch15/15.4/15.4.4/15.4.4.19/15.4.4.19-6-2.js\r\n * @description Array.prototype.map - the returned array is instanceof Array\r\n */"
                        },
                        {
                            "kind": "NewLineTrivia",
                            "text": "\r\n"
                        },
                        {
                            "kind": "NewLineTrivia",
                            "text": "\r\n"
                        },
                        {
                            "kind": "NewLineTrivia",
                            "text": "\r\n"
                        }
                    ],
                    "trailingTrivia": [
                        {
                            "kind": "WhitespaceTrivia",
                            "text": " "
                        }
                    ]
                },
                "identifier": {
                    "kind": "IdentifierName",
                    "fullStart": 535,
                    "fullEnd": 543,
                    "start": 535,
                    "end": 543,
                    "fullWidth": 8,
                    "width": 8,
                    "text": "testcase",
                    "value": "testcase",
                    "valueText": "testcase"
                },
                "callSignature": {
                    "kind": "CallSignature",
                    "fullStart": 543,
                    "fullEnd": 546,
                    "start": 543,
                    "end": 545,
                    "fullWidth": 3,
                    "width": 2,
                    "parameterList": {
                        "kind": "ParameterList",
                        "fullStart": 543,
                        "fullEnd": 546,
                        "start": 543,
                        "end": 545,
                        "fullWidth": 3,
                        "width": 2,
                        "openParenToken": {
                            "kind": "OpenParenToken",
                            "fullStart": 543,
                            "fullEnd": 544,
                            "start": 543,
                            "end": 544,
                            "fullWidth": 1,
                            "width": 1,
                            "text": "(",
                            "value": "(",
                            "valueText": "("
                        },
                        "parameters": [],
                        "closeParenToken": {
                            "kind": "CloseParenToken",
                            "fullStart": 544,
                            "fullEnd": 546,
                            "start": 544,
                            "end": 545,
                            "fullWidth": 2,
                            "width": 1,
                            "text": ")",
                            "value": ")",
                            "valueText": ")",
                            "hasTrailingTrivia": true,
                            "trailingTrivia": [
                                {
                                    "kind": "WhitespaceTrivia",
                                    "text": " "
                                }
                            ]
                        }
                    }
                },
                "block": {
                    "kind": "Block",
                    "fullStart": 546,
                    "fullEnd": 650,
                    "start": 546,
                    "end": 648,
                    "fullWidth": 104,
                    "width": 102,
                    "openBraceToken": {
                        "kind": "OpenBraceToken",
                        "fullStart": 546,
                        "fullEnd": 549,
                        "start": 546,
                        "end": 547,
                        "fullWidth": 3,
                        "width": 1,
                        "text": "{",
                        "value": "{",
                        "valueText": "{",
                        "hasTrailingTrivia": true,
                        "hasTrailingNewLine": true,
                        "trailingTrivia": [
                            {
                                "kind": "NewLineTrivia",
                                "text": "\r\n"
                            }
                        ]
                    },
                    "statements": [
                        {
                            "kind": "VariableStatement",
                            "fullStart": 549,
                            "fullEnd": 600,
                            "start": 559,
                            "end": 598,
                            "fullWidth": 51,
                            "width": 39,
                            "modifiers": [],
                            "variableDeclaration": {
                                "kind": "VariableDeclaration",
                                "fullStart": 549,
                                "fullEnd": 597,
                                "start": 559,
                                "end": 597,
                                "fullWidth": 48,
                                "width": 38,
                                "varKeyword": {
                                    "kind": "VarKeyword",
                                    "fullStart": 549,
                                    "fullEnd": 563,
                                    "start": 559,
                                    "end": 562,
                                    "fullWidth": 14,
                                    "width": 3,
                                    "text": "var",
                                    "value": "var",
                                    "valueText": "var",
                                    "hasLeadingTrivia": true,
                                    "hasLeadingNewLine": true,
                                    "hasTrailingTrivia": true,
                                    "leadingTrivia": [
                                        {
                                            "kind": "NewLineTrivia",
                                            "text": "\r\n"
                                        },
                                        {
                                            "kind": "WhitespaceTrivia",
                                            "text": "        "
                                        }
                                    ],
                                    "trailingTrivia": [
                                        {
                                            "kind": "WhitespaceTrivia",
                                            "text": " "
                                        }
                                    ]
                                },
                                "variableDeclarators": [
                                    {
                                        "kind": "VariableDeclarator",
                                        "fullStart": 563,
                                        "fullEnd": 597,
                                        "start": 563,
                                        "end": 597,
                                        "fullWidth": 34,
<<<<<<< HEAD
                                        "width": 34,
                                        "identifier": {
=======
                                        "propertyName": {
>>>>>>> 85e84683
                                            "kind": "IdentifierName",
                                            "fullStart": 563,
                                            "fullEnd": 570,
                                            "start": 563,
                                            "end": 569,
                                            "fullWidth": 7,
                                            "width": 6,
                                            "text": "newArr",
                                            "value": "newArr",
                                            "valueText": "newArr",
                                            "hasTrailingTrivia": true,
                                            "trailingTrivia": [
                                                {
                                                    "kind": "WhitespaceTrivia",
                                                    "text": " "
                                                }
                                            ]
                                        },
                                        "equalsValueClause": {
                                            "kind": "EqualsValueClause",
                                            "fullStart": 570,
                                            "fullEnd": 597,
                                            "start": 570,
                                            "end": 597,
                                            "fullWidth": 27,
                                            "width": 27,
                                            "equalsToken": {
                                                "kind": "EqualsToken",
                                                "fullStart": 570,
                                                "fullEnd": 572,
                                                "start": 570,
                                                "end": 571,
                                                "fullWidth": 2,
                                                "width": 1,
                                                "text": "=",
                                                "value": "=",
                                                "valueText": "=",
                                                "hasTrailingTrivia": true,
                                                "trailingTrivia": [
                                                    {
                                                        "kind": "WhitespaceTrivia",
                                                        "text": " "
                                                    }
                                                ]
                                            },
                                            "value": {
                                                "kind": "InvocationExpression",
                                                "fullStart": 572,
                                                "fullEnd": 597,
                                                "start": 572,
                                                "end": 597,
                                                "fullWidth": 25,
                                                "width": 25,
                                                "expression": {
                                                    "kind": "MemberAccessExpression",
                                                    "fullStart": 572,
                                                    "fullEnd": 580,
                                                    "start": 572,
                                                    "end": 580,
                                                    "fullWidth": 8,
                                                    "width": 8,
                                                    "expression": {
                                                        "kind": "ArrayLiteralExpression",
                                                        "fullStart": 572,
                                                        "fullEnd": 576,
                                                        "start": 572,
                                                        "end": 576,
                                                        "fullWidth": 4,
                                                        "width": 4,
                                                        "openBracketToken": {
                                                            "kind": "OpenBracketToken",
                                                            "fullStart": 572,
                                                            "fullEnd": 573,
                                                            "start": 572,
                                                            "end": 573,
                                                            "fullWidth": 1,
                                                            "width": 1,
                                                            "text": "[",
                                                            "value": "[",
                                                            "valueText": "["
                                                        },
                                                        "expressions": [
                                                            {
                                                                "kind": "NumericLiteral",
                                                                "fullStart": 573,
                                                                "fullEnd": 575,
                                                                "start": 573,
                                                                "end": 575,
                                                                "fullWidth": 2,
                                                                "width": 2,
                                                                "text": "11",
                                                                "value": 11,
                                                                "valueText": "11"
                                                            }
                                                        ],
                                                        "closeBracketToken": {
                                                            "kind": "CloseBracketToken",
                                                            "fullStart": 575,
                                                            "fullEnd": 576,
                                                            "start": 575,
                                                            "end": 576,
                                                            "fullWidth": 1,
                                                            "width": 1,
                                                            "text": "]",
                                                            "value": "]",
                                                            "valueText": "]"
                                                        }
                                                    },
                                                    "dotToken": {
                                                        "kind": "DotToken",
                                                        "fullStart": 576,
                                                        "fullEnd": 577,
                                                        "start": 576,
                                                        "end": 577,
                                                        "fullWidth": 1,
                                                        "width": 1,
                                                        "text": ".",
                                                        "value": ".",
                                                        "valueText": "."
                                                    },
                                                    "name": {
                                                        "kind": "IdentifierName",
                                                        "fullStart": 577,
                                                        "fullEnd": 580,
                                                        "start": 577,
                                                        "end": 580,
                                                        "fullWidth": 3,
                                                        "width": 3,
                                                        "text": "map",
                                                        "value": "map",
                                                        "valueText": "map"
                                                    }
                                                },
                                                "argumentList": {
                                                    "kind": "ArgumentList",
                                                    "fullStart": 580,
                                                    "fullEnd": 597,
                                                    "start": 580,
                                                    "end": 597,
                                                    "fullWidth": 17,
                                                    "width": 17,
                                                    "openParenToken": {
                                                        "kind": "OpenParenToken",
                                                        "fullStart": 580,
                                                        "fullEnd": 581,
                                                        "start": 580,
                                                        "end": 581,
                                                        "fullWidth": 1,
                                                        "width": 1,
                                                        "text": "(",
                                                        "value": "(",
                                                        "valueText": "("
                                                    },
                                                    "arguments": [
                                                        {
                                                            "kind": "FunctionExpression",
                                                            "fullStart": 581,
                                                            "fullEnd": 596,
                                                            "start": 581,
                                                            "end": 596,
                                                            "fullWidth": 15,
                                                            "width": 15,
                                                            "functionKeyword": {
                                                                "kind": "FunctionKeyword",
                                                                "fullStart": 581,
                                                                "fullEnd": 590,
                                                                "start": 581,
                                                                "end": 589,
                                                                "fullWidth": 9,
                                                                "width": 8,
                                                                "text": "function",
                                                                "value": "function",
                                                                "valueText": "function",
                                                                "hasTrailingTrivia": true,
                                                                "trailingTrivia": [
                                                                    {
                                                                        "kind": "WhitespaceTrivia",
                                                                        "text": " "
                                                                    }
                                                                ]
                                                            },
                                                            "callSignature": {
                                                                "kind": "CallSignature",
                                                                "fullStart": 590,
                                                                "fullEnd": 593,
                                                                "start": 590,
                                                                "end": 592,
                                                                "fullWidth": 3,
                                                                "width": 2,
                                                                "parameterList": {
                                                                    "kind": "ParameterList",
                                                                    "fullStart": 590,
                                                                    "fullEnd": 593,
                                                                    "start": 590,
                                                                    "end": 592,
                                                                    "fullWidth": 3,
                                                                    "width": 2,
                                                                    "openParenToken": {
                                                                        "kind": "OpenParenToken",
                                                                        "fullStart": 590,
                                                                        "fullEnd": 591,
                                                                        "start": 590,
                                                                        "end": 591,
                                                                        "fullWidth": 1,
                                                                        "width": 1,
                                                                        "text": "(",
                                                                        "value": "(",
                                                                        "valueText": "("
                                                                    },
                                                                    "parameters": [],
                                                                    "closeParenToken": {
                                                                        "kind": "CloseParenToken",
                                                                        "fullStart": 591,
                                                                        "fullEnd": 593,
                                                                        "start": 591,
                                                                        "end": 592,
                                                                        "fullWidth": 2,
                                                                        "width": 1,
                                                                        "text": ")",
                                                                        "value": ")",
                                                                        "valueText": ")",
                                                                        "hasTrailingTrivia": true,
                                                                        "trailingTrivia": [
                                                                            {
                                                                                "kind": "WhitespaceTrivia",
                                                                                "text": " "
                                                                            }
                                                                        ]
                                                                    }
                                                                }
                                                            },
                                                            "block": {
                                                                "kind": "Block",
                                                                "fullStart": 593,
                                                                "fullEnd": 596,
                                                                "start": 593,
                                                                "end": 596,
                                                                "fullWidth": 3,
                                                                "width": 3,
                                                                "openBraceToken": {
                                                                    "kind": "OpenBraceToken",
                                                                    "fullStart": 593,
                                                                    "fullEnd": 595,
                                                                    "start": 593,
                                                                    "end": 594,
                                                                    "fullWidth": 2,
                                                                    "width": 1,
                                                                    "text": "{",
                                                                    "value": "{",
                                                                    "valueText": "{",
                                                                    "hasTrailingTrivia": true,
                                                                    "trailingTrivia": [
                                                                        {
                                                                            "kind": "WhitespaceTrivia",
                                                                            "text": " "
                                                                        }
                                                                    ]
                                                                },
                                                                "statements": [],
                                                                "closeBraceToken": {
                                                                    "kind": "CloseBraceToken",
                                                                    "fullStart": 595,
                                                                    "fullEnd": 596,
                                                                    "start": 595,
                                                                    "end": 596,
                                                                    "fullWidth": 1,
                                                                    "width": 1,
                                                                    "text": "}",
                                                                    "value": "}",
                                                                    "valueText": "}"
                                                                }
                                                            }
                                                        }
                                                    ],
                                                    "closeParenToken": {
                                                        "kind": "CloseParenToken",
                                                        "fullStart": 596,
                                                        "fullEnd": 597,
                                                        "start": 596,
                                                        "end": 597,
                                                        "fullWidth": 1,
                                                        "width": 1,
                                                        "text": ")",
                                                        "value": ")",
                                                        "valueText": ")"
                                                    }
                                                }
                                            }
                                        }
                                    }
                                ]
                            },
                            "semicolonToken": {
                                "kind": "SemicolonToken",
                                "fullStart": 597,
                                "fullEnd": 600,
                                "start": 597,
                                "end": 598,
                                "fullWidth": 3,
                                "width": 1,
                                "text": ";",
                                "value": ";",
                                "valueText": ";",
                                "hasTrailingTrivia": true,
                                "hasTrailingNewLine": true,
                                "trailingTrivia": [
                                    {
                                        "kind": "NewLineTrivia",
                                        "text": "\r\n"
                                    }
                                ]
                            }
                        },
                        {
                            "kind": "ReturnStatement",
                            "fullStart": 600,
                            "fullEnd": 643,
                            "start": 610,
                            "end": 641,
                            "fullWidth": 43,
                            "width": 31,
                            "returnKeyword": {
                                "kind": "ReturnKeyword",
                                "fullStart": 600,
                                "fullEnd": 617,
                                "start": 610,
                                "end": 616,
                                "fullWidth": 17,
                                "width": 6,
                                "text": "return",
                                "value": "return",
                                "valueText": "return",
                                "hasLeadingTrivia": true,
                                "hasLeadingNewLine": true,
                                "hasTrailingTrivia": true,
                                "leadingTrivia": [
                                    {
                                        "kind": "NewLineTrivia",
                                        "text": "\r\n"
                                    },
                                    {
                                        "kind": "WhitespaceTrivia",
                                        "text": "        "
                                    }
                                ],
                                "trailingTrivia": [
                                    {
                                        "kind": "WhitespaceTrivia",
                                        "text": " "
                                    }
                                ]
                            },
                            "expression": {
                                "kind": "InstanceOfExpression",
                                "fullStart": 617,
                                "fullEnd": 640,
                                "start": 617,
                                "end": 640,
                                "fullWidth": 23,
                                "width": 23,
                                "left": {
                                    "kind": "IdentifierName",
                                    "fullStart": 617,
                                    "fullEnd": 624,
                                    "start": 617,
                                    "end": 623,
                                    "fullWidth": 7,
                                    "width": 6,
                                    "text": "newArr",
                                    "value": "newArr",
                                    "valueText": "newArr",
                                    "hasTrailingTrivia": true,
                                    "trailingTrivia": [
                                        {
                                            "kind": "WhitespaceTrivia",
                                            "text": " "
                                        }
                                    ]
                                },
                                "operatorToken": {
                                    "kind": "InstanceOfKeyword",
                                    "fullStart": 624,
                                    "fullEnd": 635,
                                    "start": 624,
                                    "end": 634,
                                    "fullWidth": 11,
                                    "width": 10,
                                    "text": "instanceof",
                                    "value": "instanceof",
                                    "valueText": "instanceof",
                                    "hasTrailingTrivia": true,
                                    "trailingTrivia": [
                                        {
                                            "kind": "WhitespaceTrivia",
                                            "text": " "
                                        }
                                    ]
                                },
                                "right": {
                                    "kind": "IdentifierName",
                                    "fullStart": 635,
                                    "fullEnd": 640,
                                    "start": 635,
                                    "end": 640,
                                    "fullWidth": 5,
                                    "width": 5,
                                    "text": "Array",
                                    "value": "Array",
                                    "valueText": "Array"
                                }
                            },
                            "semicolonToken": {
                                "kind": "SemicolonToken",
                                "fullStart": 640,
                                "fullEnd": 643,
                                "start": 640,
                                "end": 641,
                                "fullWidth": 3,
                                "width": 1,
                                "text": ";",
                                "value": ";",
                                "valueText": ";",
                                "hasTrailingTrivia": true,
                                "hasTrailingNewLine": true,
                                "trailingTrivia": [
                                    {
                                        "kind": "NewLineTrivia",
                                        "text": "\r\n"
                                    }
                                ]
                            }
                        }
                    ],
                    "closeBraceToken": {
                        "kind": "CloseBraceToken",
                        "fullStart": 643,
                        "fullEnd": 650,
                        "start": 647,
                        "end": 648,
                        "fullWidth": 7,
                        "width": 1,
                        "text": "}",
                        "value": "}",
                        "valueText": "}",
                        "hasLeadingTrivia": true,
                        "hasTrailingTrivia": true,
                        "hasTrailingNewLine": true,
                        "leadingTrivia": [
                            {
                                "kind": "WhitespaceTrivia",
                                "text": "    "
                            }
                        ],
                        "trailingTrivia": [
                            {
                                "kind": "NewLineTrivia",
                                "text": "\r\n"
                            }
                        ]
                    }
                }
            },
            {
                "kind": "ExpressionStatement",
                "fullStart": 650,
                "fullEnd": 674,
                "start": 650,
                "end": 672,
                "fullWidth": 24,
                "width": 22,
                "expression": {
                    "kind": "InvocationExpression",
                    "fullStart": 650,
                    "fullEnd": 671,
                    "start": 650,
                    "end": 671,
                    "fullWidth": 21,
                    "width": 21,
                    "expression": {
                        "kind": "IdentifierName",
                        "fullStart": 650,
                        "fullEnd": 661,
                        "start": 650,
                        "end": 661,
                        "fullWidth": 11,
                        "width": 11,
                        "text": "runTestCase",
                        "value": "runTestCase",
                        "valueText": "runTestCase"
                    },
                    "argumentList": {
                        "kind": "ArgumentList",
                        "fullStart": 661,
                        "fullEnd": 671,
                        "start": 661,
                        "end": 671,
                        "fullWidth": 10,
                        "width": 10,
                        "openParenToken": {
                            "kind": "OpenParenToken",
                            "fullStart": 661,
                            "fullEnd": 662,
                            "start": 661,
                            "end": 662,
                            "fullWidth": 1,
                            "width": 1,
                            "text": "(",
                            "value": "(",
                            "valueText": "("
                        },
                        "arguments": [
                            {
                                "kind": "IdentifierName",
                                "fullStart": 662,
                                "fullEnd": 670,
                                "start": 662,
                                "end": 670,
                                "fullWidth": 8,
                                "width": 8,
                                "text": "testcase",
                                "value": "testcase",
                                "valueText": "testcase"
                            }
                        ],
                        "closeParenToken": {
                            "kind": "CloseParenToken",
                            "fullStart": 670,
                            "fullEnd": 671,
                            "start": 670,
                            "end": 671,
                            "fullWidth": 1,
                            "width": 1,
                            "text": ")",
                            "value": ")",
                            "valueText": ")"
                        }
                    }
                },
                "semicolonToken": {
                    "kind": "SemicolonToken",
                    "fullStart": 671,
                    "fullEnd": 674,
                    "start": 671,
                    "end": 672,
                    "fullWidth": 3,
                    "width": 1,
                    "text": ";",
                    "value": ";",
                    "valueText": ";",
                    "hasTrailingTrivia": true,
                    "hasTrailingNewLine": true,
                    "trailingTrivia": [
                        {
                            "kind": "NewLineTrivia",
                            "text": "\r\n"
                        }
                    ]
                }
            }
        ],
        "endOfFileToken": {
            "kind": "EndOfFileToken",
            "fullStart": 674,
            "fullEnd": 674,
            "start": 674,
            "end": 674,
            "fullWidth": 0,
            "width": 0,
            "text": ""
        }
    },
    "lineMap": {
        "lineStarts": [
            0,
            67,
            152,
            232,
            308,
            380,
            385,
            439,
            517,
            522,
            524,
            526,
            549,
            551,
            600,
            602,
            643,
            650,
            674
        ],
        "length": 674
    }
}<|MERGE_RESOLUTION|>--- conflicted
+++ resolved
@@ -250,12 +250,8 @@
                                         "start": 563,
                                         "end": 597,
                                         "fullWidth": 34,
-<<<<<<< HEAD
                                         "width": 34,
-                                        "identifier": {
-=======
                                         "propertyName": {
->>>>>>> 85e84683
                                             "kind": "IdentifierName",
                                             "fullStart": 563,
                                             "fullEnd": 570,
