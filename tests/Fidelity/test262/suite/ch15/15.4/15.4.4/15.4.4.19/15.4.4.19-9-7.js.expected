--- conflicted
+++ resolved
@@ -250,12 +250,8 @@
                                         "start": 633,
                                         "end": 649,
                                         "fullWidth": 16,
-<<<<<<< HEAD
                                         "width": 16,
-                                        "identifier": {
-=======
                                         "propertyName": {
->>>>>>> 85e84683
                                             "kind": "IdentifierName",
                                             "fullStart": 633,
                                             "fullEnd": 642,
@@ -869,12 +865,8 @@
                                         "start": 785,
                                         "end": 806,
                                         "fullWidth": 21,
-<<<<<<< HEAD
                                         "width": 21,
-                                        "identifier": {
-=======
                                         "propertyName": {
->>>>>>> 85e84683
                                             "kind": "IdentifierName",
                                             "fullStart": 785,
                                             "fullEnd": 789,
@@ -1340,12 +1332,8 @@
                                         "start": 857,
                                         "end": 872,
                                         "fullWidth": 15,
-<<<<<<< HEAD
                                         "width": 15,
-                                        "identifier": {
-=======
                                         "propertyName": {
->>>>>>> 85e84683
                                             "kind": "IdentifierName",
                                             "fullStart": 857,
                                             "fullEnd": 861,
@@ -1674,12 +1662,8 @@
                                         "start": 918,
                                         "end": 972,
                                         "fullWidth": 54,
-<<<<<<< HEAD
                                         "width": 54,
-                                        "identifier": {
-=======
                                         "propertyName": {
->>>>>>> 85e84683
                                             "kind": "IdentifierName",
                                             "fullStart": 918,
                                             "fullEnd": 929,
