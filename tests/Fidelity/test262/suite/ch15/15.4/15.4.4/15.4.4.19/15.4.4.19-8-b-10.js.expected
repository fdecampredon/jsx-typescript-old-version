--- conflicted
+++ resolved
@@ -744,12 +744,8 @@
                                         "start": 748,
                                         "end": 774,
                                         "fullWidth": 26,
-<<<<<<< HEAD
                                         "width": 26,
-                                        "identifier": {
-=======
                                         "propertyName": {
->>>>>>> 85e84683
                                             "kind": "IdentifierName",
                                             "fullStart": 748,
                                             "fullEnd": 752,
@@ -2014,12 +2010,8 @@
                                                     "start": 1058,
                                                     "end": 1112,
                                                     "fullWidth": 54,
-<<<<<<< HEAD
                                                     "width": 54,
-                                                    "identifier": {
-=======
                                                     "propertyName": {
->>>>>>> 85e84683
                                                         "kind": "IdentifierName",
                                                         "fullStart": 1058,
                                                         "fullEnd": 1069,
