{
    "isDeclaration": false,
    "languageVersion": "EcmaScript5",
    "parseOptions": {
        "allowAutomaticSemicolonInsertion": true
    },
    "sourceUnit": {
        "kind": "SourceUnit",
        "fullStart": 0,
        "fullEnd": 1212,
        "start": 559,
        "end": 1212,
        "fullWidth": 1212,
        "width": 653,
        "isIncrementallyUnusable": true,
        "moduleElements": [
            {
                "kind": "FunctionDeclaration",
                "fullStart": 0,
                "fullEnd": 1188,
                "start": 559,
                "end": 1186,
                "fullWidth": 1188,
                "width": 627,
                "isIncrementallyUnusable": true,
                "modifiers": [],
                "functionKeyword": {
                    "kind": "FunctionKeyword",
                    "fullStart": 0,
                    "fullEnd": 568,
                    "start": 559,
                    "end": 567,
                    "fullWidth": 568,
                    "width": 8,
                    "text": "function",
                    "value": "function",
                    "valueText": "function",
                    "hasLeadingTrivia": true,
                    "hasLeadingComment": true,
                    "hasLeadingNewLine": true,
                    "hasTrailingTrivia": true,
                    "leadingTrivia": [
                        {
                            "kind": "SingleLineCommentTrivia",
                            "text": "/// Copyright (c) 2012 Ecma International.  All rights reserved. "
                        },
                        {
                            "kind": "NewLineTrivia",
                            "text": "\r\n"
                        },
                        {
                            "kind": "SingleLineCommentTrivia",
                            "text": "/// Ecma International makes this code available under the terms and conditions set"
                        },
                        {
                            "kind": "NewLineTrivia",
                            "text": "\r\n"
                        },
                        {
                            "kind": "SingleLineCommentTrivia",
                            "text": "/// forth on http://hg.ecmascript.org/tests/test262/raw-file/tip/LICENSE (the "
                        },
                        {
                            "kind": "NewLineTrivia",
                            "text": "\r\n"
                        },
                        {
                            "kind": "SingleLineCommentTrivia",
                            "text": "/// \"Use Terms\").   Any redistribution of this code must retain the above "
                        },
                        {
                            "kind": "NewLineTrivia",
                            "text": "\r\n"
                        },
                        {
                            "kind": "SingleLineCommentTrivia",
                            "text": "/// copyright and this notice and otherwise comply with the Use Terms."
                        },
                        {
                            "kind": "NewLineTrivia",
                            "text": "\r\n"
                        },
                        {
                            "kind": "MultiLineCommentTrivia",
                            "text": "/**\r\n * @path ch15/15.4/15.4.4/15.4.4.19/15.4.4.19-8-c-i-16.js\r\n * @description Array.prototype.map - element to be retrieved is inherited accessor property on an Array\r\n */"
                        },
                        {
                            "kind": "NewLineTrivia",
                            "text": "\r\n"
                        },
                        {
                            "kind": "NewLineTrivia",
                            "text": "\r\n"
                        },
                        {
                            "kind": "NewLineTrivia",
                            "text": "\r\n"
                        }
                    ],
                    "trailingTrivia": [
                        {
                            "kind": "WhitespaceTrivia",
                            "text": " "
                        }
                    ]
                },
                "identifier": {
                    "kind": "IdentifierName",
                    "fullStart": 568,
                    "fullEnd": 576,
                    "start": 568,
                    "end": 576,
                    "fullWidth": 8,
                    "width": 8,
                    "text": "testcase",
                    "value": "testcase",
                    "valueText": "testcase"
                },
                "callSignature": {
                    "kind": "CallSignature",
                    "fullStart": 576,
                    "fullEnd": 579,
                    "start": 576,
                    "end": 578,
                    "fullWidth": 3,
                    "width": 2,
                    "parameterList": {
                        "kind": "ParameterList",
                        "fullStart": 576,
                        "fullEnd": 579,
                        "start": 576,
                        "end": 578,
                        "fullWidth": 3,
                        "width": 2,
                        "openParenToken": {
                            "kind": "OpenParenToken",
                            "fullStart": 576,
                            "fullEnd": 577,
                            "start": 576,
                            "end": 577,
                            "fullWidth": 1,
                            "width": 1,
                            "text": "(",
                            "value": "(",
                            "valueText": "("
                        },
                        "parameters": [],
                        "closeParenToken": {
                            "kind": "CloseParenToken",
                            "fullStart": 577,
                            "fullEnd": 579,
                            "start": 577,
                            "end": 578,
                            "fullWidth": 2,
                            "width": 1,
                            "text": ")",
                            "value": ")",
                            "valueText": ")",
                            "hasTrailingTrivia": true,
                            "trailingTrivia": [
                                {
                                    "kind": "WhitespaceTrivia",
                                    "text": " "
                                }
                            ]
                        }
                    }
                },
                "block": {
                    "kind": "Block",
                    "fullStart": 579,
                    "fullEnd": 1188,
                    "start": 579,
                    "end": 1186,
                    "fullWidth": 609,
                    "width": 607,
                    "isIncrementallyUnusable": true,
                    "openBraceToken": {
                        "kind": "OpenBraceToken",
                        "fullStart": 579,
                        "fullEnd": 582,
                        "start": 579,
                        "end": 580,
                        "fullWidth": 3,
                        "width": 1,
                        "text": "{",
                        "value": "{",
                        "valueText": "{",
                        "hasTrailingTrivia": true,
                        "hasTrailingNewLine": true,
                        "trailingTrivia": [
                            {
                                "kind": "NewLineTrivia",
                                "text": "\r\n"
                            }
                        ]
                    },
                    "statements": [
                        {
                            "kind": "VariableStatement",
                            "fullStart": 582,
                            "fullEnd": 613,
                            "start": 592,
                            "end": 611,
                            "fullWidth": 31,
                            "width": 19,
                            "modifiers": [],
                            "variableDeclaration": {
                                "kind": "VariableDeclaration",
                                "fullStart": 582,
                                "fullEnd": 610,
                                "start": 592,
                                "end": 610,
                                "fullWidth": 28,
                                "width": 18,
                                "varKeyword": {
                                    "kind": "VarKeyword",
                                    "fullStart": 582,
                                    "fullEnd": 596,
                                    "start": 592,
                                    "end": 595,
                                    "fullWidth": 14,
                                    "width": 3,
                                    "text": "var",
                                    "value": "var",
                                    "valueText": "var",
                                    "hasLeadingTrivia": true,
                                    "hasLeadingNewLine": true,
                                    "hasTrailingTrivia": true,
                                    "leadingTrivia": [
                                        {
                                            "kind": "NewLineTrivia",
                                            "text": "\r\n"
                                        },
                                        {
                                            "kind": "WhitespaceTrivia",
                                            "text": "        "
                                        }
                                    ],
                                    "trailingTrivia": [
                                        {
                                            "kind": "WhitespaceTrivia",
                                            "text": " "
                                        }
                                    ]
                                },
                                "variableDeclarators": [
                                    {
                                        "kind": "VariableDeclarator",
                                        "fullStart": 596,
                                        "fullEnd": 610,
                                        "start": 596,
                                        "end": 610,
                                        "fullWidth": 14,
<<<<<<< HEAD
                                        "width": 14,
                                        "identifier": {
=======
                                        "propertyName": {
>>>>>>> 85e84683
                                            "kind": "IdentifierName",
                                            "fullStart": 596,
                                            "fullEnd": 603,
                                            "start": 596,
                                            "end": 602,
                                            "fullWidth": 7,
                                            "width": 6,
                                            "text": "kValue",
                                            "value": "kValue",
                                            "valueText": "kValue",
                                            "hasTrailingTrivia": true,
                                            "trailingTrivia": [
                                                {
                                                    "kind": "WhitespaceTrivia",
                                                    "text": " "
                                                }
                                            ]
                                        },
                                        "equalsValueClause": {
                                            "kind": "EqualsValueClause",
                                            "fullStart": 603,
                                            "fullEnd": 610,
                                            "start": 603,
                                            "end": 610,
                                            "fullWidth": 7,
                                            "width": 7,
                                            "equalsToken": {
                                                "kind": "EqualsToken",
                                                "fullStart": 603,
                                                "fullEnd": 605,
                                                "start": 603,
                                                "end": 604,
                                                "fullWidth": 2,
                                                "width": 1,
                                                "text": "=",
                                                "value": "=",
                                                "valueText": "=",
                                                "hasTrailingTrivia": true,
                                                "trailingTrivia": [
                                                    {
                                                        "kind": "WhitespaceTrivia",
                                                        "text": " "
                                                    }
                                                ]
                                            },
                                            "value": {
                                                "kind": "StringLiteral",
                                                "fullStart": 605,
                                                "fullEnd": 610,
                                                "start": 605,
                                                "end": 610,
                                                "fullWidth": 5,
                                                "width": 5,
                                                "text": "\"abc\"",
                                                "value": "abc",
                                                "valueText": "abc"
                                            }
                                        }
                                    }
                                ]
                            },
                            "semicolonToken": {
                                "kind": "SemicolonToken",
                                "fullStart": 610,
                                "fullEnd": 613,
                                "start": 610,
                                "end": 611,
                                "fullWidth": 3,
                                "width": 1,
                                "text": ";",
                                "value": ";",
                                "valueText": ";",
                                "hasTrailingTrivia": true,
                                "hasTrailingNewLine": true,
                                "trailingTrivia": [
                                    {
                                        "kind": "NewLineTrivia",
                                        "text": "\r\n"
                                    }
                                ]
                            }
                        },
                        {
                            "kind": "FunctionDeclaration",
                            "fullStart": 613,
                            "fullEnd": 784,
                            "start": 623,
                            "end": 782,
                            "fullWidth": 171,
                            "width": 159,
                            "modifiers": [],
                            "functionKeyword": {
                                "kind": "FunctionKeyword",
                                "fullStart": 613,
                                "fullEnd": 632,
                                "start": 623,
                                "end": 631,
                                "fullWidth": 19,
                                "width": 8,
                                "text": "function",
                                "value": "function",
                                "valueText": "function",
                                "hasLeadingTrivia": true,
                                "hasLeadingNewLine": true,
                                "hasTrailingTrivia": true,
                                "leadingTrivia": [
                                    {
                                        "kind": "NewLineTrivia",
                                        "text": "\r\n"
                                    },
                                    {
                                        "kind": "WhitespaceTrivia",
                                        "text": "        "
                                    }
                                ],
                                "trailingTrivia": [
                                    {
                                        "kind": "WhitespaceTrivia",
                                        "text": " "
                                    }
                                ]
                            },
                            "identifier": {
                                "kind": "IdentifierName",
                                "fullStart": 632,
                                "fullEnd": 642,
                                "start": 632,
                                "end": 642,
                                "fullWidth": 10,
                                "width": 10,
                                "text": "callbackfn",
                                "value": "callbackfn",
                                "valueText": "callbackfn"
                            },
                            "callSignature": {
                                "kind": "CallSignature",
                                "fullStart": 642,
                                "fullEnd": 658,
                                "start": 642,
                                "end": 657,
                                "fullWidth": 16,
                                "width": 15,
                                "parameterList": {
                                    "kind": "ParameterList",
                                    "fullStart": 642,
                                    "fullEnd": 658,
                                    "start": 642,
                                    "end": 657,
                                    "fullWidth": 16,
                                    "width": 15,
                                    "openParenToken": {
                                        "kind": "OpenParenToken",
                                        "fullStart": 642,
                                        "fullEnd": 643,
                                        "start": 642,
                                        "end": 643,
                                        "fullWidth": 1,
                                        "width": 1,
                                        "text": "(",
                                        "value": "(",
                                        "valueText": "("
                                    },
                                    "parameters": [
                                        {
                                            "kind": "Parameter",
                                            "fullStart": 643,
                                            "fullEnd": 646,
                                            "start": 643,
                                            "end": 646,
                                            "fullWidth": 3,
                                            "width": 3,
                                            "modifiers": [],
                                            "identifier": {
                                                "kind": "IdentifierName",
                                                "fullStart": 643,
                                                "fullEnd": 646,
                                                "start": 643,
                                                "end": 646,
                                                "fullWidth": 3,
                                                "width": 3,
                                                "text": "val",
                                                "value": "val",
                                                "valueText": "val"
                                            }
                                        },
                                        {
                                            "kind": "CommaToken",
                                            "fullStart": 646,
                                            "fullEnd": 648,
                                            "start": 646,
                                            "end": 647,
                                            "fullWidth": 2,
                                            "width": 1,
                                            "text": ",",
                                            "value": ",",
                                            "valueText": ",",
                                            "hasTrailingTrivia": true,
                                            "trailingTrivia": [
                                                {
                                                    "kind": "WhitespaceTrivia",
                                                    "text": " "
                                                }
                                            ]
                                        },
                                        {
                                            "kind": "Parameter",
                                            "fullStart": 648,
                                            "fullEnd": 651,
                                            "start": 648,
                                            "end": 651,
                                            "fullWidth": 3,
                                            "width": 3,
                                            "modifiers": [],
                                            "identifier": {
                                                "kind": "IdentifierName",
                                                "fullStart": 648,
                                                "fullEnd": 651,
                                                "start": 648,
                                                "end": 651,
                                                "fullWidth": 3,
                                                "width": 3,
                                                "text": "idx",
                                                "value": "idx",
                                                "valueText": "idx"
                                            }
                                        },
                                        {
                                            "kind": "CommaToken",
                                            "fullStart": 651,
                                            "fullEnd": 653,
                                            "start": 651,
                                            "end": 652,
                                            "fullWidth": 2,
                                            "width": 1,
                                            "text": ",",
                                            "value": ",",
                                            "valueText": ",",
                                            "hasTrailingTrivia": true,
                                            "trailingTrivia": [
                                                {
                                                    "kind": "WhitespaceTrivia",
                                                    "text": " "
                                                }
                                            ]
                                        },
                                        {
                                            "kind": "Parameter",
                                            "fullStart": 653,
                                            "fullEnd": 656,
                                            "start": 653,
                                            "end": 656,
                                            "fullWidth": 3,
                                            "width": 3,
                                            "modifiers": [],
                                            "identifier": {
                                                "kind": "IdentifierName",
                                                "fullStart": 653,
                                                "fullEnd": 656,
                                                "start": 653,
                                                "end": 656,
                                                "fullWidth": 3,
                                                "width": 3,
                                                "text": "obj",
                                                "value": "obj",
                                                "valueText": "obj"
                                            }
                                        }
                                    ],
                                    "closeParenToken": {
                                        "kind": "CloseParenToken",
                                        "fullStart": 656,
                                        "fullEnd": 658,
                                        "start": 656,
                                        "end": 657,
                                        "fullWidth": 2,
                                        "width": 1,
                                        "text": ")",
                                        "value": ")",
                                        "valueText": ")",
                                        "hasTrailingTrivia": true,
                                        "trailingTrivia": [
                                            {
                                                "kind": "WhitespaceTrivia",
                                                "text": " "
                                            }
                                        ]
                                    }
                                }
                            },
                            "block": {
                                "kind": "Block",
                                "fullStart": 658,
                                "fullEnd": 784,
                                "start": 658,
                                "end": 782,
                                "fullWidth": 126,
                                "width": 124,
                                "openBraceToken": {
                                    "kind": "OpenBraceToken",
                                    "fullStart": 658,
                                    "fullEnd": 661,
                                    "start": 658,
                                    "end": 659,
                                    "fullWidth": 3,
                                    "width": 1,
                                    "text": "{",
                                    "value": "{",
                                    "valueText": "{",
                                    "hasTrailingTrivia": true,
                                    "hasTrailingNewLine": true,
                                    "trailingTrivia": [
                                        {
                                            "kind": "NewLineTrivia",
                                            "text": "\r\n"
                                        }
                                    ]
                                },
                                "statements": [
                                    {
                                        "kind": "IfStatement",
                                        "fullStart": 661,
                                        "fullEnd": 746,
                                        "start": 673,
                                        "end": 744,
                                        "fullWidth": 85,
                                        "width": 71,
                                        "ifKeyword": {
                                            "kind": "IfKeyword",
                                            "fullStart": 661,
                                            "fullEnd": 676,
                                            "start": 673,
                                            "end": 675,
                                            "fullWidth": 15,
                                            "width": 2,
                                            "text": "if",
                                            "value": "if",
                                            "valueText": "if",
                                            "hasLeadingTrivia": true,
                                            "hasTrailingTrivia": true,
                                            "leadingTrivia": [
                                                {
                                                    "kind": "WhitespaceTrivia",
                                                    "text": "            "
                                                }
                                            ],
                                            "trailingTrivia": [
                                                {
                                                    "kind": "WhitespaceTrivia",
                                                    "text": " "
                                                }
                                            ]
                                        },
                                        "openParenToken": {
                                            "kind": "OpenParenToken",
                                            "fullStart": 676,
                                            "fullEnd": 677,
                                            "start": 676,
                                            "end": 677,
                                            "fullWidth": 1,
                                            "width": 1,
                                            "text": "(",
                                            "value": "(",
                                            "valueText": "("
                                        },
                                        "condition": {
                                            "kind": "EqualsExpression",
                                            "fullStart": 677,
                                            "fullEnd": 686,
                                            "start": 677,
                                            "end": 686,
                                            "fullWidth": 9,
                                            "width": 9,
                                            "left": {
                                                "kind": "IdentifierName",
                                                "fullStart": 677,
                                                "fullEnd": 681,
                                                "start": 677,
                                                "end": 680,
                                                "fullWidth": 4,
                                                "width": 3,
                                                "text": "idx",
                                                "value": "idx",
                                                "valueText": "idx",
                                                "hasTrailingTrivia": true,
                                                "trailingTrivia": [
                                                    {
                                                        "kind": "WhitespaceTrivia",
                                                        "text": " "
                                                    }
                                                ]
                                            },
                                            "operatorToken": {
                                                "kind": "EqualsEqualsEqualsToken",
                                                "fullStart": 681,
                                                "fullEnd": 685,
                                                "start": 681,
                                                "end": 684,
                                                "fullWidth": 4,
                                                "width": 3,
                                                "text": "===",
                                                "value": "===",
                                                "valueText": "===",
                                                "hasTrailingTrivia": true,
                                                "trailingTrivia": [
                                                    {
                                                        "kind": "WhitespaceTrivia",
                                                        "text": " "
                                                    }
                                                ]
                                            },
                                            "right": {
                                                "kind": "NumericLiteral",
                                                "fullStart": 685,
                                                "fullEnd": 686,
                                                "start": 685,
                                                "end": 686,
                                                "fullWidth": 1,
                                                "width": 1,
                                                "text": "0",
                                                "value": 0,
                                                "valueText": "0"
                                            }
                                        },
                                        "closeParenToken": {
                                            "kind": "CloseParenToken",
                                            "fullStart": 686,
                                            "fullEnd": 688,
                                            "start": 686,
                                            "end": 687,
                                            "fullWidth": 2,
                                            "width": 1,
                                            "text": ")",
                                            "value": ")",
                                            "valueText": ")",
                                            "hasTrailingTrivia": true,
                                            "trailingTrivia": [
                                                {
                                                    "kind": "WhitespaceTrivia",
                                                    "text": " "
                                                }
                                            ]
                                        },
                                        "statement": {
                                            "kind": "Block",
                                            "fullStart": 688,
                                            "fullEnd": 746,
                                            "start": 688,
                                            "end": 744,
                                            "fullWidth": 58,
                                            "width": 56,
                                            "openBraceToken": {
                                                "kind": "OpenBraceToken",
                                                "fullStart": 688,
                                                "fullEnd": 691,
                                                "start": 688,
                                                "end": 689,
                                                "fullWidth": 3,
                                                "width": 1,
                                                "text": "{",
                                                "value": "{",
                                                "valueText": "{",
                                                "hasTrailingTrivia": true,
                                                "hasTrailingNewLine": true,
                                                "trailingTrivia": [
                                                    {
                                                        "kind": "NewLineTrivia",
                                                        "text": "\r\n"
                                                    }
                                                ]
                                            },
                                            "statements": [
                                                {
                                                    "kind": "ReturnStatement",
                                                    "fullStart": 691,
                                                    "fullEnd": 731,
                                                    "start": 707,
                                                    "end": 729,
                                                    "fullWidth": 40,
                                                    "width": 22,
                                                    "returnKeyword": {
                                                        "kind": "ReturnKeyword",
                                                        "fullStart": 691,
                                                        "fullEnd": 714,
                                                        "start": 707,
                                                        "end": 713,
                                                        "fullWidth": 23,
                                                        "width": 6,
                                                        "text": "return",
                                                        "value": "return",
                                                        "valueText": "return",
                                                        "hasLeadingTrivia": true,
                                                        "hasTrailingTrivia": true,
                                                        "leadingTrivia": [
                                                            {
                                                                "kind": "WhitespaceTrivia",
                                                                "text": "                "
                                                            }
                                                        ],
                                                        "trailingTrivia": [
                                                            {
                                                                "kind": "WhitespaceTrivia",
                                                                "text": " "
                                                            }
                                                        ]
                                                    },
                                                    "expression": {
                                                        "kind": "EqualsExpression",
                                                        "fullStart": 714,
                                                        "fullEnd": 728,
                                                        "start": 714,
                                                        "end": 728,
                                                        "fullWidth": 14,
                                                        "width": 14,
                                                        "left": {
                                                            "kind": "IdentifierName",
                                                            "fullStart": 714,
                                                            "fullEnd": 718,
                                                            "start": 714,
                                                            "end": 717,
                                                            "fullWidth": 4,
                                                            "width": 3,
                                                            "text": "val",
                                                            "value": "val",
                                                            "valueText": "val",
                                                            "hasTrailingTrivia": true,
                                                            "trailingTrivia": [
                                                                {
                                                                    "kind": "WhitespaceTrivia",
                                                                    "text": " "
                                                                }
                                                            ]
                                                        },
                                                        "operatorToken": {
                                                            "kind": "EqualsEqualsEqualsToken",
                                                            "fullStart": 718,
                                                            "fullEnd": 722,
                                                            "start": 718,
                                                            "end": 721,
                                                            "fullWidth": 4,
                                                            "width": 3,
                                                            "text": "===",
                                                            "value": "===",
                                                            "valueText": "===",
                                                            "hasTrailingTrivia": true,
                                                            "trailingTrivia": [
                                                                {
                                                                    "kind": "WhitespaceTrivia",
                                                                    "text": " "
                                                                }
                                                            ]
                                                        },
                                                        "right": {
                                                            "kind": "IdentifierName",
                                                            "fullStart": 722,
                                                            "fullEnd": 728,
                                                            "start": 722,
                                                            "end": 728,
                                                            "fullWidth": 6,
                                                            "width": 6,
                                                            "text": "kValue",
                                                            "value": "kValue",
                                                            "valueText": "kValue"
                                                        }
                                                    },
                                                    "semicolonToken": {
                                                        "kind": "SemicolonToken",
                                                        "fullStart": 728,
                                                        "fullEnd": 731,
                                                        "start": 728,
                                                        "end": 729,
                                                        "fullWidth": 3,
                                                        "width": 1,
                                                        "text": ";",
                                                        "value": ";",
                                                        "valueText": ";",
                                                        "hasTrailingTrivia": true,
                                                        "hasTrailingNewLine": true,
                                                        "trailingTrivia": [
                                                            {
                                                                "kind": "NewLineTrivia",
                                                                "text": "\r\n"
                                                            }
                                                        ]
                                                    }
                                                }
                                            ],
                                            "closeBraceToken": {
                                                "kind": "CloseBraceToken",
                                                "fullStart": 731,
                                                "fullEnd": 746,
                                                "start": 743,
                                                "end": 744,
                                                "fullWidth": 15,
                                                "width": 1,
                                                "text": "}",
                                                "value": "}",
                                                "valueText": "}",
                                                "hasLeadingTrivia": true,
                                                "hasTrailingTrivia": true,
                                                "hasTrailingNewLine": true,
                                                "leadingTrivia": [
                                                    {
                                                        "kind": "WhitespaceTrivia",
                                                        "text": "            "
                                                    }
                                                ],
                                                "trailingTrivia": [
                                                    {
                                                        "kind": "NewLineTrivia",
                                                        "text": "\r\n"
                                                    }
                                                ]
                                            }
                                        }
                                    },
                                    {
                                        "kind": "ReturnStatement",
                                        "fullStart": 746,
                                        "fullEnd": 773,
                                        "start": 758,
                                        "end": 771,
                                        "fullWidth": 27,
                                        "width": 13,
                                        "returnKeyword": {
                                            "kind": "ReturnKeyword",
                                            "fullStart": 746,
                                            "fullEnd": 765,
                                            "start": 758,
                                            "end": 764,
                                            "fullWidth": 19,
                                            "width": 6,
                                            "text": "return",
                                            "value": "return",
                                            "valueText": "return",
                                            "hasLeadingTrivia": true,
                                            "hasTrailingTrivia": true,
                                            "leadingTrivia": [
                                                {
                                                    "kind": "WhitespaceTrivia",
                                                    "text": "            "
                                                }
                                            ],
                                            "trailingTrivia": [
                                                {
                                                    "kind": "WhitespaceTrivia",
                                                    "text": " "
                                                }
                                            ]
                                        },
                                        "expression": {
                                            "kind": "FalseKeyword",
                                            "fullStart": 765,
                                            "fullEnd": 770,
                                            "start": 765,
                                            "end": 770,
                                            "fullWidth": 5,
                                            "width": 5,
                                            "text": "false",
                                            "value": false,
                                            "valueText": "false"
                                        },
                                        "semicolonToken": {
                                            "kind": "SemicolonToken",
                                            "fullStart": 770,
                                            "fullEnd": 773,
                                            "start": 770,
                                            "end": 771,
                                            "fullWidth": 3,
                                            "width": 1,
                                            "text": ";",
                                            "value": ";",
                                            "valueText": ";",
                                            "hasTrailingTrivia": true,
                                            "hasTrailingNewLine": true,
                                            "trailingTrivia": [
                                                {
                                                    "kind": "NewLineTrivia",
                                                    "text": "\r\n"
                                                }
                                            ]
                                        }
                                    }
                                ],
                                "closeBraceToken": {
                                    "kind": "CloseBraceToken",
                                    "fullStart": 773,
                                    "fullEnd": 784,
                                    "start": 781,
                                    "end": 782,
                                    "fullWidth": 11,
                                    "width": 1,
                                    "text": "}",
                                    "value": "}",
                                    "valueText": "}",
                                    "hasLeadingTrivia": true,
                                    "hasTrailingTrivia": true,
                                    "hasTrailingNewLine": true,
                                    "leadingTrivia": [
                                        {
                                            "kind": "WhitespaceTrivia",
                                            "text": "        "
                                        }
                                    ],
                                    "trailingTrivia": [
                                        {
                                            "kind": "NewLineTrivia",
                                            "text": "\r\n"
                                        }
                                    ]
                                }
                            }
                        },
                        {
                            "kind": "TryStatement",
                            "fullStart": 784,
                            "fullEnd": 1177,
                            "start": 794,
                            "end": 1175,
                            "fullWidth": 393,
                            "width": 381,
                            "isIncrementallyUnusable": true,
                            "tryKeyword": {
                                "kind": "TryKeyword",
                                "fullStart": 784,
                                "fullEnd": 798,
                                "start": 794,
                                "end": 797,
                                "fullWidth": 14,
                                "width": 3,
                                "text": "try",
                                "value": "try",
                                "valueText": "try",
                                "hasLeadingTrivia": true,
                                "hasLeadingNewLine": true,
                                "hasTrailingTrivia": true,
                                "leadingTrivia": [
                                    {
                                        "kind": "NewLineTrivia",
                                        "text": "\r\n"
                                    },
                                    {
                                        "kind": "WhitespaceTrivia",
                                        "text": "        "
                                    }
                                ],
                                "trailingTrivia": [
                                    {
                                        "kind": "WhitespaceTrivia",
                                        "text": " "
                                    }
                                ]
                            },
                            "block": {
                                "kind": "Block",
                                "fullStart": 798,
                                "fullEnd": 1115,
                                "start": 798,
                                "end": 1114,
                                "fullWidth": 317,
                                "width": 316,
                                "isIncrementallyUnusable": true,
                                "openBraceToken": {
                                    "kind": "OpenBraceToken",
                                    "fullStart": 798,
                                    "fullEnd": 801,
                                    "start": 798,
                                    "end": 799,
                                    "fullWidth": 3,
                                    "width": 1,
                                    "text": "{",
                                    "value": "{",
                                    "valueText": "{",
                                    "hasTrailingTrivia": true,
                                    "hasTrailingNewLine": true,
                                    "trailingTrivia": [
                                        {
                                            "kind": "NewLineTrivia",
                                            "text": "\r\n"
                                        }
                                    ]
                                },
                                "statements": [
                                    {
                                        "kind": "ExpressionStatement",
                                        "fullStart": 801,
                                        "fullEnd": 1005,
                                        "start": 813,
                                        "end": 1003,
                                        "fullWidth": 204,
                                        "width": 190,
                                        "isIncrementallyUnusable": true,
                                        "expression": {
                                            "kind": "InvocationExpression",
                                            "fullStart": 801,
                                            "fullEnd": 1002,
                                            "start": 813,
                                            "end": 1002,
                                            "fullWidth": 201,
                                            "width": 189,
                                            "isIncrementallyUnusable": true,
                                            "expression": {
                                                "kind": "MemberAccessExpression",
                                                "fullStart": 801,
                                                "fullEnd": 834,
                                                "start": 813,
                                                "end": 834,
                                                "fullWidth": 33,
                                                "width": 21,
                                                "expression": {
                                                    "kind": "IdentifierName",
                                                    "fullStart": 801,
                                                    "fullEnd": 819,
                                                    "start": 813,
                                                    "end": 819,
                                                    "fullWidth": 18,
                                                    "width": 6,
                                                    "text": "Object",
                                                    "value": "Object",
                                                    "valueText": "Object",
                                                    "hasLeadingTrivia": true,
                                                    "leadingTrivia": [
                                                        {
                                                            "kind": "WhitespaceTrivia",
                                                            "text": "            "
                                                        }
                                                    ]
                                                },
                                                "dotToken": {
                                                    "kind": "DotToken",
                                                    "fullStart": 819,
                                                    "fullEnd": 820,
                                                    "start": 819,
                                                    "end": 820,
                                                    "fullWidth": 1,
                                                    "width": 1,
                                                    "text": ".",
                                                    "value": ".",
                                                    "valueText": "."
                                                },
                                                "name": {
                                                    "kind": "IdentifierName",
                                                    "fullStart": 820,
                                                    "fullEnd": 834,
                                                    "start": 820,
                                                    "end": 834,
                                                    "fullWidth": 14,
                                                    "width": 14,
                                                    "text": "defineProperty",
                                                    "value": "defineProperty",
                                                    "valueText": "defineProperty"
                                                }
                                            },
                                            "argumentList": {
                                                "kind": "ArgumentList",
                                                "fullStart": 834,
                                                "fullEnd": 1002,
                                                "start": 834,
                                                "end": 1002,
                                                "fullWidth": 168,
                                                "width": 168,
                                                "isIncrementallyUnusable": true,
                                                "openParenToken": {
                                                    "kind": "OpenParenToken",
                                                    "fullStart": 834,
                                                    "fullEnd": 835,
                                                    "start": 834,
                                                    "end": 835,
                                                    "fullWidth": 1,
                                                    "width": 1,
                                                    "text": "(",
                                                    "value": "(",
                                                    "valueText": "("
                                                },
                                                "arguments": [
                                                    {
                                                        "kind": "MemberAccessExpression",
                                                        "fullStart": 835,
                                                        "fullEnd": 850,
                                                        "start": 835,
                                                        "end": 850,
                                                        "fullWidth": 15,
                                                        "width": 15,
                                                        "expression": {
                                                            "kind": "IdentifierName",
                                                            "fullStart": 835,
                                                            "fullEnd": 840,
                                                            "start": 835,
                                                            "end": 840,
                                                            "fullWidth": 5,
                                                            "width": 5,
                                                            "text": "Array",
                                                            "value": "Array",
                                                            "valueText": "Array"
                                                        },
                                                        "dotToken": {
                                                            "kind": "DotToken",
                                                            "fullStart": 840,
                                                            "fullEnd": 841,
                                                            "start": 840,
                                                            "end": 841,
                                                            "fullWidth": 1,
                                                            "width": 1,
                                                            "text": ".",
                                                            "value": ".",
                                                            "valueText": "."
                                                        },
                                                        "name": {
                                                            "kind": "IdentifierName",
                                                            "fullStart": 841,
                                                            "fullEnd": 850,
                                                            "start": 841,
                                                            "end": 850,
                                                            "fullWidth": 9,
                                                            "width": 9,
                                                            "text": "prototype",
                                                            "value": "prototype",
                                                            "valueText": "prototype"
                                                        }
                                                    },
                                                    {
                                                        "kind": "CommaToken",
                                                        "fullStart": 850,
                                                        "fullEnd": 852,
                                                        "start": 850,
                                                        "end": 851,
                                                        "fullWidth": 2,
                                                        "width": 1,
                                                        "text": ",",
                                                        "value": ",",
                                                        "valueText": ",",
                                                        "hasTrailingTrivia": true,
                                                        "trailingTrivia": [
                                                            {
                                                                "kind": "WhitespaceTrivia",
                                                                "text": " "
                                                            }
                                                        ]
                                                    },
                                                    {
                                                        "kind": "StringLiteral",
                                                        "fullStart": 852,
                                                        "fullEnd": 855,
                                                        "start": 852,
                                                        "end": 855,
                                                        "fullWidth": 3,
                                                        "width": 3,
                                                        "text": "\"0\"",
                                                        "value": "0",
                                                        "valueText": "0"
                                                    },
                                                    {
                                                        "kind": "CommaToken",
                                                        "fullStart": 855,
                                                        "fullEnd": 857,
                                                        "start": 855,
                                                        "end": 856,
                                                        "fullWidth": 2,
                                                        "width": 1,
                                                        "text": ",",
                                                        "value": ",",
                                                        "valueText": ",",
                                                        "hasTrailingTrivia": true,
                                                        "trailingTrivia": [
                                                            {
                                                                "kind": "WhitespaceTrivia",
                                                                "text": " "
                                                            }
                                                        ]
                                                    },
                                                    {
                                                        "kind": "ObjectLiteralExpression",
                                                        "fullStart": 857,
                                                        "fullEnd": 1001,
                                                        "start": 857,
                                                        "end": 1001,
                                                        "fullWidth": 144,
                                                        "width": 144,
                                                        "isIncrementallyUnusable": true,
                                                        "openBraceToken": {
                                                            "kind": "OpenBraceToken",
                                                            "fullStart": 857,
                                                            "fullEnd": 860,
                                                            "start": 857,
                                                            "end": 858,
                                                            "fullWidth": 3,
                                                            "width": 1,
                                                            "text": "{",
                                                            "value": "{",
                                                            "valueText": "{",
                                                            "hasTrailingTrivia": true,
                                                            "hasTrailingNewLine": true,
                                                            "trailingTrivia": [
                                                                {
                                                                    "kind": "NewLineTrivia",
                                                                    "text": "\r\n"
                                                                }
                                                            ]
                                                        },
                                                        "propertyAssignments": [
                                                            {
                                                                "kind": "SimplePropertyAssignment",
                                                                "fullStart": 860,
                                                                "fullEnd": 949,
                                                                "start": 876,
                                                                "end": 949,
                                                                "fullWidth": 89,
                                                                "width": 73,
                                                                "isIncrementallyUnusable": true,
                                                                "propertyName": {
                                                                    "kind": "IdentifierName",
                                                                    "fullStart": 860,
                                                                    "fullEnd": 879,
                                                                    "start": 876,
                                                                    "end": 879,
                                                                    "fullWidth": 19,
                                                                    "width": 3,
                                                                    "text": "get",
                                                                    "value": "get",
                                                                    "valueText": "get",
                                                                    "hasLeadingTrivia": true,
                                                                    "leadingTrivia": [
                                                                        {
                                                                            "kind": "WhitespaceTrivia",
                                                                            "text": "                "
                                                                        }
                                                                    ]
                                                                },
                                                                "colonToken": {
                                                                    "kind": "ColonToken",
                                                                    "fullStart": 879,
                                                                    "fullEnd": 881,
                                                                    "start": 879,
                                                                    "end": 880,
                                                                    "fullWidth": 2,
                                                                    "width": 1,
                                                                    "text": ":",
                                                                    "value": ":",
                                                                    "valueText": ":",
                                                                    "hasTrailingTrivia": true,
                                                                    "trailingTrivia": [
                                                                        {
                                                                            "kind": "WhitespaceTrivia",
                                                                            "text": " "
                                                                        }
                                                                    ]
                                                                },
                                                                "expression": {
                                                                    "kind": "FunctionExpression",
                                                                    "fullStart": 881,
                                                                    "fullEnd": 949,
                                                                    "start": 881,
                                                                    "end": 949,
                                                                    "fullWidth": 68,
                                                                    "width": 68,
                                                                    "functionKeyword": {
                                                                        "kind": "FunctionKeyword",
                                                                        "fullStart": 881,
                                                                        "fullEnd": 890,
                                                                        "start": 881,
                                                                        "end": 889,
                                                                        "fullWidth": 9,
                                                                        "width": 8,
                                                                        "text": "function",
                                                                        "value": "function",
                                                                        "valueText": "function",
                                                                        "hasTrailingTrivia": true,
                                                                        "trailingTrivia": [
                                                                            {
                                                                                "kind": "WhitespaceTrivia",
                                                                                "text": " "
                                                                            }
                                                                        ]
                                                                    },
                                                                    "callSignature": {
                                                                        "kind": "CallSignature",
                                                                        "fullStart": 890,
                                                                        "fullEnd": 893,
                                                                        "start": 890,
                                                                        "end": 892,
                                                                        "fullWidth": 3,
                                                                        "width": 2,
                                                                        "parameterList": {
                                                                            "kind": "ParameterList",
                                                                            "fullStart": 890,
                                                                            "fullEnd": 893,
                                                                            "start": 890,
                                                                            "end": 892,
                                                                            "fullWidth": 3,
                                                                            "width": 2,
                                                                            "openParenToken": {
                                                                                "kind": "OpenParenToken",
                                                                                "fullStart": 890,
                                                                                "fullEnd": 891,
                                                                                "start": 890,
                                                                                "end": 891,
                                                                                "fullWidth": 1,
                                                                                "width": 1,
                                                                                "text": "(",
                                                                                "value": "(",
                                                                                "valueText": "("
                                                                            },
                                                                            "parameters": [],
                                                                            "closeParenToken": {
                                                                                "kind": "CloseParenToken",
                                                                                "fullStart": 891,
                                                                                "fullEnd": 893,
                                                                                "start": 891,
                                                                                "end": 892,
                                                                                "fullWidth": 2,
                                                                                "width": 1,
                                                                                "text": ")",
                                                                                "value": ")",
                                                                                "valueText": ")",
                                                                                "hasTrailingTrivia": true,
                                                                                "trailingTrivia": [
                                                                                    {
                                                                                        "kind": "WhitespaceTrivia",
                                                                                        "text": " "
                                                                                    }
                                                                                ]
                                                                            }
                                                                        }
                                                                    },
                                                                    "block": {
                                                                        "kind": "Block",
                                                                        "fullStart": 893,
                                                                        "fullEnd": 949,
                                                                        "start": 893,
                                                                        "end": 949,
                                                                        "fullWidth": 56,
                                                                        "width": 56,
                                                                        "openBraceToken": {
                                                                            "kind": "OpenBraceToken",
                                                                            "fullStart": 893,
                                                                            "fullEnd": 896,
                                                                            "start": 893,
                                                                            "end": 894,
                                                                            "fullWidth": 3,
                                                                            "width": 1,
                                                                            "text": "{",
                                                                            "value": "{",
                                                                            "valueText": "{",
                                                                            "hasTrailingTrivia": true,
                                                                            "hasTrailingNewLine": true,
                                                                            "trailingTrivia": [
                                                                                {
                                                                                    "kind": "NewLineTrivia",
                                                                                    "text": "\r\n"
                                                                                }
                                                                            ]
                                                                        },
                                                                        "statements": [
                                                                            {
                                                                                "kind": "ReturnStatement",
                                                                                "fullStart": 896,
                                                                                "fullEnd": 932,
                                                                                "start": 916,
                                                                                "end": 930,
                                                                                "fullWidth": 36,
                                                                                "width": 14,
                                                                                "returnKeyword": {
                                                                                    "kind": "ReturnKeyword",
                                                                                    "fullStart": 896,
                                                                                    "fullEnd": 923,
                                                                                    "start": 916,
                                                                                    "end": 922,
                                                                                    "fullWidth": 27,
                                                                                    "width": 6,
                                                                                    "text": "return",
                                                                                    "value": "return",
                                                                                    "valueText": "return",
                                                                                    "hasLeadingTrivia": true,
                                                                                    "hasTrailingTrivia": true,
                                                                                    "leadingTrivia": [
                                                                                        {
                                                                                            "kind": "WhitespaceTrivia",
                                                                                            "text": "                    "
                                                                                        }
                                                                                    ],
                                                                                    "trailingTrivia": [
                                                                                        {
                                                                                            "kind": "WhitespaceTrivia",
                                                                                            "text": " "
                                                                                        }
                                                                                    ]
                                                                                },
                                                                                "expression": {
                                                                                    "kind": "IdentifierName",
                                                                                    "fullStart": 923,
                                                                                    "fullEnd": 929,
                                                                                    "start": 923,
                                                                                    "end": 929,
                                                                                    "fullWidth": 6,
                                                                                    "width": 6,
                                                                                    "text": "kValue",
                                                                                    "value": "kValue",
                                                                                    "valueText": "kValue"
                                                                                },
                                                                                "semicolonToken": {
                                                                                    "kind": "SemicolonToken",
                                                                                    "fullStart": 929,
                                                                                    "fullEnd": 932,
                                                                                    "start": 929,
                                                                                    "end": 930,
                                                                                    "fullWidth": 3,
                                                                                    "width": 1,
                                                                                    "text": ";",
                                                                                    "value": ";",
                                                                                    "valueText": ";",
                                                                                    "hasTrailingTrivia": true,
                                                                                    "hasTrailingNewLine": true,
                                                                                    "trailingTrivia": [
                                                                                        {
                                                                                            "kind": "NewLineTrivia",
                                                                                            "text": "\r\n"
                                                                                        }
                                                                                    ]
                                                                                }
                                                                            }
                                                                        ],
                                                                        "closeBraceToken": {
                                                                            "kind": "CloseBraceToken",
                                                                            "fullStart": 932,
                                                                            "fullEnd": 949,
                                                                            "start": 948,
                                                                            "end": 949,
                                                                            "fullWidth": 17,
                                                                            "width": 1,
                                                                            "text": "}",
                                                                            "value": "}",
                                                                            "valueText": "}",
                                                                            "hasLeadingTrivia": true,
                                                                            "leadingTrivia": [
                                                                                {
                                                                                    "kind": "WhitespaceTrivia",
                                                                                    "text": "                "
                                                                                }
                                                                            ]
                                                                        }
                                                                    }
                                                                }
                                                            },
                                                            {
                                                                "kind": "CommaToken",
                                                                "fullStart": 949,
                                                                "fullEnd": 952,
                                                                "start": 949,
                                                                "end": 950,
                                                                "fullWidth": 3,
                                                                "width": 1,
                                                                "text": ",",
                                                                "value": ",",
                                                                "valueText": ",",
                                                                "hasTrailingTrivia": true,
                                                                "hasTrailingNewLine": true,
                                                                "trailingTrivia": [
                                                                    {
                                                                        "kind": "NewLineTrivia",
                                                                        "text": "\r\n"
                                                                    }
                                                                ]
                                                            },
                                                            {
                                                                "kind": "SimplePropertyAssignment",
                                                                "fullStart": 952,
                                                                "fullEnd": 988,
                                                                "start": 968,
                                                                "end": 986,
                                                                "fullWidth": 36,
                                                                "width": 18,
                                                                "propertyName": {
                                                                    "kind": "IdentifierName",
                                                                    "fullStart": 952,
                                                                    "fullEnd": 980,
                                                                    "start": 968,
                                                                    "end": 980,
                                                                    "fullWidth": 28,
                                                                    "width": 12,
                                                                    "text": "configurable",
                                                                    "value": "configurable",
                                                                    "valueText": "configurable",
                                                                    "hasLeadingTrivia": true,
                                                                    "leadingTrivia": [
                                                                        {
                                                                            "kind": "WhitespaceTrivia",
                                                                            "text": "                "
                                                                        }
                                                                    ]
                                                                },
                                                                "colonToken": {
                                                                    "kind": "ColonToken",
                                                                    "fullStart": 980,
                                                                    "fullEnd": 982,
                                                                    "start": 980,
                                                                    "end": 981,
                                                                    "fullWidth": 2,
                                                                    "width": 1,
                                                                    "text": ":",
                                                                    "value": ":",
                                                                    "valueText": ":",
                                                                    "hasTrailingTrivia": true,
                                                                    "trailingTrivia": [
                                                                        {
                                                                            "kind": "WhitespaceTrivia",
                                                                            "text": " "
                                                                        }
                                                                    ]
                                                                },
                                                                "expression": {
                                                                    "kind": "TrueKeyword",
                                                                    "fullStart": 982,
                                                                    "fullEnd": 988,
                                                                    "start": 982,
                                                                    "end": 986,
                                                                    "fullWidth": 6,
                                                                    "width": 4,
                                                                    "text": "true",
                                                                    "value": true,
                                                                    "valueText": "true",
                                                                    "hasTrailingTrivia": true,
                                                                    "hasTrailingNewLine": true,
                                                                    "trailingTrivia": [
                                                                        {
                                                                            "kind": "NewLineTrivia",
                                                                            "text": "\r\n"
                                                                        }
                                                                    ]
                                                                }
                                                            }
                                                        ],
                                                        "closeBraceToken": {
                                                            "kind": "CloseBraceToken",
                                                            "fullStart": 988,
                                                            "fullEnd": 1001,
                                                            "start": 1000,
                                                            "end": 1001,
                                                            "fullWidth": 13,
                                                            "width": 1,
                                                            "text": "}",
                                                            "value": "}",
                                                            "valueText": "}",
                                                            "hasLeadingTrivia": true,
                                                            "leadingTrivia": [
                                                                {
                                                                    "kind": "WhitespaceTrivia",
                                                                    "text": "            "
                                                                }
                                                            ]
                                                        }
                                                    }
                                                ],
                                                "closeParenToken": {
                                                    "kind": "CloseParenToken",
                                                    "fullStart": 1001,
                                                    "fullEnd": 1002,
                                                    "start": 1001,
                                                    "end": 1002,
                                                    "fullWidth": 1,
                                                    "width": 1,
                                                    "text": ")",
                                                    "value": ")",
                                                    "valueText": ")"
                                                }
                                            }
                                        },
                                        "semicolonToken": {
                                            "kind": "SemicolonToken",
                                            "fullStart": 1002,
                                            "fullEnd": 1005,
                                            "start": 1002,
                                            "end": 1003,
                                            "fullWidth": 3,
                                            "width": 1,
                                            "text": ";",
                                            "value": ";",
                                            "valueText": ";",
                                            "hasTrailingTrivia": true,
                                            "hasTrailingNewLine": true,
                                            "trailingTrivia": [
                                                {
                                                    "kind": "NewLineTrivia",
                                                    "text": "\r\n"
                                                }
                                            ]
                                        }
                                    },
                                    {
                                        "kind": "VariableStatement",
                                        "fullStart": 1005,
                                        "fullEnd": 1059,
                                        "start": 1019,
                                        "end": 1057,
                                        "fullWidth": 54,
                                        "width": 38,
                                        "isIncrementallyUnusable": true,
                                        "modifiers": [],
                                        "variableDeclaration": {
                                            "kind": "VariableDeclaration",
                                            "fullStart": 1005,
                                            "fullEnd": 1056,
                                            "start": 1019,
                                            "end": 1056,
                                            "fullWidth": 51,
                                            "width": 37,
                                            "isIncrementallyUnusable": true,
                                            "varKeyword": {
                                                "kind": "VarKeyword",
                                                "fullStart": 1005,
                                                "fullEnd": 1023,
                                                "start": 1019,
                                                "end": 1022,
                                                "fullWidth": 18,
                                                "width": 3,
                                                "text": "var",
                                                "value": "var",
                                                "valueText": "var",
                                                "hasLeadingTrivia": true,
                                                "hasLeadingNewLine": true,
                                                "hasTrailingTrivia": true,
                                                "leadingTrivia": [
                                                    {
                                                        "kind": "NewLineTrivia",
                                                        "text": "\r\n"
                                                    },
                                                    {
                                                        "kind": "WhitespaceTrivia",
                                                        "text": "            "
                                                    }
                                                ],
                                                "trailingTrivia": [
                                                    {
                                                        "kind": "WhitespaceTrivia",
                                                        "text": " "
                                                    }
                                                ]
                                            },
                                            "variableDeclarators": [
                                                {
                                                    "kind": "VariableDeclarator",
                                                    "fullStart": 1023,
                                                    "fullEnd": 1056,
                                                    "start": 1023,
                                                    "end": 1056,
                                                    "fullWidth": 33,
                                                    "width": 33,
                                                    "isIncrementallyUnusable": true,
                                                    "propertyName": {
                                                        "kind": "IdentifierName",
                                                        "fullStart": 1023,
                                                        "fullEnd": 1034,
                                                        "start": 1023,
                                                        "end": 1033,
                                                        "fullWidth": 11,
                                                        "width": 10,
                                                        "text": "testResult",
                                                        "value": "testResult",
                                                        "valueText": "testResult",
                                                        "hasTrailingTrivia": true,
                                                        "trailingTrivia": [
                                                            {
                                                                "kind": "WhitespaceTrivia",
                                                                "text": " "
                                                            }
                                                        ]
                                                    },
                                                    "equalsValueClause": {
                                                        "kind": "EqualsValueClause",
                                                        "fullStart": 1034,
                                                        "fullEnd": 1056,
                                                        "start": 1034,
                                                        "end": 1056,
                                                        "fullWidth": 22,
                                                        "width": 22,
                                                        "isIncrementallyUnusable": true,
                                                        "equalsToken": {
                                                            "kind": "EqualsToken",
                                                            "fullStart": 1034,
                                                            "fullEnd": 1036,
                                                            "start": 1034,
                                                            "end": 1035,
                                                            "fullWidth": 2,
                                                            "width": 1,
                                                            "text": "=",
                                                            "value": "=",
                                                            "valueText": "=",
                                                            "hasTrailingTrivia": true,
                                                            "trailingTrivia": [
                                                                {
                                                                    "kind": "WhitespaceTrivia",
                                                                    "text": " "
                                                                }
                                                            ]
                                                        },
                                                        "value": {
                                                            "kind": "InvocationExpression",
                                                            "fullStart": 1036,
                                                            "fullEnd": 1056,
                                                            "start": 1036,
                                                            "end": 1056,
                                                            "fullWidth": 20,
                                                            "width": 20,
                                                            "isIncrementallyUnusable": true,
                                                            "expression": {
                                                                "kind": "MemberAccessExpression",
                                                                "fullStart": 1036,
                                                                "fullEnd": 1044,
                                                                "start": 1036,
                                                                "end": 1044,
                                                                "fullWidth": 8,
                                                                "width": 8,
                                                                "isIncrementallyUnusable": true,
                                                                "expression": {
                                                                    "kind": "ArrayLiteralExpression",
                                                                    "fullStart": 1036,
                                                                    "fullEnd": 1040,
                                                                    "start": 1036,
                                                                    "end": 1040,
                                                                    "fullWidth": 4,
                                                                    "width": 4,
                                                                    "isIncrementallyUnusable": true,
                                                                    "openBracketToken": {
                                                                        "kind": "OpenBracketToken",
                                                                        "fullStart": 1036,
                                                                        "fullEnd": 1037,
                                                                        "start": 1036,
                                                                        "end": 1037,
                                                                        "fullWidth": 1,
                                                                        "width": 1,
                                                                        "text": "[",
                                                                        "value": "[",
                                                                        "valueText": "["
                                                                    },
                                                                    "expressions": [
                                                                        {
                                                                            "kind": "OmittedExpression",
                                                                            "fullStart": -1,
                                                                            "fullEnd": -1,
                                                                            "start": -1,
                                                                            "end": -1,
                                                                            "fullWidth": 0,
                                                                            "width": 0,
                                                                            "isIncrementallyUnusable": true
                                                                        },
                                                                        {
                                                                            "kind": "CommaToken",
                                                                            "fullStart": 1037,
                                                                            "fullEnd": 1039,
                                                                            "start": 1037,
                                                                            "end": 1038,
                                                                            "fullWidth": 2,
                                                                            "width": 1,
                                                                            "text": ",",
                                                                            "value": ",",
                                                                            "valueText": ",",
                                                                            "hasTrailingTrivia": true,
                                                                            "trailingTrivia": [
                                                                                {
                                                                                    "kind": "WhitespaceTrivia",
                                                                                    "text": " "
                                                                                }
                                                                            ]
                                                                        }
                                                                    ],
                                                                    "closeBracketToken": {
                                                                        "kind": "CloseBracketToken",
                                                                        "fullStart": 1039,
                                                                        "fullEnd": 1040,
                                                                        "start": 1039,
                                                                        "end": 1040,
                                                                        "fullWidth": 1,
                                                                        "width": 1,
                                                                        "text": "]",
                                                                        "value": "]",
                                                                        "valueText": "]"
                                                                    }
                                                                },
                                                                "dotToken": {
                                                                    "kind": "DotToken",
                                                                    "fullStart": 1040,
                                                                    "fullEnd": 1041,
                                                                    "start": 1040,
                                                                    "end": 1041,
                                                                    "fullWidth": 1,
                                                                    "width": 1,
                                                                    "text": ".",
                                                                    "value": ".",
                                                                    "valueText": "."
                                                                },
                                                                "name": {
                                                                    "kind": "IdentifierName",
                                                                    "fullStart": 1041,
                                                                    "fullEnd": 1044,
                                                                    "start": 1041,
                                                                    "end": 1044,
                                                                    "fullWidth": 3,
                                                                    "width": 3,
                                                                    "text": "map",
                                                                    "value": "map",
                                                                    "valueText": "map"
                                                                }
                                                            },
                                                            "argumentList": {
                                                                "kind": "ArgumentList",
                                                                "fullStart": 1044,
                                                                "fullEnd": 1056,
                                                                "start": 1044,
                                                                "end": 1056,
                                                                "fullWidth": 12,
                                                                "width": 12,
                                                                "openParenToken": {
                                                                    "kind": "OpenParenToken",
                                                                    "fullStart": 1044,
                                                                    "fullEnd": 1045,
                                                                    "start": 1044,
                                                                    "end": 1045,
                                                                    "fullWidth": 1,
                                                                    "width": 1,
                                                                    "text": "(",
                                                                    "value": "(",
                                                                    "valueText": "("
                                                                },
                                                                "arguments": [
                                                                    {
                                                                        "kind": "IdentifierName",
                                                                        "fullStart": 1045,
                                                                        "fullEnd": 1055,
                                                                        "start": 1045,
                                                                        "end": 1055,
                                                                        "fullWidth": 10,
                                                                        "width": 10,
                                                                        "text": "callbackfn",
                                                                        "value": "callbackfn",
                                                                        "valueText": "callbackfn"
                                                                    }
                                                                ],
                                                                "closeParenToken": {
                                                                    "kind": "CloseParenToken",
                                                                    "fullStart": 1055,
                                                                    "fullEnd": 1056,
                                                                    "start": 1055,
                                                                    "end": 1056,
                                                                    "fullWidth": 1,
                                                                    "width": 1,
                                                                    "text": ")",
                                                                    "value": ")",
                                                                    "valueText": ")"
                                                                }
                                                            }
                                                        }
                                                    }
                                                }
                                            ]
                                        },
                                        "semicolonToken": {
                                            "kind": "SemicolonToken",
                                            "fullStart": 1056,
                                            "fullEnd": 1059,
                                            "start": 1056,
                                            "end": 1057,
                                            "fullWidth": 3,
                                            "width": 1,
                                            "text": ";",
                                            "value": ";",
                                            "valueText": ";",
                                            "hasTrailingTrivia": true,
                                            "hasTrailingNewLine": true,
                                            "trailingTrivia": [
                                                {
                                                    "kind": "NewLineTrivia",
                                                    "text": "\r\n"
                                                }
                                            ]
                                        }
                                    },
                                    {
                                        "kind": "ReturnStatement",
                                        "fullStart": 1059,
                                        "fullEnd": 1105,
                                        "start": 1073,
                                        "end": 1103,
                                        "fullWidth": 46,
                                        "width": 30,
                                        "returnKeyword": {
                                            "kind": "ReturnKeyword",
                                            "fullStart": 1059,
                                            "fullEnd": 1080,
                                            "start": 1073,
                                            "end": 1079,
                                            "fullWidth": 21,
                                            "width": 6,
                                            "text": "return",
                                            "value": "return",
                                            "valueText": "return",
                                            "hasLeadingTrivia": true,
                                            "hasLeadingNewLine": true,
                                            "hasTrailingTrivia": true,
                                            "leadingTrivia": [
                                                {
                                                    "kind": "NewLineTrivia",
                                                    "text": "\r\n"
                                                },
                                                {
                                                    "kind": "WhitespaceTrivia",
                                                    "text": "            "
                                                }
                                            ],
                                            "trailingTrivia": [
                                                {
                                                    "kind": "WhitespaceTrivia",
                                                    "text": " "
                                                }
                                            ]
                                        },
                                        "expression": {
                                            "kind": "EqualsExpression",
                                            "fullStart": 1080,
                                            "fullEnd": 1102,
                                            "start": 1080,
                                            "end": 1102,
                                            "fullWidth": 22,
                                            "width": 22,
                                            "left": {
                                                "kind": "ElementAccessExpression",
                                                "fullStart": 1080,
                                                "fullEnd": 1094,
                                                "start": 1080,
                                                "end": 1093,
                                                "fullWidth": 14,
                                                "width": 13,
                                                "expression": {
                                                    "kind": "IdentifierName",
                                                    "fullStart": 1080,
                                                    "fullEnd": 1090,
                                                    "start": 1080,
                                                    "end": 1090,
                                                    "fullWidth": 10,
                                                    "width": 10,
                                                    "text": "testResult",
                                                    "value": "testResult",
                                                    "valueText": "testResult"
                                                },
                                                "openBracketToken": {
                                                    "kind": "OpenBracketToken",
                                                    "fullStart": 1090,
                                                    "fullEnd": 1091,
                                                    "start": 1090,
                                                    "end": 1091,
                                                    "fullWidth": 1,
                                                    "width": 1,
                                                    "text": "[",
                                                    "value": "[",
                                                    "valueText": "["
                                                },
                                                "argumentExpression": {
                                                    "kind": "NumericLiteral",
                                                    "fullStart": 1091,
                                                    "fullEnd": 1092,
                                                    "start": 1091,
                                                    "end": 1092,
                                                    "fullWidth": 1,
                                                    "width": 1,
                                                    "text": "0",
                                                    "value": 0,
                                                    "valueText": "0"
                                                },
                                                "closeBracketToken": {
                                                    "kind": "CloseBracketToken",
                                                    "fullStart": 1092,
                                                    "fullEnd": 1094,
                                                    "start": 1092,
                                                    "end": 1093,
                                                    "fullWidth": 2,
                                                    "width": 1,
                                                    "text": "]",
                                                    "value": "]",
                                                    "valueText": "]",
                                                    "hasTrailingTrivia": true,
                                                    "trailingTrivia": [
                                                        {
                                                            "kind": "WhitespaceTrivia",
                                                            "text": " "
                                                        }
                                                    ]
                                                }
                                            },
                                            "operatorToken": {
                                                "kind": "EqualsEqualsEqualsToken",
                                                "fullStart": 1094,
                                                "fullEnd": 1098,
                                                "start": 1094,
                                                "end": 1097,
                                                "fullWidth": 4,
                                                "width": 3,
                                                "text": "===",
                                                "value": "===",
                                                "valueText": "===",
                                                "hasTrailingTrivia": true,
                                                "trailingTrivia": [
                                                    {
                                                        "kind": "WhitespaceTrivia",
                                                        "text": " "
                                                    }
                                                ]
                                            },
                                            "right": {
                                                "kind": "TrueKeyword",
                                                "fullStart": 1098,
                                                "fullEnd": 1102,
                                                "start": 1098,
                                                "end": 1102,
                                                "fullWidth": 4,
                                                "width": 4,
                                                "text": "true",
                                                "value": true,
                                                "valueText": "true"
                                            }
                                        },
                                        "semicolonToken": {
                                            "kind": "SemicolonToken",
                                            "fullStart": 1102,
                                            "fullEnd": 1105,
                                            "start": 1102,
                                            "end": 1103,
                                            "fullWidth": 3,
                                            "width": 1,
                                            "text": ";",
                                            "value": ";",
                                            "valueText": ";",
                                            "hasTrailingTrivia": true,
                                            "hasTrailingNewLine": true,
                                            "trailingTrivia": [
                                                {
                                                    "kind": "NewLineTrivia",
                                                    "text": "\r\n"
                                                }
                                            ]
                                        }
                                    }
                                ],
                                "closeBraceToken": {
                                    "kind": "CloseBraceToken",
                                    "fullStart": 1105,
                                    "fullEnd": 1115,
                                    "start": 1113,
                                    "end": 1114,
                                    "fullWidth": 10,
                                    "width": 1,
                                    "text": "}",
                                    "value": "}",
                                    "valueText": "}",
                                    "hasLeadingTrivia": true,
                                    "hasTrailingTrivia": true,
                                    "leadingTrivia": [
                                        {
                                            "kind": "WhitespaceTrivia",
                                            "text": "        "
                                        }
                                    ],
                                    "trailingTrivia": [
                                        {
                                            "kind": "WhitespaceTrivia",
                                            "text": " "
                                        }
                                    ]
                                }
                            },
                            "finallyClause": {
                                "kind": "FinallyClause",
                                "fullStart": 1115,
                                "fullEnd": 1177,
                                "start": 1115,
                                "end": 1175,
                                "fullWidth": 62,
                                "width": 60,
                                "finallyKeyword": {
                                    "kind": "FinallyKeyword",
                                    "fullStart": 1115,
                                    "fullEnd": 1123,
                                    "start": 1115,
                                    "end": 1122,
                                    "fullWidth": 8,
                                    "width": 7,
                                    "text": "finally",
                                    "value": "finally",
                                    "valueText": "finally",
                                    "hasTrailingTrivia": true,
                                    "trailingTrivia": [
                                        {
                                            "kind": "WhitespaceTrivia",
                                            "text": " "
                                        }
                                    ]
                                },
                                "block": {
                                    "kind": "Block",
                                    "fullStart": 1123,
                                    "fullEnd": 1177,
                                    "start": 1123,
                                    "end": 1175,
                                    "fullWidth": 54,
                                    "width": 52,
                                    "openBraceToken": {
                                        "kind": "OpenBraceToken",
                                        "fullStart": 1123,
                                        "fullEnd": 1126,
                                        "start": 1123,
                                        "end": 1124,
                                        "fullWidth": 3,
                                        "width": 1,
                                        "text": "{",
                                        "value": "{",
                                        "valueText": "{",
                                        "hasTrailingTrivia": true,
                                        "hasTrailingNewLine": true,
                                        "trailingTrivia": [
                                            {
                                                "kind": "NewLineTrivia",
                                                "text": "\r\n"
                                            }
                                        ]
                                    },
                                    "statements": [
                                        {
                                            "kind": "ExpressionStatement",
                                            "fullStart": 1126,
                                            "fullEnd": 1166,
                                            "start": 1138,
                                            "end": 1164,
                                            "fullWidth": 40,
                                            "width": 26,
                                            "expression": {
                                                "kind": "DeleteExpression",
                                                "fullStart": 1126,
                                                "fullEnd": 1163,
                                                "start": 1138,
                                                "end": 1163,
                                                "fullWidth": 37,
                                                "width": 25,
                                                "deleteKeyword": {
                                                    "kind": "DeleteKeyword",
                                                    "fullStart": 1126,
                                                    "fullEnd": 1145,
                                                    "start": 1138,
                                                    "end": 1144,
                                                    "fullWidth": 19,
                                                    "width": 6,
                                                    "text": "delete",
                                                    "value": "delete",
                                                    "valueText": "delete",
                                                    "hasLeadingTrivia": true,
                                                    "hasTrailingTrivia": true,
                                                    "leadingTrivia": [
                                                        {
                                                            "kind": "WhitespaceTrivia",
                                                            "text": "            "
                                                        }
                                                    ],
                                                    "trailingTrivia": [
                                                        {
                                                            "kind": "WhitespaceTrivia",
                                                            "text": " "
                                                        }
                                                    ]
                                                },
                                                "expression": {
                                                    "kind": "ElementAccessExpression",
                                                    "fullStart": 1145,
                                                    "fullEnd": 1163,
                                                    "start": 1145,
                                                    "end": 1163,
                                                    "fullWidth": 18,
                                                    "width": 18,
                                                    "expression": {
                                                        "kind": "MemberAccessExpression",
                                                        "fullStart": 1145,
                                                        "fullEnd": 1160,
                                                        "start": 1145,
                                                        "end": 1160,
                                                        "fullWidth": 15,
                                                        "width": 15,
                                                        "expression": {
                                                            "kind": "IdentifierName",
                                                            "fullStart": 1145,
                                                            "fullEnd": 1150,
                                                            "start": 1145,
                                                            "end": 1150,
                                                            "fullWidth": 5,
                                                            "width": 5,
                                                            "text": "Array",
                                                            "value": "Array",
                                                            "valueText": "Array"
                                                        },
                                                        "dotToken": {
                                                            "kind": "DotToken",
                                                            "fullStart": 1150,
                                                            "fullEnd": 1151,
                                                            "start": 1150,
                                                            "end": 1151,
                                                            "fullWidth": 1,
                                                            "width": 1,
                                                            "text": ".",
                                                            "value": ".",
                                                            "valueText": "."
                                                        },
                                                        "name": {
                                                            "kind": "IdentifierName",
                                                            "fullStart": 1151,
                                                            "fullEnd": 1160,
                                                            "start": 1151,
                                                            "end": 1160,
                                                            "fullWidth": 9,
                                                            "width": 9,
                                                            "text": "prototype",
                                                            "value": "prototype",
                                                            "valueText": "prototype"
                                                        }
                                                    },
                                                    "openBracketToken": {
                                                        "kind": "OpenBracketToken",
                                                        "fullStart": 1160,
                                                        "fullEnd": 1161,
                                                        "start": 1160,
                                                        "end": 1161,
                                                        "fullWidth": 1,
                                                        "width": 1,
                                                        "text": "[",
                                                        "value": "[",
                                                        "valueText": "["
                                                    },
                                                    "argumentExpression": {
                                                        "kind": "NumericLiteral",
                                                        "fullStart": 1161,
                                                        "fullEnd": 1162,
                                                        "start": 1161,
                                                        "end": 1162,
                                                        "fullWidth": 1,
                                                        "width": 1,
                                                        "text": "0",
                                                        "value": 0,
                                                        "valueText": "0"
                                                    },
                                                    "closeBracketToken": {
                                                        "kind": "CloseBracketToken",
                                                        "fullStart": 1162,
                                                        "fullEnd": 1163,
                                                        "start": 1162,
                                                        "end": 1163,
                                                        "fullWidth": 1,
                                                        "width": 1,
                                                        "text": "]",
                                                        "value": "]",
                                                        "valueText": "]"
                                                    }
                                                }
                                            },
                                            "semicolonToken": {
                                                "kind": "SemicolonToken",
                                                "fullStart": 1163,
                                                "fullEnd": 1166,
                                                "start": 1163,
                                                "end": 1164,
                                                "fullWidth": 3,
                                                "width": 1,
                                                "text": ";",
                                                "value": ";",
                                                "valueText": ";",
                                                "hasTrailingTrivia": true,
                                                "hasTrailingNewLine": true,
                                                "trailingTrivia": [
                                                    {
                                                        "kind": "NewLineTrivia",
                                                        "text": "\r\n"
                                                    }
                                                ]
                                            }
                                        }
                                    ],
                                    "closeBraceToken": {
                                        "kind": "CloseBraceToken",
                                        "fullStart": 1166,
                                        "fullEnd": 1177,
                                        "start": 1174,
                                        "end": 1175,
                                        "fullWidth": 11,
                                        "width": 1,
                                        "text": "}",
                                        "value": "}",
                                        "valueText": "}",
                                        "hasLeadingTrivia": true,
                                        "hasTrailingTrivia": true,
                                        "hasTrailingNewLine": true,
                                        "leadingTrivia": [
                                            {
                                                "kind": "WhitespaceTrivia",
                                                "text": "        "
                                            }
                                        ],
                                        "trailingTrivia": [
                                            {
                                                "kind": "NewLineTrivia",
                                                "text": "\r\n"
                                            }
                                        ]
                                    }
                                }
                            }
                        }
                    ],
                    "closeBraceToken": {
                        "kind": "CloseBraceToken",
                        "fullStart": 1177,
                        "fullEnd": 1188,
                        "start": 1185,
                        "end": 1186,
                        "fullWidth": 11,
                        "width": 1,
                        "text": "}",
                        "value": "}",
                        "valueText": "}",
                        "hasLeadingTrivia": true,
                        "hasLeadingNewLine": true,
                        "hasTrailingTrivia": true,
                        "hasTrailingNewLine": true,
                        "leadingTrivia": [
                            {
                                "kind": "NewLineTrivia",
                                "text": "\r\n"
                            },
                            {
                                "kind": "NewLineTrivia",
                                "text": "\r\n"
                            },
                            {
                                "kind": "WhitespaceTrivia",
                                "text": "    "
                            }
                        ],
                        "trailingTrivia": [
                            {
                                "kind": "NewLineTrivia",
                                "text": "\r\n"
                            }
                        ]
                    }
                }
            },
            {
                "kind": "ExpressionStatement",
                "fullStart": 1188,
                "fullEnd": 1212,
                "start": 1188,
                "end": 1210,
                "fullWidth": 24,
                "width": 22,
                "expression": {
                    "kind": "InvocationExpression",
                    "fullStart": 1188,
                    "fullEnd": 1209,
                    "start": 1188,
                    "end": 1209,
                    "fullWidth": 21,
                    "width": 21,
                    "expression": {
                        "kind": "IdentifierName",
                        "fullStart": 1188,
                        "fullEnd": 1199,
                        "start": 1188,
                        "end": 1199,
                        "fullWidth": 11,
                        "width": 11,
                        "text": "runTestCase",
                        "value": "runTestCase",
                        "valueText": "runTestCase"
                    },
                    "argumentList": {
                        "kind": "ArgumentList",
                        "fullStart": 1199,
                        "fullEnd": 1209,
                        "start": 1199,
                        "end": 1209,
                        "fullWidth": 10,
                        "width": 10,
                        "openParenToken": {
                            "kind": "OpenParenToken",
                            "fullStart": 1199,
                            "fullEnd": 1200,
                            "start": 1199,
                            "end": 1200,
                            "fullWidth": 1,
                            "width": 1,
                            "text": "(",
                            "value": "(",
                            "valueText": "("
                        },
                        "arguments": [
                            {
                                "kind": "IdentifierName",
                                "fullStart": 1200,
                                "fullEnd": 1208,
                                "start": 1200,
                                "end": 1208,
                                "fullWidth": 8,
                                "width": 8,
                                "text": "testcase",
                                "value": "testcase",
                                "valueText": "testcase"
                            }
                        ],
                        "closeParenToken": {
                            "kind": "CloseParenToken",
                            "fullStart": 1208,
                            "fullEnd": 1209,
                            "start": 1208,
                            "end": 1209,
                            "fullWidth": 1,
                            "width": 1,
                            "text": ")",
                            "value": ")",
                            "valueText": ")"
                        }
                    }
                },
                "semicolonToken": {
                    "kind": "SemicolonToken",
                    "fullStart": 1209,
                    "fullEnd": 1212,
                    "start": 1209,
                    "end": 1210,
                    "fullWidth": 3,
                    "width": 1,
                    "text": ";",
                    "value": ";",
                    "valueText": ";",
                    "hasTrailingTrivia": true,
                    "hasTrailingNewLine": true,
                    "trailingTrivia": [
                        {
                            "kind": "NewLineTrivia",
                            "text": "\r\n"
                        }
                    ]
                }
            }
        ],
        "endOfFileToken": {
            "kind": "EndOfFileToken",
            "fullStart": 1212,
            "fullEnd": 1212,
            "start": 1212,
            "end": 1212,
            "fullWidth": 0,
            "width": 0,
            "text": ""
        }
    },
    "lineMap": {
        "lineStarts": [
            0,
            67,
            152,
            232,
            308,
            380,
            385,
            444,
            550,
            555,
            557,
            559,
            582,
            584,
            613,
            615,
            661,
            691,
            731,
            746,
            773,
            784,
            786,
            801,
            860,
            896,
            932,
            952,
            988,
            1005,
            1007,
            1059,
            1061,
            1105,
            1126,
            1166,
            1177,
            1179,
            1181,
            1188,
            1212
        ],
        "length": 1212
    }
}<|MERGE_RESOLUTION|>--- conflicted
+++ resolved
@@ -252,12 +252,8 @@
                                         "start": 596,
                                         "end": 610,
                                         "fullWidth": 14,
-<<<<<<< HEAD
                                         "width": 14,
-                                        "identifier": {
-=======
                                         "propertyName": {
->>>>>>> 85e84683
                                             "kind": "IdentifierName",
                                             "fullStart": 596,
                                             "fullEnd": 603,
